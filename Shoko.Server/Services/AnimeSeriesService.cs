--- conflicted
+++ resolved
@@ -431,12 +431,8 @@
                 ep.EpisodeTypeEnum is EpisodeType.Episode or EpisodeType.Special).ForAll(
                 ep =>
                 {
-<<<<<<< HEAD
                     VideoLocal_User vlUser = null;
-=======
-                    SVR_VideoLocal_User vlUser = null;
                     DateTime? lastUpdated = null;
->>>>>>> 74149b08
                     if (vlUsers.Contains((ep.AniDB_EpisodeID, juser.JMMUserID)))
                     {
                         vlUser = vlUsers[(ep.AniDB_EpisodeID, juser.JMMUserID)]
