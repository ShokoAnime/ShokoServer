--- conflicted
+++ resolved
@@ -22,11 +22,8 @@
 using Shoko.Server.Scheduling;
 using Shoko.Server.Scheduling.Jobs.Actions;
 using Shoko.Server.Scheduling.Jobs.AniDB;
-<<<<<<< HEAD
-=======
 using Shoko.Server.Services.Ogg;
 using Shoko.Server.Settings;
->>>>>>> f74ef5f5
 using Shoko.Server.Utilities;
 using DirectoryInfo = System.IO.DirectoryInfo;
 using ISettingsProvider = Shoko.Server.Settings.ISettingsProvider;
@@ -297,11 +294,6 @@
 
                 if (request.DeleteEmptyDirectories)
                 {
-<<<<<<< HEAD
-                    var directories = new DirectoryInfo(dropFolder.Path)?.EnumerateDirectories("*", new EnumerationOptions { RecurseSubdirectories = true, IgnoreInaccessible = true })
-                        .Select(dirInfo => dirInfo.FullName) ?? [];
-                    RecursiveDeleteEmptyDirectories(directories, dropFolder.Path);
-=======
                     //mpiva: For some reason this totally hangs, if the Folder is a network folder, and multiple thread are doing it.
                     //IDK: why, Shoko get totally frozen, but it seems a .NET issue.
                     //https://stackoverflow.com/questions/33036650/directory-enumeratedirectories-hang-on-some-network-folders
@@ -310,8 +302,7 @@
                    .Select(dirInfo => dirInfo.FullName);
                     RecursiveDeleteEmptyDirectories(directories, dropFolder.ImportFolderLocation);
                     */
-                    RecursiveDeleteEmptyDirectories(Path.GetDirectoryName(oldFullPath), dropFolder.ImportFolderLocation);
->>>>>>> f74ef5f5
+                    RecursiveDeleteEmptyDirectories(Path.GetDirectoryName(oldFullPath), dropFolder.Path);
                 }
             }
         }
@@ -343,11 +334,6 @@
 
             if (request.DeleteEmptyDirectories)
             {
-<<<<<<< HEAD
-                var directories = new DirectoryInfo(dropFolder.Path)?.EnumerateDirectories("*", new EnumerationOptions() { RecurseSubdirectories = true, IgnoreInaccessible = true })
-                    .Select(dirInfo => dirInfo.FullName) ?? [];
-                RecursiveDeleteEmptyDirectories(directories, dropFolder.Path);
-=======
                 //mpiva: For some reason this totally hangs, if the Folder is a network folder, and multiple thread are doing it.
                 //IDK: why, Shoko get totally frozen, but it seems a .NET issue.
                 //https://stackoverflow.com/questions/33036650/directory-enumeratedirectories-hang-on-some-network-folders
@@ -356,8 +342,7 @@
                     .Select(dirInfo => dirInfo.FullName);
                 RecursiveDeleteEmptyDirectories(directories, dropFolder.ImportFolderLocation);
                 */
-                RecursiveDeleteEmptyDirectories(Path.GetDirectoryName(oldFullPath), dropFolder.ImportFolderLocation);
->>>>>>> f74ef5f5
+                RecursiveDeleteEmptyDirectories(Path.GetDirectoryName(oldFullPath), dropFolder.Path);
             }
         }
 
