using System;
using System.ComponentModel;
using System.IO;
using System.Linq;
using Shoko.Commons.Extensions;
using Shoko.Plugin.Abstractions;
using Shoko.Plugin.Abstractions.DataModels;
using Shoko.Plugin.Abstractions.Enums;
using Shoko.Server.Models;
using Shoko.Server.Models.TMDB;
using Shoko.Server.Utilities;

#nullable enable
namespace Shoko.Server;

public class ShokoEventHandler : IShokoEventHandler
{
    public event EventHandler<FileEventArgs>? FileDeleted;

    public event EventHandler<FileDetectedEventArgs>? FileDetected;

    public event EventHandler<FileEventArgs>? FileHashed;

    public event EventHandler<FileNotMatchedEventArgs>? FileNotMatched;

    public event EventHandler<FileEventArgs>? FileMatched;

    public event EventHandler<FileRenamedEventArgs>? FileRenamed;

    public event EventHandler<FileMovedEventArgs>? FileMoved;

    public event EventHandler<AniDBBannedEventArgs>? AniDBBanned;

    public event EventHandler<SeriesInfoUpdatedEventArgs>? SeriesUpdated;

    public event EventHandler<EpisodeInfoUpdatedEventArgs>? EpisodeUpdated;

    public event EventHandler<MovieInfoUpdatedEventArgs>? MovieUpdated;

    public event EventHandler<SettingsSavedEventArgs>? SettingsSaved;

    public event EventHandler<AVDumpEventArgs>? AVDumpEvent;

    public event EventHandler? Starting;

    public event EventHandler? Started;

    public event EventHandler<CancelEventArgs>? Shutdown;

    private static ShokoEventHandler? _instance;

    public static ShokoEventHandler Instance => _instance ??= new();

    public void OnFileDetected(SVR_ImportFolder folder, FileInfo file)
    {
        FileDetected?.Invoke(null, new(file.FullName[folder.ImportFolderLocation.Length..], file, folder));
    }

    public void OnFileHashed(SVR_ImportFolder folder, SVR_VideoLocal_Place vlp, SVR_VideoLocal vl)
    {
        var relativePath = vlp.FilePath;
        var xrefs = vl.EpisodeCrossRefs;
        var episodes = xrefs
            .Select(x => x.AnimeEpisode)
            .WhereNotNull()
            .ToList();
        var series = xrefs
            .DistinctBy(x => x.AnimeID)
<<<<<<< HEAD
=======
            .Select(x => x.AniDBAnime)
            .WhereNotNull()
            .ToList();
        var episodeInfo = episodes.Cast<IEpisode>().ToList();
        var animeInfo = series.Cast<ISeries>().ToList();
        var groupInfo = xrefs
            .DistinctBy(x => x.AnimeID)
>>>>>>> 9b6661d8
            .Select(x => x.AnimeSeries)
            .WhereNotNull()
            .ToList();
        var groups = series
            .DistinctBy(a => a.AnimeGroupID)
            .Select(a => a.AnimeGroup)
            .WhereNotNull()
            .ToList();
        FileHashed?.Invoke(null, new(relativePath, folder, vlp, vl, episodes, series, groups));
    }

    public void OnFileDeleted(SVR_ImportFolder folder, SVR_VideoLocal_Place vlp, SVR_VideoLocal vl)
    {
        var path = vlp.FilePath;
        var xrefs = vl.EpisodeCrossRefs;
        var episodes = xrefs
            .Select(x => x.AnimeEpisode)
            .WhereNotNull()
            .ToList();
        var series = xrefs
            .DistinctBy(x => x.AnimeID)
<<<<<<< HEAD
=======
            .Select(x => x.AniDBAnime)
            .WhereNotNull()
            .ToList();
        var episodeInfo = episodes.Cast<IEpisode>().ToList();
        var animeInfo = series.Cast<ISeries>().ToList();
        var groupInfo = xrefs
            .DistinctBy(x => x.AnimeID)
>>>>>>> 9b6661d8
            .Select(x => x.AnimeSeries)
            .WhereNotNull()
            .ToList();
        var groups = series
            .DistinctBy(a => a.AnimeGroupID)
            .Select(a => a.AnimeGroup)
            .WhereNotNull()
            .ToList();
        FileDeleted?.Invoke(null, new(path, folder, vlp, vl, episodes, series, groups));
    }

    public void OnFileMatched(SVR_VideoLocal_Place vlp, SVR_VideoLocal vl)
    {
        var path = vlp.FilePath;
        var xrefs = vl.EpisodeCrossRefs;
        var episodes = xrefs
            .Select(x => x.AnimeEpisode)
            .WhereNotNull()
            .ToList();
        var series = xrefs
            .DistinctBy(x => x.AnimeID)
<<<<<<< HEAD
=======
            .Select(x => x.AniDBAnime)
            .WhereNotNull()
            .ToList();
        var episodeInfo = episodes.Cast<IEpisode>().ToList();
        var animeInfo = series.Cast<ISeries>().ToList();
        var groupInfo = xrefs
            .DistinctBy(x => x.AnimeID)
>>>>>>> 9b6661d8
            .Select(x => x.AnimeSeries)
            .WhereNotNull()
            .ToList();
        var groups = series
            .DistinctBy(a => a.AnimeGroupID)
            .Select(a => a.AnimeGroup)
            .WhereNotNull()
            .ToList();
        FileMatched?.Invoke(null, new(path, vlp.ImportFolder, vlp, vl, episodes, series, groups));
    }

    public void OnFileNotMatched(SVR_VideoLocal_Place vlp, SVR_VideoLocal vl, int autoMatchAttempts, bool hasXRefs, bool isUDPBanned)
    {
        var path = vlp.FilePath;
        var xrefs = vl.EpisodeCrossRefs;
        var episodes = xrefs
            .Select(x => x.AnimeEpisode)
            .WhereNotNull()
            .ToList();
        var series = xrefs
            .DistinctBy(x => x.AnimeID)
<<<<<<< HEAD
=======
            .Select(x => x.AniDBAnime)
            .WhereNotNull()
            .ToList();
        var episodeInfo = episodes.Cast<IEpisode>().ToList();
        var animeInfo = series.Cast<ISeries>().ToList();
        var groupInfo = xrefs
            .DistinctBy(x => x.AnimeID)
>>>>>>> 9b6661d8
            .Select(x => x.AnimeSeries)
            .WhereNotNull()
            .ToList();
        var groups = series
            .DistinctBy(a => a.AnimeGroupID)
            .Select(a => a.AnimeGroup)
            .WhereNotNull()
            .ToList();
        FileNotMatched?.Invoke(null, new(path, vlp.ImportFolder, vlp, vl, episodes, series, groups, autoMatchAttempts, hasXRefs, isUDPBanned));
    }

    public void OnFileMoved(IImportFolder oldFolder, IImportFolder newFolder, string oldPath, string newPath, SVR_VideoLocal_Place vlp)
    {
        var vl = vlp.VideoLocal;
        var xrefs = vl.EpisodeCrossRefs;
        var episodes = xrefs
            .Select(x => x.AnimeEpisode)
            .WhereNotNull()
            .ToList();
        var series = xrefs
            .DistinctBy(x => x.AnimeID)
<<<<<<< HEAD
=======
            .Select(x => x.AniDBAnime)
            .WhereNotNull()
            .ToList();
        var episodeInfo = episodes.Cast<IEpisode>().ToList();
        var animeInfo = series.Cast<ISeries>().ToList();
        var groupInfo = xrefs
            .DistinctBy(x => x.AnimeID)
>>>>>>> 9b6661d8
            .Select(x => x.AnimeSeries)
            .WhereNotNull()
            .ToList();
        var groups = series
            .DistinctBy(a => a.AnimeGroupID)
            .Select(a => a.AnimeGroup)
            .WhereNotNull()
            .ToList();
        FileMoved?.Invoke(null, new(newPath, newFolder, oldPath, oldFolder, vlp, vl, episodes, series, groups));
    }

    public void OnFileRenamed(IImportFolder folder, string oldName, string newName, SVR_VideoLocal_Place vlp)
    {
        var path = vlp.FilePath;
        var vl = vlp.VideoLocal;
        var xrefs = vl.EpisodeCrossRefs;
        var episodes = xrefs
            .Select(x => x.AnimeEpisode)
            .WhereNotNull()
            .ToList();
        var series = xrefs
            .DistinctBy(x => x.AnimeID)
<<<<<<< HEAD
=======
            .Select(x => x.AniDBAnime)
            .WhereNotNull()
            .ToList();
        var episodeInfo = episodes.Cast<IEpisode>().ToList();
        var animeInfo = series.Cast<ISeries>().ToList();
        var groupInfo = xrefs
            .DistinctBy(x => x.AnimeID)
>>>>>>> 9b6661d8
            .Select(x => x.AnimeSeries)
            .WhereNotNull()
            .ToList();
        var groups = series
            .DistinctBy(a => a.AnimeGroupID)
            .Select(a => a.AnimeGroup)
            .WhereNotNull()
            .ToList();
        FileRenamed?.Invoke(null, new(path, folder, newName, oldName, vlp, vl, episodes, series, groups));
    }

    public void OnAniDBBanned(AniDBBanType type, DateTime time, DateTime resumeTime)
    {
        AniDBBanned?.Invoke(null, new(type, time, resumeTime));
    }

    public void OnSeriesUpdated(SVR_AnimeSeries series, UpdateReason reason)
    {
        ArgumentNullException.ThrowIfNull(series, nameof(series));
        SeriesUpdated?.Invoke(null, new(series, reason));
    }

    public void OnSeriesUpdated(SVR_AniDB_Anime anime, UpdateReason reason)
    {
        ArgumentNullException.ThrowIfNull(anime, nameof(anime));
        SeriesUpdated?.Invoke(null, new(anime, reason));
    }

    public void OnSeriesUpdated(TMDB_Show show, UpdateReason reason)
    {
        ArgumentNullException.ThrowIfNull(show, nameof(show));
        SeriesUpdated?.Invoke(null, new(show, reason));
    }

    public void OnEpisodeUpdated(SVR_AnimeSeries series, SVR_AnimeEpisode episode, UpdateReason reason)
    {
        ArgumentNullException.ThrowIfNull(series, nameof(series));
        ArgumentNullException.ThrowIfNull(episode, nameof(episode));
        EpisodeUpdated?.Invoke(null, new(series, episode, reason));
    }

    public void OnEpisodeUpdated(SVR_AniDB_Anime anime, SVR_AniDB_Episode episode, UpdateReason reason)
    {
        ArgumentNullException.ThrowIfNull(anime, nameof(anime));
        ArgumentNullException.ThrowIfNull(episode, nameof(episode));
        EpisodeUpdated?.Invoke(null, new(anime, episode, reason));
    }

    public void OnEpisodeUpdated(TMDB_Show show, TMDB_Episode episode, UpdateReason reason)
    {
        ArgumentNullException.ThrowIfNull(show, nameof(show));
        ArgumentNullException.ThrowIfNull(episode, nameof(episode));
        EpisodeUpdated?.Invoke(null, new(show, episode, reason));
    }

    public void OnMovieUpdated(TMDB_Movie movie, UpdateReason reason)
    {
        ArgumentNullException.ThrowIfNull(movie, nameof(movie));
        MovieUpdated?.Invoke(null, new(movie, reason));
    }

    public void OnSettingsSaved()
    {
        SettingsSaved?.Invoke(null, new SettingsSavedEventArgs());
    }

    public void OnAVDumpMessage(AVDumpEventType messageType, string? message = null)
    {
        AVDumpEvent?.Invoke(null, new(messageType, message));
    }

    public void OnAVDumpInstallException(Exception ex)
    {
        AVDumpEvent?.Invoke(null, new(AVDumpEventType.InstallException, ex));
    }

    public void OnAVDumpStart(AVDumpHelper.AVDumpSession session)
    {
        AVDumpEvent?.Invoke(null, new(AVDumpEventType.Started)
        {
            SessionID = session.SessionID,
            VideoIDs = session.VideoIDs,
            AbsolutePaths = session.AbsolutePaths,
            StartedAt = session.StartedAt,
            Progress = 0,
            SucceededCreqCount = 0,
            FailedCreqCount = 0,
            PendingCreqCount = 0,
        });
    }

    public void OnAVDumpEnd(AVDumpHelper.AVDumpSession session)
    {
        AVDumpEvent?.Invoke(null, new(session.IsSuccess ? AVDumpEventType.Success : AVDumpEventType.Failure)
        {
            SessionID = session.SessionID,
            VideoIDs = session.VideoIDs,
            AbsolutePaths = session.AbsolutePaths,
            Progress = session.Progress,
            SucceededCreqCount = session.IsSuccess ? null : session.SucceededCreqCount,
            FailedCreqCount = session.IsSuccess ? null : session.FailedCreqCount,
            PendingCreqCount = session.IsSuccess ? null : session.PendingCreqCount,
            ED2Ks = session.IsSuccess ? session.ED2Ks.ToList() : null,
            Message = session.StandardOutput,
            ErrorMessage = string.IsNullOrEmpty(session.StandardError) ? null : session.StandardError,
            StartedAt = session.StartedAt,
            EndedAt = session.EndedAt,
        });
    }

    public void OnAVDumpMessage(AVDumpHelper.AVDumpSession session, AVDumpEventType messageType, string? message = null)
    {
        AVDumpEvent?.Invoke(null, new(messageType, message)
        {
            SessionID = session.SessionID,
        });
    }

    public void OnAVDumpProgress(AVDumpHelper.AVDumpSession session, double progress)
    {
        AVDumpEvent?.Invoke(null, new(AVDumpEventType.Progress)
        {
            SessionID = session.SessionID,
            Progress = progress,
        });
    }

    public void OnAVDumpCreqUpdate(AVDumpHelper.AVDumpSession session, int succeeded, int failed, int pending)
    {
        AVDumpEvent?.Invoke(null, new(AVDumpEventType.CreqUpdate)
        {
            SessionID = session.SessionID,
            SucceededCreqCount = succeeded,
            FailedCreqCount = failed,
            PendingCreqCount = pending,
        });
    }

    public void OnAVDumpGenericException(AVDumpHelper.AVDumpSession session, Exception ex)
    {
        AVDumpEvent?.Invoke(null, new(AVDumpEventType.GenericException, ex)
        {
            SessionID = session.SessionID,
            Message = session.StandardOutput,
            StartedAt = session.StartedAt,
            EndedAt = session.EndedAt,
        });
    }

    public void OnStarting()
    {
        Starting?.Invoke(null, EventArgs.Empty);
    }

    public void OnStarted()
    {
        Started?.Invoke(null, EventArgs.Empty);
    }

    public bool OnShutdown()
    {
        var args = new CancelEventArgs();
        Shutdown?.Invoke(null, args);
        return !args.Cancel;
    }
}<|MERGE_RESOLUTION|>--- conflicted
+++ resolved
@@ -66,16 +66,6 @@
             .ToList();
         var series = xrefs
             .DistinctBy(x => x.AnimeID)
-<<<<<<< HEAD
-=======
-            .Select(x => x.AniDBAnime)
-            .WhereNotNull()
-            .ToList();
-        var episodeInfo = episodes.Cast<IEpisode>().ToList();
-        var animeInfo = series.Cast<ISeries>().ToList();
-        var groupInfo = xrefs
-            .DistinctBy(x => x.AnimeID)
->>>>>>> 9b6661d8
             .Select(x => x.AnimeSeries)
             .WhereNotNull()
             .ToList();
@@ -97,16 +87,6 @@
             .ToList();
         var series = xrefs
             .DistinctBy(x => x.AnimeID)
-<<<<<<< HEAD
-=======
-            .Select(x => x.AniDBAnime)
-            .WhereNotNull()
-            .ToList();
-        var episodeInfo = episodes.Cast<IEpisode>().ToList();
-        var animeInfo = series.Cast<ISeries>().ToList();
-        var groupInfo = xrefs
-            .DistinctBy(x => x.AnimeID)
->>>>>>> 9b6661d8
             .Select(x => x.AnimeSeries)
             .WhereNotNull()
             .ToList();
@@ -128,16 +108,6 @@
             .ToList();
         var series = xrefs
             .DistinctBy(x => x.AnimeID)
-<<<<<<< HEAD
-=======
-            .Select(x => x.AniDBAnime)
-            .WhereNotNull()
-            .ToList();
-        var episodeInfo = episodes.Cast<IEpisode>().ToList();
-        var animeInfo = series.Cast<ISeries>().ToList();
-        var groupInfo = xrefs
-            .DistinctBy(x => x.AnimeID)
->>>>>>> 9b6661d8
             .Select(x => x.AnimeSeries)
             .WhereNotNull()
             .ToList();
@@ -159,16 +129,6 @@
             .ToList();
         var series = xrefs
             .DistinctBy(x => x.AnimeID)
-<<<<<<< HEAD
-=======
-            .Select(x => x.AniDBAnime)
-            .WhereNotNull()
-            .ToList();
-        var episodeInfo = episodes.Cast<IEpisode>().ToList();
-        var animeInfo = series.Cast<ISeries>().ToList();
-        var groupInfo = xrefs
-            .DistinctBy(x => x.AnimeID)
->>>>>>> 9b6661d8
             .Select(x => x.AnimeSeries)
             .WhereNotNull()
             .ToList();
@@ -190,16 +150,6 @@
             .ToList();
         var series = xrefs
             .DistinctBy(x => x.AnimeID)
-<<<<<<< HEAD
-=======
-            .Select(x => x.AniDBAnime)
-            .WhereNotNull()
-            .ToList();
-        var episodeInfo = episodes.Cast<IEpisode>().ToList();
-        var animeInfo = series.Cast<ISeries>().ToList();
-        var groupInfo = xrefs
-            .DistinctBy(x => x.AnimeID)
->>>>>>> 9b6661d8
             .Select(x => x.AnimeSeries)
             .WhereNotNull()
             .ToList();
@@ -222,16 +172,6 @@
             .ToList();
         var series = xrefs
             .DistinctBy(x => x.AnimeID)
-<<<<<<< HEAD
-=======
-            .Select(x => x.AniDBAnime)
-            .WhereNotNull()
-            .ToList();
-        var episodeInfo = episodes.Cast<IEpisode>().ToList();
-        var animeInfo = series.Cast<ISeries>().ToList();
-        var groupInfo = xrefs
-            .DistinctBy(x => x.AnimeID)
->>>>>>> 9b6661d8
             .Select(x => x.AnimeSeries)
             .WhereNotNull()
             .ToList();
