--- conflicted
+++ resolved
@@ -12,14 +12,7 @@
 using System.Timers;
 using Microsoft.Extensions.DependencyInjection;
 using Microsoft.Extensions.Logging;
-using NLog;
-using NLog.Targets;
-<<<<<<< HEAD
-=======
-using NLog.Targets.Wrappers;
-using NLog.Web;
 using Quartz;
->>>>>>> 131242d8
 using Sentry;
 using Shoko.Commons.Properties;
 using Shoko.Server.Commands;
@@ -38,7 +31,6 @@
 using Shoko.Server.Utilities;
 using Shoko.Server.Utilities.FileSystemWatcher;
 using Trinet.Core.IO.Ntfs;
-using LogLevel = NLog.LogLevel;
 using Timer = System.Timers.Timer;
 
 namespace Shoko.Server.Server;
@@ -47,6 +39,8 @@
 {
     //private static bool doneFirstTrakTinfo = false;
     private readonly ILogger<ShokoServer> logger;
+    private readonly IServiceProvider _serviceProvider;
+    private readonly ISchedulerFactory _schedulerFactory;
     private static DateTime lastTraktInfoUpdate = DateTime.Now;
     private static DateTime lastVersionCheck = DateTime.Now;
 
@@ -59,18 +53,6 @@
     public static string PathAddressPlex = "api/Plex";
     public static string PathAddressKodi = "Kodi";
 
-<<<<<<< HEAD
-    private static BackgroundWorker workerImport = new();
-    private static BackgroundWorker workerScanFolder = new();
-    private static BackgroundWorker workerScanDropFolders = new();
-    private static BackgroundWorker workerRemoveMissing = new();
-    private static BackgroundWorker workerDeleteImportFolder = new();
-    private static BackgroundWorker workerMediaInfo = new();
-
-=======
-    private static IWebHost webHost;
-    
->>>>>>> 131242d8
     internal static BackgroundWorker workerSetupDB = new();
 
     private static Timer autoUpdateTimer;
@@ -91,9 +73,11 @@
         return new[] { "SQLite", "Microsoft SQL Server 2014", "MySQL/MariaDB" };
     }
 
-    public ShokoServer(ILogger<ShokoServer> logger, ISettingsProvider settingsProvider)
+    public ShokoServer(ILogger<ShokoServer> logger, ISettingsProvider settingsProvider, IServiceProvider serviceProvider, ISchedulerFactory schedulerFactory)
     {
         this.logger = logger;
+        _serviceProvider = serviceProvider;
+        _schedulerFactory = schedulerFactory;
         var culture = CultureInfo.GetCultureInfo(settingsProvider.GetSettings().Culture);
         CultureInfo.DefaultThreadCurrentCulture = culture;
         CultureInfo.DefaultThreadCurrentUICulture = culture;
@@ -111,26 +95,6 @@
         ShokoEventHandler.Instance.Shutdown -= ShutDown;
     }
 
-    public static void SetTraceLogging(bool enabled)
-    {
-        var rule = LogManager.Configuration.LoggingRules.FirstOrDefault(a => a.Targets.Any(b => b is FileTarget));
-        if (rule == null)
-        {
-            return;
-        }
-
-        if (enabled)
-        {
-            rule.EnableLoggingForLevels(LogLevel.Trace, LogLevel.Debug);
-        }
-        else
-        {
-            rule.DisableLoggingForLevel(LogLevel.Trace);
-        }
-
-        LogManager.ReconfigExistingLoggers();
-    }
-
     public bool StartUpServer()
     {
         _sentry = SentrySdk.Init(opts =>
@@ -146,9 +110,8 @@
             Analytics.PostEvent("Server", "Linux Startup");
         }
 
-        var settingsProvider = Utils.ServiceContainer.GetRequiredService<ISettingsProvider>();
+        var settingsProvider = _serviceProvider.GetRequiredService<ISettingsProvider>();
         var settings = settingsProvider.GetSettings();
-        Thread.CurrentThread.CurrentUICulture = CultureInfo.GetCultureInfo(settings.Culture);
 
         // Check if any of the DLL are blocked, common issue with daily builds
         if (!CheckBlockedFiles())
@@ -167,7 +130,7 @@
         }
 
         //HibernatingRhinos.Profiler.Appender.NHibernate.NHibernateProfiler.Initialize();
-        CommandHelper.LoadCommands(Utils.ServiceContainer);
+        CommandHelper.LoadCommands(_serviceProvider);
 
         if (!Utils.IsLinux)
         {
@@ -192,8 +155,8 @@
         // var services = new ServiceCollection();
         // ConfigureServices(services);
         // Plugin.Loader.Instance.Load(services);
-        // Utils.ServiceContainer = services.BuildServiceProvider();
-        // Plugin.Loader.Instance.InitPlugins(Utils.ServiceContainer);
+        // _serviceProvider = services.BuildServiceProvider();
+        // Plugin.Loader.Instance.InitPlugins(_serviceProvider);
 
         settingsProvider.DebugSettingsToLog();
 
@@ -217,11 +180,11 @@
         InitCulture();
 
         // run rotator once and set 24h delay
-        Utils.ServiceContainer.GetRequiredService<LogRotator>().Start();
+        _serviceProvider.GetRequiredService<LogRotator>().Start();
 
         Analytics.PostEvent("Server", "StartupFinished");
         // for log readability, this will simply init the singleton
-        Utils.ServiceContainer.GetService<IUDPConnectionHandler>();
+        _serviceProvider.GetService<IUDPConnectionHandler>();
         return true;
     }
 
@@ -324,7 +287,7 @@
         var setupComplete = bool.Parse(e.Result.ToString());
         if (!setupComplete)
         {
-            var settings = Utils.ServiceContainer.GetRequiredService<ISettingsProvider>().GetSettings();
+            var settings = _serviceProvider.GetRequiredService<ISettingsProvider>().GetSettings();
             ServerState.Instance.ServerOnline = false;
             if (!string.IsNullOrEmpty(settings.Database.Type))
             {
@@ -342,7 +305,7 @@
         ServerInfo.Instance.RefreshImportFolders();
         ServerState.Instance.ServerStartingStatus = Resources.Server_Complete;
         ServerState.Instance.ServerOnline = true;
-        var settingsProvider = Utils.ServiceContainer.GetRequiredService<ISettingsProvider>();
+        var settingsProvider = _serviceProvider.GetRequiredService<ISettingsProvider>();
         var settings = settingsProvider.GetSettings();
         settings.FirstRun = false;
         settingsProvider.SaveSettings();
@@ -378,9 +341,8 @@
 
     private void WorkerSetupDB_DoWork(object sender, DoWorkEventArgs e)
     {
-        var settingsProvider = Utils.ServiceContainer.GetRequiredService<ISettingsProvider>();
+        var settingsProvider = _serviceProvider.GetRequiredService<ISettingsProvider>();
         var settings = settingsProvider.GetSettings();
-        Thread.CurrentThread.CurrentUICulture = CultureInfo.GetCultureInfo(settings.Culture);
 
         try
         {
@@ -398,7 +360,7 @@
 
 
             // wait until the queue count is 0
-            // ie the cancel has actuall worked
+            // ie the cancel has actually worked
             while (true)
             {
                 if (ShokoService.CmdProcessorGeneral.QueueCount == 0 &&
@@ -453,9 +415,9 @@
             Scanner.Instance.Init();
 
             ServerState.Instance.ServerStartingStatus = Resources.Server_InitializingQueue;
-            ShokoService.CmdProcessorGeneral.Init(Utils.ServiceContainer);
-            ShokoService.CmdProcessorHasher.Init(Utils.ServiceContainer);
-            ShokoService.CmdProcessorImages.Init(Utils.ServiceContainer);
+            ShokoService.CmdProcessorGeneral.Init(_serviceProvider);
+            ShokoService.CmdProcessorHasher.Init(_serviceProvider);
+            ShokoService.CmdProcessorImages.Init(_serviceProvider);
 
             ServerState.Instance.DatabaseAvailable = true;
 
@@ -491,8 +453,7 @@
 
             if (settings.Import.RunOnStart && folders.Count > 0)
             {
-                var schedulerFactory = ServiceContainer.GetRequiredService<ISchedulerFactory>();
-                var scheduler = schedulerFactory.GetScheduler().Result;
+                var scheduler = _schedulerFactory.GetScheduler().Result;
                 scheduler.TriggerJob(ImportJob.Key);
             }
 
@@ -516,27 +477,10 @@
     #endregion
 
     #region Update all media info
-<<<<<<< HEAD
-
-    private void WorkerMediaInfo_DoWork(object sender, DoWorkEventArgs e)
-    {
-        // first build a list of files that we already know about, as we don't want to process them again
-        var filesAll = RepoFactory.VideoLocal.GetAll();
-        var commandFactory = Utils.ServiceContainer.GetRequiredService<ICommandRequestFactory>();
-        foreach (var vl in filesAll)
-        {
-            var cr = commandFactory.Create<CommandRequest_ReadMediaInfo>(c => c.VideoLocalID = vl.VideoLocalID);
-            cr.Save();
-        }
-    }
-
-=======
     
->>>>>>> 131242d8
-    public static void RefreshAllMediaInfo()
-    {
-        var schedulerFactory = ServiceContainer.GetRequiredService<ISchedulerFactory>();
-        var scheduler = schedulerFactory.GetScheduler().Result;
+    public void RefreshAllMediaInfo()
+    {
+        var scheduler = _schedulerFactory.GetScheduler().Result;
         scheduler.TriggerJob(MediaInfoJob.Key);
     }
 
@@ -593,7 +537,7 @@
 
             //verNew = verInfo.versions.ServerVersionAbs;
 
-            var settingsProvider = Utils.ServiceContainer.GetRequiredService<ISettingsProvider>();
+            var settingsProvider = _serviceProvider.GetRequiredService<ISettingsProvider>();
             var settings = settingsProvider.GetSettings();
             verNew =
                 JMMAutoUpdatesHelper.ConvertToAbsoluteVersion(
@@ -701,7 +645,7 @@
     public void StartWatchingFiles()
     {
         _fileWatchers = new List<RecoveringFileSystemWatcher>();
-        var settingsProvider = Utils.ServiceContainer.GetRequiredService<ISettingsProvider>();
+        var settingsProvider = _serviceProvider.GetRequiredService<ISettingsProvider>();
         var settings = settingsProvider.GetSettings();
 
         foreach (var share in RepoFactory.ImportFolder.GetAll())
@@ -748,7 +692,7 @@
 
     private void FileAdded(object sender, string path)
     {
-        var commandFactory = Utils.ServiceContainer.GetRequiredService<ICommandRequestFactory>();
+        var commandFactory = _serviceProvider.GetRequiredService<ICommandRequestFactory>();
         if (!File.Exists(path)) return;
         if (!FileHashHelper.IsVideo(path)) return;
 
@@ -791,27 +735,24 @@
         _fileWatchers.Clear();
     }
 
-    public static void ScanDropFolders()
-    {
-        var schedulerFactory = ServiceContainer.GetRequiredService<ISchedulerFactory>();
-        var scheduler = schedulerFactory.GetScheduler().Result;
+    public void ScanDropFolders()
+    {
+        var scheduler = _schedulerFactory.GetScheduler().Result;
         scheduler.TriggerJob(ScanDropFoldersJob.Key);
     }
 
-    public static void ScanFolder(int importFolderID)
-    { 
-        var schedulerFactory = ServiceContainer.GetRequiredService<ISchedulerFactory>();
-        var scheduler = schedulerFactory.GetScheduler().Result;
+    public void ScanFolder(int importFolderID)
+    {
+        var scheduler = _schedulerFactory.GetScheduler().Result;
         scheduler.TriggerJob(ScanFolderJob.Key, new JobDataMap
         {
             {"importFolderID", importFolderID}
         });
     }
     
-    public static void RemoveMissingFiles(bool removeMyList = true)
-    {
-        var schedulerFactory = ServiceContainer.GetRequiredService<ISchedulerFactory>();
-        var scheduler = schedulerFactory.GetScheduler().Result;
+    public void RemoveMissingFiles(bool removeMyList = true)
+    {
+        var scheduler = _schedulerFactory.GetScheduler().Result;
         scheduler.TriggerJob(RemoveMissingFilesJob.Key, new JobDataMap
         {
             {"removeMyList", removeMyList}
@@ -823,174 +764,25 @@
         Importer.CheckForMyListSyncUpdate(true);
     }
 
-    public static void DeleteImportFolder(int importFolderID)
-    {
-<<<<<<< HEAD
-        if (!workerDeleteImportFolder.IsBusy)
-        {
-            workerDeleteImportFolder.RunWorkerAsync(importFolderID);
-        }
-    }
-
-    private void WorkerRemoveMissing_DoWork(object sender, DoWorkEventArgs e)
-    {
-        try
-        {
-            Importer.RemoveRecordsWithoutPhysicalFiles(e.Argument as bool? ?? true);
-        }
-        catch (Exception ex)
-        {
-            logger.LogError(ex, ex.ToString());
-        }
-    }
-
-    private void WorkerDeleteImportFolder_DoWork(object sender, DoWorkEventArgs e)
-    {
-        try
-        {
-            var importFolderID = int.Parse(e.Argument.ToString());
-            Importer.DeleteImportFolder(importFolderID);
-        }
-        catch (Exception ex)
-        {
-            logger.LogError(ex, ex.ToString());
-        }
-    }
-
-    private void WorkerScanFolder_DoWork(object sender, DoWorkEventArgs e)
-    {
-        try
-        {
-            Importer.RunImport_ScanFolder(int.Parse(e.Argument.ToString()));
-        }
-        catch (Exception ex)
-        {
-            logger.LogError(ex, ex.ToString());
-        }
-    }
-
-    private void WorkerScanDropFolders_DoWork(object sender, DoWorkEventArgs e)
-    {
-        try
-        {
-            Importer.RunImport_DropFolders();
-        }
-        catch (Exception ex)
-        {
-            logger.LogError(ex, ex.ToString());
-        }
-    }
-
-    private void WorkerImport_DoWork(object sender, DoWorkEventArgs e)
-    {
-        try
-        {
-            Importer.RunImport_NewFiles();
-            Importer.RunImport_IntegrityCheck();
-
-            // drop folder
-            Importer.RunImport_DropFolders();
-
-            // TvDB association checks
-            Importer.RunImport_ScanTvDB();
-
-            // Trakt association checks
-            Importer.RunImport_ScanTrakt();
-
-            // MovieDB association checks
-            Importer.RunImport_ScanMovieDB();
-
-            // Check for missing images
-            Importer.RunImport_GetImages();
-
-            // Check for previously ignored files
-            Importer.CheckForPreviouslyIgnored();
-        }
-        catch (Exception ex)
-        {
-            logger.LogError(ex, ex.ToString());
-        }
-    }
-=======
-        var schedulerFactory = ServiceContainer.GetRequiredService<ISchedulerFactory>();
-        var scheduler = schedulerFactory.GetScheduler().Result;
+    public void DeleteImportFolder(int importFolderID)
+    {
+        var scheduler = _schedulerFactory.GetScheduler().Result;
         scheduler.TriggerJob(DeleteImportFolderJob.Key, new JobDataMap
         {
             {"importFolderID", importFolderID}
         });
     }
-    
-    private static void InitWebHost()
-    {
-        if (webHost != null)
-        {
-            return;
-        }
-
-        webHost = new WebHostBuilder().UseKestrel(options =>
-            {
-                options.ListenAnyIP(ServerSettings.Instance.ServerPort);
-            })
-            .UseStartup<Startup>()
-            .ConfigureLogging(logging =>
-            {
-                logging.ClearProviders();
-                logging.SetMinimumLevel(Microsoft.Extensions.Logging.LogLevel.Trace);
-#if !LOGWEB
-                logging.AddFilter("Microsoft", Microsoft.Extensions.Logging.LogLevel.Warning);
-                logging.AddFilter("System", Microsoft.Extensions.Logging.LogLevel.Warning);
-                logging.AddFilter("Shoko.Server.API", Microsoft.Extensions.Logging.LogLevel.Warning);
-#endif
-            }).UseNLog()
-            .UseSentry(
-                o =>
-                {
-                    o.Release = Utils.GetApplicationVersion();
-                    o.Dsn = SentryDsn;
-                })
-            .Build();
-    }
-
-    /// <summary>
-    /// Running Nancy and Validating all require aspects before running it
-    /// </summary>
-    private static void StartWebHost()
-    {
-        if (webHost == null)
-        {
-            InitWebHost();
-        }
-
-        //JsonSettings.MaxJsonLength = int.MaxValue;
-
-        // Even with error callbacks, this may still throw an error in some parts, so log it!
-        try
-        {
-            webHost.Start();
-        }
-        catch (Exception ex)
-        {
-            logger.Error(ex);
-        }
-    }
-
-    public static void StopHost()
-    {
-        webHost?.Dispose();
-        webHost = null;
-    }
->>>>>>> 131242d8
-
-    private static void SetupAniDBProcessor()
-    {
-        var handler = Utils.ServiceContainer.GetRequiredService<IUDPConnectionHandler>();
-        var settings = Utils.ServiceContainer.GetRequiredService<ISettingsProvider>().GetSettings().AniDb;
+
+    private void SetupAniDBProcessor()
+    {
+        var handler = _serviceProvider.GetRequiredService<IUDPConnectionHandler>();
+        var settings = _serviceProvider.GetRequiredService<ISettingsProvider>().GetSettings().AniDb;
         handler.Init(settings.Username, settings.Password, settings.ServerAddress, settings.ServerPort, settings.ClientPort);
     }
 
-    private static void AniDBDispose()
-    {
-        var handler = Utils.ServiceContainer.GetRequiredService<IUDPConnectionHandler>();
+    private void AniDBDispose()
+    {
+        var handler = _serviceProvider.GetRequiredService<IUDPConnectionHandler>();
         handler.ForceLogout();
         handler.CloseConnections();
     }
@@ -1009,7 +801,7 @@
     /// <returns>true if there was any commands added to the queue, flase otherwise</returns>
     public bool SyncPlex()
     {
-        var commandFactory = Utils.ServiceContainer.GetRequiredService<ICommandRequestFactory>();
+        var commandFactory = _serviceProvider.GetRequiredService<ICommandRequestFactory>();
         Analytics.PostEvent("Plex", "SyncAll");
 
         var flag = false;
@@ -1027,7 +819,7 @@
         return flag;
     }
 
-    public static void RunWorkSetupDB()
+    public void RunWorkSetupDB()
     {
         workerSetupDB.RunWorkerAsync();
     }
