--- conflicted
+++ resolved
@@ -110,22 +110,7 @@
             ServerSettings.ConfigureServices(services);
             services.AddSingleton(ServerSettings.Instance);
             services.AddSingleton(Loader.Instance);
-<<<<<<< HEAD
-=======
             services.AddSingleton(ShokoService.AnidbProcessor);
-            services.AddLogging(loggingBuilder => //add NLog based logging.
-            {
-                //NLog;
-                loggingBuilder.ClearProviders();
-#if DEBUG
-                loggingBuilder.SetMinimumLevel(Microsoft.Extensions.Logging.LogLevel.Trace);
-#else
-                loggingBuilder.SetMinimumLevel(Microsoft.Extensions.Logging.LogLevel.Error);
-#endif
-                loggingBuilder.AddNLog(new ConfigurationBuilder()
-                    .AddJsonFile("appsettings.json", optional: true, reloadOnChange: true).Build());
-            });
->>>>>>> 88ecf292
             Loader.Instance.Load(services);
         }
         
