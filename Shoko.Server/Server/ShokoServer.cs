--- conflicted
+++ resolved
@@ -42,12 +42,8 @@
 {
     //private static bool doneFirstTrakTinfo = false;
     private readonly ILogger<ShokoServer> logger;
-<<<<<<< HEAD
-    private readonly IServiceProvider _serviceProvider;
+    private readonly ISettingsProvider _settingsProvider;
     private readonly ISchedulerFactory _schedulerFactory;
-=======
-    private readonly ISettingsProvider _settingsProvider;
->>>>>>> a0e47d84
     private static DateTime lastTraktInfoUpdate = DateTime.Now;
     private static DateTime lastVersionCheck = DateTime.Now;
 
@@ -80,12 +76,9 @@
     public ShokoServer(ILogger<ShokoServer> logger, ISettingsProvider settingsProvider, IServiceProvider serviceProvider, ISchedulerFactory schedulerFactory)
     {
         this.logger = logger;
-<<<<<<< HEAD
+        _settingsProvider = settingsProvider;
         _serviceProvider = serviceProvider;
         _schedulerFactory = schedulerFactory;
-=======
-        _settingsProvider = settingsProvider;
->>>>>>> a0e47d84
         var culture = CultureInfo.GetCultureInfo(settingsProvider.GetSettings().Culture);
         CultureInfo.DefaultThreadCurrentCulture = culture;
         CultureInfo.DefaultThreadCurrentUICulture = culture;
@@ -103,27 +96,6 @@
         ShokoEventHandler.Instance.Shutdown -= ShutDown;
     }
 
-<<<<<<< HEAD
-=======
-    public static void SetTraceLogging(bool enabled)
-    {
-        var fileRule = LogManager.Configuration.LoggingRules.FirstOrDefault(a => a.Targets.Any(b => b is FileTarget));
-        var signalrRule = LogManager.Configuration.LoggingRules.FirstOrDefault(a => a.Targets.Any(b => b is SignalRTarget));
-        if (enabled)
-        {
-            fileRule?.EnableLoggingForLevels(LogLevel.Trace, LogLevel.Debug);
-            signalrRule?.EnableLoggingForLevels(LogLevel.Trace, LogLevel.Debug);
-        }
-        else
-        {
-            fileRule?.DisableLoggingForLevels(LogLevel.Trace, LogLevel.Debug);
-            signalrRule?.DisableLoggingForLevels(LogLevel.Trace, LogLevel.Debug);
-        }
-
-        LogManager.ReconfigExistingLoggers();
-    }
-
->>>>>>> a0e47d84
     public bool StartUpServer()
     {
         var settings = _settingsProvider.GetSettings();
@@ -151,16 +123,11 @@
                     if (extraInfo.TryGetValue("tag", out var gitTag))
                         opts.DefaultTags.Add("commit.tag", gitTag);
 
-<<<<<<< HEAD
-        var settingsProvider = _serviceProvider.GetRequiredService<ISettingsProvider>();
-        var settings = settingsProvider.GetSettings();
-=======
                     // Append the release channel for the release on non-stable branches.
                     if (environment != "stable")
                         opts.Release += string.IsNullOrEmpty(gitCommit) ? $"-{environment}" : $"-{environment}-{gitCommit[0..7]}";
                 });
         }
->>>>>>> a0e47d84
 
         // Check if any of the DLL are blocked, common issue with daily builds
         if (!CheckBlockedFiles())
@@ -170,37 +137,9 @@
         }
 
         //HibernatingRhinos.Profiler.Appender.NHibernate.NHibernateProfiler.Initialize();
-        CommandHelper.LoadCommands(_serviceProvider);
-
-<<<<<<< HEAD
-        if (!Utils.IsLinux)
-        {
-            try
-            {
-                mutex = Mutex.OpenExisting(Utils.DefaultInstance + "Mutex");
-                //since it hasn't thrown an exception, then we already have one copy of the app open.
-                return false;
-                //MessageBox.Show(Shoko.Commons.Properties.Resources.Server_Running,
-                //    Shoko.Commons.Properties.Resources.ShokoServer, MessageBoxButton.OK, MessageBoxImage.Error);
-                //Environment.Exit(0);
-            }
-            catch (Exception ex)
-            {
-                //since we didn't find a mutex with that name, create one
-                Debug.WriteLine("Exception thrown:" + ex.Message + " Creating a new mutex...");
-                mutex = new Mutex(true, Utils.DefaultInstance + "Mutex");
-            }
-        }
-
-        // RenameFileHelper.InitialiseRenamers();
-        // var services = new ServiceCollection();
-        // ConfigureServices(services);
-        // Plugin.Loader.Instance.Load(services);
-        // _serviceProvider = services.BuildServiceProvider();
-        // Plugin.Loader.Instance.InitPlugins(_serviceProvider);
-=======
+        CommandHelper.LoadCommands(Utils.ServiceContainer);
+
         Loader.InitPlugins(Utils.ServiceContainer);
->>>>>>> a0e47d84
 
         _settingsProvider.DebugSettingsToLog();
 
@@ -222,10 +161,10 @@
         ServerState.Instance.LoadSettings(settings);
 
         // run rotator once and set 24h delay
-        _serviceProvider.GetRequiredService<LogRotator>().Start();
+        Utils.ServiceContainer.GetRequiredService<LogRotator>().Start();
 
         // for log readability, this will simply init the singleton
-        _serviceProvider.GetService<IUDPConnectionHandler>();
+        Utils.ServiceContainer.GetService<IUDPConnectionHandler>();
         return true;
     }
 
@@ -278,11 +217,7 @@
         var setupComplete = bool.Parse(e.Result.ToString());
         if (!setupComplete)
         {
-<<<<<<< HEAD
-            var settings = _serviceProvider.GetRequiredService<ISettingsProvider>().GetSettings();
-=======
             var settings = _settingsProvider.GetSettings();
->>>>>>> a0e47d84
             ServerState.Instance.ServerOnline = false;
             if (!string.IsNullOrEmpty(settings.Database.Type))
             {
@@ -300,12 +235,7 @@
         ServerInfo.Instance.RefreshImportFolders();
         ServerState.Instance.ServerStartingStatus = Resources.Server_Complete;
         ServerState.Instance.ServerOnline = true;
-<<<<<<< HEAD
-        var settingsProvider = _serviceProvider.GetRequiredService<ISettingsProvider>();
-        var settings = settingsProvider.GetSettings();
-=======
         var settings = _settingsProvider.GetSettings();
->>>>>>> a0e47d84
         settings.FirstRun = false;
         _settingsProvider.SaveSettings();
         if (string.IsNullOrEmpty(settings.AniDb.Username) ||
@@ -340,12 +270,7 @@
 
     private void WorkerSetupDB_DoWork(object sender, DoWorkEventArgs e)
     {
-<<<<<<< HEAD
-        var settingsProvider = _serviceProvider.GetRequiredService<ISettingsProvider>();
-        var settings = settingsProvider.GetSettings();
-=======
         var settings = _settingsProvider.GetSettings();
->>>>>>> a0e47d84
 
         try
         {
@@ -418,9 +343,9 @@
             Scanner.Instance.Init();
 
             ServerState.Instance.ServerStartingStatus = Resources.Server_InitializingQueue;
-            ShokoService.CmdProcessorGeneral.Init(_serviceProvider);
-            ShokoService.CmdProcessorHasher.Init(_serviceProvider);
-            ShokoService.CmdProcessorImages.Init(_serviceProvider);
+            ShokoService.CmdProcessorGeneral.Init(Utils.ServiceContainer);
+            ShokoService.CmdProcessorHasher.Init(Utils.ServiceContainer);
+            ShokoService.CmdProcessorImages.Init(Utils.ServiceContainer);
 
             ServerState.Instance.DatabaseAvailable = true;
 
@@ -538,12 +463,7 @@
 
             //verNew = verInfo.versions.ServerVersionAbs;
 
-<<<<<<< HEAD
-            var settingsProvider = _serviceProvider.GetRequiredService<ISettingsProvider>();
-            var settings = settingsProvider.GetSettings();
-=======
             var settings = _settingsProvider.GetSettings();
->>>>>>> a0e47d84
             verNew =
                 JMMAutoUpdatesHelper.ConvertToAbsoluteVersion(
                     JMMAutoUpdatesHelper.GetLatestVersionNumber(settings.UpdateChannel))
@@ -649,12 +569,7 @@
     public void StartWatchingFiles()
     {
         _fileWatchers = new List<RecoveringFileSystemWatcher>();
-<<<<<<< HEAD
-        var settingsProvider = _serviceProvider.GetRequiredService<ISettingsProvider>();
-        var settings = settingsProvider.GetSettings();
-=======
         var settings = _settingsProvider.GetSettings();
->>>>>>> a0e47d84
 
         foreach (var share in RepoFactory.ImportFolder.GetAll())
         {
@@ -700,7 +615,7 @@
 
     private void FileAdded(object sender, string path)
     {
-        var commandFactory = _serviceProvider.GetRequiredService<ICommandRequestFactory>();
+        var commandFactory = Utils.ServiceContainer.GetRequiredService<ICommandRequestFactory>();
         if (!File.Exists(path)) return;
         if (!FileHashHelper.IsVideo(path)) return;
 
@@ -751,37 +666,22 @@
 
     public void ScanFolder(int importFolderID)
     {
-<<<<<<< HEAD
         var scheduler = _schedulerFactory.GetScheduler().Result;
         scheduler.StartJob(JobBuilder<ScanFolderJob>.Create()
                 .StoreDurably()
                 .UsingJobData(a => a.ImportFolderID = importFolderID)
                 .WithGeneratedIdentity()
                 .Build());
-=======
-
-        if (!workerImport.IsBusy)
-        {
-            workerImport.RunWorkerAsync();
-        }
->>>>>>> a0e47d84
     }
 
     public void RemoveMissingFiles(bool removeMyList = true)
     {
-<<<<<<< HEAD
         var scheduler = _schedulerFactory.GetScheduler().Result;
         scheduler.StartJob(JobBuilder<RemoveMissingFilesJob>.Create()
             .StoreDurably()
             .UsingJobData(a => a.RemoveMyList = removeMyList)
             .WithIdentity(RemoveMissingFilesJob.Key)
             .Build());
-=======
-        if (!workerRemoveMissing.IsBusy)
-        {
-            workerRemoveMissing.RunWorkerAsync(removeMyList);
-        }
->>>>>>> a0e47d84
     }
 
     public static void SyncMyList()
@@ -791,7 +691,6 @@
 
     public void DeleteImportFolder(int importFolderID)
     {
-<<<<<<< HEAD
         var scheduler = _schedulerFactory.GetScheduler().Result;
         scheduler.ScheduleJob(JobBuilder<DeleteImportFolderJob>.Create()
                 .StoreDurably()
@@ -799,107 +698,18 @@
                 .WithGeneratedIdentity()
                 .Build(),
             TriggerBuilder.Create().StartNow().Build());
-=======
-        if (!workerDeleteImportFolder.IsBusy)
-        {
-            workerDeleteImportFolder.RunWorkerAsync(importFolderID);
-        }
-    }
-
-    private void WorkerRemoveMissing_DoWork(object sender, DoWorkEventArgs e)
-    {
-        try
-        {
-            Importer.RemoveRecordsWithoutPhysicalFiles(e.Argument as bool? ?? true);
-        }
-        catch (Exception ex)
-        {
-            logger.LogError(ex, ex.ToString());
-        }
-    }
-
-    private void WorkerDeleteImportFolder_DoWork(object sender, DoWorkEventArgs e)
-    {
-        try
-        {
-            var importFolderID = int.Parse(e.Argument.ToString());
-            var importFolder = RepoFactory.ImportFolder.GetByID(importFolderID);
-            if (importFolder == null)
-                return;
-            Importer.DeleteImportFolder(importFolder);
-        }
-        catch (Exception ex)
-        {
-            logger.LogError(ex, ex.ToString());
-        }
-    }
-
-    private void WorkerScanFolder_DoWork(object sender, DoWorkEventArgs e)
-    {
-        try
-        {
-            Importer.RunImport_ScanFolder(int.Parse(e.Argument.ToString()));
-        }
-        catch (Exception ex)
-        {
-            logger.LogError(ex, ex.ToString());
-        }
-    }
-
-    private void WorkerScanDropFolders_DoWork(object sender, DoWorkEventArgs e)
-    {
-        try
-        {
-            Importer.RunImport_DropFolders();
-        }
-        catch (Exception ex)
-        {
-            logger.LogError(ex, ex.ToString());
-        }
-    }
-
-    private void WorkerImport_DoWork(object sender, DoWorkEventArgs e)
-    {
-        try
-        {
-            Importer.RunImport_NewFiles();
-            Importer.RunImport_IntegrityCheck();
-
-            // drop folder
-            Importer.RunImport_DropFolders();
-
-            // TvDB association checks
-            Importer.RunImport_ScanTvDB();
-
-            // Trakt association checks
-            Importer.RunImport_ScanTrakt();
-
-            // MovieDB association checks
-            Importer.RunImport_ScanMovieDB();
-
-            // Check for missing images (in a separate thread)
-            DownloadAllImages();
-
-            // Check for previously ignored files
-            Importer.CheckForPreviouslyIgnored();
-        }
-        catch (Exception ex)
-        {
-            logger.LogError(ex, ex.ToString());
-        }
->>>>>>> a0e47d84
     }
 
     private void SetupAniDBProcessor()
     {
-        var handler = _serviceProvider.GetRequiredService<IUDPConnectionHandler>();
-        var settings = _serviceProvider.GetRequiredService<ISettingsProvider>().GetSettings().AniDb;
+        var handler = Utils.ServiceContainer.GetRequiredService<IUDPConnectionHandler>();
+        var settings = Utils.ServiceContainer.GetRequiredService<ISettingsProvider>().GetSettings().AniDb;
         handler.Init(settings.Username, settings.Password, settings.ServerAddress, settings.ServerPort, settings.ClientPort);
     }
 
     private void AniDBDispose()
     {
-        var handler = _serviceProvider.GetRequiredService<IUDPConnectionHandler>();
+        var handler = Utils.ServiceContainer.GetRequiredService<IUDPConnectionHandler>();
         handler.ForceLogout();
         handler.CloseConnections();
     }
@@ -918,13 +728,7 @@
     /// <returns>true if there was any commands added to the queue, flase otherwise</returns>
     public bool SyncPlex()
     {
-<<<<<<< HEAD
-        var commandFactory = _serviceProvider.GetRequiredService<ICommandRequestFactory>();
-        Analytics.PostEvent("Plex", "SyncAll");
-
-=======
         var commandFactory = Utils.ServiceContainer.GetRequiredService<ICommandRequestFactory>();
->>>>>>> a0e47d84
         var flag = false;
         foreach (var user in RepoFactory.JMMUser.GetAll())
         {
