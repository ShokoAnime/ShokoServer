--- conflicted
+++ resolved
@@ -63,16 +63,8 @@
                 if (fullexepath != null)
                 {
                     FileInfo fi = new FileInfo(fullexepath);
-<<<<<<< HEAD
-                    if (Utils.IsLinux)
-                        fullexepath = Path.Combine(fi.Directory.FullName, Environment.Is64BitProcess ? "x64" : "x86","librhash.dll");
-                    else
-                        fullexepath = Path.Combine(fi.Directory.FullName, Environment.Is64BitProcess ? "x64" : "x86","hasher.dll");
-
-=======
                     fullexepath = Path.Combine(fi.Directory.FullName, Environment.Is64BitProcess ? "x64" : "x86",
                         "librhash.dll");
->>>>>>> c34eadfd
                     Finalise.ModuleHandle = LoadLibraryEx(fullexepath, IntPtr.Zero, 0);
                 }
             }
@@ -139,31 +131,6 @@
                 try
                 {
                     string filename = strPath;
-<<<<<<< HEAD
-                    if (Utils.IsLinux)
-                    {
-                        (string e2Dk, string crc32, string md5, string sha1) = NativeHasher.GetHash(filename);
-                        rhash.ED2K = e2Dk;
-                        if (!string.IsNullOrEmpty(rhash.ED2K)) gotHash = true;
-                        if (getCRC32) rhash.CRC32 = crc32;
-                        if (getMD5) rhash.MD5 = md5;
-                        if (getSHA1) rhash.SHA1 = sha1;
-                    }
-                    else
-                    {
-                        filename = strPath.StartsWith(@"\\") ? strPath : @"\\?\" + strPath; //only prepend non-UNC paths (or paths that have this already)
-                        rval = CalculateHashes_dll(filename, ref hash, onHashProgress, getCRC32, getMD5, getSHA1);
-                        if (rval == 0)
-                        {
-                            rhash.ED2K = HashToString(hash, 0, 16);
-                            if (!string.IsNullOrEmpty(rhash.ED2K)) gotHash = true;
-                            if (getCRC32) rhash.CRC32 = HashToString(hash, 16, 4);
-                            if (getMD5) rhash.MD5 = HashToString(hash, 20, 16);
-                            if (getSHA1) rhash.SHA1 = HashToString(hash, 36, 20);
-                        }
-                    }
-                   
-=======
                     if (!Utils.IsLinux) filename = strPath.StartsWith(@"\\") ? strPath : @"\\?\" + strPath; //only prepend non-UNC paths (or paths that have this already)
 
                     (string e2Dk, string crc32, string md5, string sha1) = NativeHasher.GetHash(filename);
@@ -172,7 +139,6 @@
                     if (getCRC32) rhash.CRC32 = crc32;
                     if (getMD5) rhash.MD5 = md5;
                     if (getSHA1) rhash.SHA1 = sha1;
->>>>>>> c34eadfd
                 }
                 catch (Exception ex)
                 {
