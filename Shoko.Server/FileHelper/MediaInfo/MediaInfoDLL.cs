<<<<<<< HEAD
/*  Copyright (c) MediaArea.net SARL. All Rights Reserved.
 *
 *  Use of this source code is governed by a BSD-style license that can
 *  be found in the License.html file in the root of the source tree.
 */

//+++++++++++++++++++++++++++++++++++++++++++++++++++++++++++++++++++++++++++
//
// Microsoft Visual C# wrapper for MediaInfo Library
// See MediaInfo.h for help
//
// To make it working, you must put MediaInfo.Dll
// in the executable folder
//
//+++++++++++++++++++++++++++++++++++++++++++++++++++++++++++++++++++++++++++

using System;
using System.IO;
using System.Runtime.InteropServices;
using NLog;



#pragma warning disable 1591 // Disable XML documentation warnings

namespace MediaInfoLib
{
    public enum StreamKind
    {
        General,
        Video,
        Audio,
        Text,
        Other,
        Image,
        Menu,
    }

    public enum InfoKind
    {
        Name,
        Text,
        Measure,
        Options,
        NameText,
        MeasureText,
        Info,
        HowTo
    }

    public enum InfoOptions
    {
        ShowInInform,
        Support,
        ShowInSupported,
        TypeOfValue
    }

    public enum InfoFileOptions
    {
        FileOption_Nothing = 0x00,
        FileOption_NoRecursive = 0x01,
        FileOption_CloseAll = 0x02,
        FileOption_Max = 0x04
    };

    public enum Status
    {
        None = 0x00,
        Accepted = 0x01,
        Filled = 0x02,
        Updated = 0x04,
        Finalized = 0x08,
    }

    public class MediaInfo : IDisposable
    {
        private readonly Logger logger = LogManager.GetCurrentClassLogger();

        #region SHOKO

        [Flags]
        internal enum LoadLibraryFlags : uint
        {
            DONT_RESOLVE_DLL_REFERENCES = 0x00000001,
            LOAD_IGNORE_CODE_AUTHZ_LEVEL = 0x00000010,
            LOAD_LIBRARY_AS_DATAFILE = 0x00000002,
            LOAD_LIBRARY_AS_DATAFILE_EXCLUSIVE = 0x00000040,
            LOAD_LIBRARY_AS_IMAGE_RESOURCE = 0x00000020,
            LOAD_WITH_ALTERED_SEARCH_PATH = 0x00000008
        }

        [DllImport("kernel32.dll")]
        internal static extern IntPtr LoadLibraryEx(string lpFileName, IntPtr hReservedNull, LoadLibraryFlags dwFlags);

        [DllImport("kernel32.dll", SetLastError = true)]
        [return: MarshalAs(UnmanagedType.Bool)]
        internal static extern bool FreeLibrary(IntPtr hModule);

        private static readonly Logger Logger = NLog.LogManager.GetCurrentClassLogger();

        private static System.IntPtr moduleHandle = IntPtr.Zero;
        private static System.IntPtr curlHandle = IntPtr.Zero;

        #endregion

        //Import of DLL functions. DO NOT USE until you know what you do (MediaInfo DLL do NOT use CoTaskMemAlloc to allocate memory)
        [DllImport("MediaInfo.dll")]
        private static extern IntPtr MediaInfo_New();

        [DllImport("MediaInfo.dll")]
        private static extern void MediaInfo_Delete(IntPtr Handle);

        [DllImport("MediaInfo.dll")]
        private static extern IntPtr MediaInfo_Open(IntPtr Handle, [MarshalAs(UnmanagedType.LPWStr)] string FileName);

        [DllImport("MediaInfo.dll")]
        private static extern IntPtr MediaInfoA_Open(IntPtr Handle, IntPtr FileName);

        [DllImport("MediaInfo.dll")]
        private static extern IntPtr MediaInfo_Open_Buffer_Init(IntPtr Handle, Int64 File_Size, Int64 File_Offset);

        [DllImport("MediaInfo.dll")]
        private static extern IntPtr MediaInfoA_Open(IntPtr Handle, Int64 File_Size, Int64 File_Offset);

        [DllImport("MediaInfo.dll")]
        private static extern IntPtr MediaInfo_Open_Buffer_Continue(IntPtr Handle, IntPtr Buffer, IntPtr Buffer_Size);

        [DllImport("MediaInfo.dll")]
        private static extern IntPtr MediaInfoA_Open_Buffer_Continue(IntPtr Handle, Int64 File_Size, byte[] Buffer,
            IntPtr Buffer_Size);

        [DllImport("MediaInfo.dll")]
        private static extern Int64 MediaInfo_Open_Buffer_Continue_GoTo_Get(IntPtr Handle);

        [DllImport("MediaInfo.dll")]
        private static extern Int64 MediaInfoA_Open_Buffer_Continue_GoTo_Get(IntPtr Handle);

        [DllImport("MediaInfo.dll")]
        private static extern IntPtr MediaInfo_Open_Buffer_Finalize(IntPtr Handle);

        [DllImport("MediaInfo.dll")]
        private static extern IntPtr MediaInfoA_Open_Buffer_Finalize(IntPtr Handle);

        [DllImport("MediaInfo.dll")]
        private static extern void MediaInfo_Close(IntPtr Handle);

        [DllImport("MediaInfo.dll")]
        private static extern IntPtr MediaInfo_Inform(IntPtr Handle, IntPtr Reserved);

        [DllImport("MediaInfo.dll")]
        private static extern IntPtr MediaInfoA_Inform(IntPtr Handle, IntPtr Reserved);

        [DllImport("MediaInfo.dll")]
        private static extern IntPtr MediaInfo_GetI(IntPtr Handle, IntPtr StreamKind, IntPtr StreamNumber,
            IntPtr Parameter, IntPtr KindOfInfo);

        [DllImport("MediaInfo.dll")]
        private static extern IntPtr MediaInfoA_GetI(IntPtr Handle, IntPtr StreamKind, IntPtr StreamNumber,
            IntPtr Parameter, IntPtr KindOfInfo);

        [DllImport("MediaInfo.dll")]
        private static extern IntPtr MediaInfo_Get(IntPtr Handle, IntPtr StreamKind, IntPtr StreamNumber,
            [MarshalAs(UnmanagedType.LPWStr)] string Parameter, IntPtr KindOfInfo, IntPtr KindOfSearch);

        [DllImport("MediaInfo.dll")]
        private static extern IntPtr MediaInfoA_Get(IntPtr Handle, IntPtr StreamKind, IntPtr StreamNumber,
            IntPtr Parameter, IntPtr KindOfInfo, IntPtr KindOfSearch);

        [DllImport("MediaInfo.dll")]
        private static extern IntPtr MediaInfo_Option(IntPtr Handle, [MarshalAs(UnmanagedType.LPWStr)] string Option,
            [MarshalAs(UnmanagedType.LPWStr)] string Value);

        [DllImport("MediaInfo.dll")]
        private static extern IntPtr MediaInfoA_Option(IntPtr Handle, IntPtr Option, IntPtr Value);

        [DllImport("MediaInfo.dll")]
        private static extern IntPtr MediaInfo_State_Get(IntPtr Handle);

        [DllImport("MediaInfo.dll")]
        private static extern IntPtr MediaInfo_Count_Get(IntPtr Handle, IntPtr StreamKind, IntPtr StreamNumber);

        //MediaInfo class
        public MediaInfo()
        {
            #region Shoko

            if ((Handle == IntPtr.Zero) && !Shoko.Server.Utils.IsRunningOnMono())
            {
                string fullexepath = System.Reflection.Assembly.GetEntryAssembly().Location;
                if (!string.IsNullOrEmpty(fullexepath))
                {
                    FileInfo fi = new FileInfo(fullexepath);
                    fullexepath = Path.Combine(fi.Directory.FullName, Environment.Is64BitProcess ? "x64" : "x86",
                        "MediaInfo.dll");
                    string curlpath = Path.Combine(fi.Directory.FullName, Environment.Is64BitProcess ? "x64" : "x86",
                        "libcurl.dll");

                    Logger.Info("Using MediaInfo at: {0}", fullexepath);

                    moduleHandle = LoadLibraryEx(fullexepath, IntPtr.Zero, 0);
                    curlHandle = LoadLibraryEx(curlpath, IntPtr.Zero, 0);
                    if (moduleHandle == IntPtr.Zero) throw new FileNotFoundException("Unable to load MediaInfo.dll");
                }
            }

            #endregion

            try
            {
                Handle = MediaInfo_New();
            }
            catch (Exception ex)
            {
                logger.Error($"Unable to initialize MediaInfo: {ex}");
                Handle = (IntPtr) 0;
            }
            if (Environment.OSVersion.ToString().IndexOf("Windows", StringComparison.OrdinalIgnoreCase) == -1)
                MustUseAnsi = true;
            else
                MustUseAnsi = false;
        }

        ~MediaInfo()
        {
            if (Handle == (IntPtr) 0) return;
            MediaInfo_Delete(Handle);

            #region Shoko

            if (moduleHandle != IntPtr.Zero)
            {
                FreeLibrary(moduleHandle);
                moduleHandle = IntPtr.Zero;
            }
            if (curlHandle != IntPtr.Zero)
            {
                FreeLibrary(curlHandle);
                curlHandle = IntPtr.Zero;
            }

            #endregion
        }

        public int Open(String FileName)
        {
            #region Shoko

            if (!Shoko.Server.Utils.IsLinux)
                FileName = FileName.StartsWith(@"\\")
                    ? FileName
                    : @"\\?\" + FileName; // add long path prefix if not running on linux, and not a unc path.


            #endregion

            if (Handle == (IntPtr) 0)
                return 0;
            if (MustUseAnsi)
            {
                IntPtr FileName_Ptr = Marshal.StringToHGlobalAnsi(FileName);
                int ToReturn = (int) MediaInfoA_Open(Handle, FileName_Ptr);
                Marshal.FreeHGlobal(FileName_Ptr);
                return ToReturn;
            }
            else
                return (int) MediaInfo_Open(Handle, FileName);
        }

        public int Open_Buffer_Init(Int64 File_Size, Int64 File_Offset)
        {
            if (Handle == (IntPtr) 0) return 0;
            return (int) MediaInfo_Open_Buffer_Init(Handle, File_Size, File_Offset);
        }

        public int Open_Buffer_Continue(IntPtr Buffer, IntPtr Buffer_Size)
        {
            if (Handle == (IntPtr) 0) return 0;
            return (int) MediaInfo_Open_Buffer_Continue(Handle, Buffer, Buffer_Size);
        }

        public Int64 Open_Buffer_Continue_GoTo_Get()
        {
            if (Handle == (IntPtr) 0) return 0;
            return (Int64) MediaInfo_Open_Buffer_Continue_GoTo_Get(Handle);
        }

        public int Open_Buffer_Finalize()
        {
            if (Handle == (IntPtr) 0) return 0;
            return (int) MediaInfo_Open_Buffer_Finalize(Handle);
        }

        public void Close()
        {
            if (Handle == (IntPtr) 0) return;
            MediaInfo_Close(Handle);
        }

        public String Inform()
        {
            if (Handle == (IntPtr) 0)
                return "Unable to load MediaInfo library";
            if (MustUseAnsi)
                return Marshal.PtrToStringAnsi(MediaInfoA_Inform(Handle, (IntPtr) 0));
            else
                return Marshal.PtrToStringUni(MediaInfo_Inform(Handle, (IntPtr) 0));
        }

        public String Get(StreamKind StreamKind, int StreamNumber, String Parameter, InfoKind KindOfInfo,
            InfoKind KindOfSearch)
        {
            if (Handle == (IntPtr) 0)
                return "Unable to load MediaInfo library";
            if (MustUseAnsi)
            {
                IntPtr Parameter_Ptr = Marshal.StringToHGlobalAnsi(Parameter);
                String ToReturn = Marshal.PtrToStringAnsi(MediaInfoA_Get(Handle, (IntPtr) StreamKind,
                    (IntPtr) StreamNumber, Parameter_Ptr, (IntPtr) KindOfInfo, (IntPtr) KindOfSearch));
                Marshal.FreeHGlobal(Parameter_Ptr);
                return ToReturn;
            }
            else
                return Marshal.PtrToStringUni(MediaInfo_Get(Handle, (IntPtr) StreamKind, (IntPtr) StreamNumber,
                    Parameter, (IntPtr) KindOfInfo, (IntPtr) KindOfSearch));
        }

        public String Get(StreamKind StreamKind, int StreamNumber, int Parameter, InfoKind KindOfInfo)
        {
            if (Handle == (IntPtr) 0)
                return "Unable to load MediaInfo library";
            if (MustUseAnsi)
                return Marshal.PtrToStringAnsi(MediaInfoA_GetI(Handle, (IntPtr) StreamKind, (IntPtr) StreamNumber,
                    (IntPtr) Parameter, (IntPtr) KindOfInfo));
            else
                return Marshal.PtrToStringUni(MediaInfo_GetI(Handle, (IntPtr) StreamKind, (IntPtr) StreamNumber,
                    (IntPtr) Parameter, (IntPtr) KindOfInfo));
        }

        public String Option(String Option, String Value)
        {
            if (Handle == (IntPtr) 0)
                return "Unable to load MediaInfo library";
            if (MustUseAnsi)
            {
                IntPtr Option_Ptr = Marshal.StringToHGlobalAnsi(Option);
                IntPtr Value_Ptr = Marshal.StringToHGlobalAnsi(Value);
                String ToReturn = Marshal.PtrToStringAnsi(MediaInfoA_Option(Handle, Option_Ptr, Value_Ptr));
                Marshal.FreeHGlobal(Option_Ptr);
                Marshal.FreeHGlobal(Value_Ptr);
                return ToReturn;
            }
            else
                return Marshal.PtrToStringUni(MediaInfo_Option(Handle, Option, Value));
        }

        public int State_Get()
        {
            if (Handle == (IntPtr) 0) return 0;
            return (int) MediaInfo_State_Get(Handle);
        }

        public int Count_Get(StreamKind StreamKind, int StreamNumber)
        {
            if (Handle == (IntPtr) 0) return 0;
            return (int) MediaInfo_Count_Get(Handle, (IntPtr) StreamKind, (IntPtr) StreamNumber);
        }

        private IntPtr Handle;
        private bool MustUseAnsi;

        //Default values, if you know how to set default values in C#, say me
        public String Get(StreamKind StreamKind, int StreamNumber, String Parameter, InfoKind KindOfInfo)
        {
            return Get(StreamKind, StreamNumber, Parameter, KindOfInfo, InfoKind.Name);
        }

        public String Get(StreamKind StreamKind, int StreamNumber, String Parameter)
        {
            return Get(StreamKind, StreamNumber, Parameter, InfoKind.Text, InfoKind.Name);
        }

        public String Get(StreamKind StreamKind, int StreamNumber, int Parameter)
        {
            return Get(StreamKind, StreamNumber, Parameter, InfoKind.Text);
        }

        public String Option(String Option_)
        {
            return Option(Option_, "");
        }

        public int Count_Get(StreamKind StreamKind)
        {
            return Count_Get(StreamKind, -1);
        }

        public void Dispose()
        {
            if (Handle != IntPtr.Zero)
            {
                MediaInfo_Delete(Handle);
            }
            GC.SuppressFinalize(this);
        }
    }
=======
/*  Copyright (c) MediaArea.net SARL. All Rights Reserved.
 *
 *  Use of this source code is governed by a BSD-style license that can
 *  be found in the License.html file in the root of the source tree.
 */

//+++++++++++++++++++++++++++++++++++++++++++++++++++++++++++++++++++++++++++
//
// Microsoft Visual C# wrapper for MediaInfo Library
// See MediaInfo.h for help
//
// To make it working, you must put MediaInfo.Dll
// in the executable folder
//
//+++++++++++++++++++++++++++++++++++++++++++++++++++++++++++++++++++++++++++

using System;
using System.IO;
using System.Runtime.InteropServices;
using System.Text;
using NLog;
using FileInfo = Pri.LongPath.FileInfo;
using Path = Pri.LongPath.Path;


#pragma warning disable 1591 // Disable XML documentation warnings

namespace MediaInfoLib
{
    public enum StreamKind
    {
        General,
        Video,
        Audio,
        Text,
        Other,
        Image,
        Menu,
    }

    public enum InfoKind
    {
        Name,
        Text,
        Measure,
        Options,
        NameText,
        MeasureText,
        Info,
        HowTo
    }

    public enum InfoOptions
    {
        ShowInInform,
        Support,
        ShowInSupported,
        TypeOfValue
    }

    public enum InfoFileOptions
    {
        FileOption_Nothing = 0x00,
        FileOption_NoRecursive = 0x01,
        FileOption_CloseAll = 0x02,
        FileOption_Max = 0x04
    };

    public enum Status
    {
        None = 0x00,
        Accepted = 0x01,
        Filled = 0x02,
        Updated = 0x04,
        Finalized = 0x08,
    }

    public class MediaInfo : IDisposable
    {
        private readonly Logger logger = LogManager.GetCurrentClassLogger();

        #region SHOKO

        [Flags]
        internal enum LoadLibraryFlags : uint
        {
            DONT_RESOLVE_DLL_REFERENCES = 0x00000001,
            LOAD_IGNORE_CODE_AUTHZ_LEVEL = 0x00000010,
            LOAD_LIBRARY_AS_DATAFILE = 0x00000002,
            LOAD_LIBRARY_AS_DATAFILE_EXCLUSIVE = 0x00000040,
            LOAD_LIBRARY_AS_IMAGE_RESOURCE = 0x00000020,
            LOAD_WITH_ALTERED_SEARCH_PATH = 0x00000008
        }

        [DllImport("kernel32.dll")]
        internal static extern IntPtr LoadLibraryEx(string lpFileName, IntPtr hReservedNull, LoadLibraryFlags dwFlags);

        [DllImport("kernel32.dll", SetLastError = true)]
        [return: MarshalAs(UnmanagedType.Bool)]
        internal static extern bool FreeLibrary(IntPtr hModule);

        private static readonly Logger Logger = NLog.LogManager.GetCurrentClassLogger();

        private static System.IntPtr moduleHandle = IntPtr.Zero;
        private static System.IntPtr curlHandle = IntPtr.Zero;

        #endregion

        //Import of DLL functions. DO NOT USE until you know what you do (MediaInfo DLL do NOT use CoTaskMemAlloc to allocate memory)
        [DllImport("MediaInfo.dll")]
        private static extern IntPtr MediaInfo_New();

        [DllImport("MediaInfo.dll")]
        private static extern void MediaInfo_Delete(IntPtr Handle);

        [DllImport("MediaInfo.dll")]
        private static extern IntPtr MediaInfo_Open(IntPtr Handle, [MarshalAs(UnmanagedType.LPWStr)] string FileName);

        [DllImport("MediaInfo.dll")]
        private static extern IntPtr MediaInfoA_Open(IntPtr Handle, IntPtr FileName);

        [DllImport("MediaInfo.dll")]
        private static extern IntPtr MediaInfo_Open_Buffer_Init(IntPtr Handle, Int64 File_Size, Int64 File_Offset);

        [DllImport("MediaInfo.dll")]
        private static extern IntPtr MediaInfoA_Open(IntPtr Handle, Int64 File_Size, Int64 File_Offset);

        [DllImport("MediaInfo.dll")]
        private static extern IntPtr MediaInfo_Open_Buffer_Continue(IntPtr Handle, IntPtr Buffer, IntPtr Buffer_Size);

        [DllImport("MediaInfo.dll")]
        private static extern IntPtr MediaInfoA_Open_Buffer_Continue(IntPtr Handle, Int64 File_Size, byte[] Buffer,
            IntPtr Buffer_Size);

        [DllImport("MediaInfo.dll")]
        private static extern Int64 MediaInfo_Open_Buffer_Continue_GoTo_Get(IntPtr Handle);

        [DllImport("MediaInfo.dll")]
        private static extern Int64 MediaInfoA_Open_Buffer_Continue_GoTo_Get(IntPtr Handle);

        [DllImport("MediaInfo.dll")]
        private static extern IntPtr MediaInfo_Open_Buffer_Finalize(IntPtr Handle);

        [DllImport("MediaInfo.dll")]
        private static extern IntPtr MediaInfoA_Open_Buffer_Finalize(IntPtr Handle);

        [DllImport("MediaInfo.dll")]
        private static extern void MediaInfo_Close(IntPtr Handle);

        [DllImport("MediaInfo.dll")]
        private static extern IntPtr MediaInfo_Inform(IntPtr Handle, IntPtr Reserved);

        [DllImport("MediaInfo.dll")]
        private static extern IntPtr MediaInfoA_Inform(IntPtr Handle, IntPtr Reserved);

        [DllImport("MediaInfo.dll")]
        private static extern IntPtr MediaInfo_GetI(IntPtr Handle, IntPtr StreamKind, IntPtr StreamNumber,
            IntPtr Parameter, IntPtr KindOfInfo);

        [DllImport("MediaInfo.dll")]
        private static extern IntPtr MediaInfoA_GetI(IntPtr Handle, IntPtr StreamKind, IntPtr StreamNumber,
            IntPtr Parameter, IntPtr KindOfInfo);

        [DllImport("MediaInfo.dll")]
        private static extern IntPtr MediaInfo_Get(IntPtr Handle, IntPtr StreamKind, IntPtr StreamNumber,
            [MarshalAs(UnmanagedType.LPWStr)] string Parameter, IntPtr KindOfInfo, IntPtr KindOfSearch);

        [DllImport("MediaInfo.dll")]
        private static extern IntPtr MediaInfoA_Get(IntPtr Handle, IntPtr StreamKind, IntPtr StreamNumber,
            IntPtr Parameter, IntPtr KindOfInfo, IntPtr KindOfSearch);

        [DllImport("MediaInfo.dll")]
        private static extern IntPtr MediaInfo_Option(IntPtr Handle, [MarshalAs(UnmanagedType.LPWStr)] string Option,
            [MarshalAs(UnmanagedType.LPWStr)] string Value);

        [DllImport("MediaInfo.dll")]
        private static extern IntPtr MediaInfoA_Option(IntPtr Handle, IntPtr Option, IntPtr Value);

        [DllImport("MediaInfo.dll")]
        private static extern IntPtr MediaInfo_State_Get(IntPtr Handle);

        [DllImport("MediaInfo.dll")]
        private static extern IntPtr MediaInfo_Count_Get(IntPtr Handle, IntPtr StreamKind, IntPtr StreamNumber);

        //MediaInfo class
        public MediaInfo()
        {
            #region Shoko

            if ((Handle == IntPtr.Zero) && !Shoko.Server.Utils.IsRunningOnMono())
            {
                string fullexepath = System.Reflection.Assembly.GetEntryAssembly().Location;
                if (!string.IsNullOrEmpty(fullexepath))
                {
                    FileInfo fi = new FileInfo(fullexepath);
                    fullexepath = Path.Combine(fi.Directory.FullName, Environment.Is64BitProcess ? "x64" : "x86",
                        "MediaInfo.dll");
                    string curlpath = Path.Combine(fi.Directory.FullName, Environment.Is64BitProcess ? "x64" : "x86",
                        "libcurl.dll");

                    Logger.Info("Using MediaInfo at: {0}", fullexepath);

                    moduleHandle = LoadLibraryEx(fullexepath, IntPtr.Zero, 0);
                    curlHandle = LoadLibraryEx(curlpath, IntPtr.Zero, 0);
                    if (moduleHandle == IntPtr.Zero) throw new FileNotFoundException("Unable to load MediaInfo.dll");
                }
            }

            #endregion

            try
            {
                Handle = MediaInfo_New();
            }
            catch (Exception ex)
            {
                logger.Error($"Unable to initialize MediaInfo: {ex}");
                Handle = (IntPtr) 0;
            }
            if (Environment.OSVersion.ToString().IndexOf("Windows", StringComparison.OrdinalIgnoreCase) == -1)
                MustUseAnsi = true;
            else
                MustUseAnsi = false;
        }

        ~MediaInfo()
        {
            if (Handle == (IntPtr) 0) return;
            MediaInfo_Delete(Handle);

            #region Shoko

            if (moduleHandle != IntPtr.Zero)
            {
                FreeLibrary(moduleHandle);
                moduleHandle = IntPtr.Zero;
            }
            if (curlHandle != IntPtr.Zero)
            {
                FreeLibrary(curlHandle);
                curlHandle = IntPtr.Zero;
            }

            #endregion
        }

        public int Open(String FileName)
        {
            #region Shoko

            if (!Shoko.Server.Utils.IsLinux)
                FileName = FileName.StartsWith(@"\\")
                    ? FileName
                    : @"\\?\" + FileName; // add long path prefix if not running on linux, and not a unc path.


            #endregion

            if (Handle == (IntPtr) 0)
                return 0;
            if (MustUseAnsi)
            {
                IntPtr FileName_Ptr = Marshal.StringToHGlobalAnsi(FileName);
                int ToReturn = (int) MediaInfoA_Open(Handle, FileName_Ptr);
                Marshal.FreeHGlobal(FileName_Ptr);
                return ToReturn;
            }
            else
                return (int) MediaInfo_Open(Handle, FileName);
        }

        public int Open_Buffer_Init(Int64 File_Size, Int64 File_Offset)
        {
            if (Handle == (IntPtr) 0) return 0;
            return (int) MediaInfo_Open_Buffer_Init(Handle, File_Size, File_Offset);
        }

        public int Open_Buffer_Continue(IntPtr Buffer, IntPtr Buffer_Size)
        {
            if (Handle == (IntPtr) 0) return 0;
            return (int) MediaInfo_Open_Buffer_Continue(Handle, Buffer, Buffer_Size);
        }

        public Int64 Open_Buffer_Continue_GoTo_Get()
        {
            if (Handle == (IntPtr) 0) return 0;
            return (Int64) MediaInfo_Open_Buffer_Continue_GoTo_Get(Handle);
        }

        public int Open_Buffer_Finalize()
        {
            if (Handle == (IntPtr) 0) return 0;
            return (int) MediaInfo_Open_Buffer_Finalize(Handle);
        }

        public void Close()
        {
            if (Handle == (IntPtr) 0) return;
            MediaInfo_Close(Handle);
        }

        public String Inform()
        {
            if (Handle == (IntPtr) 0)
                return "Unable to load MediaInfo library";
            if (MustUseAnsi)
                return Marshal.PtrToStringAnsi(MediaInfoA_Inform(Handle, (IntPtr) 0));
            else
                return Marshal.PtrToStringUni(MediaInfo_Inform(Handle, (IntPtr) 0));
        }

        public String Get(StreamKind StreamKind, int StreamNumber, String Parameter, InfoKind KindOfInfo,
            InfoKind KindOfSearch)
        {
            if (Handle == (IntPtr) 0)
                return "Unable to load MediaInfo library";
            if (MustUseAnsi)
            {
                IntPtr Parameter_Ptr = Marshal.StringToHGlobalAnsi(Parameter);
                String ToReturn = Marshal.PtrToStringAnsi(MediaInfoA_Get(Handle, (IntPtr) StreamKind,
                    (IntPtr) StreamNumber, Parameter_Ptr, (IntPtr) KindOfInfo, (IntPtr) KindOfSearch));
                Marshal.FreeHGlobal(Parameter_Ptr);
                return ToReturn;
            }
            else
                return Marshal.PtrToStringUni(MediaInfo_Get(Handle, (IntPtr) StreamKind, (IntPtr) StreamNumber,
                    Parameter, (IntPtr) KindOfInfo, (IntPtr) KindOfSearch));
        }

        public String Get(StreamKind StreamKind, int StreamNumber, int Parameter, InfoKind KindOfInfo)
        {
            if (Handle == (IntPtr) 0)
                return "Unable to load MediaInfo library";
            if (MustUseAnsi)
                return Marshal.PtrToStringAnsi(MediaInfoA_GetI(Handle, (IntPtr) StreamKind, (IntPtr) StreamNumber,
                    (IntPtr) Parameter, (IntPtr) KindOfInfo));
            else
                return Marshal.PtrToStringUni(MediaInfo_GetI(Handle, (IntPtr) StreamKind, (IntPtr) StreamNumber,
                    (IntPtr) Parameter, (IntPtr) KindOfInfo));
        }

        public String Option(String Option, String Value)
        {
            if (Handle == (IntPtr) 0)
                return "Unable to load MediaInfo library";
            if (MustUseAnsi)
            {
                IntPtr Option_Ptr = Marshal.StringToHGlobalAnsi(Option);
                IntPtr Value_Ptr = Marshal.StringToHGlobalAnsi(Value);
                String ToReturn = Marshal.PtrToStringAnsi(MediaInfoA_Option(Handle, Option_Ptr, Value_Ptr));
                Marshal.FreeHGlobal(Option_Ptr);
                Marshal.FreeHGlobal(Value_Ptr);
                return ToReturn;
            }
            else
                return Marshal.PtrToStringUni(MediaInfo_Option(Handle, Option, Value));
        }

        public int State_Get()
        {
            if (Handle == (IntPtr) 0) return 0;
            return (int) MediaInfo_State_Get(Handle);
        }

        public int Count_Get(StreamKind StreamKind, int StreamNumber)
        {
            if (Handle == (IntPtr) 0) return 0;
            return (int) MediaInfo_Count_Get(Handle, (IntPtr) StreamKind, (IntPtr) StreamNumber);
        }

        private IntPtr Handle;
        private bool MustUseAnsi;

        //Default values, if you know how to set default values in C#, say me
        public String Get(StreamKind StreamKind, int StreamNumber, String Parameter, InfoKind KindOfInfo)
        {
            return Get(StreamKind, StreamNumber, Parameter, KindOfInfo, InfoKind.Name);
        }

        public String Get(StreamKind StreamKind, int StreamNumber, String Parameter)
        {
            return Get(StreamKind, StreamNumber, Parameter, InfoKind.Text, InfoKind.Name);
        }

        public String Get(StreamKind StreamKind, int StreamNumber, int Parameter)
        {
            return Get(StreamKind, StreamNumber, Parameter, InfoKind.Text);
        }

        public String Option(String Option_)
        {
            return Option(Option_, "");
        }

        public int Count_Get(StreamKind StreamKind)
        {
            return Count_Get(StreamKind, -1);
        }

        public void Dispose()
        {
            if (Handle != IntPtr.Zero)
            {
                MediaInfo_Delete(Handle);
            }
            GC.SuppressFinalize(this);
        }
    }
>>>>>>> c34eadfd
}<|MERGE_RESOLUTION|>--- conflicted
+++ resolved
@@ -1,818 +1,409 @@
-<<<<<<< HEAD
-/*  Copyright (c) MediaArea.net SARL. All Rights Reserved.
- *
- *  Use of this source code is governed by a BSD-style license that can
- *  be found in the License.html file in the root of the source tree.
- */
-
-//+++++++++++++++++++++++++++++++++++++++++++++++++++++++++++++++++++++++++++
-//
-// Microsoft Visual C# wrapper for MediaInfo Library
-// See MediaInfo.h for help
-//
-// To make it working, you must put MediaInfo.Dll
-// in the executable folder
-//
-//+++++++++++++++++++++++++++++++++++++++++++++++++++++++++++++++++++++++++++
-
-using System;
-using System.IO;
-using System.Runtime.InteropServices;
-using NLog;
-
-
-
-#pragma warning disable 1591 // Disable XML documentation warnings
-
-namespace MediaInfoLib
-{
-    public enum StreamKind
-    {
-        General,
-        Video,
-        Audio,
-        Text,
-        Other,
-        Image,
-        Menu,
-    }
-
-    public enum InfoKind
-    {
-        Name,
-        Text,
-        Measure,
-        Options,
-        NameText,
-        MeasureText,
-        Info,
-        HowTo
-    }
-
-    public enum InfoOptions
-    {
-        ShowInInform,
-        Support,
-        ShowInSupported,
-        TypeOfValue
-    }
-
-    public enum InfoFileOptions
-    {
-        FileOption_Nothing = 0x00,
-        FileOption_NoRecursive = 0x01,
-        FileOption_CloseAll = 0x02,
-        FileOption_Max = 0x04
-    };
-
-    public enum Status
-    {
-        None = 0x00,
-        Accepted = 0x01,
-        Filled = 0x02,
-        Updated = 0x04,
-        Finalized = 0x08,
-    }
-
-    public class MediaInfo : IDisposable
-    {
-        private readonly Logger logger = LogManager.GetCurrentClassLogger();
-
-        #region SHOKO
-
-        [Flags]
-        internal enum LoadLibraryFlags : uint
-        {
-            DONT_RESOLVE_DLL_REFERENCES = 0x00000001,
-            LOAD_IGNORE_CODE_AUTHZ_LEVEL = 0x00000010,
-            LOAD_LIBRARY_AS_DATAFILE = 0x00000002,
-            LOAD_LIBRARY_AS_DATAFILE_EXCLUSIVE = 0x00000040,
-            LOAD_LIBRARY_AS_IMAGE_RESOURCE = 0x00000020,
-            LOAD_WITH_ALTERED_SEARCH_PATH = 0x00000008
-        }
-
-        [DllImport("kernel32.dll")]
-        internal static extern IntPtr LoadLibraryEx(string lpFileName, IntPtr hReservedNull, LoadLibraryFlags dwFlags);
-
-        [DllImport("kernel32.dll", SetLastError = true)]
-        [return: MarshalAs(UnmanagedType.Bool)]
-        internal static extern bool FreeLibrary(IntPtr hModule);
-
-        private static readonly Logger Logger = NLog.LogManager.GetCurrentClassLogger();
-
-        private static System.IntPtr moduleHandle = IntPtr.Zero;
-        private static System.IntPtr curlHandle = IntPtr.Zero;
-
-        #endregion
-
-        //Import of DLL functions. DO NOT USE until you know what you do (MediaInfo DLL do NOT use CoTaskMemAlloc to allocate memory)
-        [DllImport("MediaInfo.dll")]
-        private static extern IntPtr MediaInfo_New();
-
-        [DllImport("MediaInfo.dll")]
-        private static extern void MediaInfo_Delete(IntPtr Handle);
-
-        [DllImport("MediaInfo.dll")]
-        private static extern IntPtr MediaInfo_Open(IntPtr Handle, [MarshalAs(UnmanagedType.LPWStr)] string FileName);
-
-        [DllImport("MediaInfo.dll")]
-        private static extern IntPtr MediaInfoA_Open(IntPtr Handle, IntPtr FileName);
-
-        [DllImport("MediaInfo.dll")]
-        private static extern IntPtr MediaInfo_Open_Buffer_Init(IntPtr Handle, Int64 File_Size, Int64 File_Offset);
-
-        [DllImport("MediaInfo.dll")]
-        private static extern IntPtr MediaInfoA_Open(IntPtr Handle, Int64 File_Size, Int64 File_Offset);
-
-        [DllImport("MediaInfo.dll")]
-        private static extern IntPtr MediaInfo_Open_Buffer_Continue(IntPtr Handle, IntPtr Buffer, IntPtr Buffer_Size);
-
-        [DllImport("MediaInfo.dll")]
-        private static extern IntPtr MediaInfoA_Open_Buffer_Continue(IntPtr Handle, Int64 File_Size, byte[] Buffer,
-            IntPtr Buffer_Size);
-
-        [DllImport("MediaInfo.dll")]
-        private static extern Int64 MediaInfo_Open_Buffer_Continue_GoTo_Get(IntPtr Handle);
-
-        [DllImport("MediaInfo.dll")]
-        private static extern Int64 MediaInfoA_Open_Buffer_Continue_GoTo_Get(IntPtr Handle);
-
-        [DllImport("MediaInfo.dll")]
-        private static extern IntPtr MediaInfo_Open_Buffer_Finalize(IntPtr Handle);
-
-        [DllImport("MediaInfo.dll")]
-        private static extern IntPtr MediaInfoA_Open_Buffer_Finalize(IntPtr Handle);
-
-        [DllImport("MediaInfo.dll")]
-        private static extern void MediaInfo_Close(IntPtr Handle);
-
-        [DllImport("MediaInfo.dll")]
-        private static extern IntPtr MediaInfo_Inform(IntPtr Handle, IntPtr Reserved);
-
-        [DllImport("MediaInfo.dll")]
-        private static extern IntPtr MediaInfoA_Inform(IntPtr Handle, IntPtr Reserved);
-
-        [DllImport("MediaInfo.dll")]
-        private static extern IntPtr MediaInfo_GetI(IntPtr Handle, IntPtr StreamKind, IntPtr StreamNumber,
-            IntPtr Parameter, IntPtr KindOfInfo);
-
-        [DllImport("MediaInfo.dll")]
-        private static extern IntPtr MediaInfoA_GetI(IntPtr Handle, IntPtr StreamKind, IntPtr StreamNumber,
-            IntPtr Parameter, IntPtr KindOfInfo);
-
-        [DllImport("MediaInfo.dll")]
-        private static extern IntPtr MediaInfo_Get(IntPtr Handle, IntPtr StreamKind, IntPtr StreamNumber,
-            [MarshalAs(UnmanagedType.LPWStr)] string Parameter, IntPtr KindOfInfo, IntPtr KindOfSearch);
-
-        [DllImport("MediaInfo.dll")]
-        private static extern IntPtr MediaInfoA_Get(IntPtr Handle, IntPtr StreamKind, IntPtr StreamNumber,
-            IntPtr Parameter, IntPtr KindOfInfo, IntPtr KindOfSearch);
-
-        [DllImport("MediaInfo.dll")]
-        private static extern IntPtr MediaInfo_Option(IntPtr Handle, [MarshalAs(UnmanagedType.LPWStr)] string Option,
-            [MarshalAs(UnmanagedType.LPWStr)] string Value);
-
-        [DllImport("MediaInfo.dll")]
-        private static extern IntPtr MediaInfoA_Option(IntPtr Handle, IntPtr Option, IntPtr Value);
-
-        [DllImport("MediaInfo.dll")]
-        private static extern IntPtr MediaInfo_State_Get(IntPtr Handle);
-
-        [DllImport("MediaInfo.dll")]
-        private static extern IntPtr MediaInfo_Count_Get(IntPtr Handle, IntPtr StreamKind, IntPtr StreamNumber);
-
-        //MediaInfo class
-        public MediaInfo()
-        {
-            #region Shoko
-
-            if ((Handle == IntPtr.Zero) && !Shoko.Server.Utils.IsRunningOnMono())
-            {
-                string fullexepath = System.Reflection.Assembly.GetEntryAssembly().Location;
-                if (!string.IsNullOrEmpty(fullexepath))
-                {
-                    FileInfo fi = new FileInfo(fullexepath);
-                    fullexepath = Path.Combine(fi.Directory.FullName, Environment.Is64BitProcess ? "x64" : "x86",
-                        "MediaInfo.dll");
-                    string curlpath = Path.Combine(fi.Directory.FullName, Environment.Is64BitProcess ? "x64" : "x86",
-                        "libcurl.dll");
-
-                    Logger.Info("Using MediaInfo at: {0}", fullexepath);
-
-                    moduleHandle = LoadLibraryEx(fullexepath, IntPtr.Zero, 0);
-                    curlHandle = LoadLibraryEx(curlpath, IntPtr.Zero, 0);
-                    if (moduleHandle == IntPtr.Zero) throw new FileNotFoundException("Unable to load MediaInfo.dll");
-                }
-            }
-
-            #endregion
-
-            try
-            {
-                Handle = MediaInfo_New();
-            }
-            catch (Exception ex)
-            {
-                logger.Error($"Unable to initialize MediaInfo: {ex}");
-                Handle = (IntPtr) 0;
-            }
-            if (Environment.OSVersion.ToString().IndexOf("Windows", StringComparison.OrdinalIgnoreCase) == -1)
-                MustUseAnsi = true;
-            else
-                MustUseAnsi = false;
-        }
-
-        ~MediaInfo()
-        {
-            if (Handle == (IntPtr) 0) return;
-            MediaInfo_Delete(Handle);
-
-            #region Shoko
-
-            if (moduleHandle != IntPtr.Zero)
-            {
-                FreeLibrary(moduleHandle);
-                moduleHandle = IntPtr.Zero;
-            }
-            if (curlHandle != IntPtr.Zero)
-            {
-                FreeLibrary(curlHandle);
-                curlHandle = IntPtr.Zero;
-            }
-
-            #endregion
-        }
-
-        public int Open(String FileName)
-        {
-            #region Shoko
-
-            if (!Shoko.Server.Utils.IsLinux)
-                FileName = FileName.StartsWith(@"\\")
-                    ? FileName
-                    : @"\\?\" + FileName; // add long path prefix if not running on linux, and not a unc path.
-
-
-            #endregion
-
-            if (Handle == (IntPtr) 0)
-                return 0;
-            if (MustUseAnsi)
-            {
-                IntPtr FileName_Ptr = Marshal.StringToHGlobalAnsi(FileName);
-                int ToReturn = (int) MediaInfoA_Open(Handle, FileName_Ptr);
-                Marshal.FreeHGlobal(FileName_Ptr);
-                return ToReturn;
-            }
-            else
-                return (int) MediaInfo_Open(Handle, FileName);
-        }
-
-        public int Open_Buffer_Init(Int64 File_Size, Int64 File_Offset)
-        {
-            if (Handle == (IntPtr) 0) return 0;
-            return (int) MediaInfo_Open_Buffer_Init(Handle, File_Size, File_Offset);
-        }
-
-        public int Open_Buffer_Continue(IntPtr Buffer, IntPtr Buffer_Size)
-        {
-            if (Handle == (IntPtr) 0) return 0;
-            return (int) MediaInfo_Open_Buffer_Continue(Handle, Buffer, Buffer_Size);
-        }
-
-        public Int64 Open_Buffer_Continue_GoTo_Get()
-        {
-            if (Handle == (IntPtr) 0) return 0;
-            return (Int64) MediaInfo_Open_Buffer_Continue_GoTo_Get(Handle);
-        }
-
-        public int Open_Buffer_Finalize()
-        {
-            if (Handle == (IntPtr) 0) return 0;
-            return (int) MediaInfo_Open_Buffer_Finalize(Handle);
-        }
-
-        public void Close()
-        {
-            if (Handle == (IntPtr) 0) return;
-            MediaInfo_Close(Handle);
-        }
-
-        public String Inform()
-        {
-            if (Handle == (IntPtr) 0)
-                return "Unable to load MediaInfo library";
-            if (MustUseAnsi)
-                return Marshal.PtrToStringAnsi(MediaInfoA_Inform(Handle, (IntPtr) 0));
-            else
-                return Marshal.PtrToStringUni(MediaInfo_Inform(Handle, (IntPtr) 0));
-        }
-
-        public String Get(StreamKind StreamKind, int StreamNumber, String Parameter, InfoKind KindOfInfo,
-            InfoKind KindOfSearch)
-        {
-            if (Handle == (IntPtr) 0)
-                return "Unable to load MediaInfo library";
-            if (MustUseAnsi)
-            {
-                IntPtr Parameter_Ptr = Marshal.StringToHGlobalAnsi(Parameter);
-                String ToReturn = Marshal.PtrToStringAnsi(MediaInfoA_Get(Handle, (IntPtr) StreamKind,
-                    (IntPtr) StreamNumber, Parameter_Ptr, (IntPtr) KindOfInfo, (IntPtr) KindOfSearch));
-                Marshal.FreeHGlobal(Parameter_Ptr);
-                return ToReturn;
-            }
-            else
-                return Marshal.PtrToStringUni(MediaInfo_Get(Handle, (IntPtr) StreamKind, (IntPtr) StreamNumber,
-                    Parameter, (IntPtr) KindOfInfo, (IntPtr) KindOfSearch));
-        }
-
-        public String Get(StreamKind StreamKind, int StreamNumber, int Parameter, InfoKind KindOfInfo)
-        {
-            if (Handle == (IntPtr) 0)
-                return "Unable to load MediaInfo library";
-            if (MustUseAnsi)
-                return Marshal.PtrToStringAnsi(MediaInfoA_GetI(Handle, (IntPtr) StreamKind, (IntPtr) StreamNumber,
-                    (IntPtr) Parameter, (IntPtr) KindOfInfo));
-            else
-                return Marshal.PtrToStringUni(MediaInfo_GetI(Handle, (IntPtr) StreamKind, (IntPtr) StreamNumber,
-                    (IntPtr) Parameter, (IntPtr) KindOfInfo));
-        }
-
-        public String Option(String Option, String Value)
-        {
-            if (Handle == (IntPtr) 0)
-                return "Unable to load MediaInfo library";
-            if (MustUseAnsi)
-            {
-                IntPtr Option_Ptr = Marshal.StringToHGlobalAnsi(Option);
-                IntPtr Value_Ptr = Marshal.StringToHGlobalAnsi(Value);
-                String ToReturn = Marshal.PtrToStringAnsi(MediaInfoA_Option(Handle, Option_Ptr, Value_Ptr));
-                Marshal.FreeHGlobal(Option_Ptr);
-                Marshal.FreeHGlobal(Value_Ptr);
-                return ToReturn;
-            }
-            else
-                return Marshal.PtrToStringUni(MediaInfo_Option(Handle, Option, Value));
-        }
-
-        public int State_Get()
-        {
-            if (Handle == (IntPtr) 0) return 0;
-            return (int) MediaInfo_State_Get(Handle);
-        }
-
-        public int Count_Get(StreamKind StreamKind, int StreamNumber)
-        {
-            if (Handle == (IntPtr) 0) return 0;
-            return (int) MediaInfo_Count_Get(Handle, (IntPtr) StreamKind, (IntPtr) StreamNumber);
-        }
-
-        private IntPtr Handle;
-        private bool MustUseAnsi;
-
-        //Default values, if you know how to set default values in C#, say me
-        public String Get(StreamKind StreamKind, int StreamNumber, String Parameter, InfoKind KindOfInfo)
-        {
-            return Get(StreamKind, StreamNumber, Parameter, KindOfInfo, InfoKind.Name);
-        }
-
-        public String Get(StreamKind StreamKind, int StreamNumber, String Parameter)
-        {
-            return Get(StreamKind, StreamNumber, Parameter, InfoKind.Text, InfoKind.Name);
-        }
-
-        public String Get(StreamKind StreamKind, int StreamNumber, int Parameter)
-        {
-            return Get(StreamKind, StreamNumber, Parameter, InfoKind.Text);
-        }
-
-        public String Option(String Option_)
-        {
-            return Option(Option_, "");
-        }
-
-        public int Count_Get(StreamKind StreamKind)
-        {
-            return Count_Get(StreamKind, -1);
-        }
-
-        public void Dispose()
-        {
-            if (Handle != IntPtr.Zero)
-            {
-                MediaInfo_Delete(Handle);
-            }
-            GC.SuppressFinalize(this);
-        }
-    }
-=======
-/*  Copyright (c) MediaArea.net SARL. All Rights Reserved.
- *
- *  Use of this source code is governed by a BSD-style license that can
- *  be found in the License.html file in the root of the source tree.
- */
-
-//+++++++++++++++++++++++++++++++++++++++++++++++++++++++++++++++++++++++++++
-//
-// Microsoft Visual C# wrapper for MediaInfo Library
-// See MediaInfo.h for help
-//
-// To make it working, you must put MediaInfo.Dll
-// in the executable folder
-//
-//+++++++++++++++++++++++++++++++++++++++++++++++++++++++++++++++++++++++++++
-
-using System;
-using System.IO;
-using System.Runtime.InteropServices;
-using System.Text;
-using NLog;
-using FileInfo = Pri.LongPath.FileInfo;
-using Path = Pri.LongPath.Path;
-
-
-#pragma warning disable 1591 // Disable XML documentation warnings
-
-namespace MediaInfoLib
-{
-    public enum StreamKind
-    {
-        General,
-        Video,
-        Audio,
-        Text,
-        Other,
-        Image,
-        Menu,
-    }
-
-    public enum InfoKind
-    {
-        Name,
-        Text,
-        Measure,
-        Options,
-        NameText,
-        MeasureText,
-        Info,
-        HowTo
-    }
-
-    public enum InfoOptions
-    {
-        ShowInInform,
-        Support,
-        ShowInSupported,
-        TypeOfValue
-    }
-
-    public enum InfoFileOptions
-    {
-        FileOption_Nothing = 0x00,
-        FileOption_NoRecursive = 0x01,
-        FileOption_CloseAll = 0x02,
-        FileOption_Max = 0x04
-    };
-
-    public enum Status
-    {
-        None = 0x00,
-        Accepted = 0x01,
-        Filled = 0x02,
-        Updated = 0x04,
-        Finalized = 0x08,
-    }
-
-    public class MediaInfo : IDisposable
-    {
-        private readonly Logger logger = LogManager.GetCurrentClassLogger();
-
-        #region SHOKO
-
-        [Flags]
-        internal enum LoadLibraryFlags : uint
-        {
-            DONT_RESOLVE_DLL_REFERENCES = 0x00000001,
-            LOAD_IGNORE_CODE_AUTHZ_LEVEL = 0x00000010,
-            LOAD_LIBRARY_AS_DATAFILE = 0x00000002,
-            LOAD_LIBRARY_AS_DATAFILE_EXCLUSIVE = 0x00000040,
-            LOAD_LIBRARY_AS_IMAGE_RESOURCE = 0x00000020,
-            LOAD_WITH_ALTERED_SEARCH_PATH = 0x00000008
-        }
-
-        [DllImport("kernel32.dll")]
-        internal static extern IntPtr LoadLibraryEx(string lpFileName, IntPtr hReservedNull, LoadLibraryFlags dwFlags);
-
-        [DllImport("kernel32.dll", SetLastError = true)]
-        [return: MarshalAs(UnmanagedType.Bool)]
-        internal static extern bool FreeLibrary(IntPtr hModule);
-
-        private static readonly Logger Logger = NLog.LogManager.GetCurrentClassLogger();
-
-        private static System.IntPtr moduleHandle = IntPtr.Zero;
-        private static System.IntPtr curlHandle = IntPtr.Zero;
-
-        #endregion
-
-        //Import of DLL functions. DO NOT USE until you know what you do (MediaInfo DLL do NOT use CoTaskMemAlloc to allocate memory)
-        [DllImport("MediaInfo.dll")]
-        private static extern IntPtr MediaInfo_New();
-
-        [DllImport("MediaInfo.dll")]
-        private static extern void MediaInfo_Delete(IntPtr Handle);
-
-        [DllImport("MediaInfo.dll")]
-        private static extern IntPtr MediaInfo_Open(IntPtr Handle, [MarshalAs(UnmanagedType.LPWStr)] string FileName);
-
-        [DllImport("MediaInfo.dll")]
-        private static extern IntPtr MediaInfoA_Open(IntPtr Handle, IntPtr FileName);
-
-        [DllImport("MediaInfo.dll")]
-        private static extern IntPtr MediaInfo_Open_Buffer_Init(IntPtr Handle, Int64 File_Size, Int64 File_Offset);
-
-        [DllImport("MediaInfo.dll")]
-        private static extern IntPtr MediaInfoA_Open(IntPtr Handle, Int64 File_Size, Int64 File_Offset);
-
-        [DllImport("MediaInfo.dll")]
-        private static extern IntPtr MediaInfo_Open_Buffer_Continue(IntPtr Handle, IntPtr Buffer, IntPtr Buffer_Size);
-
-        [DllImport("MediaInfo.dll")]
-        private static extern IntPtr MediaInfoA_Open_Buffer_Continue(IntPtr Handle, Int64 File_Size, byte[] Buffer,
-            IntPtr Buffer_Size);
-
-        [DllImport("MediaInfo.dll")]
-        private static extern Int64 MediaInfo_Open_Buffer_Continue_GoTo_Get(IntPtr Handle);
-
-        [DllImport("MediaInfo.dll")]
-        private static extern Int64 MediaInfoA_Open_Buffer_Continue_GoTo_Get(IntPtr Handle);
-
-        [DllImport("MediaInfo.dll")]
-        private static extern IntPtr MediaInfo_Open_Buffer_Finalize(IntPtr Handle);
-
-        [DllImport("MediaInfo.dll")]
-        private static extern IntPtr MediaInfoA_Open_Buffer_Finalize(IntPtr Handle);
-
-        [DllImport("MediaInfo.dll")]
-        private static extern void MediaInfo_Close(IntPtr Handle);
-
-        [DllImport("MediaInfo.dll")]
-        private static extern IntPtr MediaInfo_Inform(IntPtr Handle, IntPtr Reserved);
-
-        [DllImport("MediaInfo.dll")]
-        private static extern IntPtr MediaInfoA_Inform(IntPtr Handle, IntPtr Reserved);
-
-        [DllImport("MediaInfo.dll")]
-        private static extern IntPtr MediaInfo_GetI(IntPtr Handle, IntPtr StreamKind, IntPtr StreamNumber,
-            IntPtr Parameter, IntPtr KindOfInfo);
-
-        [DllImport("MediaInfo.dll")]
-        private static extern IntPtr MediaInfoA_GetI(IntPtr Handle, IntPtr StreamKind, IntPtr StreamNumber,
-            IntPtr Parameter, IntPtr KindOfInfo);
-
-        [DllImport("MediaInfo.dll")]
-        private static extern IntPtr MediaInfo_Get(IntPtr Handle, IntPtr StreamKind, IntPtr StreamNumber,
-            [MarshalAs(UnmanagedType.LPWStr)] string Parameter, IntPtr KindOfInfo, IntPtr KindOfSearch);
-
-        [DllImport("MediaInfo.dll")]
-        private static extern IntPtr MediaInfoA_Get(IntPtr Handle, IntPtr StreamKind, IntPtr StreamNumber,
-            IntPtr Parameter, IntPtr KindOfInfo, IntPtr KindOfSearch);
-
-        [DllImport("MediaInfo.dll")]
-        private static extern IntPtr MediaInfo_Option(IntPtr Handle, [MarshalAs(UnmanagedType.LPWStr)] string Option,
-            [MarshalAs(UnmanagedType.LPWStr)] string Value);
-
-        [DllImport("MediaInfo.dll")]
-        private static extern IntPtr MediaInfoA_Option(IntPtr Handle, IntPtr Option, IntPtr Value);
-
-        [DllImport("MediaInfo.dll")]
-        private static extern IntPtr MediaInfo_State_Get(IntPtr Handle);
-
-        [DllImport("MediaInfo.dll")]
-        private static extern IntPtr MediaInfo_Count_Get(IntPtr Handle, IntPtr StreamKind, IntPtr StreamNumber);
-
-        //MediaInfo class
-        public MediaInfo()
-        {
-            #region Shoko
-
-            if ((Handle == IntPtr.Zero) && !Shoko.Server.Utils.IsRunningOnMono())
-            {
-                string fullexepath = System.Reflection.Assembly.GetEntryAssembly().Location;
-                if (!string.IsNullOrEmpty(fullexepath))
-                {
-                    FileInfo fi = new FileInfo(fullexepath);
-                    fullexepath = Path.Combine(fi.Directory.FullName, Environment.Is64BitProcess ? "x64" : "x86",
-                        "MediaInfo.dll");
-                    string curlpath = Path.Combine(fi.Directory.FullName, Environment.Is64BitProcess ? "x64" : "x86",
-                        "libcurl.dll");
-
-                    Logger.Info("Using MediaInfo at: {0}", fullexepath);
-
-                    moduleHandle = LoadLibraryEx(fullexepath, IntPtr.Zero, 0);
-                    curlHandle = LoadLibraryEx(curlpath, IntPtr.Zero, 0);
-                    if (moduleHandle == IntPtr.Zero) throw new FileNotFoundException("Unable to load MediaInfo.dll");
-                }
-            }
-
-            #endregion
-
-            try
-            {
-                Handle = MediaInfo_New();
-            }
-            catch (Exception ex)
-            {
-                logger.Error($"Unable to initialize MediaInfo: {ex}");
-                Handle = (IntPtr) 0;
-            }
-            if (Environment.OSVersion.ToString().IndexOf("Windows", StringComparison.OrdinalIgnoreCase) == -1)
-                MustUseAnsi = true;
-            else
-                MustUseAnsi = false;
-        }
-
-        ~MediaInfo()
-        {
-            if (Handle == (IntPtr) 0) return;
-            MediaInfo_Delete(Handle);
-
-            #region Shoko
-
-            if (moduleHandle != IntPtr.Zero)
-            {
-                FreeLibrary(moduleHandle);
-                moduleHandle = IntPtr.Zero;
-            }
-            if (curlHandle != IntPtr.Zero)
-            {
-                FreeLibrary(curlHandle);
-                curlHandle = IntPtr.Zero;
-            }
-
-            #endregion
-        }
-
-        public int Open(String FileName)
-        {
-            #region Shoko
-
-            if (!Shoko.Server.Utils.IsLinux)
-                FileName = FileName.StartsWith(@"\\")
-                    ? FileName
-                    : @"\\?\" + FileName; // add long path prefix if not running on linux, and not a unc path.
-
-
-            #endregion
-
-            if (Handle == (IntPtr) 0)
-                return 0;
-            if (MustUseAnsi)
-            {
-                IntPtr FileName_Ptr = Marshal.StringToHGlobalAnsi(FileName);
-                int ToReturn = (int) MediaInfoA_Open(Handle, FileName_Ptr);
-                Marshal.FreeHGlobal(FileName_Ptr);
-                return ToReturn;
-            }
-            else
-                return (int) MediaInfo_Open(Handle, FileName);
-        }
-
-        public int Open_Buffer_Init(Int64 File_Size, Int64 File_Offset)
-        {
-            if (Handle == (IntPtr) 0) return 0;
-            return (int) MediaInfo_Open_Buffer_Init(Handle, File_Size, File_Offset);
-        }
-
-        public int Open_Buffer_Continue(IntPtr Buffer, IntPtr Buffer_Size)
-        {
-            if (Handle == (IntPtr) 0) return 0;
-            return (int) MediaInfo_Open_Buffer_Continue(Handle, Buffer, Buffer_Size);
-        }
-
-        public Int64 Open_Buffer_Continue_GoTo_Get()
-        {
-            if (Handle == (IntPtr) 0) return 0;
-            return (Int64) MediaInfo_Open_Buffer_Continue_GoTo_Get(Handle);
-        }
-
-        public int Open_Buffer_Finalize()
-        {
-            if (Handle == (IntPtr) 0) return 0;
-            return (int) MediaInfo_Open_Buffer_Finalize(Handle);
-        }
-
-        public void Close()
-        {
-            if (Handle == (IntPtr) 0) return;
-            MediaInfo_Close(Handle);
-        }
-
-        public String Inform()
-        {
-            if (Handle == (IntPtr) 0)
-                return "Unable to load MediaInfo library";
-            if (MustUseAnsi)
-                return Marshal.PtrToStringAnsi(MediaInfoA_Inform(Handle, (IntPtr) 0));
-            else
-                return Marshal.PtrToStringUni(MediaInfo_Inform(Handle, (IntPtr) 0));
-        }
-
-        public String Get(StreamKind StreamKind, int StreamNumber, String Parameter, InfoKind KindOfInfo,
-            InfoKind KindOfSearch)
-        {
-            if (Handle == (IntPtr) 0)
-                return "Unable to load MediaInfo library";
-            if (MustUseAnsi)
-            {
-                IntPtr Parameter_Ptr = Marshal.StringToHGlobalAnsi(Parameter);
-                String ToReturn = Marshal.PtrToStringAnsi(MediaInfoA_Get(Handle, (IntPtr) StreamKind,
-                    (IntPtr) StreamNumber, Parameter_Ptr, (IntPtr) KindOfInfo, (IntPtr) KindOfSearch));
-                Marshal.FreeHGlobal(Parameter_Ptr);
-                return ToReturn;
-            }
-            else
-                return Marshal.PtrToStringUni(MediaInfo_Get(Handle, (IntPtr) StreamKind, (IntPtr) StreamNumber,
-                    Parameter, (IntPtr) KindOfInfo, (IntPtr) KindOfSearch));
-        }
-
-        public String Get(StreamKind StreamKind, int StreamNumber, int Parameter, InfoKind KindOfInfo)
-        {
-            if (Handle == (IntPtr) 0)
-                return "Unable to load MediaInfo library";
-            if (MustUseAnsi)
-                return Marshal.PtrToStringAnsi(MediaInfoA_GetI(Handle, (IntPtr) StreamKind, (IntPtr) StreamNumber,
-                    (IntPtr) Parameter, (IntPtr) KindOfInfo));
-            else
-                return Marshal.PtrToStringUni(MediaInfo_GetI(Handle, (IntPtr) StreamKind, (IntPtr) StreamNumber,
-                    (IntPtr) Parameter, (IntPtr) KindOfInfo));
-        }
-
-        public String Option(String Option, String Value)
-        {
-            if (Handle == (IntPtr) 0)
-                return "Unable to load MediaInfo library";
-            if (MustUseAnsi)
-            {
-                IntPtr Option_Ptr = Marshal.StringToHGlobalAnsi(Option);
-                IntPtr Value_Ptr = Marshal.StringToHGlobalAnsi(Value);
-                String ToReturn = Marshal.PtrToStringAnsi(MediaInfoA_Option(Handle, Option_Ptr, Value_Ptr));
-                Marshal.FreeHGlobal(Option_Ptr);
-                Marshal.FreeHGlobal(Value_Ptr);
-                return ToReturn;
-            }
-            else
-                return Marshal.PtrToStringUni(MediaInfo_Option(Handle, Option, Value));
-        }
-
-        public int State_Get()
-        {
-            if (Handle == (IntPtr) 0) return 0;
-            return (int) MediaInfo_State_Get(Handle);
-        }
-
-        public int Count_Get(StreamKind StreamKind, int StreamNumber)
-        {
-            if (Handle == (IntPtr) 0) return 0;
-            return (int) MediaInfo_Count_Get(Handle, (IntPtr) StreamKind, (IntPtr) StreamNumber);
-        }
-
-        private IntPtr Handle;
-        private bool MustUseAnsi;
-
-        //Default values, if you know how to set default values in C#, say me
-        public String Get(StreamKind StreamKind, int StreamNumber, String Parameter, InfoKind KindOfInfo)
-        {
-            return Get(StreamKind, StreamNumber, Parameter, KindOfInfo, InfoKind.Name);
-        }
-
-        public String Get(StreamKind StreamKind, int StreamNumber, String Parameter)
-        {
-            return Get(StreamKind, StreamNumber, Parameter, InfoKind.Text, InfoKind.Name);
-        }
-
-        public String Get(StreamKind StreamKind, int StreamNumber, int Parameter)
-        {
-            return Get(StreamKind, StreamNumber, Parameter, InfoKind.Text);
-        }
-
-        public String Option(String Option_)
-        {
-            return Option(Option_, "");
-        }
-
-        public int Count_Get(StreamKind StreamKind)
-        {
-            return Count_Get(StreamKind, -1);
-        }
-
-        public void Dispose()
-        {
-            if (Handle != IntPtr.Zero)
-            {
-                MediaInfo_Delete(Handle);
-            }
-            GC.SuppressFinalize(this);
-        }
-    }
->>>>>>> c34eadfd
+/*  Copyright (c) MediaArea.net SARL. All Rights Reserved.
+ *
+ *  Use of this source code is governed by a BSD-style license that can
+ *  be found in the License.html file in the root of the source tree.
+ */
+
+//+++++++++++++++++++++++++++++++++++++++++++++++++++++++++++++++++++++++++++
+//
+// Microsoft Visual C# wrapper for MediaInfo Library
+// See MediaInfo.h for help
+//
+// To make it working, you must put MediaInfo.Dll
+// in the executable folder
+//
+//+++++++++++++++++++++++++++++++++++++++++++++++++++++++++++++++++++++++++++
+
+using System;
+using System.IO;
+using System.Runtime.InteropServices;
+using System.Text;
+using NLog;
+using FileInfo = Pri.LongPath.FileInfo;
+using Path = Pri.LongPath.Path;
+
+
+#pragma warning disable 1591 // Disable XML documentation warnings
+
+namespace MediaInfoLib
+{
+    public enum StreamKind
+    {
+        General,
+        Video,
+        Audio,
+        Text,
+        Other,
+        Image,
+        Menu,
+    }
+
+    public enum InfoKind
+    {
+        Name,
+        Text,
+        Measure,
+        Options,
+        NameText,
+        MeasureText,
+        Info,
+        HowTo
+    }
+
+    public enum InfoOptions
+    {
+        ShowInInform,
+        Support,
+        ShowInSupported,
+        TypeOfValue
+    }
+
+    public enum InfoFileOptions
+    {
+        FileOption_Nothing = 0x00,
+        FileOption_NoRecursive = 0x01,
+        FileOption_CloseAll = 0x02,
+        FileOption_Max = 0x04
+    };
+
+    public enum Status
+    {
+        None = 0x00,
+        Accepted = 0x01,
+        Filled = 0x02,
+        Updated = 0x04,
+        Finalized = 0x08,
+    }
+
+    public class MediaInfo : IDisposable
+    {
+        private readonly Logger logger = LogManager.GetCurrentClassLogger();
+
+        #region SHOKO
+
+        [Flags]
+        internal enum LoadLibraryFlags : uint
+        {
+            DONT_RESOLVE_DLL_REFERENCES = 0x00000001,
+            LOAD_IGNORE_CODE_AUTHZ_LEVEL = 0x00000010,
+            LOAD_LIBRARY_AS_DATAFILE = 0x00000002,
+            LOAD_LIBRARY_AS_DATAFILE_EXCLUSIVE = 0x00000040,
+            LOAD_LIBRARY_AS_IMAGE_RESOURCE = 0x00000020,
+            LOAD_WITH_ALTERED_SEARCH_PATH = 0x00000008
+        }
+
+        [DllImport("kernel32.dll")]
+        internal static extern IntPtr LoadLibraryEx(string lpFileName, IntPtr hReservedNull, LoadLibraryFlags dwFlags);
+
+        [DllImport("kernel32.dll", SetLastError = true)]
+        [return: MarshalAs(UnmanagedType.Bool)]
+        internal static extern bool FreeLibrary(IntPtr hModule);
+
+        private static readonly Logger Logger = NLog.LogManager.GetCurrentClassLogger();
+
+        private static System.IntPtr moduleHandle = IntPtr.Zero;
+        private static System.IntPtr curlHandle = IntPtr.Zero;
+
+        #endregion
+
+        //Import of DLL functions. DO NOT USE until you know what you do (MediaInfo DLL do NOT use CoTaskMemAlloc to allocate memory)
+        [DllImport("MediaInfo.dll")]
+        private static extern IntPtr MediaInfo_New();
+
+        [DllImport("MediaInfo.dll")]
+        private static extern void MediaInfo_Delete(IntPtr Handle);
+
+        [DllImport("MediaInfo.dll")]
+        private static extern IntPtr MediaInfo_Open(IntPtr Handle, [MarshalAs(UnmanagedType.LPWStr)] string FileName);
+
+        [DllImport("MediaInfo.dll")]
+        private static extern IntPtr MediaInfoA_Open(IntPtr Handle, IntPtr FileName);
+
+        [DllImport("MediaInfo.dll")]
+        private static extern IntPtr MediaInfo_Open_Buffer_Init(IntPtr Handle, Int64 File_Size, Int64 File_Offset);
+
+        [DllImport("MediaInfo.dll")]
+        private static extern IntPtr MediaInfoA_Open(IntPtr Handle, Int64 File_Size, Int64 File_Offset);
+
+        [DllImport("MediaInfo.dll")]
+        private static extern IntPtr MediaInfo_Open_Buffer_Continue(IntPtr Handle, IntPtr Buffer, IntPtr Buffer_Size);
+
+        [DllImport("MediaInfo.dll")]
+        private static extern IntPtr MediaInfoA_Open_Buffer_Continue(IntPtr Handle, Int64 File_Size, byte[] Buffer,
+            IntPtr Buffer_Size);
+
+        [DllImport("MediaInfo.dll")]
+        private static extern Int64 MediaInfo_Open_Buffer_Continue_GoTo_Get(IntPtr Handle);
+
+        [DllImport("MediaInfo.dll")]
+        private static extern Int64 MediaInfoA_Open_Buffer_Continue_GoTo_Get(IntPtr Handle);
+
+        [DllImport("MediaInfo.dll")]
+        private static extern IntPtr MediaInfo_Open_Buffer_Finalize(IntPtr Handle);
+
+        [DllImport("MediaInfo.dll")]
+        private static extern IntPtr MediaInfoA_Open_Buffer_Finalize(IntPtr Handle);
+
+        [DllImport("MediaInfo.dll")]
+        private static extern void MediaInfo_Close(IntPtr Handle);
+
+        [DllImport("MediaInfo.dll")]
+        private static extern IntPtr MediaInfo_Inform(IntPtr Handle, IntPtr Reserved);
+
+        [DllImport("MediaInfo.dll")]
+        private static extern IntPtr MediaInfoA_Inform(IntPtr Handle, IntPtr Reserved);
+
+        [DllImport("MediaInfo.dll")]
+        private static extern IntPtr MediaInfo_GetI(IntPtr Handle, IntPtr StreamKind, IntPtr StreamNumber,
+            IntPtr Parameter, IntPtr KindOfInfo);
+
+        [DllImport("MediaInfo.dll")]
+        private static extern IntPtr MediaInfoA_GetI(IntPtr Handle, IntPtr StreamKind, IntPtr StreamNumber,
+            IntPtr Parameter, IntPtr KindOfInfo);
+
+        [DllImport("MediaInfo.dll")]
+        private static extern IntPtr MediaInfo_Get(IntPtr Handle, IntPtr StreamKind, IntPtr StreamNumber,
+            [MarshalAs(UnmanagedType.LPWStr)] string Parameter, IntPtr KindOfInfo, IntPtr KindOfSearch);
+
+        [DllImport("MediaInfo.dll")]
+        private static extern IntPtr MediaInfoA_Get(IntPtr Handle, IntPtr StreamKind, IntPtr StreamNumber,
+            IntPtr Parameter, IntPtr KindOfInfo, IntPtr KindOfSearch);
+
+        [DllImport("MediaInfo.dll")]
+        private static extern IntPtr MediaInfo_Option(IntPtr Handle, [MarshalAs(UnmanagedType.LPWStr)] string Option,
+            [MarshalAs(UnmanagedType.LPWStr)] string Value);
+
+        [DllImport("MediaInfo.dll")]
+        private static extern IntPtr MediaInfoA_Option(IntPtr Handle, IntPtr Option, IntPtr Value);
+
+        [DllImport("MediaInfo.dll")]
+        private static extern IntPtr MediaInfo_State_Get(IntPtr Handle);
+
+        [DllImport("MediaInfo.dll")]
+        private static extern IntPtr MediaInfo_Count_Get(IntPtr Handle, IntPtr StreamKind, IntPtr StreamNumber);
+
+        //MediaInfo class
+        public MediaInfo()
+        {
+            #region Shoko
+
+            if ((Handle == IntPtr.Zero) && !Shoko.Server.Utils.IsRunningOnMono())
+            {
+                string fullexepath = System.Reflection.Assembly.GetEntryAssembly().Location;
+                if (!string.IsNullOrEmpty(fullexepath))
+                {
+                    FileInfo fi = new FileInfo(fullexepath);
+                    fullexepath = Path.Combine(fi.Directory.FullName, Environment.Is64BitProcess ? "x64" : "x86",
+                        "MediaInfo.dll");
+                    string curlpath = Path.Combine(fi.Directory.FullName, Environment.Is64BitProcess ? "x64" : "x86",
+                        "libcurl.dll");
+
+                    Logger.Info("Using MediaInfo at: {0}", fullexepath);
+
+                    moduleHandle = LoadLibraryEx(fullexepath, IntPtr.Zero, 0);
+                    curlHandle = LoadLibraryEx(curlpath, IntPtr.Zero, 0);
+                    if (moduleHandle == IntPtr.Zero) throw new FileNotFoundException("Unable to load MediaInfo.dll");
+                }
+            }
+
+            #endregion
+
+            try
+            {
+                Handle = MediaInfo_New();
+            }
+            catch (Exception ex)
+            {
+                logger.Error($"Unable to initialize MediaInfo: {ex}");
+                Handle = (IntPtr) 0;
+            }
+            if (Environment.OSVersion.ToString().IndexOf("Windows", StringComparison.OrdinalIgnoreCase) == -1)
+                MustUseAnsi = true;
+            else
+                MustUseAnsi = false;
+        }
+
+        ~MediaInfo()
+        {
+            if (Handle == (IntPtr) 0) return;
+            MediaInfo_Delete(Handle);
+
+            #region Shoko
+
+            if (moduleHandle != IntPtr.Zero)
+            {
+                FreeLibrary(moduleHandle);
+                moduleHandle = IntPtr.Zero;
+            }
+            if (curlHandle != IntPtr.Zero)
+            {
+                FreeLibrary(curlHandle);
+                curlHandle = IntPtr.Zero;
+            }
+
+            #endregion
+        }
+
+        public int Open(String FileName)
+        {
+            #region Shoko
+
+            if (!Shoko.Server.Utils.IsLinux)
+                FileName = FileName.StartsWith(@"\\")
+                    ? FileName
+                    : @"\\?\" + FileName; // add long path prefix if not running on linux, and not a unc path.
+
+
+            #endregion
+
+            if (Handle == (IntPtr) 0)
+                return 0;
+            if (MustUseAnsi)
+            {
+                IntPtr FileName_Ptr = Marshal.StringToHGlobalAnsi(FileName);
+                int ToReturn = (int) MediaInfoA_Open(Handle, FileName_Ptr);
+                Marshal.FreeHGlobal(FileName_Ptr);
+                return ToReturn;
+            }
+            else
+                return (int) MediaInfo_Open(Handle, FileName);
+        }
+
+        public int Open_Buffer_Init(Int64 File_Size, Int64 File_Offset)
+        {
+            if (Handle == (IntPtr) 0) return 0;
+            return (int) MediaInfo_Open_Buffer_Init(Handle, File_Size, File_Offset);
+        }
+
+        public int Open_Buffer_Continue(IntPtr Buffer, IntPtr Buffer_Size)
+        {
+            if (Handle == (IntPtr) 0) return 0;
+            return (int) MediaInfo_Open_Buffer_Continue(Handle, Buffer, Buffer_Size);
+        }
+
+        public Int64 Open_Buffer_Continue_GoTo_Get()
+        {
+            if (Handle == (IntPtr) 0) return 0;
+            return (Int64) MediaInfo_Open_Buffer_Continue_GoTo_Get(Handle);
+        }
+
+        public int Open_Buffer_Finalize()
+        {
+            if (Handle == (IntPtr) 0) return 0;
+            return (int) MediaInfo_Open_Buffer_Finalize(Handle);
+        }
+
+        public void Close()
+        {
+            if (Handle == (IntPtr) 0) return;
+            MediaInfo_Close(Handle);
+        }
+
+        public String Inform()
+        {
+            if (Handle == (IntPtr) 0)
+                return "Unable to load MediaInfo library";
+            if (MustUseAnsi)
+                return Marshal.PtrToStringAnsi(MediaInfoA_Inform(Handle, (IntPtr) 0));
+            else
+                return Marshal.PtrToStringUni(MediaInfo_Inform(Handle, (IntPtr) 0));
+        }
+
+        public String Get(StreamKind StreamKind, int StreamNumber, String Parameter, InfoKind KindOfInfo,
+            InfoKind KindOfSearch)
+        {
+            if (Handle == (IntPtr) 0)
+                return "Unable to load MediaInfo library";
+            if (MustUseAnsi)
+            {
+                IntPtr Parameter_Ptr = Marshal.StringToHGlobalAnsi(Parameter);
+                String ToReturn = Marshal.PtrToStringAnsi(MediaInfoA_Get(Handle, (IntPtr) StreamKind,
+                    (IntPtr) StreamNumber, Parameter_Ptr, (IntPtr) KindOfInfo, (IntPtr) KindOfSearch));
+                Marshal.FreeHGlobal(Parameter_Ptr);
+                return ToReturn;
+            }
+            else
+                return Marshal.PtrToStringUni(MediaInfo_Get(Handle, (IntPtr) StreamKind, (IntPtr) StreamNumber,
+                    Parameter, (IntPtr) KindOfInfo, (IntPtr) KindOfSearch));
+        }
+
+        public String Get(StreamKind StreamKind, int StreamNumber, int Parameter, InfoKind KindOfInfo)
+        {
+            if (Handle == (IntPtr) 0)
+                return "Unable to load MediaInfo library";
+            if (MustUseAnsi)
+                return Marshal.PtrToStringAnsi(MediaInfoA_GetI(Handle, (IntPtr) StreamKind, (IntPtr) StreamNumber,
+                    (IntPtr) Parameter, (IntPtr) KindOfInfo));
+            else
+                return Marshal.PtrToStringUni(MediaInfo_GetI(Handle, (IntPtr) StreamKind, (IntPtr) StreamNumber,
+                    (IntPtr) Parameter, (IntPtr) KindOfInfo));
+        }
+
+        public String Option(String Option, String Value)
+        {
+            if (Handle == (IntPtr) 0)
+                return "Unable to load MediaInfo library";
+            if (MustUseAnsi)
+            {
+                IntPtr Option_Ptr = Marshal.StringToHGlobalAnsi(Option);
+                IntPtr Value_Ptr = Marshal.StringToHGlobalAnsi(Value);
+                String ToReturn = Marshal.PtrToStringAnsi(MediaInfoA_Option(Handle, Option_Ptr, Value_Ptr));
+                Marshal.FreeHGlobal(Option_Ptr);
+                Marshal.FreeHGlobal(Value_Ptr);
+                return ToReturn;
+            }
+            else
+                return Marshal.PtrToStringUni(MediaInfo_Option(Handle, Option, Value));
+        }
+
+        public int State_Get()
+        {
+            if (Handle == (IntPtr) 0) return 0;
+            return (int) MediaInfo_State_Get(Handle);
+        }
+
+        public int Count_Get(StreamKind StreamKind, int StreamNumber)
+        {
+            if (Handle == (IntPtr) 0) return 0;
+            return (int) MediaInfo_Count_Get(Handle, (IntPtr) StreamKind, (IntPtr) StreamNumber);
+        }
+
+        private IntPtr Handle;
+        private bool MustUseAnsi;
+
+        //Default values, if you know how to set default values in C#, say me
+        public String Get(StreamKind StreamKind, int StreamNumber, String Parameter, InfoKind KindOfInfo)
+        {
+            return Get(StreamKind, StreamNumber, Parameter, KindOfInfo, InfoKind.Name);
+        }
+
+        public String Get(StreamKind StreamKind, int StreamNumber, String Parameter)
+        {
+            return Get(StreamKind, StreamNumber, Parameter, InfoKind.Text, InfoKind.Name);
+        }
+
+        public String Get(StreamKind StreamKind, int StreamNumber, int Parameter)
+        {
+            return Get(StreamKind, StreamNumber, Parameter, InfoKind.Text);
+        }
+
+        public String Option(String Option_)
+        {
+            return Option(Option_, "");
+        }
+
+        public int Count_Get(StreamKind StreamKind)
+        {
+            return Count_Get(StreamKind, -1);
+        }
+
+        public void Dispose()
+        {
+            if (Handle != IntPtr.Zero)
+            {
+                MediaInfo_Delete(Handle);
+            }
+            GC.SuppressFinalize(this);
+        }
+    }
 }