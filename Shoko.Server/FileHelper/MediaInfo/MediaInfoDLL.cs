--- conflicted
+++ resolved
@@ -1,970 +1,434 @@
-<<<<<<< HEAD
-/*  Copyright (c) MediaArea.net SARL. All Rights Reserved.
- *
- *  Use of this source code is governed by a BSD-style license that can
- *  be found in the License.html file in the root of the source tree.
- */
-
-//+++++++++++++++++++++++++++++++++++++++++++++++++++++++++++++++++++++++++++
-//
-// Microsoft Visual C# wrapper for MediaInfo Library
-// See MediaInfo.h for help
-//
-// To make it working, you must put MediaInfo.Dll
-// in the executable folder
-//
-//+++++++++++++++++++++++++++++++++++++++++++++++++++++++++++++++++++++++++++
-
-using System;
-using System.Runtime.InteropServices;
-using System.Text;
-using Pri.LongPath;
-using NLog;
-
-namespace MediaInfoLib
-{
-    [Flags]
-    public enum BufferStatus
-    {
-        Accepted = 1,
-        Filled = 2,
-        Updated = 4,
-        Finalized = 8
-    }
-
-    public enum StreamKind
-    {
-        General,
-        Video,
-        Audio,
-        Text,
-        Other,
-        Image,
-        Menu
-    }
-
-    public enum InfoKind
-    {
-        Name,
-        Text,
-        Measure,
-        Options,
-        NameText,
-        MeasureText,
-        Info,
-        HowTo
-    }
-
-    public enum InfoOptions
-    {
-        ShowInInform,
-        Support,
-        ShowInSupported,
-        TypeOfValue
-    }
-
-    public enum InfoFileOptions
-    {
-        FileOption_Nothing = 0x00,
-        FileOption_NoRecursive = 0x01,
-        FileOption_CloseAll = 0x02,
-        FileOption_Max = 0x04
-    };
-
-
-    public class MediaInfo : IDisposable
-    {
-        [System.Flags]
-        internal enum LoadLibraryFlags : uint
-        {
-            DONT_RESOLVE_DLL_REFERENCES = 0x00000001,
-            LOAD_IGNORE_CODE_AUTHZ_LEVEL = 0x00000010,
-            LOAD_LIBRARY_AS_DATAFILE = 0x00000002,
-            LOAD_LIBRARY_AS_DATAFILE_EXCLUSIVE = 0x00000040,
-            LOAD_LIBRARY_AS_IMAGE_RESOURCE = 0x00000020,
-            LOAD_WITH_ALTERED_SEARCH_PATH = 0x00000008
-        }
-
-        [DllImport("kernel32.dll")]
-        internal static extern IntPtr LoadLibraryEx(string lpFileName, IntPtr hReservedNull, LoadLibraryFlags dwFlags);
-
-        [DllImport("kernel32.dll", SetLastError = true)]
-        [return: MarshalAs(UnmanagedType.Bool)]
-        internal static extern bool FreeLibrary(IntPtr hModule);
-
-        private static readonly Logger Logger = NLog.LogManager.GetCurrentClassLogger();
-        private IntPtr _handle;
-
-        public bool MustUseAnsi { get; set; }
-        public Encoding Encoding { get; set; }
-        private static System.IntPtr moduleHandle = IntPtr.Zero;
-        private static System.IntPtr curlHandle = IntPtr.Zero;
-
-
-        public MediaInfo()
-        {
-
-            if ((_handle == IntPtr.Zero) && !Shoko.Server.Utils.IsRunningOnMono())
-            {
-                string fullexepath = System.Reflection.Assembly.GetEntryAssembly().Location;
-                if (!string.IsNullOrEmpty(fullexepath))
-                {
-                    FileInfo fi = new FileInfo(fullexepath);
-                    fullexepath = Path.Combine(fi.Directory.FullName, Environment.Is64BitProcess ? "x64" : "x86",
-                        "MediaInfo.dll");
-                    string curlpath = Path.Combine(fi.Directory.FullName, Environment.Is64BitProcess ? "x64" : "x86",
-                        "libcurl.dll");
-
-                    Logger.Info(string.Format("Using MediaInfo at: {0}", fullexepath));
-
-                    moduleHandle = LoadLibraryEx(fullexepath, IntPtr.Zero, 0);
-                    curlHandle = LoadLibraryEx(curlpath, IntPtr.Zero, 0);
-                }
-            }
-
-            try
-            {
-                _handle = MediaInfo_New();
-            }
-            catch
-            {
-                _handle = (IntPtr)0;
-            }
-
-            InitializeEncoding();
-        }
-
-        ~MediaInfo()
-        {
-            if (_handle != IntPtr.Zero)
-            {
-                MediaInfo_Delete(_handle);
-            }
-            if (moduleHandle != IntPtr.Zero)
-            {
-                FreeLibrary(moduleHandle);
-                moduleHandle = IntPtr.Zero;
-            }
-            if (curlHandle != IntPtr.Zero)
-            {
-                FreeLibrary(curlHandle);
-                curlHandle = IntPtr.Zero;
-            }
-        }
-
-        public void Dispose()
-        {
-            if (_handle != IntPtr.Zero)
-            {
-                MediaInfo_Delete(_handle);
-            }
-            GC.SuppressFinalize(this);
-        }
-
-        private void InitializeEncoding()
-        {
-            if (Environment.OSVersion.ToString().IndexOf("Windows") != -1)
-            {
-                // Windows guaranteed UCS-2
-                MustUseAnsi = false;
-                Encoding = Encoding.Unicode;
-            }
-            else
-            {
-                // Linux normally UCS-4. As fallback we try UCS-2 and plain Ansi.
-                MustUseAnsi = false;
-                Encoding = Encoding.UTF32;
-
-                if (Option("Info_Version", "").StartsWith("MediaInfoLib"))
-                {
-                    return;
-                }
-
-                Encoding = Encoding.Unicode;
-
-                if (Option("Info_Version", "").StartsWith("MediaInfoLib"))
-                {
-                    return;
-                }
-
-                MustUseAnsi = true;
-                Encoding = Encoding.Default;
-
-                if (Option("Info_Version", "").StartsWith("MediaInfoLib"))
-                {
-                    return;
-                }
-
-                throw new NotSupportedException("Unsupported MediaInfoLib encoding");
-            }
-        }
-
-        private IntPtr MakeStringParameter(string value)
-        {
-            var buffer = Encoding.GetBytes(value);
-
-            Array.Resize(ref buffer, buffer.Length + 4);
-
-            var buf = Marshal.AllocHGlobal(buffer.Length);
-            Marshal.Copy(buffer, 0, buf, buffer.Length);
-
-            return buf;
-        }
-
-        private string MakeStringResult(IntPtr value)
-        {
-            if (Encoding == Encoding.Unicode)
-            {
-                return Marshal.PtrToStringUni(value);
-            }
-            else if (Encoding == Encoding.UTF32)
-            {
-                int i = 0;
-                for (; i < 1024; i += 4)
-                {
-                    var data = Marshal.ReadInt32(value, i);
-                    if (data == 0)
-                    {
-                        break;
-                    }
-                }
-
-                var buffer = new byte[i];
-                Marshal.Copy(value, buffer, 0, i);
-
-                return Encoding.GetString(buffer, 0, i);
-            }
-            else
-            {
-                return Marshal.PtrToStringAnsi(value);
-            }
-        }
-
-        public int Open(string fileName)
-        {
-            if (!Shoko.Server.Utils.IsLinux)
-                fileName = fileName.StartsWith(@"\\") ? fileName : @"\\?\" + fileName; // add long path prefix if not running on linux, and not a unc path.
-
-            var pFileName = MakeStringParameter(fileName);
-            try
-            {
-                if (MustUseAnsi)
-                {
-                    return (int)MediaInfoA_Open(_handle, pFileName);
-                }
-                else
-                {
-                    return (int)MediaInfo_Open(_handle, pFileName);
-                }
-            }
-            finally
-            {
-                Marshal.FreeHGlobal(pFileName);
-            }
-        }
-
-        public int Open(System.IO.Stream stream)
-        {
-            if (stream.Length < 1024)
-            {
-                return 0;
-            }
-
-            var isValid = (int)MediaInfo_Open_Buffer_Init(_handle, stream.Length, 0);
-            if (isValid == 1)
-            {
-                var buffer = new byte[16 * 1024];
-                long seekStart = 0;
-                long totalRead = 0;
-                int bufferRead;
-
-                do
-                {
-                    bufferRead = stream.Read(buffer, 0, buffer.Length);
-                    totalRead += bufferRead;
-
-                    var status = (BufferStatus)MediaInfo_Open_Buffer_Continue(_handle, buffer, (IntPtr)bufferRead);
-
-                    if (status.HasFlag(BufferStatus.Finalized) || status <= 0 || bufferRead == 0)
-                    {
-                        Logger.Trace("Read file offset {0}-{1} ({2} bytes)", seekStart, stream.Position, stream.Position - seekStart);
-                        break;
-                    }
-
-                    var seekPos = MediaInfo_Open_Buffer_Continue_GoTo_Get(_handle);
-                    if (seekPos != -1)
-                    {
-                        Logger.Trace("Read file offset {0}-{1} ({2} bytes)", seekStart, stream.Position, stream.Position - seekStart);
-                        seekPos = stream.Seek(seekPos, System.IO.SeekOrigin.Begin);
-                        seekStart = seekPos;
-                        MediaInfo_Open_Buffer_Init(_handle, stream.Length, seekPos);
-                    }
-                } while (bufferRead > 0);
-
-                MediaInfo_Open_Buffer_Finalize(_handle);
-
-                Logger.Trace("Read a total of {0} bytes ({1:0.0}%)", totalRead, totalRead * 100.0 / stream.Length);
-            }
-
-            return isValid;
-        }
-
-        public void Close()
-        {
-            MediaInfo_Close(_handle);
-        }
-
-        public string Get(StreamKind streamKind, int streamNumber, string parameter, InfoKind infoKind = InfoKind.Text, InfoKind searchKind = InfoKind.Name)
-        {
-            var pParameter = MakeStringParameter(parameter);
-            try
-            {
-                if (MustUseAnsi)
-                {
-                    return MakeStringResult(MediaInfoA_Get(_handle, (IntPtr)streamKind, (IntPtr)streamNumber, pParameter, (IntPtr)infoKind, (IntPtr)searchKind));
-                }
-                else
-                {
-                    return MakeStringResult(MediaInfo_Get(_handle, (IntPtr)streamKind, (IntPtr)streamNumber, pParameter, (IntPtr)infoKind, (IntPtr)searchKind));
-                }
-            }
-            finally
-            {
-                Marshal.FreeHGlobal(pParameter);
-            }
-        }
-
-        public string Get(StreamKind streamKind, int streamNumber, int parameter, InfoKind infoKind)
-        {
-            if (MustUseAnsi)
-            {
-                return MakeStringResult(MediaInfoA_GetI(_handle, (IntPtr)streamKind, (IntPtr)streamNumber, (IntPtr)parameter, (IntPtr)infoKind));
-            }
-            else
-            {
-                return MakeStringResult(MediaInfo_GetI(_handle, (IntPtr)streamKind, (IntPtr)streamNumber, (IntPtr)parameter, (IntPtr)infoKind));
-            }
-        }
-
-        public string Option(string option, string value)
-        {
-            var pOption = MakeStringParameter(option);
-            var pValue = MakeStringParameter(value);
-            try
-            {
-                if (MustUseAnsi)
-                {
-                    return MakeStringResult(MediaInfoA_Option(_handle, pOption, pValue));
-                }
-                else
-                {
-                    return MakeStringResult(MediaInfo_Option(_handle, pOption, pValue));
-                }
-            }
-            finally
-            {
-                Marshal.FreeHGlobal(pOption);
-                Marshal.FreeHGlobal(pValue);
-            }
-        }
-
-        public int State_Get()
-        {
-            return (int)MediaInfo_State_Get(_handle);
-        }
-
-        public int Count_Get(StreamKind streamKind, int streamNumber = -1)
-        {
-            return (int)MediaInfo_Count_Get(_handle, (IntPtr)streamKind, (IntPtr)streamNumber);
-        }
-
-        [DllImport("MediaInfo.dll")]
-        private static extern IntPtr MediaInfo_New();
-        [DllImport("MediaInfo.dll")]
-        private static extern void MediaInfo_Delete(IntPtr handle);
-        [DllImport("MediaInfo.dll")]
-        private static extern IntPtr MediaInfo_Open(IntPtr handle, IntPtr fileName);
-        [DllImport("MediaInfo.dll")]
-        private static extern IntPtr MediaInfo_Open_Buffer_Init(IntPtr handle, long fileSize, long fileOffset);
-        [DllImport("MediaInfo.dll")]
-        private static extern IntPtr MediaInfo_Open_Buffer_Continue(IntPtr handle, byte[] buffer, IntPtr bufferSize);
-        [DllImport("MediaInfo.dll")]
-        private static extern long MediaInfo_Open_Buffer_Continue_GoTo_Get(IntPtr handle);
-        [DllImport("MediaInfo.dll")]
-        private static extern IntPtr MediaInfo_Open_Buffer_Finalize(IntPtr handle);
-        [DllImport("MediaInfo.dll")]
-        private static extern void MediaInfo_Close(IntPtr handle);
-        [DllImport("MediaInfo.dll")]
-        private static extern IntPtr MediaInfo_GetI(IntPtr handle, IntPtr streamKind, IntPtr streamNumber, IntPtr parameter, IntPtr infoKind);
-        [DllImport("MediaInfo.dll")]
-        private static extern IntPtr MediaInfo_Get(IntPtr handle, IntPtr streamKind, IntPtr streamNumber, IntPtr parameter, IntPtr infoKind, IntPtr searchKind);
-        [DllImport("MediaInfo.dll")]
-        private static extern IntPtr MediaInfo_Option(IntPtr handle, IntPtr option, IntPtr value);
-        [DllImport("MediaInfo.dll")]
-        private static extern IntPtr MediaInfo_State_Get(IntPtr handle);
-        [DllImport("MediaInfo.dll")]
-        private static extern IntPtr MediaInfo_Count_Get(IntPtr handle, IntPtr StreamKind, IntPtr streamNumber);
-
-        [DllImport("MediaInfo.dll")]
-        private static extern IntPtr MediaInfoA_New();
-        [DllImport("MediaInfo.dll")]
-        private static extern void MediaInfoA_Delete(IntPtr handle);
-        [DllImport("MediaInfo.dll")]
-        private static extern IntPtr MediaInfoA_Open(IntPtr handle, IntPtr fileName);
-        [DllImport("MediaInfo.dll")]
-        private static extern IntPtr MediaInfoA_Open_Buffer_Init(IntPtr handle, long fileSize, long fileOffset);
-        [DllImport("MediaInfo.dll")]
-        private static extern IntPtr MediaInfoA_Open_Buffer_Continue(IntPtr handle, byte[] buffer, IntPtr bufferSize);
-        [DllImport("MediaInfo.dll")]
-        private static extern long MediaInfoA_Open_Buffer_Continue_GoTo_Get(IntPtr handle);
-        [DllImport("MediaInfo.dll")]
-        private static extern IntPtr MediaInfoA_Open_Buffer_Finalize(IntPtr handle);
-        [DllImport("MediaInfo.dll")]
-        private static extern void MediaInfoA_Close(IntPtr handle);
-        [DllImport("MediaInfo.dll")]
-        private static extern IntPtr MediaInfoA_GetI(IntPtr handle, IntPtr streamKind, IntPtr streamNumber, IntPtr parameter, IntPtr infoKind);
-        [DllImport("MediaInfo.dll")]
-        private static extern IntPtr MediaInfoA_Get(IntPtr handle, IntPtr streamKind, IntPtr streamNumber, IntPtr parameter, IntPtr infoKind, IntPtr searchKind);
-        [DllImport("MediaInfo.dll")]
-        private static extern IntPtr MediaInfoA_Option(IntPtr handle, IntPtr option, IntPtr value);
-        [DllImport("MediaInfo.dll")]
-        private static extern IntPtr MediaInfoA_State_Get(IntPtr handle);
-        [DllImport("MediaInfo.dll")]
-        private static extern IntPtr MediaInfoA_Count_Get(IntPtr handle, IntPtr StreamKind, IntPtr streamNumber);
-    }
-=======
-/*  Copyright (c) MediaArea.net SARL. All Rights Reserved.
- *
- *  Use of this source code is governed by a BSD-style license that can
- *  be found in the License.html file in the root of the source tree.
- */
-
-//+++++++++++++++++++++++++++++++++++++++++++++++++++++++++++++++++++++++++++
-//
-// Microsoft Visual C# wrapper for MediaInfo Library
-// See MediaInfo.h for help
-//
-// To make it working, you must put MediaInfo.Dll
-// in the executable folder
-//
-//+++++++++++++++++++++++++++++++++++++++++++++++++++++++++++++++++++++++++++
-
-using System;
-using System.Runtime.ExceptionServices;
-using System.Runtime.InteropServices;
-using System.Security;
-using Pri.LongPath;
-
-#pragma warning disable 1591 // Disable XML documentation warnings
-
-namespace MediaInfoLib
-{
-    public enum StreamKind
-    {
-        General,
-        Video,
-        Audio,
-        Text,
-        Other,
-        Image,
-        Menu,
-    }
-
-    public enum InfoKind
-    {
-        Name,
-        Text,
-        Measure,
-        Options,
-        NameText,
-        MeasureText,
-        Info,
-        HowTo
-    }
-
-    public enum InfoOptions
-    {
-        ShowInInform,
-        Support,
-        ShowInSupported,
-        TypeOfValue
-    }
-
-    public enum InfoFileOptions
-    {
-        FileOption_Nothing = 0x00,
-        FileOption_NoRecursive = 0x01,
-        FileOption_CloseAll = 0x02,
-        FileOption_Max = 0x04
-    };
-
-    public enum Status
-    {
-        None = 0x00,
-        Accepted = 0x01,
-        Filled = 0x02,
-        Updated = 0x04,
-        Finalized = 0x08,
-    }
-
-    public class MediaInfo : IDisposable
-    {
-        //Import of DLL functions. DO NOT USE until you know what you do (MediaInfo DLL do NOT use CoTaskMemAlloc to allocate memory)
-        [DllImport("MediaInfo.dll")]
-        private static extern IntPtr MediaInfo_New();
-
-        [DllImport("MediaInfo.dll")]
-        private static extern void MediaInfo_Delete(IntPtr Handle);
-
-        [DllImport("MediaInfo.dll")]
-        [HandleProcessCorruptedStateExceptions]
-        [SecurityCritical]
-        private static extern IntPtr MediaInfo_Open(IntPtr Handle, [MarshalAs(UnmanagedType.LPWStr)] string FileName);
-
-        [DllImport("MediaInfo.dll")]
-        private static extern IntPtr MediaInfoA_Open(IntPtr Handle, IntPtr FileName);
-
-        [DllImport("MediaInfo.dll")]
-        private static extern IntPtr MediaInfo_Open_Buffer_Init(IntPtr Handle, Int64 File_Size, Int64 File_Offset);
-
-        [DllImport("MediaInfo.dll")]
-        private static extern IntPtr MediaInfoA_Open(IntPtr Handle, Int64 File_Size, Int64 File_Offset);
-
-        [DllImport("MediaInfo.dll")]
-        private static extern IntPtr MediaInfo_Open_Buffer_Continue(IntPtr Handle, IntPtr Buffer, IntPtr Buffer_Size);
-
-        [DllImport("MediaInfo.dll")]
-        private static extern IntPtr MediaInfoA_Open_Buffer_Continue(IntPtr Handle, Int64 File_Size, byte[] Buffer,
-            IntPtr Buffer_Size);
-
-        [DllImport("MediaInfo.dll")]
-        private static extern Int64 MediaInfo_Open_Buffer_Continue_GoTo_Get(IntPtr Handle);
-
-        [DllImport("MediaInfo.dll")]
-        private static extern Int64 MediaInfoA_Open_Buffer_Continue_GoTo_Get(IntPtr Handle);
-
-        [DllImport("MediaInfo.dll")]
-        private static extern IntPtr MediaInfo_Open_Buffer_Finalize(IntPtr Handle);
-
-        [DllImport("MediaInfo.dll")]
-        private static extern IntPtr MediaInfoA_Open_Buffer_Finalize(IntPtr Handle);
-
-        [DllImport("MediaInfo.dll")]
-        private static extern void MediaInfo_Close(IntPtr Handle);
-
-        [DllImport("MediaInfo.dll")]
-        private static extern IntPtr MediaInfo_Inform(IntPtr Handle, IntPtr Reserved);
-
-        [DllImport("MediaInfo.dll")]
-        private static extern IntPtr MediaInfoA_Inform(IntPtr Handle, IntPtr Reserved);
-
-        [DllImport("MediaInfo.dll")]
-        private static extern IntPtr MediaInfo_GetI(IntPtr Handle, IntPtr StreamKind, IntPtr StreamNumber,
-            IntPtr Parameter, IntPtr KindOfInfo);
-
-        [DllImport("MediaInfo.dll")]
-        private static extern IntPtr MediaInfoA_GetI(IntPtr Handle, IntPtr StreamKind, IntPtr StreamNumber,
-            IntPtr Parameter, IntPtr KindOfInfo);
-
-        [DllImport("MediaInfo.dll")]
-        private static extern IntPtr MediaInfo_Get(IntPtr Handle, IntPtr StreamKind, IntPtr StreamNumber,
-            [MarshalAs(UnmanagedType.LPWStr)] string Parameter, IntPtr KindOfInfo, IntPtr KindOfSearch);
-
-        [DllImport("MediaInfo.dll")]
-        private static extern IntPtr MediaInfoA_Get(IntPtr Handle, IntPtr StreamKind, IntPtr StreamNumber,
-            IntPtr Parameter, IntPtr KindOfInfo, IntPtr KindOfSearch);
-
-        [DllImport("MediaInfo.dll")]
-        private static extern IntPtr MediaInfo_Option(IntPtr Handle, [MarshalAs(UnmanagedType.LPWStr)] string Option,
-            [MarshalAs(UnmanagedType.LPWStr)] string Value);
-
-        [DllImport("MediaInfo.dll")]
-        private static extern IntPtr MediaInfoA_Option(IntPtr Handle, IntPtr Option, IntPtr Value);
-
-        [DllImport("MediaInfo.dll")]
-        private static extern IntPtr MediaInfo_State_Get(IntPtr Handle);
-
-        [DllImport("MediaInfo.dll")]
-        private static extern IntPtr MediaInfo_Count_Get(IntPtr Handle, IntPtr StreamKind, IntPtr StreamNumber);
-
-        #region Changes from original mediainfo that handle automatic loading the correct library depending of the os used x86/x64
-
-        [System.Flags]
-        internal enum LoadLibraryFlags : uint
-        {
-            DONT_RESOLVE_DLL_REFERENCES = 0x00000001,
-            LOAD_IGNORE_CODE_AUTHZ_LEVEL = 0x00000010,
-            LOAD_LIBRARY_AS_DATAFILE = 0x00000002,
-            LOAD_LIBRARY_AS_DATAFILE_EXCLUSIVE = 0x00000040,
-            LOAD_LIBRARY_AS_IMAGE_RESOURCE = 0x00000020,
-            LOAD_WITH_ALTERED_SEARCH_PATH = 0x00000008
-        }
-
-        [DllImport("kernel32.dll")]
-        internal static extern IntPtr LoadLibraryEx(string lpFileName, IntPtr hReservedNull, LoadLibraryFlags dwFlags);
-
-        [DllImport("kernel32.dll", SetLastError = true)]
-        [return: MarshalAs(UnmanagedType.Bool)]
-        internal static extern bool FreeLibrary(IntPtr hModule);
-
-        private static System.IntPtr moduleHandle = IntPtr.Zero;
-        private static System.IntPtr curlHandle = IntPtr.Zero;
-
-        //MediaInfo class
-        public MediaInfo()
-        {
-            if (moduleHandle == IntPtr.Zero)
-            {
-                string fullexepath = System.Reflection.Assembly.GetEntryAssembly().Location;
-                if (!string.IsNullOrEmpty(fullexepath))
-                {
-                    FileInfo fi = new FileInfo(fullexepath);
-                    fullexepath = Path.Combine(fi.Directory.FullName, Environment.Is64BitProcess ? "x64" : "x86",
-                        "MediaInfo.dll");
-                    string curlpath = Path.Combine(fi.Directory.FullName, Environment.Is64BitProcess ? "x64" : "x86",
-                        "libcurl.dll");
-                    NLog.LogManager.GetCurrentClassLogger()
-                        .Trace(string.Format("Using MediaInfo at: {0}", fullexepath));
-
-                    moduleHandle = LoadLibraryEx(fullexepath, IntPtr.Zero, 0);
-                    curlHandle = LoadLibraryEx(curlpath, IntPtr.Zero, 0);
-                }
-            }
-            try
-            {
-                Handle = MediaInfo_New();
-            }
-            catch
-            {
-                Handle = (IntPtr) 0;
-            }
-            MustUseAnsi = Environment.OSVersion.ToString().IndexOf("Windows") == -1;
-        }
-
-        ~MediaInfo()
-        {
-
-        }
-
-        public void Dispose()
-        {
-            if (Handle != IntPtr.Zero)
-                MediaInfo_Delete(Handle);
-            if (moduleHandle != IntPtr.Zero)
-            {
-                FreeLibrary(moduleHandle);
-                moduleHandle = IntPtr.Zero;
-            }
-            if (curlHandle != IntPtr.Zero)
-            {
-                FreeLibrary(curlHandle);
-                curlHandle = IntPtr.Zero;
-            }
-        }
-
-        #endregion
-
-        [HandleProcessCorruptedStateExceptions]
-        [SecurityCritical]
-        public int Open(String FileName)
-        {
-            if (Handle == (IntPtr) 0)
-                return 0;
-
-            if (!Shoko.Server.Utils.IsLinux)
-                FileName = FileName.StartsWith(@"\\") ? FileName : @"\\?\" + FileName; // add long path prefix if not running on linux, and not a unc path.
-
-            if (MustUseAnsi)
-            {
-                IntPtr FileName_Ptr = Marshal.StringToHGlobalAnsi(FileName);
-                int ToReturn = (int) MediaInfoA_Open(Handle, FileName_Ptr);
-                Marshal.FreeHGlobal(FileName_Ptr);
-                return ToReturn;
-            }
-            try
-            {
-                return (int) MediaInfo_Open(Handle, FileName);
-            }
-            catch (Exception)
-            {
-                return 0;
-                //Ignored
-            }
-        }
-
-        public int Open_Buffer_Init(Int64 File_Size, Int64 File_Offset)
-        {
-            if (Handle == (IntPtr) 0) return 0;
-            return (int) MediaInfo_Open_Buffer_Init(Handle, File_Size, File_Offset);
-        }
-
-        public int Open_Buffer_Continue(IntPtr Buffer, IntPtr Buffer_Size)
-        {
-            if (Handle == (IntPtr) 0) return 0;
-            return (int) MediaInfo_Open_Buffer_Continue(Handle, Buffer, Buffer_Size);
-        }
-
-        public Int64 Open_Buffer_Continue_GoTo_Get()
-        {
-            if (Handle == (IntPtr) 0) return 0;
-            return MediaInfo_Open_Buffer_Continue_GoTo_Get(Handle);
-        }
-
-        public int Open_Buffer_Finalize()
-        {
-            if (Handle == (IntPtr) 0) return 0;
-            return (int) MediaInfo_Open_Buffer_Finalize(Handle);
-        }
-
-        public void Close()
-        {
-            if (Handle == (IntPtr) 0) return;
-            MediaInfo_Close(Handle);
-        }
-
-        public String Inform()
-        {
-            if (Handle == (IntPtr) 0)
-                return "Unable to load MediaInfo library";
-            if (MustUseAnsi)
-                return Marshal.PtrToStringAnsi(MediaInfoA_Inform(Handle, (IntPtr) 0));
-            else
-                return Marshal.PtrToStringUni(MediaInfo_Inform(Handle, (IntPtr) 0));
-        }
-
-        public String Get(StreamKind StreamKind, int StreamNumber, String Parameter, InfoKind KindOfInfo,
-            InfoKind KindOfSearch)
-        {
-            if (Handle == (IntPtr) 0)
-                return "Unable to load MediaInfo library";
-            if (MustUseAnsi)
-            {
-                IntPtr Parameter_Ptr = Marshal.StringToHGlobalAnsi(Parameter);
-                String ToReturn =
-                    Marshal.PtrToStringAnsi(MediaInfoA_Get(Handle, (IntPtr) StreamKind, (IntPtr) StreamNumber,
-                        Parameter_Ptr, (IntPtr) KindOfInfo, (IntPtr) KindOfSearch));
-                Marshal.FreeHGlobal(Parameter_Ptr);
-                return ToReturn;
-            }
-            else
-                return
-                    Marshal.PtrToStringUni(MediaInfo_Get(Handle, (IntPtr) StreamKind, (IntPtr) StreamNumber, Parameter,
-                        (IntPtr) KindOfInfo, (IntPtr) KindOfSearch));
-        }
-
-        public String Get(StreamKind StreamKind, int StreamNumber, int Parameter, InfoKind KindOfInfo)
-        {
-            if (Handle == (IntPtr) 0)
-                return "Unable to load MediaInfo library";
-            if (MustUseAnsi)
-                return
-                    Marshal.PtrToStringAnsi(MediaInfoA_GetI(Handle, (IntPtr) StreamKind, (IntPtr) StreamNumber,
-                        (IntPtr) Parameter, (IntPtr) KindOfInfo));
-            else
-                return
-                    Marshal.PtrToStringUni(MediaInfo_GetI(Handle, (IntPtr) StreamKind, (IntPtr) StreamNumber,
-                        (IntPtr) Parameter, (IntPtr) KindOfInfo));
-        }
-
-        public String Option(String Option, String Value)
-        {
-            if (Handle == (IntPtr) 0)
-                return "Unable to load MediaInfo library";
-            if (MustUseAnsi)
-            {
-                IntPtr Option_Ptr = Marshal.StringToHGlobalAnsi(Option);
-                IntPtr Value_Ptr = Marshal.StringToHGlobalAnsi(Value);
-                String ToReturn = Marshal.PtrToStringAnsi(MediaInfoA_Option(Handle, Option_Ptr, Value_Ptr));
-                Marshal.FreeHGlobal(Option_Ptr);
-                Marshal.FreeHGlobal(Value_Ptr);
-                return ToReturn;
-            }
-            else
-                return Marshal.PtrToStringUni(MediaInfo_Option(Handle, Option, Value));
-        }
-
-        public int State_Get()
-        {
-            if (Handle == (IntPtr) 0) return 0;
-            return (int) MediaInfo_State_Get(Handle);
-        }
-
-        public int Count_Get(StreamKind StreamKind, int StreamNumber)
-        {
-            if (Handle == (IntPtr) 0) return 0;
-            return (int) MediaInfo_Count_Get(Handle, (IntPtr) StreamKind, (IntPtr) StreamNumber);
-        }
-
-        private IntPtr Handle;
-        private bool MustUseAnsi;
-
-        //Default values, if you know how to set default values in C#, say me
-        public String Get(StreamKind StreamKind, int StreamNumber, String Parameter, InfoKind KindOfInfo)
-        {
-            return Get(StreamKind, StreamNumber, Parameter, KindOfInfo, InfoKind.Name);
-        }
-
-        public String Get(StreamKind StreamKind, int StreamNumber, String Parameter)
-        {
-            return Get(StreamKind, StreamNumber, Parameter, InfoKind.Text, InfoKind.Name);
-        }
-
-        public String Get(StreamKind StreamKind, int StreamNumber, int Parameter)
-        {
-            return Get(StreamKind, StreamNumber, Parameter, InfoKind.Text);
-        }
-
-        public String Option(String Option_)
-        {
-            return Option(Option_, string.Empty);
-        }
-
-        public int Count_Get(StreamKind StreamKind)
-        {
-            return Count_Get(StreamKind, -1);
-        }
-    }
-
-
-    public class MediaInfoList : IDisposable
-    {
-        //Import of DLL functions. DO NOT USE until you know what you do (MediaInfo DLL do NOT use CoTaskMemAlloc to allocate memory)
-        [DllImport("MediaInfo.dll")]
-        private static extern IntPtr MediaInfoList_New();
-
-        [DllImport("MediaInfo.dll")]
-        private static extern void MediaInfoList_Delete(IntPtr Handle);
-
-        [DllImport("MediaInfo.dll")]
-        private static extern IntPtr MediaInfoList_Open(IntPtr Handle,
-            [MarshalAs(UnmanagedType.LPWStr)] string FileName,
-            IntPtr Options);
-
-        [DllImport("MediaInfo.dll")]
-        private static extern void MediaInfoList_Close(IntPtr Handle, IntPtr FilePos);
-
-        [DllImport("MediaInfo.dll")]
-        private static extern IntPtr MediaInfoList_Inform(IntPtr Handle, IntPtr FilePos, IntPtr Reserved);
-
-        [DllImport("MediaInfo.dll")]
-        private static extern IntPtr MediaInfoList_GetI(IntPtr Handle, IntPtr FilePos, IntPtr StreamKind,
-            IntPtr StreamNumber, IntPtr Parameter, IntPtr KindOfInfo);
-
-        [DllImport("MediaInfo.dll")]
-        private static extern IntPtr MediaInfoList_Get(IntPtr Handle, IntPtr FilePos, IntPtr StreamKind,
-            IntPtr StreamNumber, [MarshalAs(UnmanagedType.LPWStr)] string Parameter, IntPtr KindOfInfo,
-            IntPtr KindOfSearch);
-
-        [DllImport("MediaInfo.dll")]
-        private static extern IntPtr MediaInfoList_Option(IntPtr Handle,
-            [MarshalAs(UnmanagedType.LPWStr)] string Option,
-            [MarshalAs(UnmanagedType.LPWStr)] string Value);
-
-        [DllImport("MediaInfo.dll")]
-        private static extern IntPtr MediaInfoList_State_Get(IntPtr Handle);
-
-        [DllImport("MediaInfo.dll")]
-        private static extern IntPtr MediaInfoList_Count_Get(IntPtr Handle, IntPtr FilePos, IntPtr StreamKind,
-            IntPtr StreamNumber);
-
-        //MediaInfo class
-        public MediaInfoList()
-        {
-            Handle = MediaInfoList_New();
-        }
-
-        ~MediaInfoList()
-        {
-            MediaInfoList_Delete(Handle);
-        }
-
-        public int Open(String FileName, InfoFileOptions Options)
-        {
-            return (int) MediaInfoList_Open(Handle, FileName, (IntPtr) Options);
-        }
-
-        public void Close(int FilePos)
-        {
-            MediaInfoList_Close(Handle, (IntPtr) FilePos);
-        }
-
-        public String Inform(int FilePos)
-        {
-            return Marshal.PtrToStringUni(MediaInfoList_Inform(Handle, (IntPtr) FilePos, (IntPtr) 0));
-        }
-
-        public String Get(int FilePos, StreamKind StreamKind, int StreamNumber, String Parameter, InfoKind KindOfInfo,
-            InfoKind KindOfSearch)
-        {
-            return
-                Marshal.PtrToStringUni(MediaInfoList_Get(Handle, (IntPtr) FilePos, (IntPtr) StreamKind,
-                    (IntPtr) StreamNumber, Parameter, (IntPtr) KindOfInfo, (IntPtr) KindOfSearch));
-        }
-
-        public String Get(int FilePos, StreamKind StreamKind, int StreamNumber, int Parameter, InfoKind KindOfInfo)
-        {
-            return
-                Marshal.PtrToStringUni(MediaInfoList_GetI(Handle, (IntPtr) FilePos, (IntPtr) StreamKind,
-                    (IntPtr) StreamNumber, (IntPtr) Parameter, (IntPtr) KindOfInfo));
-        }
-
-        public String Option(String Option, String Value)
-        {
-            return Marshal.PtrToStringUni(MediaInfoList_Option(Handle, Option, Value));
-        }
-
-        public int State_Get()
-        {
-            return (int) MediaInfoList_State_Get(Handle);
-        }
-
-        public int Count_Get(int FilePos, StreamKind StreamKind, int StreamNumber)
-        {
-            return (int) MediaInfoList_Count_Get(Handle, (IntPtr) FilePos, (IntPtr) StreamKind, (IntPtr) StreamNumber);
-        }
-
-        private IntPtr Handle;
-
-        //Default values, if you know how to set default values in C#, say me
-        public void Open(String FileName)
-        {
-            Open(FileName, 0);
-        }
-
-        public void Close()
-        {
-            Close(-1);
-        }
-
-        public String Get(int FilePos, StreamKind StreamKind, int StreamNumber, String Parameter, InfoKind KindOfInfo)
-        {
-            return Get(FilePos, StreamKind, StreamNumber, Parameter, KindOfInfo, InfoKind.Name);
-        }
-
-        public String Get(int FilePos, StreamKind StreamKind, int StreamNumber, String Parameter)
-        {
-            return Get(FilePos, StreamKind, StreamNumber, Parameter, InfoKind.Text, InfoKind.Name);
-        }
-
-        public String Get(int FilePos, StreamKind StreamKind, int StreamNumber, int Parameter)
-        {
-            return Get(FilePos, StreamKind, StreamNumber, Parameter, InfoKind.Text);
-        }
-
-        public String Option(String Option_)
-        {
-            return Option(Option_, string.Empty);
-        }
-
-        public int Count_Get(int FilePos, StreamKind StreamKind)
-        {
-            return Count_Get(FilePos, StreamKind, -1);
-        }
-
-        public void Dispose()
-        {
-            
-        }
-    }
->>>>>>> 13047433
+/*  Copyright (c) MediaArea.net SARL. All Rights Reserved.
+ *
+ *  Use of this source code is governed by a BSD-style license that can
+ *  be found in the License.html file in the root of the source tree.
+ */
+
+//+++++++++++++++++++++++++++++++++++++++++++++++++++++++++++++++++++++++++++
+//
+// Microsoft Visual C# wrapper for MediaInfo Library
+// See MediaInfo.h for help
+//
+// To make it working, you must put MediaInfo.Dll
+// in the executable folder
+//
+//+++++++++++++++++++++++++++++++++++++++++++++++++++++++++++++++++++++++++++
+
+using System;
+using System.Runtime.InteropServices;
+using System.Text;
+using Pri.LongPath;
+using NLog;
+
+namespace MediaInfoLib
+{
+    [Flags]
+    public enum BufferStatus
+    {
+        Accepted = 1,
+        Filled = 2,
+        Updated = 4,
+        Finalized = 8
+    }
+
+    public enum StreamKind
+    {
+        General,
+        Video,
+        Audio,
+        Text,
+        Other,
+        Image,
+        Menu
+    }
+
+    public enum InfoKind
+    {
+        Name,
+        Text,
+        Measure,
+        Options,
+        NameText,
+        MeasureText,
+        Info,
+        HowTo
+    }
+
+    public enum InfoOptions
+    {
+        ShowInInform,
+        Support,
+        ShowInSupported,
+        TypeOfValue
+    }
+
+    public enum InfoFileOptions
+    {
+        FileOption_Nothing = 0x00,
+        FileOption_NoRecursive = 0x01,
+        FileOption_CloseAll = 0x02,
+        FileOption_Max = 0x04
+    };
+
+
+    public class MediaInfo : IDisposable
+    {
+        [System.Flags]
+        internal enum LoadLibraryFlags : uint
+        {
+            DONT_RESOLVE_DLL_REFERENCES = 0x00000001,
+            LOAD_IGNORE_CODE_AUTHZ_LEVEL = 0x00000010,
+            LOAD_LIBRARY_AS_DATAFILE = 0x00000002,
+            LOAD_LIBRARY_AS_DATAFILE_EXCLUSIVE = 0x00000040,
+            LOAD_LIBRARY_AS_IMAGE_RESOURCE = 0x00000020,
+            LOAD_WITH_ALTERED_SEARCH_PATH = 0x00000008
+        }
+
+        [DllImport("kernel32.dll")]
+        internal static extern IntPtr LoadLibraryEx(string lpFileName, IntPtr hReservedNull, LoadLibraryFlags dwFlags);
+
+        [DllImport("kernel32.dll", SetLastError = true)]
+        [return: MarshalAs(UnmanagedType.Bool)]
+        internal static extern bool FreeLibrary(IntPtr hModule);
+
+        private static readonly Logger Logger = NLog.LogManager.GetCurrentClassLogger();
+        private IntPtr _handle;
+
+        public bool MustUseAnsi { get; set; }
+        public Encoding Encoding { get; set; }
+        private static System.IntPtr moduleHandle = IntPtr.Zero;
+        private static System.IntPtr curlHandle = IntPtr.Zero;
+
+
+        public MediaInfo()
+        {
+
+            if ((_handle == IntPtr.Zero) && !Shoko.Server.Utils.IsRunningOnMono())
+            {
+                string fullexepath = System.Reflection.Assembly.GetEntryAssembly().Location;
+                if (!string.IsNullOrEmpty(fullexepath))
+                {
+                    FileInfo fi = new FileInfo(fullexepath);
+                    fullexepath = Path.Combine(fi.Directory.FullName, Environment.Is64BitProcess ? "x64" : "x86",
+                        "MediaInfo.dll");
+                    string curlpath = Path.Combine(fi.Directory.FullName, Environment.Is64BitProcess ? "x64" : "x86",
+                        "libcurl.dll");
+
+                    Logger.Info(string.Format("Using MediaInfo at: {0}", fullexepath));
+
+                    moduleHandle = LoadLibraryEx(fullexepath, IntPtr.Zero, 0);
+                    curlHandle = LoadLibraryEx(curlpath, IntPtr.Zero, 0);
+                }
+            }
+
+            try
+            {
+                _handle = MediaInfo_New();
+            }
+            catch
+            {
+                _handle = (IntPtr)0;
+            }
+
+            InitializeEncoding();
+        }
+
+        ~MediaInfo()
+        {
+            if (_handle != IntPtr.Zero)
+            {
+                MediaInfo_Delete(_handle);
+        }
+            if (moduleHandle != IntPtr.Zero)
+            {
+                FreeLibrary(moduleHandle);
+                moduleHandle = IntPtr.Zero;
+            }
+            if (curlHandle != IntPtr.Zero)
+            {
+                FreeLibrary(curlHandle);
+                curlHandle = IntPtr.Zero;
+            }
+        }
+
+        public void Dispose()
+        {
+            if (_handle != IntPtr.Zero)
+            {
+                MediaInfo_Delete(_handle);
+            }
+            GC.SuppressFinalize(this);
+        }
+
+        private void InitializeEncoding()
+            {
+            if (Environment.OSVersion.ToString().IndexOf("Windows") != -1)
+            {
+                // Windows guaranteed UCS-2
+                MustUseAnsi = false;
+                Encoding = Encoding.Unicode;
+            }
+            else
+            {
+                // Linux normally UCS-4. As fallback we try UCS-2 and plain Ansi.
+                MustUseAnsi = false;
+                Encoding = Encoding.UTF32;
+
+                if (Option("Info_Version", "").StartsWith("MediaInfoLib"))
+        {
+                    return;
+        }
+
+                Encoding = Encoding.Unicode;
+
+                if (Option("Info_Version", "").StartsWith("MediaInfoLib"))
+        {
+                    return;
+        }
+
+                MustUseAnsi = true;
+                Encoding = Encoding.Default;
+
+                if (Option("Info_Version", "").StartsWith("MediaInfoLib"))
+        {
+                    return;
+        }
+
+                throw new NotSupportedException("Unsupported MediaInfoLib encoding");
+        }
+        }
+
+        private IntPtr MakeStringParameter(string value)
+        {
+            var buffer = Encoding.GetBytes(value);
+
+            Array.Resize(ref buffer, buffer.Length + 4);
+
+            var buf = Marshal.AllocHGlobal(buffer.Length);
+            Marshal.Copy(buffer, 0, buf, buffer.Length);
+
+            return buf;
+        }
+
+        private string MakeStringResult(IntPtr value)
+        {
+            if (Encoding == Encoding.Unicode)
+            {
+                return Marshal.PtrToStringUni(value);
+        }
+            else if (Encoding == Encoding.UTF32)
+        {
+                int i = 0;
+                for (; i < 1024; i += 4)
+            {
+                    var data = Marshal.ReadInt32(value, i);
+                    if (data == 0)
+                    {
+                        break;
+            }
+                }
+
+                var buffer = new byte[i];
+                Marshal.Copy(value, buffer, 0, i);
+
+                return Encoding.GetString(buffer, 0, i);
+            }
+            else
+            {
+                return Marshal.PtrToStringAnsi(value);
+            }
+        }
+
+        public int Open(string fileName)
+        {
+            if (!Shoko.Server.Utils.IsLinux)
+                fileName = fileName.StartsWith(@"\\") ? fileName : @"\\?\" + fileName; // add long path prefix if not running on linux, and not a unc path.
+
+            var pFileName = MakeStringParameter(fileName);
+            try
+        {
+            if (MustUseAnsi)
+            {
+                    return (int)MediaInfoA_Open(_handle, pFileName);
+            }
+            else
+        {
+                    return (int)MediaInfo_Open(_handle, pFileName);
+        }
+        }
+            finally
+        {
+                Marshal.FreeHGlobal(pFileName);
+        }
+        }
+
+        public int Open(System.IO.Stream stream)
+        {
+            if (stream.Length < 1024)
+        {
+                return 0;
+        }
+
+            var isValid = (int)MediaInfo_Open_Buffer_Init(_handle, stream.Length, 0);
+            if (isValid == 1)
+        {
+                var buffer = new byte[16 * 1024];
+                long seekStart = 0;
+                long totalRead = 0;
+                int bufferRead;
+
+                do
+    {
+                    bufferRead = stream.Read(buffer, 0, buffer.Length);
+                    totalRead += bufferRead;
+
+                    var status = (BufferStatus)MediaInfo_Open_Buffer_Continue(_handle, buffer, (IntPtr)bufferRead);
+
+                    if (status.HasFlag(BufferStatus.Finalized) || status <= 0 || bufferRead == 0)
+        {
+                        Logger.Trace("Read file offset {0}-{1} ({2} bytes)", seekStart, stream.Position, stream.Position - seekStart);
+                        break;
+        }
+
+                    var seekPos = MediaInfo_Open_Buffer_Continue_GoTo_Get(_handle);
+                    if (seekPos != -1)
+        {
+                        Logger.Trace("Read file offset {0}-{1} ({2} bytes)", seekStart, stream.Position, stream.Position - seekStart);
+                        seekPos = stream.Seek(seekPos, System.IO.SeekOrigin.Begin);
+                        seekStart = seekPos;
+                        MediaInfo_Open_Buffer_Init(_handle, stream.Length, seekPos);
+        }
+                } while (bufferRead > 0);
+
+                MediaInfo_Open_Buffer_Finalize(_handle);
+
+                Logger.Trace("Read a total of {0} bytes ({1:0.0}%)", totalRead, totalRead * 100.0 / stream.Length);
+        }
+
+            return isValid;
+        }
+
+        public void Close()
+        {
+            MediaInfo_Close(_handle);
+        }
+
+        public string Get(StreamKind streamKind, int streamNumber, string parameter, InfoKind infoKind = InfoKind.Text, InfoKind searchKind = InfoKind.Name)
+        {
+            var pParameter = MakeStringParameter(parameter);
+            try
+            {
+                if (MustUseAnsi)
+        {
+                    return MakeStringResult(MediaInfoA_Get(_handle, (IntPtr)streamKind, (IntPtr)streamNumber, pParameter, (IntPtr)infoKind, (IntPtr)searchKind));
+        }
+                else
+        {
+                    return MakeStringResult(MediaInfo_Get(_handle, (IntPtr)streamKind, (IntPtr)streamNumber, pParameter, (IntPtr)infoKind, (IntPtr)searchKind));
+                }
+        }
+            finally
+        {
+                Marshal.FreeHGlobal(pParameter);
+            }
+        }
+
+        public string Get(StreamKind streamKind, int streamNumber, int parameter, InfoKind infoKind)
+        {
+            if (MustUseAnsi)
+        {
+                return MakeStringResult(MediaInfoA_GetI(_handle, (IntPtr)streamKind, (IntPtr)streamNumber, (IntPtr)parameter, (IntPtr)infoKind));
+        }
+            else
+        {
+                return MakeStringResult(MediaInfo_GetI(_handle, (IntPtr)streamKind, (IntPtr)streamNumber, (IntPtr)parameter, (IntPtr)infoKind));
+            }
+        }
+
+        public string Option(string option, string value)
+        {
+            var pOption = MakeStringParameter(option);
+            var pValue = MakeStringParameter(value);
+            try
+            {
+                if (MustUseAnsi)
+        {
+                    return MakeStringResult(MediaInfoA_Option(_handle, pOption, pValue));
+        }
+                else
+        {
+                    return MakeStringResult(MediaInfo_Option(_handle, pOption, pValue));
+        }
+        }
+            finally
+        {
+                Marshal.FreeHGlobal(pOption);
+                Marshal.FreeHGlobal(pValue);
+        }
+        }
+
+        public int State_Get()
+        {
+            return (int)MediaInfo_State_Get(_handle);
+        }
+
+        public int Count_Get(StreamKind streamKind, int streamNumber = -1)
+        {
+            return (int)MediaInfo_Count_Get(_handle, (IntPtr)streamKind, (IntPtr)streamNumber);
+        }
+
+        [DllImport("MediaInfo.dll")]
+        private static extern IntPtr MediaInfo_New();
+        [DllImport("MediaInfo.dll")]
+        private static extern void MediaInfo_Delete(IntPtr handle);
+        [DllImport("MediaInfo.dll")]
+        private static extern IntPtr MediaInfo_Open(IntPtr handle, IntPtr fileName);
+        [DllImport("MediaInfo.dll")]
+        private static extern IntPtr MediaInfo_Open_Buffer_Init(IntPtr handle, long fileSize, long fileOffset);
+        [DllImport("MediaInfo.dll")]
+        private static extern IntPtr MediaInfo_Open_Buffer_Continue(IntPtr handle, byte[] buffer, IntPtr bufferSize);
+        [DllImport("MediaInfo.dll")]
+        private static extern long MediaInfo_Open_Buffer_Continue_GoTo_Get(IntPtr handle);
+        [DllImport("MediaInfo.dll")]
+        private static extern IntPtr MediaInfo_Open_Buffer_Finalize(IntPtr handle);
+        [DllImport("MediaInfo.dll")]
+        private static extern void MediaInfo_Close(IntPtr handle);
+        [DllImport("MediaInfo.dll")]
+        private static extern IntPtr MediaInfo_GetI(IntPtr handle, IntPtr streamKind, IntPtr streamNumber, IntPtr parameter, IntPtr infoKind);
+        [DllImport("MediaInfo.dll")]
+        private static extern IntPtr MediaInfo_Get(IntPtr handle, IntPtr streamKind, IntPtr streamNumber, IntPtr parameter, IntPtr infoKind, IntPtr searchKind);
+        [DllImport("MediaInfo.dll")]
+        private static extern IntPtr MediaInfo_Option(IntPtr handle, IntPtr option, IntPtr value);
+        [DllImport("MediaInfo.dll")]
+        private static extern IntPtr MediaInfo_State_Get(IntPtr handle);
+        [DllImport("MediaInfo.dll")]
+        private static extern IntPtr MediaInfo_Count_Get(IntPtr handle, IntPtr StreamKind, IntPtr streamNumber);
+            
+        [DllImport("MediaInfo.dll")]
+        private static extern IntPtr MediaInfoA_New();
+        [DllImport("MediaInfo.dll")]
+        private static extern void MediaInfoA_Delete(IntPtr handle);
+        [DllImport("MediaInfo.dll")]
+        private static extern IntPtr MediaInfoA_Open(IntPtr handle, IntPtr fileName);
+        [DllImport("MediaInfo.dll")]
+        private static extern IntPtr MediaInfoA_Open_Buffer_Init(IntPtr handle, long fileSize, long fileOffset);
+        [DllImport("MediaInfo.dll")]
+        private static extern IntPtr MediaInfoA_Open_Buffer_Continue(IntPtr handle, byte[] buffer, IntPtr bufferSize);
+        [DllImport("MediaInfo.dll")]
+        private static extern long MediaInfoA_Open_Buffer_Continue_GoTo_Get(IntPtr handle);
+        [DllImport("MediaInfo.dll")]
+        private static extern IntPtr MediaInfoA_Open_Buffer_Finalize(IntPtr handle);
+        [DllImport("MediaInfo.dll")]
+        private static extern void MediaInfoA_Close(IntPtr handle);
+        [DllImport("MediaInfo.dll")]
+        private static extern IntPtr MediaInfoA_GetI(IntPtr handle, IntPtr streamKind, IntPtr streamNumber, IntPtr parameter, IntPtr infoKind);
+        [DllImport("MediaInfo.dll")]
+        private static extern IntPtr MediaInfoA_Get(IntPtr handle, IntPtr streamKind, IntPtr streamNumber, IntPtr parameter, IntPtr infoKind, IntPtr searchKind);
+        [DllImport("MediaInfo.dll")]
+        private static extern IntPtr MediaInfoA_Option(IntPtr handle, IntPtr option, IntPtr value);
+        [DllImport("MediaInfo.dll")]
+        private static extern IntPtr MediaInfoA_State_Get(IntPtr handle);
+        [DllImport("MediaInfo.dll")]
+        private static extern IntPtr MediaInfoA_Count_Get(IntPtr handle, IntPtr StreamKind, IntPtr streamNumber);
+    }
 }