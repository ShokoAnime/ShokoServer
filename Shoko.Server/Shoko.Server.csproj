--- conflicted
+++ resolved
@@ -62,10 +62,7 @@
     <PackageReference Include="NLog" Version="4.5.10" />
     <PackageReference Include="Pri.LongPath" Version="2.0.45" Condition=" '$(TargetFramework)' == 'net47'" />
     <PackageReference Include="SharpCompress" Version="0.22.0" />
-<<<<<<< HEAD
     <PackageReference Include="SharpZipLib" Version="1.0.0" />
-=======
->>>>>>> 42d64888
     <PackageReference Include="SQLitePCLRaw.provider.winsqlite3.net45" Version="1.1.11" Condition=" '$(TargetFramework)' == 'net47'" />
     <PackageReference Include="Swashbuckle.AspNetCore" Version="3.0.0" />
     <PackageReference Include="Swashbuckle.AspNetCore.SwaggerUI" Version="3.0.0" />
