﻿<?xml version="1.0" encoding="utf-8"?>
<Project ToolsVersion="12.0" DefaultTargets="Build" xmlns="http://schemas.microsoft.com/developer/msbuild/2003">
  <PropertyGroup>
    <Configuration Condition=" '$(Configuration)' == '' ">Debug</Configuration>
    <Platform Condition=" '$(Platform)' == '' ">x86</Platform>
    <ProductVersion>8.0.30703</ProductVersion>
    <SchemaVersion>2.0</SchemaVersion>
    <ProjectGuid>{DA8F0783-0F82-4106-9860-6F09BA2EA522}</ProjectGuid>
    <OutputType>Library</OutputType>
    <AppDesignerFolder>Properties</AppDesignerFolder>
    <RootNamespace>Shoko.Server</RootNamespace>
    <AssemblyName>ShokoServer</AssemblyName>
    <TargetFrameworkVersion>v4.6.2</TargetFrameworkVersion>
    <FileAlignment>512</FileAlignment>
    <ProjectTypeGuids>{60dc8134-eba5-43b8-bcc9-bb4bc16c2548};{FAE04EC0-301F-11D3-BF4B-00C04F79EFBC}</ProjectTypeGuids>
    <WarningLevel>4</WarningLevel>
    <TargetFrameworkProfile />
    <NuGetPackageImportStamp>
    </NuGetPackageImportStamp>
    <IsWebBootstrapper>false</IsWebBootstrapper>
    <PublishUrl>publish\</PublishUrl>
    <Install>true</Install>
    <InstallFrom>Disk</InstallFrom>
    <UpdateEnabled>false</UpdateEnabled>
    <UpdateMode>Foreground</UpdateMode>
    <UpdateInterval>7</UpdateInterval>
    <UpdateIntervalUnits>Days</UpdateIntervalUnits>
    <UpdatePeriodically>false</UpdatePeriodically>
    <UpdateRequired>false</UpdateRequired>
    <MapFileExtensions>true</MapFileExtensions>
    <ApplicationRevision>0</ApplicationRevision>
    <ApplicationVersion>1.0.0.%2a</ApplicationVersion>
    <UseApplicationTrust>false</UseApplicationTrust>
    <BootstrapperEnabled>true</BootstrapperEnabled>
    <AutoGenerateBindingRedirects>true</AutoGenerateBindingRedirects>
  </PropertyGroup>
  <PropertyGroup Condition=" '$(Configuration)|$(Platform)' == 'Debug|AnyCPU' ">
    <PlatformTarget>AnyCPU</PlatformTarget>
    <DebugSymbols>true</DebugSymbols>
    <DebugType>full</DebugType>
    <Optimize>false</Optimize>
    <OutputPath>bin\Debug\</OutputPath>
    <DefineConstants>TRACE;DEBUG;UNSAFE</DefineConstants>
    <ErrorReport>prompt</ErrorReport>
    <WarningLevel>4</WarningLevel>
    <Prefer32Bit>false</Prefer32Bit>
    <AllowUnsafeBlocks>true</AllowUnsafeBlocks>
    <UseVSHostingProcess>false</UseVSHostingProcess>
  </PropertyGroup>
  <PropertyGroup Condition=" '$(Configuration)|$(Platform)' == 'Release|AnyCPU' ">
    <PlatformTarget>AnyCPU</PlatformTarget>
    <DebugType>pdbonly</DebugType>
    <Optimize>true</Optimize>
    <OutputPath>bin\Release\</OutputPath>
    <DefineConstants>TRACE;UNSAFE</DefineConstants>
    <ErrorReport>prompt</ErrorReport>
    <WarningLevel>4</WarningLevel>
    <Prefer32Bit>false</Prefer32Bit>
    <AllowUnsafeBlocks>true</AllowUnsafeBlocks>
    <UseVSHostingProcess>false</UseVSHostingProcess>
  </PropertyGroup>
  <PropertyGroup>
    <ApplicationIcon>db.ico</ApplicationIcon>
  </PropertyGroup>
  <PropertyGroup>
    <StartupObject>
    </StartupObject>
  </PropertyGroup>
  <PropertyGroup>
    <RunPostBuildEvent>OnBuildSuccess</RunPostBuildEvent>
  </PropertyGroup>
  <ItemGroup>
    <Reference Include="AppGlue">
      <HintPath>$(SolutionDir)Dependencies\AppGlue.dll</HintPath>
    </Reference>
    <Reference Include="DeepCloner, Version=0.10.0.0, Culture=neutral, PublicKeyToken=dc0b95cf99bf4e99, processorArchitecture=MSIL">
      <HintPath>..\packages\DeepCloner.0.10.0\lib\net40\DeepCloner.dll</HintPath>
    </Reference>
    <Reference Include="FluentNHibernate, Version=2.0.3.0, Culture=neutral, processorArchitecture=MSIL">
      <HintPath>$(SolutionDir)packages\FluentNHibernate.2.0.3.0\lib\net40\FluentNHibernate.dll</HintPath>
      <Private>True</Private>
      <EmbedInteropTypes>False</EmbedInteropTypes>
    </Reference>
    <Reference Include="ICSharpCode.SharpZipLib, Version=0.86.0.518, Culture=neutral, PublicKeyToken=1b03e6acf1164f73, processorArchitecture=MSIL">
      <HintPath>$(SolutionDir)packages\SharpZipLib.0.86.0\lib\20\ICSharpCode.SharpZipLib.dll</HintPath>
      <Private>True</Private>
      <EmbedInteropTypes>False</EmbedInteropTypes>
    </Reference>
    <Reference Include="Iesi.Collections, Version=4.0.0.0, Culture=neutral, PublicKeyToken=aa95f207798dfdb4, processorArchitecture=MSIL">
      <HintPath>$(SolutionDir)packages\Iesi.Collections.4.0.1.4000\lib\net40\Iesi.Collections.dll</HintPath>
      <Private>True</Private>
    </Reference>
    <Reference Include="Infralution.Localization.Wpf">
      <HintPath>$(SolutionDir)Dependencies\Infralution.Localization.Wpf.dll</HintPath>
    </Reference>
    <Reference Include="JetBrains.Annotations, Version=10.2.1.0, Culture=neutral, PublicKeyToken=1010a0d8d6380325, processorArchitecture=MSIL">
      <HintPath>..\packages\TaskScheduler.2.5.22\lib\net452\JetBrains.Annotations.dll</HintPath>
    </Reference>
    <Reference Include="Microsoft.CSharp" />
    <Reference Include="Microsoft.SqlServer.ConnectionInfo, Version=12.0.0.0, Culture=neutral, PublicKeyToken=89845dcd8080cc91, processorArchitecture=MSIL">
      <HintPath>$(SolutionDir)packages\Microsoft.SQLServer.SMO.12.0.2000.8\lib\Microsoft.SqlServer.ConnectionInfo.dll</HintPath>
      <Private>True</Private>
    </Reference>
    <Reference Include="Microsoft.SqlServer.ConnectionInfoExtended, Version=12.0.0.0, Culture=neutral, PublicKeyToken=89845dcd8080cc91, processorArchitecture=MSIL">
      <HintPath>$(SolutionDir)packages\Microsoft.SQLServer.SMO.12.0.2000.8\lib\Microsoft.SqlServer.ConnectionInfoExtended.dll</HintPath>
      <Private>True</Private>
    </Reference>
    <Reference Include="Microsoft.SqlServer.Management.Sdk.Sfc, Version=12.0.0.0, Culture=neutral, PublicKeyToken=89845dcd8080cc91, processorArchitecture=MSIL">
      <HintPath>$(SolutionDir)packages\Microsoft.SQLServer.SMO.12.0.2000.8\lib\Microsoft.SqlServer.Management.Sdk.Sfc.dll</HintPath>
      <Private>True</Private>
    </Reference>
    <Reference Include="Microsoft.SqlServer.Smo, Version=12.0.0.0, Culture=neutral, PublicKeyToken=89845dcd8080cc91, processorArchitecture=MSIL">
      <HintPath>$(SolutionDir)packages\Microsoft.SQLServer.SMO.12.0.2000.8\lib\Microsoft.SqlServer.Smo.dll</HintPath>
      <Private>True</Private>
    </Reference>
    <Reference Include="Microsoft.SqlServer.SmoExtended, Version=12.0.0.0, Culture=neutral, PublicKeyToken=89845dcd8080cc91, processorArchitecture=MSIL">
      <HintPath>$(SolutionDir)packages\Microsoft.SQLServer.SMO.12.0.2000.8\lib\Microsoft.SqlServer.SmoExtended.dll</HintPath>
      <Private>True</Private>
    </Reference>
    <Reference Include="Microsoft.SqlServer.SqlClrProvider, Version=12.0.0.0, Culture=neutral, PublicKeyToken=89845dcd8080cc91, processorArchitecture=MSIL">
      <HintPath>$(SolutionDir)packages\Microsoft.SQLServer.SMO.12.0.2000.8\lib\Microsoft.SqlServer.SqlClrProvider.dll</HintPath>
      <Private>True</Private>
    </Reference>
    <Reference Include="Microsoft.SqlServer.SqlEnum, Version=12.0.0.0, Culture=neutral, PublicKeyToken=89845dcd8080cc91, processorArchitecture=MSIL">
      <HintPath>$(SolutionDir)packages\Microsoft.SQLServer.SMO.12.0.2000.8\lib\Microsoft.SqlServer.SqlEnum.dll</HintPath>
      <Private>True</Private>
    </Reference>
    <Reference Include="Microsoft.Threading.Tasks, Version=1.0.12.0, Culture=neutral, PublicKeyToken=b03f5f7f11d50a3a, processorArchitecture=MSIL">
      <HintPath>..\packages\Microsoft.Bcl.Async.1.0.168\lib\net40\Microsoft.Threading.Tasks.dll</HintPath>
    </Reference>
    <Reference Include="Microsoft.Threading.Tasks.Extensions, Version=1.0.12.0, Culture=neutral, PublicKeyToken=b03f5f7f11d50a3a, processorArchitecture=MSIL">
      <HintPath>..\packages\Microsoft.Bcl.Async.1.0.168\lib\net40\Microsoft.Threading.Tasks.Extensions.dll</HintPath>
    </Reference>
    <Reference Include="Microsoft.Threading.Tasks.Extensions.Desktop, Version=1.0.168.0, Culture=neutral, PublicKeyToken=b03f5f7f11d50a3a, processorArchitecture=MSIL">
      <HintPath>..\packages\Microsoft.Bcl.Async.1.0.168\lib\net40\Microsoft.Threading.Tasks.Extensions.Desktop.dll</HintPath>
    </Reference>
    <Reference Include="Microsoft.Win32.TaskScheduler, Version=2.5.22.0, Culture=neutral, PublicKeyToken=0d013ddd5178a2ae, processorArchitecture=MSIL">
      <HintPath>..\packages\TaskScheduler.2.5.22\lib\net452\Microsoft.Win32.TaskScheduler.dll</HintPath>
    </Reference>
    <Reference Include="MySql.Data, Version=6.9.9.0, Culture=neutral, PublicKeyToken=c5687fc88969c44d, processorArchitecture=MSIL">
      <HintPath>$(SolutionDir)packages\MySql.Data.6.9.9\lib\net45\MySql.Data.dll</HintPath>
      <Private>True</Private>
    </Reference>
    <Reference Include="MySqlBackup, Version=2.0.9.2, Culture=neutral, processorArchitecture=MSIL">
      <SpecificVersion>False</SpecificVersion>
      <HintPath>$(SolutionDir)Dependencies\MySqlBackup.dll</HintPath>
    </Reference>
    <Reference Include="Nancy, Version=1.4.2.0, Culture=neutral, processorArchitecture=MSIL">
      <HintPath>$(SolutionDir)packages\Nancy.1.4.3\lib\net40\Nancy.dll</HintPath>
    </Reference>
    <Reference Include="Nancy.Authentication.Stateless, Version=1.4.1.0, Culture=neutral, processorArchitecture=MSIL">
      <HintPath>$(SolutionDir)packages\Nancy.Authentication.Stateless.1.4.1\lib\net40\Nancy.Authentication.Stateless.dll</HintPath>
    </Reference>
    <Reference Include="Nancy.Gzip, Version=0.1.0.0, Culture=neutral, processorArchitecture=MSIL">
      <HintPath>$(SolutionDir)packages\Nancy.Gzip.0.1.0\lib\net45\Nancy.Gzip.dll</HintPath>
      <Private>True</Private>
    </Reference>
    <Reference Include="Nancy.Hosting.Self">
      <HintPath>..\Dependencies\Nancy.Hosting.Self.dll</HintPath>
    </Reference>
    <Reference Include="Nancy.Rest.Annotations, Version=1.4.3.25274, Culture=neutral, processorArchitecture=MSIL">
      <HintPath>..\packages\Nancy.Rest.Annotations.1.4.3.1-beta\lib\net452\Nancy.Rest.Annotations.dll</HintPath>
    </Reference>
    <Reference Include="Nancy.Rest.Module, Version=1.4.3.31051, Culture=neutral, processorArchitecture=MSIL">
      <HintPath>..\packages\Nancy.Rest.Module.1.4.3.4-beta\lib\net452\Nancy.Rest.Module.dll</HintPath>
    </Reference>
    <Reference Include="Nancy.Serialization.JsonNet, Version=1.4.1.0, Culture=neutral, processorArchitecture=MSIL">
      <HintPath>$(SolutionDir)packages\Nancy.Serialization.JsonNet.1.4.1\lib\net40\Nancy.Serialization.JsonNet.dll</HintPath>
    </Reference>
    <Reference Include="Newtonsoft.Json, Version=9.0.0.0, Culture=neutral, PublicKeyToken=30ad4fe6b2a6aeed, processorArchitecture=MSIL">
      <HintPath>$(SolutionDir)packages\Newtonsoft.Json.9.0.1\lib\net45\Newtonsoft.Json.dll</HintPath>
      <Private>True</Private>
    </Reference>
    <Reference Include="NHibernate, Version=4.1.0.4000, Culture=neutral, PublicKeyToken=aa95f207798dfdb4, processorArchitecture=MSIL">
      <HintPath>..\packages\NHibernate.4.1.1.4000\lib\net40\NHibernate.dll</HintPath>
    </Reference>
    <Reference Include="Nito.AsyncEx, Version=4.0.1.0, Culture=neutral, processorArchitecture=MSIL">
      <HintPath>..\packages\Nito.AsyncEx.4.0.1\lib\net45\Nito.AsyncEx.dll</HintPath>
    </Reference>
    <Reference Include="Nito.AsyncEx.Concurrent, Version=4.0.1.0, Culture=neutral, processorArchitecture=MSIL">
      <HintPath>..\packages\Nito.AsyncEx.4.0.1\lib\net45\Nito.AsyncEx.Concurrent.dll</HintPath>
    </Reference>
    <Reference Include="Nito.AsyncEx.Enlightenment, Version=4.0.1.0, Culture=neutral, processorArchitecture=MSIL">
      <HintPath>..\packages\Nito.AsyncEx.4.0.1\lib\net45\Nito.AsyncEx.Enlightenment.dll</HintPath>
    </Reference>
    <Reference Include="NLog, Version=4.0.0.0, Culture=neutral, PublicKeyToken=5120e14c03d0593c, processorArchitecture=MSIL">
      <HintPath>..\packages\NLog.4.4.3\lib\net45\NLog.dll</HintPath>
    </Reference>
    <Reference Include="Pri.LongPath, Version=2.0.42.0, Culture=neutral, processorArchitecture=MSIL">
      <HintPath>$(SolutionDir)packages\Pri.LongPath.2.0.42\lib\net45\Pri.LongPath.dll</HintPath>
    </Reference>
    <Reference Include="protobuf-net, Version=2.1.0.0, Culture=neutral, PublicKeyToken=257b51d87d2e4d67, processorArchitecture=MSIL">
      <HintPath>$(SolutionDir)packages\protobuf-net.2.1.0\lib\net451\protobuf-net.dll</HintPath>
      <Private>True</Private>
    </Reference>
    <Reference Include="RestSharp, Version=105.2.3.0, Culture=neutral, processorArchitecture=MSIL">
      <HintPath>$(SolutionDir)packages\RestSharp.105.2.3\lib\net46\RestSharp.dll</HintPath>
      <Private>True</Private>
    </Reference>
    <Reference Include="System" />
    <Reference Include="System.configuration" />
    <Reference Include="System.Data" />
    <Reference Include="System.Data.SQLite, Version=1.0.104.0, Culture=neutral, PublicKeyToken=db937bc2d44ff139, processorArchitecture=MSIL">
      <HintPath>$(SolutionDir)packages\System.Data.SQLite.Core.1.0.104.0\lib\net46\System.Data.SQLite.dll</HintPath>
      <Private>True</Private>
    </Reference>
    <Reference Include="System.Diagnostics.DiagnosticSource, Version=4.0.1.0, Culture=neutral, PublicKeyToken=cc7b13ffcd2ddd51, processorArchitecture=MSIL">
      <HintPath>$(SolutionDir)packages\System.Diagnostics.DiagnosticSource.4.3.0\lib\net46\System.Diagnostics.DiagnosticSource.dll</HintPath>
      <Private>True</Private>
    </Reference>
    <Reference Include="System.Drawing" />
    <Reference Include="System.IO.Compression" />
    <Reference Include="System.IO.Compression.FileSystem" />
    <Reference Include="System.Net" />
    <Reference Include="System.Net.Http, Version=4.1.1.0, Culture=neutral, PublicKeyToken=b03f5f7f11d50a3a, processorArchitecture=MSIL">
      <HintPath>..\packages\System.Net.Http.4.3.1\lib\net46\System.Net.Http.dll</HintPath>
    </Reference>
    <Reference Include="System.Runtime.Serialization" />
    <Reference Include="System.Security.Cryptography.Algorithms, Version=4.1.0.0, Culture=neutral, PublicKeyToken=b03f5f7f11d50a3a, processorArchitecture=MSIL">
      <HintPath>$(SolutionDir)packages\System.Security.Cryptography.Algorithms.4.3.0\lib\net461\System.Security.Cryptography.Algorithms.dll</HintPath>
      <Private>True</Private>
    </Reference>
    <Reference Include="System.Security.Cryptography.Encoding, Version=4.0.1.0, Culture=neutral, PublicKeyToken=b03f5f7f11d50a3a, processorArchitecture=MSIL">
      <HintPath>$(SolutionDir)packages\System.Security.Cryptography.Encoding.4.3.0\lib\net46\System.Security.Cryptography.Encoding.dll</HintPath>
      <Private>True</Private>
    </Reference>
    <Reference Include="System.Security.Cryptography.Primitives, Version=4.0.1.0, Culture=neutral, PublicKeyToken=b03f5f7f11d50a3a, processorArchitecture=MSIL">
      <HintPath>$(SolutionDir)packages\System.Security.Cryptography.Primitives.4.3.0\lib\net46\System.Security.Cryptography.Primitives.dll</HintPath>
      <Private>True</Private>
    </Reference>
    <Reference Include="System.Security.Cryptography.X509Certificates, Version=4.1.1.0, Culture=neutral, PublicKeyToken=b03f5f7f11d50a3a, processorArchitecture=MSIL">
      <HintPath>$(SolutionDir)packages\System.Security.Cryptography.X509Certificates.4.3.0\lib\net461\System.Security.Cryptography.X509Certificates.dll</HintPath>
      <Private>True</Private>
    </Reference>
    <Reference Include="System.ServiceModel" />
    <Reference Include="System.ServiceModel.Web" />
    <Reference Include="System.Web" />
    <Reference Include="System.Web.Extensions" />
    <Reference Include="System.Xaml" />
    <Reference Include="System.Xml" />
    <Reference Include="System.Core" />
    <Reference Include="System.Xml.Linq" />
    <Reference Include="System.Data.DataSetExtensions" />
    <Reference Include="TMDbLib, Version=1.0.0.0, Culture=neutral, processorArchitecture=MSIL">
      <HintPath>$(SolutionDir)packages\TMDbLib.1.0.0\lib\net46\TMDbLib.dll</HintPath>
      <Private>True</Private>
    </Reference>
    <Reference Include="WindowsBase" />
    <Reference Include="PresentationCore" />
    <Reference Include="PresentationFramework" />
    <Reference Include="WindowsFormsIntegration" />
  </ItemGroup>
  <ItemGroup>
    <!-- <ApplicationDefinition Include="App.xaml">
      <Generator>MSBuild:Compile</Generator>
      <SubType>Designer</SubType>
    </ApplicationDefinition> -->
    <Compile Include="AniDBHelper.cs" />
    <Compile Include="AniDB_API\AniDBHTTPHelper.cs" />
    <Compile Include="AniDB_API\AniDBLib.cs" />
    <Compile Include="AniDB_API\AniDBRateLimiter.cs" />
    <Compile Include="AniDB_API\Calendar.cs" />
    <Compile Include="AniDB_API\Commands\AniDBCommand_AddFile.cs" />
    <Compile Include="AniDB_API\Commands\AniDBCommand_DeleteFile.cs" />
    <Compile Include="AniDB_API\Commands\AniDBCommand_GetAnimeDescription.cs" />
    <Compile Include="AniDB_API\Commands\AniDBCommand_GetAnimeInfo.cs" />
    <Compile Include="AniDB_API\Commands\AniDBCommand_GetCalendar.cs" />
    <Compile Include="AniDB_API\Commands\AniDBCommand_GetCharacterInfo.cs" />
    <Compile Include="AniDB_API\Commands\AniDBCommand_GetCreatorInfo.cs" />
    <Compile Include="AniDB_API\Commands\AniDBCommand_GetEpisodeInfo.cs" />
    <Compile Include="AniDB_API\Commands\AniDBCommand_GetFileInfo.cs" />
    <Compile Include="AniDB_API\Commands\AniDBCommand_GetGroup.cs" />
    <Compile Include="AniDB_API\Commands\AniDBCommand_GetGroupStatus.cs" />
    <Compile Include="AniDB_API\Commands\AniDBCommand_GetMyListFileInfo.cs" />
    <Compile Include="AniDB_API\Commands\AniDBCommand_GetMyListStats.cs" />
    <Compile Include="AniDB_API\Commands\AniDBCommand_GetReview.cs" />
    <Compile Include="AniDB_API\Commands\AniDBCommand_GetUpdated.cs" />
    <Compile Include="AniDB_API\Commands\AniDBCommand_Login.cs" />
    <Compile Include="AniDB_API\Commands\AniDBCommand_Logout.cs" />
    <Compile Include="AniDB_API\Commands\AniDBCommand_MarkFileAsDeleted.cs" />
    <Compile Include="AniDB_API\Commands\AniDBCommand_MarkFileAsExternal.cs" />
    <Compile Include="AniDB_API\Commands\AniDBCommand_MarkFileAsUnknown.cs" />
    <Compile Include="AniDB_API\Commands\AniDBCommand_NotifyGet.cs" />
    <Compile Include="AniDB_API\Commands\AniDBCommand_NotifyList.cs" />
    <Compile Include="AniDB_API\Commands\AniDBCommand_Ping.cs" />
    <Compile Include="AniDB_API\Commands\AniDBCommand_UpdateFile.cs" />
    <Compile Include="AniDB_API\Commands\AniDBCommand_Vote.cs" />
    <Compile Include="AniDB_API\Commands\AniDBHTTPCommand.cs" />
    <Compile Include="AniDB_API\Commands\AniDBHTTPCommand_GetFullAnime.cs" />
    <Compile Include="AniDB_API\Commands\AniDBHTTPCommand_GetMyList.cs" />
    <Compile Include="AniDB_API\Commands\AniDBHTTPCommand_GetVotes.cs" />
    <Compile Include="AniDB_API\Commands\AniDBUDPCommand.cs" />
    <Compile Include="AniDB_API\Commands\IAniDBHTTPCommand.cs" />
    <Compile Include="AniDB_API\Commands\IAniDBUDPCommand.cs" />
    <Compile Include="AniDB_API\Enums.cs" />
    <Compile Include="AniDB_API\GroupStatusCollection.cs" />
    <Compile Include="AniDB_API\NotifyListHeader.cs" />
    <Compile Include="AniDB_API\Raws\Raw_AniDB_Anime.cs" />
    <Compile Include="AniDB_API\Raws\Raw_AniDB_AnimeDesc.cs" />
    <Compile Include="AniDB_API\Raws\Raw_AniDB_Anime_Title.cs" />
    <Compile Include="AniDB_API\Raws\Raw_AniDB_Calendar.cs" />
    <Compile Include="AniDB_API\Raws\Raw_AniDB_Category.cs" />
    <Compile Include="AniDB_API\Raws\Raw_AniDB_Character.cs" />
    <Compile Include="AniDB_API\Raws\Raw_AniDB_Creator.cs" />
    <Compile Include="AniDB_API\Raws\Raw_AniDB_Episode.cs" />
    <Compile Include="AniDB_API\Raws\Raw_AniDB_File.cs" />
    <Compile Include="AniDB_API\Raws\Raw_AniDB_Group.cs" />
    <Compile Include="AniDB_API\Raws\Raw_AniDB_GroupStatus.cs" />
    <Compile Include="AniDB_API\Raws\Raw_AniDB_MyListFile.cs" />
    <Compile Include="AniDB_API\Raws\Raw_AniDB_MyListStats.cs" />
    <Compile Include="AniDB_API\Raws\Raw_AniDB_NotifyAlert.cs" />
    <Compile Include="AniDB_API\Raws\Raw_AniDB_NotifyList.cs" />
    <Compile Include="AniDB_API\Raws\Raw_AniDB_NotifyMessage.cs" />
    <Compile Include="AniDB_API\Raws\Raw_AniDB_Recommendation.cs" />
    <Compile Include="AniDB_API\Raws\Raw_AniDB_RelatedAnime.cs" />
    <Compile Include="AniDB_API\Raws\Raw_AniDB_Review.cs" />
    <Compile Include="AniDB_API\Raws\Raw_AniDB_Seiyuu.cs" />
    <Compile Include="AniDB_API\Raws\Raw_AniDB_SimilarAnime.cs" />
    <Compile Include="AniDB_API\Raws\Raw_AniDB_Tag.cs" />
    <Compile Include="AniDB_API\Raws\Raw_AniDB_Vote.cs" />
    <Compile Include="AniDB_API\Raws\Raw_AniDB_Vote_HTTP.cs" />
    <Compile Include="AniDB_API\UpdatesCollection.cs" />
    <Compile Include="AniDB_API\Utils.cs" />
    <Compile Include="AniDB_API\XMLBase.cs" />
    <Compile Include="API\APIHelper.cs" />
    <Compile Include="API\v1\Implementations\ShokoServiceImplementation.cs" />
    <Compile Include="API\v1\Implementations\ShokoServiceImplementationKodi.cs" />
    <Compile Include="API\v1\Implementations\ShokoServiceImplementationPlex.cs" />
    <Compile Include="API\v1\Modules\KodiModule.cs" />
    <Compile Include="API\v1\Modules\MetroModule.cs" />
    <Compile Include="API\v1\Modules\ImageModule.cs" />
    <Compile Include="API\v1\Modules\MainModule.cs" />
    <Compile Include="API\v1\Modules\PlexModule.cs" />
    <Compile Include="API\v1\Modules\StreamModule.cs" />
    <Compile Include="API\v2\Models\BaseDirectory.cs" />
    <Compile Include="API\v2\Models\common\Art.cs" />
    <Compile Include="API\v2\Models\common\Group.cs" />
    <Compile Include="API\v2\Models\common\ObjectList.cs" />
    <Compile Include="API\v2\Models\common\RawFile.cs" />
    <Compile Include="API\v2\Models\common\Filter.cs" />
    <Compile Include="API\v2\Models\common\Filters.cs" />
    <Compile Include="API\v2\Models\common\SearchResult.cs" />
    <Compile Include="API\v2\Models\core\Logs.cs" />
    <Compile Include="API\v2\Models\core\API_Call_Parameters.cs" />
    <Compile Include="API\v2\Models\common\Episode.cs" />
    <Compile Include="API\v2\Models\common\Role.cs" />
    <Compile Include="API\v2\Models\common\Serie.cs" />
    <Compile Include="API\v2\Models\common\Tag.cs" />
    <Compile Include="API\v2\Models\core\OSFile.cs" />
    <Compile Include="API\v2\Models\core\WebUI-Settings.cs" />
    <Compile Include="API\v2\Modules\Auth.cs" />
    <Compile Include="API\v2\Modules\Common.cs" />
    <Compile Include="API\v2\Modules\Core.cs" />
    <Compile Include="API\v2\Modules\Database.cs" />
    <Compile Include="API\v2\Modules\Dev.cs" />
    <Compile Include="API\v2\Modules\Image.cs" />
    <Compile Include="API\v2\Modules\Unauth.cs" />
    <Compile Include="API\v2\Modules\PlexWebhook.cs" />
    <Compile Include="API\v2\Modules\Webui.cs" />
    <Compile Include="API\v2\Modules\Webui_Redirect.cs" />
    <Compile Include="API\NancyExtensions.cs" />
    <Compile Include="API\Negotiation\BinaryProcessor.cs" />
    <Compile Include="API\Response\ByteArrayResponse.cs" />
    <Compile Include="Commands\CommandRequest_LinkFileManually.cs" />
    <Compile Include="Commands\Plex\CommandRequest_PlexSyncWatched.cs" />
    <Compile Include="Commands\Plex\PlexHelper.cs" />
    <Compile Include="Extensions\ImageResolvers.TOBEMOVETOCOMMONS.cs" />
    <Compile Include="Extensions\ModelDatabase.cs" />
    <Compile Include="Extensions\ModelClients.cs" />
    <Compile Include="API\Bootstrapper.cs" />
    <Compile Include="API\v2\Models\core\APIMessage.cs" />
    <Compile Include="API\v2\Models\core\AuthUser.cs" />
    <Compile Include="API\v2\Models\core\ComponentVersion.cs" />
    <Compile Include="API\v2\Models\core\Counter.cs" />
    <Compile Include="API\v2\Models\core\Creditentials.cs" />
    <Compile Include="API\v2\Models\core\Database.cs" />
    <Compile Include="API\v2\Models\core\ImagePath.cs" />
    <Compile Include="API\v2\Models\core\OSFolder.cs" />
    <Compile Include="API\v2\Models\core\QueueInfo.cs" />
    <Compile Include="API\v2\Models\core\RecentFile.cs" />
    <Compile Include="API\v2\Models\core\WebNews.cs" />
    <Compile Include="API\v2\Models\core\UserDatabase.cs" />
    <Compile Include="Commands\CommandRequest_RefreshGroupFilter.cs" />
    <Compile Include="Commands\TvDB\CommandRequest_LinkAniDBTvDB.cs" />
    <Compile Include="Databases\BaseDatabase.cs" />
    <Compile Include="Databases\DatabaseCommandException.cs" />
    <Compile Include="Databases\DatabaseCommand.cs" />
    <Compile Include="Databases\DatabaseFactory.cs" />
    <Compile Include="Databases\DatabaseFixes.cs" />
    <Compile Include="Databases\IDatabase.cs" />
<<<<<<< HEAD
    <Compile Include="ShokoServer.cs" />
=======
    <Compile Include="Import\FileQualityFilter.cs" />
    <Compile Include="Import\Importer.cs" />
>>>>>>> 983d350f
    <Compile Include="Models\SVR_CloudAccount.cs" />
    <Compile Include="Models\SVR_VideoLocal_Place.cs" />
    <Compile Include="Extensions\Utils.cs" />
    <Compile Include="Extensions\ModelProviders.cs" />
    <Compile Include="FileHelper\Crc32.cs" />
    <Compile Include="FileHelper\FileHashHelper.cs" />
    <Compile Include="FileHelper\Hasher.cs" />
    <Compile Include="FileHelper\MD4Managed.cs" />
    <Compile Include="FileHelper\MediaInfo\Convert.cs" />
    <Compile Include="FileHelper\MediaInfo\MediaInfoDLL.cs" />
    <Compile Include="FileHelper\Subtitles\ISubtitles.cs" />
    <Compile Include="FileHelper\Subtitles\SubtitleHelper.cs" />
    <Compile Include="FileHelper\Subtitles\TextSubtitles.cs" />
    <Compile Include="FileHelper\Subtitles\VobSubSubtitles.cs" />
    <Compile Include="PlexAndKodi\HttpExtensions.cs" />
    <Compile Include="PlexAndKodi\Plex\PlexClient.cs" />
    <Compile Include="PlexAndKodi\Plex\PlexDeviceInfo.cs" />
    <Compile Include="Properties\Resources.Designer.cs">
      <AutoGen>True</AutoGen>
      <DesignTime>True</DesignTime>
      <DependentUpon>Resources.resx</DependentUpon>
    </Compile>
    <Compile Include="Providers\MovieDB\SyncExtensions.cs" />
    <Compile Include="Tasks\AutoAnimeGroupCalculator.cs" />
    <Compile Include="Tasks\AnimeGroupCreator.cs" />
    <Compile Include="API\v1\Implementations\ShokoServiceImplementationImage.cs" />
    <Compile Include="LogRotator.cs" />
    <Compile Include="LZ4\CompressionHelper.cs" />
    <Compile Include="LZ4\LZ4Codec.cs" />
    <Compile Include="LZ4\LZ4Codec.Safe.cs" />
    <Compile Include="LZ4\LZ4Codec.Safe32.Dirty.cs" />
    <Compile Include="LZ4\LZ4Codec.Safe32HC.Dirty.cs" />
    <Compile Include="LZ4\LZ4Codec.Safe64.Dirty.cs" />
    <Compile Include="LZ4\LZ4Codec.Safe64HC.Dirty.cs" />
    <Compile Include="LZ4\LZ4Codec.Unsafe.cs" />
    <Compile Include="LZ4\LZ4Codec.Unsafe32.Dirty.cs" />
    <Compile Include="LZ4\LZ4Codec.Unsafe32HC.Dirty.cs" />
    <Compile Include="LZ4\LZ4Codec.Unsafe64.Dirty.cs" />
    <Compile Include="LZ4\LZ4Codec.Unsafe64HC.Dirty.cs" />
    <Compile Include="Mappings\AuthTokensMap.cs" />
    <Compile Include="Mappings\CloudAccountMap.cs" />
    <Compile Include="Mappings\ScanFileMap.cs" />
    <Compile Include="Mappings\ScanMap.cs" />
    <Compile Include="Mappings\VideoLocal_PlaceMap.cs" />
    <Compile Include="MigrationDirectory.cs" />
    <Compile Include="PlexAndKodi\IProvider.cs" />
    <Compile Include="PlexAndKodi\Kodi\KodiProvider.cs" />
    <Compile Include="PlexAndKodi\Plex\PlexProvider.cs" />
    <Compile Include="PocoCache.cs" />
    <Compile Include="BitMaskHelper.cs" />
    <Compile Include="BlockingList.cs" />
    <Compile Include="Commands\AniDB\CommandRequest_GetEpisode.cs" />
    <Compile Include="Commands\AniDB\CommandRequest_GetFile.cs" />
    <Compile Include="Commands\AniDB\CommandRequest_UpdateMylistStats.cs" />
    <Compile Include="Commands\Azure\CommandRequest_Azure_SendAnimeFull.cs" />
    <Compile Include="Commands\Azure\CommandRequest_Azure_SendAnimeTitle.cs" />
    <Compile Include="Commands\Azure\CommandRequest_Azure_SendAnimeXML.cs" />
    <Compile Include="Commands\Azure\CommandRequest_Azure_SendUserInfo.cs" />
    <Compile Include="Commands\CommandHelper.cs" />
    <Compile Include="Commands\CommandProcessorGeneral.cs" />
    <Compile Include="Commands\CommandProcessorHasher.cs" />
    <Compile Include="Commands\CommandProcessorImages.cs" />
    <Compile Include="Commands\CommandRequestImplementation.cs" />
    <Compile Include="Commands\AniDB\CommandRequest_AddFileToMyList.cs" />
    <Compile Include="Commands\AniDB\CommandRequest_DeleteFileFromMyList.cs" />
    <Compile Include="Commands\CommandRequest_DownloadImage.cs" />
    <Compile Include="Commands\AniDB\CommandRequest_GetAniDBTitles.cs" />
    <Compile Include="Commands\AniDB\CommandRequest_GetAnimeHTTP.cs" />
    <Compile Include="Commands\AniDB\CommandRequest_GetCalendar.cs" />
    <Compile Include="Commands\AniDB\CommandRequest_GetReleaseGroup.cs" />
    <Compile Include="Commands\AniDB\CommandRequest_GetReleaseGroupStatus.cs" />
    <Compile Include="Commands\AniDB\CommandRequest_GetReviews.cs" />
    <Compile Include="Commands\AniDB\CommandRequest_GetUpdated.cs" />
    <Compile Include="Commands\CommandRequest_HashFile.cs" />
    <Compile Include="Commands\CommandRequest_MovieDBSearchAnime.cs" />
    <Compile Include="Commands\CommandRequest_ProcessFile.cs" />
    <Compile Include="Commands\AniDB\CommandRequest_SyncMyList.cs" />
    <Compile Include="Commands\AniDB\CommandRequest_SyncMyVotes.cs" />
    <Compile Include="Commands\CommandRequest_ReadMediaInfo.cs" />
    <Compile Include="Commands\CommandRequest_RefreshAnime.cs" />
    <Compile Include="Commands\MAL\CommandRequest_MALDownloadStatusFromMAL.cs" />
    <Compile Include="Commands\MAL\CommandRequest_MALSearchAnime.cs" />
    <Compile Include="Commands\MAL\CommandRequest_MALUpdatedWatchedStatus.cs" />
    <Compile Include="Commands\MAL\CommandRequest_MALUploadStatusToMAL.cs" />
    <Compile Include="Commands\Trakt\CommandRequest_TraktCollectionEpisode.cs" />
    <Compile Include="Commands\Trakt\CommandRequest_TraktSearchAnime.cs" />
    <Compile Include="Commands\Trakt\CommandRequest_TraktHistoryEpisode.cs" />
    <Compile Include="Commands\Trakt\CommandRequest_TraktSyncCollection.cs" />
    <Compile Include="Commands\Trakt\CommandRequest_TraktSyncCollectionSeries.cs" />
    <Compile Include="Commands\Trakt\CommandRequest_TraktUpdateInfoAndImages.cs" />
    <Compile Include="Commands\Trakt\CommandRequest_TraktUpdateAllSeries.cs" />
    <Compile Include="Commands\TvDB\CommandRequest_TvDBDownloadImages.cs" />
    <Compile Include="Commands\TvDB\CommandRequest_TvDBUpdateSeriesAndEpisodes.cs" />
    <Compile Include="Commands\TvDB\CommandRequest_TvDBSearchAnime.cs" />
    <Compile Include="Commands\AniDB\CommandRequest_UpdateMyListFileStatus.cs" />
    <Compile Include="Commands\AniDB\CommandRequest_VoteAnime.cs" />
    <Compile Include="Commands\WebCache\CommandRequest_WebCacheDeleteXRefAniDBMAL.cs" />
    <Compile Include="Commands\WebCache\CommandRequest_WebCacheDeleteXRefAniDBOther.cs" />
    <Compile Include="Commands\WebCache\CommandRequest_WebCacheDeleteXRefAniDBTrakt.cs" />
    <Compile Include="Commands\WebCache\CommandRequest_WebCacheDeleteXRefAniDBTvDB.cs" />
    <Compile Include="Commands\WebCache\CommandRequest_WebCacheDeleteXRefFileEpisode.cs" />
    <Compile Include="Commands\WebCache\CommandRequest_WebCacheSendXRefAniDBMAL.cs" />
    <Compile Include="Commands\WebCache\CommandRequest_WebCacheSendXRefAniDBOther.cs" />
    <Compile Include="Commands\WebCache\CommandRequest_WebCacheSendXRefAniDBTrakt.cs" />
    <Compile Include="Commands\WebCache\CommandRequest_WebCacheSendXRefAniDBTvDB.cs" />
    <Compile Include="Commands\WebCache\CommandRequest_WebCacheSendXRefFileEpisode.cs" />
    <Compile Include="Commands\ICommandRequest.cs" />
    <Compile Include="Commands\QueueCountEventArgs.cs" />
    <Compile Include="Commands\QueueStateEventArgs.cs" />
    <Compile Include="Constants.cs" />
    <Compile Include="Databases\MySQL.cs" />
    <Compile Include="UI\AuthProvider.cs" />
    <Compile Include="UI\ServerInfo.cs" />
    <Compile Include="Utilities\UPnP.cs" />
    <Compile Include="ImageDownload\ImageDetails.cs" />
    <Compile Include="API\v1\Implementations\ShokoServiceImplementationMetro.cs" />
    <Compile Include="PlexAndKodi\CommonImplementation.cs" />
    <Compile Include="API\v1\Implementations\ShokoServiceImplementationStream.cs" />
    <Compile Include="Mappings\AniDB_MylistStatsMap.cs" />
    <Compile Include="Mappings\AniDB_RecommendationMap.cs" />
    <Compile Include="Mappings\BookmarkedAnimeMap.cs" />
    <Compile Include="Mappings\CrossRef_AniDB_MALMap.cs" />
    <Compile Include="Mappings\CrossRef_AniDB_TraktV2Map.cs" />
    <Compile Include="Mappings\CrossRef_AniDB_Trakt_EpisodeMap.cs" />
    <Compile Include="Mappings\CrossRef_AniDB_TvDBV2Map.cs" />
    <Compile Include="Mappings\CrossRef_AniDB_TvDB_EpisodeMap.cs" />
    <Compile Include="Mappings\CrossRef_CustomTagMap.cs" />
    <Compile Include="Mappings\CustomTagMap.cs" />
    <Compile Include="Mappings\FileFfdshowPresetMap.cs" />
    <Compile Include="Mappings\PlaylistMap.cs" />
    <Compile Include="Mappings\RenameScriptMap.cs" />
    <Compile Include="PlexAndKodi\Breadcrumbs.cs" />
    <Compile Include="PlexAndKodi\MediaContainerTypes.cs" />
    <Compile Include="PlexAndKodi\EpisodeType.cs" />
    <Compile Include="PlexAndKodi\Extensions.cs" />
    <Compile Include="PlexAndKodi\Helper.cs" />
    <Compile Include="PlexAndKodi\BaseObject.cs" />
    <Compile Include="PlexAndKodi\Utf8SringWriter.cs" />
    <Compile Include="Providers\Azure\AzureWebAPI.cs" />
    <Compile Include="Providers\JMMAutoUpdates\JMMAutoUpdatesHelper.cs" />
    <Compile Include="Providers\JMMAutoUpdates\JMMVersions.cs" />
    <Compile Include="Providers\JMMAutoUpdates\Update.cs" />
    <Compile Include="Providers\JMMAutoUpdates\Updates.cs" />
    <Compile Include="Providers\JMMAutoUpdates\Versions.cs" />
    <Compile Include="Providers\JSONHelper.cs" />
    <Compile Include="Providers\MovieDB\MovieDBHelper.cs" />
    <Compile Include="Providers\MovieDB\MovieDB_Image_Result.cs" />
    <Compile Include="Providers\MovieDB\MovieDB_Movie_Result.cs" />
    <Compile Include="Providers\MyAnimeList\MALClasses\AnimeList.cs" />
    <Compile Include="Providers\MyAnimeList\MALClasses\SearchResult.cs" />
    <Compile Include="Providers\MyAnimeList\MALClasses\VerifyCredentials.cs" />
    <Compile Include="Providers\MyAnimeList\MALHelper.cs" />
    <Compile Include="Providers\TraktTV\Contracts\Sync\TraktV2SyncCollectionEpisodesByNumber.cs" />
    <Compile Include="Providers\TraktTV\Contracts\Sync\TraktV2SyncWatchedEpisodesByNumber.cs" />
    <Compile Include="Providers\TraktTV\Contracts\Temp.cs" />
    <Compile Include="Providers\TraktTV\Contracts\Auth\TraktAuthPIN.cs" />
    <Compile Include="Providers\TraktTV\Contracts\Auth\TraktAuthToken.cs" />
    <Compile Include="Providers\TraktTV\Contracts\TraktV2Airs.cs" />
    <Compile Include="Providers\TraktTV\Contracts\TraktV2Banner.cs" />
    <Compile Include="Providers\TraktTV\Contracts\TraktV2Clearart.cs" />
    <Compile Include="Providers\TraktTV\Contracts\Sync\TraktV2CollectedEpisode.cs" />
    <Compile Include="Providers\TraktTV\Contracts\Sync\TraktV2CollectedSeason.cs" />
    <Compile Include="Providers\TraktTV\Contracts\TraktV2Comment.cs" />
    <Compile Include="Providers\TraktTV\Contracts\TraktV2CommentShowPost.cs" />
    <Compile Include="Providers\TraktTV\Contracts\TraktV2Episode.cs" />
    <Compile Include="Providers\TraktTV\Contracts\TraktV2EpisodeIds.cs" />
    <Compile Include="Providers\TraktTV\Contracts\TraktV2EpisodeImage.cs" />
    <Compile Include="Providers\TraktTV\Contracts\Sync\TraktV2EpisodePost.cs" />
    <Compile Include="Providers\TraktTV\Contracts\TraktV2EpisodeScreenshot.cs" />
    <Compile Include="Providers\TraktTV\Contracts\TraktV2Fanart.cs" />
    <Compile Include="Providers\TraktTV\Contracts\TraktV2Follower.cs" />
    <Compile Include="Providers\TraktTV\Contracts\TraktV2Ids.cs" />
    <Compile Include="Providers\TraktTV\Contracts\TraktV2Images.cs" />
    <Compile Include="Providers\TraktTV\Contracts\TraktV2ImagesExtended.cs" />
    <Compile Include="Providers\TraktTV\Contracts\TraktV2Logo.cs" />
    <Compile Include="Providers\TraktTV\Contracts\TraktV2Movie.cs" />
    <Compile Include="Providers\TraktTV\Contracts\TraktV2Poster.cs" />
    <Compile Include="Providers\TraktTV\Contracts\Search\TraktV2SearchShowResult.cs" />
    <Compile Include="Providers\TraktTV\Contracts\Search\TraktV2SearchTvDBIDShowResult.cs" />
    <Compile Include="Providers\TraktTV\Contracts\TraktV2ScrobbleEpisode.cs" />
    <Compile Include="Providers\TraktTV\Contracts\TraktV2ScrobbleMovie.cs" />
    <Compile Include="Providers\TraktTV\Contracts\TraktV2Season.cs" />
    <Compile Include="Providers\TraktTV\Contracts\TraktV2SeasonIds.cs" />
    <Compile Include="Providers\TraktTV\Contracts\TraktV2Show.cs" />
    <Compile Include="Providers\TraktTV\Contracts\Sync\TraktV2ShowCollectedResult.cs" />
    <Compile Include="Providers\TraktTV\Contracts\TraktV2ShowExtended.cs" />
    <Compile Include="Providers\TraktTV\Contracts\Sync\TraktV2ShowIdsPost.cs" />
    <Compile Include="Providers\TraktTV\Contracts\Sync\TraktV2ShowPost.cs" />
    <Compile Include="Providers\TraktTV\Contracts\Sync\TraktV2ShowWatchedResult.cs" />
    <Compile Include="Providers\TraktTV\Contracts\Sync\TraktV2SyncCollectionEpisodes.cs" />
    <Compile Include="Providers\TraktTV\Contracts\TraktV2Thumb.cs" />
    <Compile Include="Providers\TraktTV\Contracts\TraktV2User.cs" />
    <Compile Include="Providers\TraktTV\Contracts\TraktV2UserEpisodeHistory.cs" />
    <Compile Include="Providers\TraktTV\Contracts\Sync\TraktV2WatchedEpisode.cs" />
    <Compile Include="Providers\TraktTV\Contracts\Sync\TraktV2WatchedSeason.cs" />
    <Compile Include="Providers\TraktTV\TraktConstants.cs" />
    <Compile Include="Providers\TraktTV\TraktTVHelper.cs" />
    <Compile Include="Providers\TraktTV\TraktURIs.cs" />
    <Compile Include="Providers\TraktTV\Contracts\Auth\TraktV2RefreshToken.cs" />
    <Compile Include="Providers\TraktTV\Contracts\TraktDetailsContainer.cs" />
    <Compile Include="Providers\TraktTV\Contracts\TraktSummaryContainer.cs" />
    <Compile Include="Providers\TvDB\TvDBDetails.cs" />
    <Compile Include="Providers\TvDB\TvDBHelper.cs" />
    <Compile Include="Providers\TvDB\TvDBSummary.cs" />
    <Compile Include="Repositories\BaseCachedRepository.cs" />
    <Compile Include="Repositories\BaseDirectRepository.cs" />
    <Compile Include="Repositories\Direct\ScanFileRepository.cs" />
    <Compile Include="Repositories\Direct\ScanRepository.cs" />
    <Compile Include="Repositories\IRepository.cs" />
    <Compile Include="Repositories\RepoFactory.cs" />
    <Compile Include="Repositories\Direct\AniDB_MylistStatsRepository.cs" />
    <Compile Include="Repositories\Direct\AniDB_RecommendationRepository.cs" />
    <Compile Include="Repositories\Direct\AuthTokensRepository.cs" />
    <Compile Include="Repositories\Direct\BookmarkedAnimeRepository.cs" />
    <Compile Include="Repositories\ChangeTracker.cs" />
    <Compile Include="Repositories\Cached\CloudAccountRepository.cs" />
    <Compile Include="Repositories\Direct\CrossRef_AniDB_MALRepository.cs" />
    <Compile Include="Repositories\Direct\CrossRef_AniDB_TraktV2Repository.cs" />
    <Compile Include="Repositories\Direct\CrossRef_AniDB_Trakt_EpisodeRepository.cs" />
    <Compile Include="Repositories\Direct\CrossRef_AniDB_TvDBV2Repository.cs" />
    <Compile Include="Repositories\Direct\CrossRef_AniDB_TvDB_EpisodeRepository.cs" />
    <Compile Include="Repositories\Cached\CrossRef_CustomTagRepository.cs" />
    <Compile Include="Repositories\Cached\CustomTagRepository.cs" />
    <Compile Include="Repositories\Direct\FileFfdshowPresetRepository.cs" />
    <Compile Include="Repositories\NHibernate\ISessionWrapper.cs" />
    <Compile Include="Repositories\NHibernate\SessionWrapper.cs" />
    <Compile Include="Repositories\NHibernate\SessionExtensions.cs" />
    <Compile Include="Repositories\NHibernate\StatelessSessionWrapper.cs" />
    <Compile Include="Repositories\NHibernate\StatelessSessionExtensions.cs" />
    <Compile Include="Repositories\Direct\PlaylistRepository.cs" />
    <Compile Include="Repositories\Direct\RenameScriptRepository.cs" />
    <Compile Include="Repositories\Cached\VideoLocal_PlaceRepository.cs" />
    <Compile Include="Scanner.cs" />
    <Compile Include="Security\CRC32.cs" />
    <Compile Include="Security\Digest.cs" />
    <Compile Include="MyAnime2Helper\MA2Progress.cs" />
    <Compile Include="Databases\SQLite.cs" />
    <Compile Include="Databases\SQLServer.cs" />
    <Compile Include="Models\SVR_AniDB_Anime.cs" />
    <Compile Include="Models\SVR_AniDB_File.cs" />
    <Compile Include="Models\SVR_AnimeEpisode.cs" />
    <Compile Include="Models\SVR_AnimeEpisode_User.cs" />
    <Compile Include="Models\SVR_AnimeGroup.cs" />
    <Compile Include="Models\SVR_AnimeGroup_User.cs" />
    <Compile Include="Models\SVR_AnimeSeries.cs" />
    <Compile Include="Models\SVR_AnimeSeries_User.cs" />
    <Compile Include="Obsolete\CrossRef_AniDB_Trakt.cs" />
    <Compile Include="Obsolete\CrossRef_AniDB_TvDB.cs" />
    <Compile Include="Models\SVR_GroupFilter.cs" />
    <Compile Include="Models\SVR_ImportFolder.cs" />
    <Compile Include="Models\SVR_JMMUser.cs" />
    <Compile Include="Models\SVR_VideoLocal.cs" />
    <Compile Include="Enums.cs" />
    <Compile Include="ImageDownload\ImageDownloadRequest.cs" />
    <Compile Include="ImageDownload\ImageUtils.cs" />
    <Compile Include="ShokoService.cs" />
    <Compile Include="Languages.cs" />
    <Compile Include="Mappings\AniDB_AnimeMap.cs" />
    <Compile Include="Mappings\AniDB_Anime_CharacterMap.cs" />
    <Compile Include="Mappings\AniDB_Anime_DefaultImageMap.cs" />
    <Compile Include="Mappings\AniDB_Anime_RelationMap.cs" />
    <Compile Include="Mappings\AniDB_Anime_ReviewMap.cs" />
    <Compile Include="Mappings\AniDB_Anime_SimilarMap.cs" />
    <Compile Include="Mappings\AniDB_Anime_TagMap.cs" />
    <Compile Include="Mappings\AniDB_Anime_TitleMap.cs" />
    <Compile Include="Mappings\AniDB_CharacterMap.cs" />
    <Compile Include="Mappings\AniDB_Character_SeiyuuMap.cs" />
    <Compile Include="Mappings\AniDB_SeiyuuMap.cs" />
    <Compile Include="Mappings\AniDB_EpisodeMap.cs" />
    <Compile Include="Mappings\AniDB_FileMap.cs" />
    <Compile Include="Mappings\AniDB_GroupStatusMap.cs" />
    <Compile Include="Mappings\AniDB_ReleaseGroupMap.cs" />
    <Compile Include="Mappings\AniDB_ReviewMap.cs" />
    <Compile Include="Mappings\AniDB_TagMap.cs" />
    <Compile Include="Mappings\AniDB_VoteMap.cs" />
    <Compile Include="Mappings\AnimeEpisodeMap.cs" />
    <Compile Include="Mappings\AnimeEpisode_UserMap.cs" />
    <Compile Include="Mappings\AnimeGroupMap.cs" />
    <Compile Include="Mappings\AnimeGroup_UserMap.cs" />
    <Compile Include="Mappings\AnimeSeriesMap.cs" />
    <Compile Include="Mappings\AnimeSeries_UserMap.cs" />
    <Compile Include="Mappings\CommandRequestMap.cs" />
    <Compile Include="Mappings\CrossRef_AniDB_OtherMap.cs" />
    <Compile Include="Mappings\CrossRef_AniDB_TraktMap.cs" />
    <Compile Include="Mappings\CrossRef_AniDB_TvDBMap.cs" />
    <Compile Include="Mappings\CrossRef_File_EpisodeMap.cs" />
    <Compile Include="Mappings\CrossRef_Languages_AniDB_FileMap.cs" />
    <Compile Include="Mappings\CrossRef_Subtitles_AniDB_FileMap.cs" />
    <Compile Include="Mappings\DuplicateFileMap.cs" />
    <Compile Include="Mappings\FileNameHashMap.cs" />
    <Compile Include="Mappings\GroupFilterConditionMap.cs" />
    <Compile Include="Mappings\GroupFilterMap.cs" />
    <Compile Include="Mappings\IgnoreAnimeMap.cs" />
    <Compile Include="Mappings\ImportFolderMap.cs" />
    <Compile Include="Mappings\JMMUserMap.cs" />
    <Compile Include="Mappings\LanguageMap.cs" />
    <Compile Include="Mappings\MovieDB_FanartMap.cs" />
    <Compile Include="Mappings\MovieDB_MovieMap.cs" />
    <Compile Include="Mappings\MovieDB_PosterMap.cs" />
    <Compile Include="Mappings\ScheduledUpdateMap.cs" />
    <Compile Include="Mappings\Trakt_EpisodeMap.cs" />
    <Compile Include="Mappings\Trakt_FriendMap.cs" />
    <Compile Include="Mappings\Trakt_ImageFanartMap.cs" />
    <Compile Include="Mappings\Trakt_ImagePosterMap.cs" />
    <Compile Include="Mappings\Trakt_SeasonMap.cs" />
    <Compile Include="Mappings\Trakt_ShowMap.cs" />
    <Compile Include="Mappings\TvDB_EpisodeMap.cs" />
    <Compile Include="Mappings\TvDB_ImageFanartMap.cs" />
    <Compile Include="Mappings\TvDB_ImagePosterMap.cs" />
    <Compile Include="Mappings\TvDB_ImageWideBannerMap.cs" />
    <Compile Include="Mappings\TvDB_SeriesMap.cs" />
    <Compile Include="Mappings\VersionsMap.cs" />
    <Compile Include="Mappings\VideoLocalMap.cs" />
    <Compile Include="Mappings\VideoLocal_UserMap.cs" />
    <Compile Include="NamingLanguage.cs" />
    <Compile Include="Repositories\AdhocRepository.cs" />
    <Compile Include="Repositories\Cached\AniDB_AnimeRepository.cs" />
    <Compile Include="Repositories\Direct\AniDB_Anime_CharacterRepository.cs" />
    <Compile Include="Repositories\Direct\AniDB_Anime_DefaultImageRepository.cs" />
    <Compile Include="Repositories\Direct\AniDB_Anime_RelationRepository.cs" />
    <Compile Include="Repositories\Direct\AniDB_Anime_ReviewRepository.cs" />
    <Compile Include="Repositories\Direct\AniDB_Anime_SimilarRepository.cs" />
    <Compile Include="Repositories\Cached\AniDB_Anime_TagRepository.cs" />
    <Compile Include="Repositories\Cached\AniDB_Anime_TitleRepository.cs" />
    <Compile Include="Repositories\Direct\AniDB_CharacterRepository.cs" />
    <Compile Include="Repositories\Direct\AniDB_Character_SeiyuuRepository.cs" />
    <Compile Include="Repositories\Direct\AniDB_SeiyuuRepository.cs" />
    <Compile Include="Repositories\Cached\AniDB_EpisodeRepository.cs" />
    <Compile Include="Repositories\Cached\AniDB_FileRepository.cs" />
    <Compile Include="Repositories\Direct\AniDB_GroupStatusRepository.cs" />
    <Compile Include="Repositories\Direct\AniDB_ReleaseGroupRepository.cs" />
    <Compile Include="Repositories\Direct\AniDB_ReviewRepository.cs" />
    <Compile Include="Repositories\Cached\AniDB_TagRepository.cs" />
    <Compile Include="Repositories\Direct\AniDB_VoteRepository.cs" />
    <Compile Include="Repositories\Cached\AnimeEpisodeRepository.cs" />
    <Compile Include="Repositories\Cached\AnimeEpisode_UserRepository.cs" />
    <Compile Include="Repositories\Cached\AnimeGroupRepository.cs" />
    <Compile Include="Repositories\Cached\AnimeGroup_UserRepository.cs" />
    <Compile Include="Repositories\Cached\AnimeSeriesRepository.cs" />
    <Compile Include="Repositories\Cached\AnimeSeries_UserRepository.cs" />
    <Compile Include="Repositories\Direct\CommandRequestRepository.cs" />
    <Compile Include="Repositories\Direct\CrossRef_AniDB_OtherRepository.cs" />
    <Compile Include="Repositories\Direct\CrossRef_AniDB_TraktRepository.cs" />
    <Compile Include="Repositories\Direct\CrossRef_AniDB_TvDBRepository.cs" />
    <Compile Include="Repositories\Cached\CrossRef_File_EpisodeRepository.cs" />
    <Compile Include="Repositories\Direct\CrossRef_Languages_AniDB_FileRepository.cs" />
    <Compile Include="Repositories\Direct\CrossRef_Subtitles_AniDB_FileRepository.cs" />
    <Compile Include="Repositories\Direct\DuplicateFileRepository.cs" />
    <Compile Include="Repositories\Direct\FileNameHashRepository.cs" />
    <Compile Include="Repositories\Direct\GroupFilterConditionRepository.cs" />
    <Compile Include="Repositories\Cached\GroupFilterRepository.cs" />
    <Compile Include="Repositories\Direct\IgnoreAnimeRepository.cs" />
    <Compile Include="Repositories\Cached\ImportFolderRepository.cs" />
    <Compile Include="Repositories\Cached\JMMUserRepository.cs" />
    <Compile Include="Repositories\Direct\LanguageRepository.cs" />
    <Compile Include="Repositories\Direct\MovieDB_FanartRepository.cs" />
    <Compile Include="Repositories\Direct\MovieDb_MovieRepository.cs" />
    <Compile Include="Repositories\Direct\MovieDB_PosterRepository.cs" />
    <Compile Include="Repositories\Direct\ScheduledUpdateRepository.cs" />
    <Compile Include="Repositories\Direct\Trakt_EpisodeRepository.cs" />
    <Compile Include="Repositories\Direct\Trakt_FriendRepository.cs" />
    <Compile Include="Repositories\Direct\Trakt_ImageFanartRepository.cs" />
    <Compile Include="Repositories\Direct\Trakt_ImagePosterRepository.cs" />
    <Compile Include="Repositories\Direct\Trakt_SeasonRepository.cs" />
    <Compile Include="Repositories\Direct\Trakt_ShowRepository.cs" />
    <Compile Include="Repositories\Direct\TvDB_EpisodeRepository.cs" />
    <Compile Include="Repositories\Direct\TvDB_ImageFanartRepository.cs" />
    <Compile Include="Repositories\Direct\TvDB_ImagePosterRepository.cs" />
    <Compile Include="Repositories\Direct\TvDB_ImageWideBannerRepository.cs" />
    <Compile Include="Repositories\Direct\TvDB_SeriesRepository.cs" />
    <Compile Include="Repositories\Direct\VersionsRepository.cs" />
    <Compile Include="Repositories\Cached\VideoLocalRepository.cs" />
    <Compile Include="Repositories\Cached\VideoLocal_UserRepository.cs" />
    <Compile Include="Security\StringTools.cs" />
    <Compile Include="ServerSettings.cs" />
    <Compile Include="ServerState.cs" />
    <Compile Include="Utilities\SubStream.cs" />
    <Compile Include="Tasks\ContractExtractor.cs" />
    <Compile Include="TimeUpdater.cs" />
    <Compile Include="UnhandledExceptionManager.cs" />
    <Compile Include="UserCulture.cs" />
    <Compile Include="Utilities\GroupFilterHelper.cs" />
    <Compile Include="Utilities\GroupFilterSortingCriteria.cs" />
    <Compile Include="Utilities\JsonExtensions.cs" />
    <Compile Include="Utilities\LeanWork\IO\FileSystem\BufferingFileSystemWatcher.cs">
      <SubType>Component</SubType>
    </Compile>
    <Compile Include="Utilities\LeanWork\IO\FileSystem\EventQueueOverflowException.cs" />
    <Compile Include="Utilities\LeanWork\IO\FileSystem\FileWatcherErrorEventArgs.cs" />
    <Compile Include="Utilities\LeanWork\IO\FileSystem\RecoveringFileSystemWatcher.cs">
      <SubType>Component</SubType>
    </Compile>
    <Compile Include="Utilities\LogReader.cs" />
    <Compile Include="Utilities\RenameFileHelper.cs" />
    <Compile Include="Utils.cs" />
  </ItemGroup>
  <ItemGroup>
    <Compile Include="Properties\AssemblyInfo.cs">
      <SubType>Code</SubType>
    </Compile>
    <Compile Include="Properties\Settings.Designer.cs">
      <AutoGen>True</AutoGen>
      <DependentUpon>Settings.settings</DependentUpon>
      <DesignTimeSharedInput>True</DesignTimeSharedInput>
    </Compile>
    <EmbeddedResource Include="Properties\Resources.resx">
      <Generator>PublicResXFileCodeGenerator</Generator>
      <LastGenOutput>Resources.Designer.cs</LastGenOutput>
    </EmbeddedResource>
    <None Include="testing.config">
      <SubType>Designer</SubType>
    </None>
    <None Include="app.config">
      <SubType>Designer</SubType>
    </None>
    <None Include="packages.config">
      <SubType>Designer</SubType>
    </None>
    <None Include="Properties\Settings.settings">
      <Generator>SettingsSingleFileGenerator</Generator>
      <LastGenOutput>Settings.Designer.cs</LastGenOutput>
    </None>
    <AppDesigner Include="Properties\" />
    <None Include="Resources\plex_404.bin" />
    <None Include="Resources\plex_404V.bin" />
    <None Include="Resources\plex_credits.bin" />
    <None Include="Resources\plex_episodes.bin" />
    <None Include="Resources\plex_misc.bin" />
    <None Include="Resources\plex_movies.bin" />
    <None Include="Resources\plex_others.bin" />
    <None Include="Resources\plex_ovas.bin" />
    <None Include="Resources\plex_parodies.bin" />
    <None Include="Resources\plex_playlists.bin" />
    <None Include="Resources\plex_specials.bin" />
    <None Include="Resources\plex_trailers.bin" />
    <None Include="Resources\plex_tvepisodes.bin" />
    <None Include="Resources\plex_unsort.bin" />
    <None Include="Resources\plex_webclips.bin" />
  </ItemGroup>
  <ItemGroup>
    <Resource Include="Images\32_sync.png" />
  </ItemGroup>
  <ItemGroup>
    <Resource Include="db.ico" />
  </ItemGroup>
  <ItemGroup>
    <ProjectReference Include="..\CloudFileSystem\NutzCode.CloudFileSystem.Plugins.OneDrive\NutzCode.CloudFileSystem.Plugins.OneDrive.csproj">
      <Project>{d24d15aa-3e71-45a5-b2af-7490681def68}</Project>
      <Name>NutzCode.CloudFileSystem.Plugins.OneDrive</Name>
    </ProjectReference>
    <ProjectReference Include="..\CloudFileSystem\NutzCode.CloudFileSystem.Plugins.AmazonCloudDrive\NutzCode.CloudFileSystem.Plugins.AmazonCloudDrive.csproj">
      <Project>{d202b61e-a658-4208-83fc-745e04f43bde}</Project>
      <Name>NutzCode.CloudFileSystem.Plugins.AmazonCloudDrive</Name>
    </ProjectReference>
    <ProjectReference Include="..\CloudFileSystem\NutzCode.CloudFileSystem.Plugins.GoogleDrive\NutzCode.CloudFileSystem.Plugins.GoogleDrive.csproj">
      <Project>{964a62e6-2dae-4723-926d-d3e9597b5213}</Project>
      <Name>NutzCode.CloudFileSystem.Plugins.GoogleDrive</Name>
    </ProjectReference>
    <ProjectReference Include="..\CloudFileSystem\NutzCode.CloudFileSystem.Plugins.LocalFileSystem\NutzCode.CloudFileSystem.Plugins.LocalFileSystem.csproj">
      <Project>{2a705c96-21d4-4061-876f-1bb954e39d25}</Project>
      <Name>NutzCode.CloudFileSystem.Plugins.LocalFileSystem</Name>
    </ProjectReference>
    <ProjectReference Include="..\CloudFileSystem\NutzCode.CloudFileSystem\NutzCode.CloudFileSystem.csproj">
      <Project>{29861d1a-968c-49ca-a637-88b391aa5063}</Project>
      <Name>NutzCode.CloudFileSystem</Name>
    </ProjectReference>
    <ProjectReference Include="..\CloudFileSystem\NutzCode.Libraries.Web\NutzCode.Libraries.Web.csproj">
      <Project>{865c8b13-eb43-439e-9d69-ce7b54dca4ff}</Project>
      <Name>NutzCode.Libraries.Web</Name>
    </ProjectReference>
    <ProjectReference Include="$(SolutionDir)Shoko.Commons\Shoko.Commons.csproj">
      <Project>{e0399140-9902-4f38-909d-85e42717ec30}</Project>
      <Name>Shoko.Commons</Name>
    </ProjectReference>
    <ProjectReference Include="$(SolutionDir)Shoko.Commons\Shoko.Models\Shoko.Models.csproj">
      <Project>{f73f9df6-580a-4341-b516-8717626f9d42}</Project>
      <Name>Shoko.Models</Name>
    </ProjectReference>
  </ItemGroup>
  <ItemGroup>
    <Resource Include="Images\32_new.png" />
  </ItemGroup>
  <ItemGroup>
    <Resource Include="PostBuild1.txt" />
  </ItemGroup>
  <ItemGroup>
    <Resource Include="Images\16_tick.png" />
  </ItemGroup>
  <ItemGroup>
    <Resource Include="ToDo.txt" />
  </ItemGroup>
  <ItemGroup>
    <Resource Include="Images\32_mail.png" />
  </ItemGroup>
  <ItemGroup>
    <COMReference Include="UPNPLib">
      <Guid>{DB3442A7-A2E9-4A59-9CB5-F5C1A5D901E5}</Guid>
      <VersionMajor>1</VersionMajor>
      <VersionMinor>0</VersionMinor>
      <Lcid>0</Lcid>
      <WrapperTool>tlbimp</WrapperTool>
      <Isolated>False</Isolated>
      <EmbedInteropTypes>True</EmbedInteropTypes>
    </COMReference>
  </ItemGroup>
  <ItemGroup>
    <Resource Include="Images\Flags\ar.gif" />
  </ItemGroup>
  <ItemGroup>
    <Resource Include="Images\Flags\au_australia.gif" />
    <Resource Include="Images\Flags\bd.gif" />
    <Resource Include="Images\Flags\bg.gif" />
    <Resource Include="Images\Flags\br.gif" />
    <Resource Include="Images\Flags\ca.gif" />
    <Resource Include="Images\Flags\cn.gif" />
    <Resource Include="Images\Flags\cz.gif" />
    <Resource Include="Images\Flags\de_germany.gif" />
    <Resource Include="Images\Flags\dk.gif" />
    <Resource Include="Images\Flags\es.gif" />
    <Resource Include="Images\Flags\et.gif" />
    <Resource Include="Images\Flags\fi.gif" />
    <Resource Include="Images\Flags\fr.gif" />
    <Resource Include="Images\Flags\gl.gif" />
    <Resource Include="Images\Flags\gr.gif" />
    <Resource Include="Images\Flags\hu.gif" />
    <Resource Include="Images\Flags\il.gif" />
    <Resource Include="Images\Flags\it.gif" />
    <Resource Include="Images\Flags\jp.gif" />
    <Resource Include="Images\Flags\ko.gif" />
    <Resource Include="Images\Flags\lt.gif" />
    <Resource Include="Images\Flags\mn.gif" />
    <Resource Include="Images\Flags\my.gif" />
    <Resource Include="Images\Flags\nl.gif" />
    <Resource Include="Images\Flags\no.gif" />
    <Resource Include="Images\Flags\pl.gif" />
    <Resource Include="Images\Flags\pt.gif" />
    <Resource Include="Images\Flags\ro.gif" />
    <Resource Include="Images\Flags\ru.gif" />
    <Resource Include="Images\Flags\se.gif" />
    <Resource Include="Images\Flags\sk.gif" />
    <Resource Include="Images\Flags\sl.gif" />
    <Resource Include="Images\Flags\sr.gif" />
    <Resource Include="Images\Flags\sv.gif" />
    <Resource Include="Images\Flags\th.gif" />
    <Resource Include="Images\Flags\tr.gif" />
    <Resource Include="Images\Flags\ua.gif" />
    <Resource Include="Images\Flags\uk_unitedkingdom.gif" />
    <Resource Include="Images\Flags\us.gif" />
    <Resource Include="Images\Flags\vi.gif" />
  </ItemGroup>
  <ItemGroup>
    <Resource Include="Images\16_green_button.png" />
    <Resource Include="Images\16_red_button.png" />
  </ItemGroup>
  <ItemGroup>
    <Resource Include="Images\16_logs.png" />
  </ItemGroup>
  <ItemGroup>
    <Resource Include="Images\16_add.png" />
    <Resource Include="Images\16_delete.png" />
    <Resource Include="Images\16_folder_video.png" />
    <Resource Include="Images\16_image.png" />
    <Resource Include="Images\16_pause.png" />
    <Resource Include="Images\16_update_data.png" />
    <Resource Include="Images\24_folder_down.png" />
    <Resource Include="Images\24_folder_up.png" />
    <Resource Include="Images\32_task.png" />
  </ItemGroup>
  <ItemGroup>
    <Resource Include="Images\16_link.png" />
  </ItemGroup>
  <ItemGroup>
    <Resource Include="Images\24_folder_find.png" />
  </ItemGroup>
  <ItemGroup>
    <Resource Include="Images\16_cancel.png" />
  </ItemGroup>
  <ItemGroup>
    <Resource Include="Images\16_save.png" />
  </ItemGroup>
  <ItemGroup>
    <Resource Include="Images\24_folder.png" />
  </ItemGroup>
  <ItemGroup>
    <Resource Include="Images\32_resume.png" />
  </ItemGroup>
  <ItemGroup>
    <Resource Include="Images\anidb.png" />
  </ItemGroup>
  <ItemGroup>
    <Resource Include="Images\16_server_connect.png" />
    <Resource Include="Images\16_server_hash.png" />
  </ItemGroup>
  <ItemGroup>
    <Resource Include="Images\32_refresh.png" />
  </ItemGroup>
  <ItemGroup>
    <Resource Include="Images\16_warning.png" />
  </ItemGroup>
  <ItemGroup>
    <Resource Include="Images\32_info.png" />
  </ItemGroup>
  <ItemGroup>
    <Resource Include="Images\32_key.png" />
  </ItemGroup>
  <ItemGroup>
    <Resource Include="Images\db.ico" />
  </ItemGroup>
  <ItemGroup>
    <Folder Include="API\Views\" />
  </ItemGroup>
  <ItemGroup>
    <Resource Include="Images\24_cloud.png" />
  </ItemGroup>
  <ItemGroup>
    <Resource Include="Images\16_connect.png" />
  </ItemGroup>
  <ItemGroup>
    <Resource Include="Images\16_folder.png" />
  </ItemGroup>
  <ItemGroup>
    <BootstrapperPackage Include=".NETFramework,Version=v4.6.1">
      <Visible>False</Visible>
      <ProductName>Microsoft .NET Framework 4.6.1 %28x86 and x64%29</ProductName>
      <Install>true</Install>
    </BootstrapperPackage>
    <BootstrapperPackage Include="Microsoft.Net.Framework.3.5.SP1">
      <Visible>False</Visible>
      <ProductName>.NET Framework 3.5 SP1</ProductName>
      <Install>false</Install>
    </BootstrapperPackage>
  </ItemGroup>
  <ItemGroup>
    <WCFMetadata Include="Service References\" />
  </ItemGroup>
  <ItemGroup>
    <Resource Include="API\readme.txt" />
    <Content Include="webui\index.html">
      <CopyToOutputDirectory>PreserveNewest</CopyToOutputDirectory>
    </Content>
  </ItemGroup>
  <ItemGroup>
    <Analyzer Include="$(SolutionDir)packages\AsyncUsageAnalyzers.1.0.0-alpha003\analyzers\dotnet\AsyncUsageAnalyzers.dll" />
  </ItemGroup>
  <Import Project="$(MSBuildToolsPath)\Microsoft.CSharp.targets" />
  <PropertyGroup>
    <PostBuildEvent>xcopy "$(SolutionDir)Dependencies\x64\*" "$(TargetDir)x64\" /S /R /I /Y
xcopy "$(SolutionDir)Dependencies\x86\*" "$(TargetDir)x86\" /S /R /I /Y
xcopy "$(SolutionDir)hasher\$(ConfigurationName)\*.dll" "$(TargetDir)x86\" /S /R /I /Y	
xcopy "$(SolutionDir)hasher\$(ConfigurationName)_x64\*.dll" "$(TargetDir)x64\" /S /R /I /Y

if $(ConfigurationName) == Debug goto :exit
cd "$(TargetDir)"
mkdir Merge
"$(SolutionDir)packages\ILMerge.2.14.1208\tools\ILMerge.exe" /t:winexe /wildcards /v4 /out:"Merge\ShokoServer.exe" ShokoServer.exe Shoko.Models.dll Shoko.Commons.dll "$(SolutionDir)Dependencies\AppGlue.dll" Pri.LongPath.dll NutzCode.*.dll /closed

del JMMServer.exe
del JMMServer.pdb
move Merge\* .
del Shoko.Models.*
del Shoko.commons.*
del NutzCode.*.*
del AppGlue.*
del Pri.LongPath.*
rmdir Merge

:exit</PostBuildEvent>
  </PropertyGroup>
  <PropertyGroup>
    <PreBuildEvent>
    </PreBuildEvent>
  </PropertyGroup>
  <Import Project="$(SolutionDir)packages\System.Data.SQLite.Core.1.0.104.0\build\net46\System.Data.SQLite.Core.targets" Condition="Exists('$(SolutionDir)packages\System.Data.SQLite.Core.1.0.104.0\build\net46\System.Data.SQLite.Core.targets')" />
  <Target Name="EnsureNuGetPackageBuildImports" BeforeTargets="PrepareForBuild">
    <PropertyGroup>
      <ErrorText>This project references NuGet package(s) that are missing on this computer. Use NuGet Package Restore to download them.  For more information, see http://go.microsoft.com/fwlink/?LinkID=322105. The missing file is {0}.</ErrorText>
    </PropertyGroup>
    <Error Condition="!Exists('..\packages\Microsoft.Bcl.Build.1.0.21\build\Microsoft.Bcl.Build.targets')" Text="$([System.String]::Format('$(ErrorText)', '..\packages\Microsoft.Bcl.Build.1.0.21\build\Microsoft.Bcl.Build.targets'))" />
  </Target>
  <Import Project="..\packages\Microsoft.Bcl.Build.1.0.21\build\Microsoft.Bcl.Build.targets" Condition="Exists('..\packages\Microsoft.Bcl.Build.1.0.21\build\Microsoft.Bcl.Build.targets')" />
  <!-- To modify your build process, add your task inside one of the targets below and uncomment it. 
       Other similar extension points exist, see Microsoft.Common.targets.
  <Target Name="BeforeBuild">
  </Target>
  <Target Name="AfterBuild">
  </Target>
  -->
</Project><|MERGE_RESOLUTION|>--- conflicted
+++ resolved
@@ -388,12 +388,9 @@
     <Compile Include="Databases\DatabaseFactory.cs" />
     <Compile Include="Databases\DatabaseFixes.cs" />
     <Compile Include="Databases\IDatabase.cs" />
-<<<<<<< HEAD
-    <Compile Include="ShokoServer.cs" />
-=======
     <Compile Include="Import\FileQualityFilter.cs" />
     <Compile Include="Import\Importer.cs" />
->>>>>>> 983d350f
+    <Compile Include="ShokoServer.cs" />
     <Compile Include="Models\SVR_CloudAccount.cs" />
     <Compile Include="Models\SVR_VideoLocal_Place.cs" />
     <Compile Include="Extensions\Utils.cs" />
@@ -505,8 +502,6 @@
     <Compile Include="Commands\QueueStateEventArgs.cs" />
     <Compile Include="Constants.cs" />
     <Compile Include="Databases\MySQL.cs" />
-    <Compile Include="UI\AuthProvider.cs" />
-    <Compile Include="UI\ServerInfo.cs" />
     <Compile Include="Utilities\UPnP.cs" />
     <Compile Include="ImageDownload\ImageDetails.cs" />
     <Compile Include="API\v1\Implementations\ShokoServiceImplementationMetro.cs" />
@@ -649,6 +644,7 @@
     <Compile Include="Enums.cs" />
     <Compile Include="ImageDownload\ImageDownloadRequest.cs" />
     <Compile Include="ImageDownload\ImageUtils.cs" />
+    <Compile Include="Importer.cs" />
     <Compile Include="ShokoService.cs" />
     <Compile Include="Languages.cs" />
     <Compile Include="Mappings\AniDB_AnimeMap.cs" />
