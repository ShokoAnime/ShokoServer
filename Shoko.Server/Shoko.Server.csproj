--- conflicted
+++ resolved
@@ -89,19 +89,13 @@
     <PackageReference Include="NHibernate.Driver.MySqlConnector" Version="2.0.4" />
     <PackageReference Include="NLog" Version="5.0.4" />
     <PackageReference Include="NLog.Web.AspNetCore" Version="5.1.4" />
-<<<<<<< HEAD
     <PackageReference Include="Polly" Version="7.2.3" />
     <PackageReference Include="Quartz.AspNetCore" Version="3.5.0" />
     <PackageReference Include="QuartzJobFactory" Version="2.0.0" />
-    <PackageReference Include="Sentry" Version="3.21.0" />
-    <PackageReference Include="Sentry.AspNetCore" Version="3.21.0" />
-    <PackageReference Include="Sentry.NLog" Version="3.21.0" />
-=======
     <PackageReference Include="Sentry" Version="3.29.0" />
     <PackageReference Include="Sentry.AspNetCore" Version="3.29.0" />
     <PackageReference Include="Sentry.Extensions.Logging" Version="3.29.0" />
     <PackageReference Include="Sentry.NLog" Version="3.29.0" />
->>>>>>> a0e47d84
     <PackageReference Include="SharpCompress" Version="0.32.2" />
     <PackageReference Include="SharpZipLib" Version="1.4.0" />
     <PackageReference Include="Swashbuckle.AspNetCore" Version="6.5.0" />
