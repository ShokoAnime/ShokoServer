using System;
using System.Collections.Generic;
using System.Data;
using System.Linq;
using System.Threading;
using System.Threading.Tasks;
using Nito.AsyncEx;
using NLog;
using Quartz;
using Shoko.Server.Scheduling.GenericJobBuilder;

namespace Shoko.Server.Scheduling;

public static class QuartzExtensions
{
<<<<<<< HEAD
    public static readonly ReaderWriterLockSlim SchedulerLock = new(LockRecursionPolicy.SupportsRecursion);
=======
    public static readonly AsyncReaderWriterLock SchedulerLock = new();
>>>>>>> 9dfedb04

    private static readonly Logger _logger = LogManager.GetCurrentClassLogger();

    /// <summary>
    /// Queue a job of type T with the data map setter and generated identity
    /// </summary>
    /// <param name="scheduler"></param>
    /// <param name="data">Job Data Constructor</param>
    /// <typeparam name="T">Job Type</typeparam>
    /// <returns></returns>
    public static async Task<DateTimeOffset> StartJob<T>(this IScheduler scheduler, Action<T> data = null) where T : class, IJob
    {
        if (data == null)
            return await scheduler.StartJob(JobBuilder<T>.Create().WithGeneratedIdentity().Build());
        return await scheduler.StartJob(JobBuilder<T>.Create().UsingJobData(data).WithGeneratedIdentity().Build());
    }

    /// <summary>
    /// Force a job of type T with the data map setter and generated identity to run asap
    /// </summary>
    /// <param name="scheduler"></param>
    /// <param name="data">Job Data Constructor</param>
    /// <typeparam name="T">Job Type</typeparam>
    /// <returns></returns>
    public static async Task<DateTimeOffset> StartJobNow<T>(this IScheduler scheduler, Action<T> data = null) where T : class, IJob
    {
        if (data == null)
            return await scheduler.StartJob(JobBuilder<T>.Create().WithGeneratedIdentity().Build(), priority:10);
        return await scheduler.StartJob(JobBuilder<T>.Create().UsingJobData(data).WithGeneratedIdentity().Build(), priority:10);
    }

    /// <summary>
    /// Start a job with TriggerBuilder.<see cref="TriggerBuilder.StartNow()"/> on the given scheduler
    /// </summary>
    /// <param name="scheduler">The scheduler to schedule the job with</param>
    /// <param name="job">The job to schedule</param>
    /// <param name="scheduleBuilder"></param>
    /// <param name="priority">It will go in order by start time, then choose the higher priority. <seealso cref="TriggerBuilder.WithPriority(int)"/></param>
    /// <param name="replaceExisting">Replace the queued trigger if it's still waiting to execute. Default false</param>
    /// <param name="token">The cancellation token</param>
    /// <returns></returns>
    private static async Task<DateTimeOffset> StartJob(this IScheduler scheduler, IJobDetail job, IScheduleBuilder scheduleBuilder = null, int priority = 0,
        bool replaceExisting = false, CancellationToken token = default)
    {
        // if it's running, then ignore
        var currentJobs = await scheduler.GetCurrentlyExecutingJobs(token);
        if (currentJobs.Any(a => Equals(a.JobDetail.Key, job.Key)))
        {
            _logger.Trace("Skipped scheduling {JobName} because it is running.", job.Key);
            return DateTimeOffset.Now;
        }

        var triggerBuilder = TriggerBuilder.Create().StartNow().WithIdentity(job.Key.Name, job.Key.Group);
        if (priority != 0) triggerBuilder = triggerBuilder.WithPriority(priority);

<<<<<<< HEAD
        SchedulerLock.EnterUpgradeableReadLock();
        try
        {
            if (!await scheduler.CheckExists(job.Key, token))
            {
                SchedulerLock.EnterWriteLock();
                try
                {
                    _logger.Trace("Scheduling {JobName} to run.", job.Key);
                    return await scheduler.ScheduleJob(job,
                        triggerBuilder.WithSchedule(scheduleBuilder ?? SimpleScheduleBuilder.Create().WithMisfireHandlingInstructionIgnoreMisfires()).Build(),
                        token).ConfigureAwait(true);
                }
                finally
                {
                    SchedulerLock.EnterWriteLock();
                }
            }
=======

        bool exists;
        using (var _ = await SchedulerLock.ReaderLockAsync(token))
        {
            exists = await scheduler.CheckExists(job.Key, token);
        }

        if (!exists)
        {
            using var _ = await SchedulerLock.WriterLockAsync(token);
            _logger.Trace("Scheduling {JobName} to run.", job.Key);
            return await scheduler.ScheduleJob(job,
                triggerBuilder.WithSchedule(scheduleBuilder ?? SimpleScheduleBuilder.Create().WithMisfireHandlingInstructionIgnoreMisfires()).Build(),
                token).ConfigureAwait(true);
        }
>>>>>>> 9dfedb04

        // get waiting triggers
        if (!replaceExisting)
        {
            using var _ = await SchedulerLock.ReaderLockAsync(token);
            var nextFire = (await scheduler.GetTriggersOfJob(job.Key, token).ConfigureAwait(true)).Select(a => a.GetNextFireTimeUtc())
                .Where(a => a != null).Select(a => a.Value).DefaultIfEmpty().Min();

            // we are not set to replace the job, then return the first scheduled time
            if (nextFire != default)
            {
                _logger.Trace("Skipped scheduling {JobName} because it is already scheduled.", job.Key);
                return nextFire;
            }
        }

<<<<<<< HEAD
            SchedulerLock.EnterWriteLock();
            try
            {
                // since we are replacing it, it will remove the triggers, as well
                await scheduler.DeleteJob(job.Key, token);

                _logger.Trace("Scheduling {JobName} (after removing previous job)", job.Key);
                return await scheduler.ScheduleJob(job,
                    triggerBuilder.WithSchedule(scheduleBuilder ?? SimpleScheduleBuilder.Create().WithMisfireHandlingInstructionIgnoreMisfires()).Build(),
                    token).ConfigureAwait(true);
            }
            finally
            {
                SchedulerLock.ExitWriteLock();
            }
        }
        finally
        {
            SchedulerLock.ExitUpgradeableReadLock();
        }
=======
        using var _lock = await SchedulerLock.WriterLockAsync(token);
        // since we are replacing it, it will remove the triggers, as well
        await scheduler.DeleteJob(job.Key, token);

        _logger.Trace("Scheduling {JobName} (after removing previous job)", job.Key);
        return await scheduler.ScheduleJob(job,
            triggerBuilder.WithSchedule(scheduleBuilder ?? SimpleScheduleBuilder.Create().WithMisfireHandlingInstructionIgnoreMisfires()).Build(),
            token).ConfigureAwait(true);
>>>>>>> 9dfedb04
    }

    /// <summary>
    /// This will add an array of parameters to a SqlCommand. This is used for an IN statement.
    /// Use the returned value for the IN part of your SQL call. (i.e. SELECT * FROM table WHERE field IN ({paramNameRoot}))
    /// </summary>
    /// <param name="cmd">The SqlCommand object to add parameters to.</param>
    /// <param name="paramNameRoot">What the parameter should be named followed by a unique value for each value. This value surrounded by {} in the CommandText will be replaced.</param>
    /// <param name="values">The array of strings that need to be added as parameters.</param>
    /// <param name="dbType">One of the System.Data.SqlDbType values. If null, determines type based on T.</param>
    /// <param name="size">The maximum size, in bytes, of the data within the column. The default value is inferred from the parameter value.</param>
    public static void AddArrayParameters<T>(this IDbCommand cmd, string paramNameRoot, IEnumerable<T> values, DbType? dbType = null, int? size = null)
    {
        /* An array cannot be simply added as a parameter to a SqlCommand, so we need to loop through things and add it manually. 
         * Each item in the array will end up being its own SqlParameter so the return value for this must be used as part of the
         * IN statement in the CommandText.
         */
        var parameterNames = new List<string>();
        var paramNbr = 1;
        foreach (var value in values)
        {
            var paramName = $"@{paramNameRoot}{paramNbr++}";
            parameterNames.Add(paramName);
            var p = cmd.CreateParameter();
            p.ParameterName = paramName;
            p.Value = value;
            if (dbType.HasValue)
                p.DbType = dbType.Value;
            if (size.HasValue)
                p.Size = size.Value;
            cmd.Parameters.Add(p);
        }

        cmd.CommandText = cmd.CommandText.Replace("@" + paramNameRoot, string.Join(",", parameterNames));
    }

    public static async Task RescheduleJob(this IJobExecutionContext context)
    {
        var triggerKey = context.Trigger.Key;
        var newKey = new TriggerKey(triggerKey.Name + "_Retry", triggerKey.Group);
        
        if (await context.Scheduler.GetTrigger(newKey) != null) return;

        var newTrigger = context.Trigger.GetTriggerBuilder();
        newTrigger.WithIdentity(newKey);
        await context.Scheduler.ScheduleJob(newTrigger.Build(), context.CancellationToken);
    }
}<|MERGE_RESOLUTION|>--- conflicted
+++ resolved
@@ -13,11 +13,7 @@
 
 public static class QuartzExtensions
 {
-<<<<<<< HEAD
-    public static readonly ReaderWriterLockSlim SchedulerLock = new(LockRecursionPolicy.SupportsRecursion);
-=======
     public static readonly AsyncReaderWriterLock SchedulerLock = new();
->>>>>>> 9dfedb04
 
     private static readonly Logger _logger = LogManager.GetCurrentClassLogger();
 
@@ -73,26 +69,6 @@
         var triggerBuilder = TriggerBuilder.Create().StartNow().WithIdentity(job.Key.Name, job.Key.Group);
         if (priority != 0) triggerBuilder = triggerBuilder.WithPriority(priority);
 
-<<<<<<< HEAD
-        SchedulerLock.EnterUpgradeableReadLock();
-        try
-        {
-            if (!await scheduler.CheckExists(job.Key, token))
-            {
-                SchedulerLock.EnterWriteLock();
-                try
-                {
-                    _logger.Trace("Scheduling {JobName} to run.", job.Key);
-                    return await scheduler.ScheduleJob(job,
-                        triggerBuilder.WithSchedule(scheduleBuilder ?? SimpleScheduleBuilder.Create().WithMisfireHandlingInstructionIgnoreMisfires()).Build(),
-                        token).ConfigureAwait(true);
-                }
-                finally
-                {
-                    SchedulerLock.EnterWriteLock();
-                }
-            }
-=======
 
         bool exists;
         using (var _ = await SchedulerLock.ReaderLockAsync(token))
@@ -108,7 +84,6 @@
                 triggerBuilder.WithSchedule(scheduleBuilder ?? SimpleScheduleBuilder.Create().WithMisfireHandlingInstructionIgnoreMisfires()).Build(),
                 token).ConfigureAwait(true);
         }
->>>>>>> 9dfedb04
 
         // get waiting triggers
         if (!replaceExisting)
@@ -125,28 +100,6 @@
             }
         }
 
-<<<<<<< HEAD
-            SchedulerLock.EnterWriteLock();
-            try
-            {
-                // since we are replacing it, it will remove the triggers, as well
-                await scheduler.DeleteJob(job.Key, token);
-
-                _logger.Trace("Scheduling {JobName} (after removing previous job)", job.Key);
-                return await scheduler.ScheduleJob(job,
-                    triggerBuilder.WithSchedule(scheduleBuilder ?? SimpleScheduleBuilder.Create().WithMisfireHandlingInstructionIgnoreMisfires()).Build(),
-                    token).ConfigureAwait(true);
-            }
-            finally
-            {
-                SchedulerLock.ExitWriteLock();
-            }
-        }
-        finally
-        {
-            SchedulerLock.ExitUpgradeableReadLock();
-        }
-=======
         using var _lock = await SchedulerLock.WriterLockAsync(token);
         // since we are replacing it, it will remove the triggers, as well
         await scheduler.DeleteJob(job.Key, token);
@@ -155,7 +108,6 @@
         return await scheduler.ScheduleJob(job,
             triggerBuilder.WithSchedule(scheduleBuilder ?? SimpleScheduleBuilder.Create().WithMisfireHandlingInstructionIgnoreMisfires()).Build(),
             token).ConfigureAwait(true);
->>>>>>> 9dfedb04
     }
 
     /// <summary>
