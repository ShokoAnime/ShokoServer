--- conflicted
+++ resolved
@@ -8,12 +8,8 @@
 
 namespace Shoko.Server.Commands
 {
-<<<<<<< HEAD
-    public class CommandRequest_WebCacheSendXRefAniDBOther : CommandRequest
-=======
     [Command(CommandRequestType.WebCache_SendXRefAniDBOther)]
     public class CommandRequest_WebCacheSendXRefAniDBOther : CommandRequestImplementation
->>>>>>> c34eadfd
     {
         public virtual int CrossRef_AniDB_OtherID { get; set; }
 
@@ -32,10 +28,6 @@
         public CommandRequest_WebCacheSendXRefAniDBOther(int xrefID)
         {
             CrossRef_AniDB_OtherID = xrefID;
-<<<<<<< HEAD
-            CommandType = (int) CommandRequestType.WebCache_SendXRefAniDBOther;
-=======
->>>>>>> c34eadfd
             Priority = (int) DefaultPriority;
 
             GenerateCommandID();
@@ -66,10 +58,6 @@
         {
             CommandID = cq.CommandID;
             CommandRequestID = cq.CommandRequestID;
-<<<<<<< HEAD
-            CommandType = cq.CommandType;
-=======
->>>>>>> c34eadfd
             Priority = cq.Priority;
             CommandDetails = cq.CommandDetails;
             DateTimeUpdated = cq.DateTimeUpdated;
@@ -88,8 +76,6 @@
 
             return true;
         }
-<<<<<<< HEAD
-=======
 
         public override CommandRequest ToDatabaseObject()
         {
@@ -105,6 +91,5 @@
             };
             return cq;
         }
->>>>>>> c34eadfd
     }
 }