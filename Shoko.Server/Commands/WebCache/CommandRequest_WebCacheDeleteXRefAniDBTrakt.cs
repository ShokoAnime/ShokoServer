--- conflicted
+++ resolved
@@ -6,12 +6,8 @@
 
 namespace Shoko.Server.Commands
 {
-<<<<<<< HEAD
-    public class CommandRequest_WebCacheDeleteXRefAniDBTrakt : CommandRequest
-=======
     [Command(CommandRequestType.WebCache_DeleteXRefAniDBTrakt)]
     public class CommandRequest_WebCacheDeleteXRefAniDBTrakt : CommandRequestImplementation
->>>>>>> c34eadfd
     {
         public virtual int AnimeID { get; set; }
         public virtual int AniDBStartEpisodeType { get; set; }
@@ -43,10 +39,6 @@
             TraktID = traktID;
             TraktSeasonNumber = traktSeasonNumber;
             TraktStartEpisodeNumber = traktStartEpisodeNumber;
-<<<<<<< HEAD
-            CommandType = (int) CommandRequestType.WebCache_DeleteXRefAniDBTrakt;
-=======
->>>>>>> c34eadfd
             Priority = (int) DefaultPriority;
 
             GenerateCommandID();
@@ -75,10 +67,6 @@
         {
             CommandID = cq.CommandID;
             CommandRequestID = cq.CommandRequestID;
-<<<<<<< HEAD
-            CommandType = cq.CommandType;
-=======
->>>>>>> c34eadfd
             Priority = cq.Priority;
             CommandDetails = cq.CommandDetails;
             DateTimeUpdated = cq.DateTimeUpdated;
@@ -109,8 +97,6 @@
 
             return true;
         }
-<<<<<<< HEAD
-=======
 
         public override CommandRequest ToDatabaseObject()
         {
@@ -126,6 +112,5 @@
             };
             return cq;
         }
->>>>>>> c34eadfd
     }
 }