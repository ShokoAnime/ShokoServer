﻿using System;
using System.Xml;
using Shoko.Commons.Queue;
using Shoko.Models.Queue;
using Shoko.Models.Server;
using Shoko.Server.Extensions;
using Shoko.Server.Models;
using Shoko.Server.Providers.Azure;
using Shoko.Server.Repositories;

namespace Shoko.Server.Commands
{
<<<<<<< HEAD
    public class CommandRequest_WebCacheSendXRefAniDBTvDB : CommandRequest
=======
    [Command(CommandRequestType.WebCache_SendXRefAniDBTvDB)]
    public class CommandRequest_WebCacheSendXRefAniDBTvDB : CommandRequestImplementation
>>>>>>> c34eadfd
    {
        public virtual int CrossRef_AniDB_TvDBID { get; set; }

        public override CommandRequestPriority DefaultPriority => CommandRequestPriority.Priority10;

        public override QueueStateStruct PrettyDescription => new QueueStateStruct
        {
            queueState = QueueStateEnum.WebCacheSendXRefAniDBTvDB,
            extraParams = new[] {CrossRef_AniDB_TvDBID.ToString()}
        };

        public CommandRequest_WebCacheSendXRefAniDBTvDB()
        {
        }

        public CommandRequest_WebCacheSendXRefAniDBTvDB(int xrefID)
        {
            CrossRef_AniDB_TvDBID = xrefID;
<<<<<<< HEAD
            CommandType = (int) CommandRequestType.WebCache_SendXRefAniDBTvDB;
=======
>>>>>>> c34eadfd
            Priority = (int) DefaultPriority;

            GenerateCommandID();
        }

        public override void ProcessCommand()
        {
            try
            {
                //if (string.IsNullOrEmpty(ServerSettings.WebCacheAuthKey)) return;

<<<<<<< HEAD
                CrossRef_AniDB_TvDBV2 xref = Repo.CrossRef_AniDB_TvDBV2.GetByID(CrossRef_AniDB_TvDBID);
                if (xref == null) return;

                SVR_AniDB_Anime anime = Repo.AniDB_Anime.GetByAnimeID(xref.AnimeID);
=======
                CrossRef_AniDB_TvDB xref = RepoFactory.CrossRef_AniDB_TvDB.GetByID(CrossRef_AniDB_TvDBID);
                if (xref == null) return;

                SVR_AniDB_Anime anime = RepoFactory.AniDB_Anime.GetByAnimeID(xref.AniDBID);
>>>>>>> c34eadfd
                if (anime == null) return;

                AzureWebAPI.Send_CrossRefAniDBTvDB(xref.ToV2Model(), anime.MainTitle);
            }
            catch (Exception ex)
            {
                logger.Error(ex, "Error processing CommandRequest_WebCacheSendXRefAniDBTvDB: {0}" + ex);
            }
        }

        public override void GenerateCommandID()
        {
            CommandID = $"CommandRequest_WebCacheSendXRefAniDBTvDB{CrossRef_AniDB_TvDBID}";
        }

        public override bool InitFromDB(Shoko.Models.Server.CommandRequest cq)
        {
            CommandID = cq.CommandID;
            CommandRequestID = cq.CommandRequestID;
<<<<<<< HEAD
            CommandType = cq.CommandType;
=======
>>>>>>> c34eadfd
            Priority = cq.Priority;
            CommandDetails = cq.CommandDetails;
            DateTimeUpdated = cq.DateTimeUpdated;

            // read xml to get parameters
            if (CommandDetails.Trim().Length > 0)
            {
                XmlDocument docCreator = new XmlDocument();
                docCreator.LoadXml(CommandDetails);

                // populate the fields
                CrossRef_AniDB_TvDBID =
                    int.Parse(TryGetProperty(docCreator, "CommandRequest_WebCacheSendXRefAniDBTvDB",
                        "CrossRef_AniDB_TvDBID"));
            }

            return true;
        }
<<<<<<< HEAD
=======

        public override CommandRequest ToDatabaseObject()
        {
            GenerateCommandID();

            CommandRequest cq = new CommandRequest
            {
                CommandID = CommandID,
                CommandType = CommandType,
                Priority = Priority,
                CommandDetails = ToXML(),
                DateTimeUpdated = DateTime.Now
            };
            return cq;
        }
>>>>>>> c34eadfd
    }
}<|MERGE_RESOLUTION|>--- conflicted
+++ resolved
@@ -10,12 +10,8 @@
 
 namespace Shoko.Server.Commands
 {
-<<<<<<< HEAD
-    public class CommandRequest_WebCacheSendXRefAniDBTvDB : CommandRequest
-=======
     [Command(CommandRequestType.WebCache_SendXRefAniDBTvDB)]
     public class CommandRequest_WebCacheSendXRefAniDBTvDB : CommandRequestImplementation
->>>>>>> c34eadfd
     {
         public virtual int CrossRef_AniDB_TvDBID { get; set; }
 
@@ -34,10 +30,6 @@
         public CommandRequest_WebCacheSendXRefAniDBTvDB(int xrefID)
         {
             CrossRef_AniDB_TvDBID = xrefID;
-<<<<<<< HEAD
-            CommandType = (int) CommandRequestType.WebCache_SendXRefAniDBTvDB;
-=======
->>>>>>> c34eadfd
             Priority = (int) DefaultPriority;
 
             GenerateCommandID();
@@ -49,17 +41,10 @@
             {
                 //if (string.IsNullOrEmpty(ServerSettings.WebCacheAuthKey)) return;
 
-<<<<<<< HEAD
-                CrossRef_AniDB_TvDBV2 xref = Repo.CrossRef_AniDB_TvDBV2.GetByID(CrossRef_AniDB_TvDBID);
-                if (xref == null) return;
-
-                SVR_AniDB_Anime anime = Repo.AniDB_Anime.GetByAnimeID(xref.AnimeID);
-=======
                 CrossRef_AniDB_TvDB xref = RepoFactory.CrossRef_AniDB_TvDB.GetByID(CrossRef_AniDB_TvDBID);
                 if (xref == null) return;
 
                 SVR_AniDB_Anime anime = RepoFactory.AniDB_Anime.GetByAnimeID(xref.AniDBID);
->>>>>>> c34eadfd
                 if (anime == null) return;
 
                 AzureWebAPI.Send_CrossRefAniDBTvDB(xref.ToV2Model(), anime.MainTitle);
@@ -79,10 +64,6 @@
         {
             CommandID = cq.CommandID;
             CommandRequestID = cq.CommandRequestID;
-<<<<<<< HEAD
-            CommandType = cq.CommandType;
-=======
->>>>>>> c34eadfd
             Priority = cq.Priority;
             CommandDetails = cq.CommandDetails;
             DateTimeUpdated = cq.DateTimeUpdated;
@@ -101,8 +82,6 @@
 
             return true;
         }
-<<<<<<< HEAD
-=======
 
         public override CommandRequest ToDatabaseObject()
         {
@@ -118,6 +97,5 @@
             };
             return cq;
         }
->>>>>>> c34eadfd
     }
 }