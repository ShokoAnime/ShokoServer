﻿using System;
using System.Xml;
using Shoko.Commons.Queue;
using Shoko.Models.Enums;
using Shoko.Models.Queue;
using Shoko.Server.Providers.Azure;

namespace Shoko.Server.Commands
{
<<<<<<< HEAD
    public class CommandRequest_WebCacheDeleteXRefAniDBOther : CommandRequest
=======
    [Command(CommandRequestType.WebCache_DeleteXRefAniDBOther)]
    public class CommandRequest_WebCacheDeleteXRefAniDBOther : CommandRequestImplementation
>>>>>>> c34eadfd
    {
        public virtual int AnimeID { get; set; }
        public virtual int CrossRefType { get; set; }

        public override CommandRequestPriority DefaultPriority => CommandRequestPriority.Priority10;

        public override QueueStateStruct PrettyDescription => new QueueStateStruct
        {
            queueState = QueueStateEnum.WebCacheDeleteXRefAniDBOther,
            extraParams = new[] {AnimeID.ToString()}
        };

        public CommandRequest_WebCacheDeleteXRefAniDBOther()
        {
        }

        public CommandRequest_WebCacheDeleteXRefAniDBOther(int animeID, CrossRefType xrefType)
        {
            AnimeID = animeID;
<<<<<<< HEAD
            CommandType = (int) CommandRequestType.WebCache_DeleteXRefAniDBOther;
=======
>>>>>>> c34eadfd
            CrossRefType = (int) xrefType;
            Priority = (int) DefaultPriority;

            GenerateCommandID();
        }

        public override void ProcessCommand()
        {
            try
            {
                AzureWebAPI.Delete_CrossRefAniDBOther(AnimeID, (CrossRefType) CrossRefType);
            }
            catch (Exception ex)
            {
                logger.Error(ex, 
                    "Error processing CommandRequest_WebCacheDeleteXRefAniDBOther: {0}" + ex);
            }
        }

        public override void GenerateCommandID()
        {
            CommandID = $"CommandRequest_WebCacheDeleteXRefAniDBOther_{AnimeID}_{CrossRefType}";
        }

        public override bool InitFromDB(Shoko.Models.Server.CommandRequest cq)
        {
            CommandID = cq.CommandID;
            CommandRequestID = cq.CommandRequestID;
<<<<<<< HEAD
            CommandType = cq.CommandType;
=======
>>>>>>> c34eadfd
            Priority = cq.Priority;
            CommandDetails = cq.CommandDetails;
            DateTimeUpdated = cq.DateTimeUpdated;

            // read xml to get parameters
            if (CommandDetails.Trim().Length > 0)
            {
                XmlDocument docCreator = new XmlDocument();
                docCreator.LoadXml(CommandDetails);

                // populate the fields
                AnimeID =
                    int.Parse(TryGetProperty(docCreator, "CommandRequest_WebCacheDeleteXRefAniDBOther", "AnimeID"));
                CrossRefType =
                    int.Parse(TryGetProperty(docCreator, "CommandRequest_WebCacheDeleteXRefAniDBOther",
                        "CrossRefType"));
            }

            return true;
        }
<<<<<<< HEAD
=======

        public override CommandRequest ToDatabaseObject()
        {
            GenerateCommandID();

            CommandRequest cq = new CommandRequest
            {
                CommandID = CommandID,
                CommandType = CommandType,
                Priority = Priority,
                CommandDetails = ToXML(),
                DateTimeUpdated = DateTime.Now
            };
            return cq;
        }
>>>>>>> c34eadfd
    }
}<|MERGE_RESOLUTION|>--- conflicted
+++ resolved
@@ -7,12 +7,8 @@
 
 namespace Shoko.Server.Commands
 {
-<<<<<<< HEAD
-    public class CommandRequest_WebCacheDeleteXRefAniDBOther : CommandRequest
-=======
     [Command(CommandRequestType.WebCache_DeleteXRefAniDBOther)]
     public class CommandRequest_WebCacheDeleteXRefAniDBOther : CommandRequestImplementation
->>>>>>> c34eadfd
     {
         public virtual int AnimeID { get; set; }
         public virtual int CrossRefType { get; set; }
@@ -32,10 +28,6 @@
         public CommandRequest_WebCacheDeleteXRefAniDBOther(int animeID, CrossRefType xrefType)
         {
             AnimeID = animeID;
-<<<<<<< HEAD
-            CommandType = (int) CommandRequestType.WebCache_DeleteXRefAniDBOther;
-=======
->>>>>>> c34eadfd
             CrossRefType = (int) xrefType;
             Priority = (int) DefaultPriority;
 
@@ -64,10 +56,6 @@
         {
             CommandID = cq.CommandID;
             CommandRequestID = cq.CommandRequestID;
-<<<<<<< HEAD
-            CommandType = cq.CommandType;
-=======
->>>>>>> c34eadfd
             Priority = cq.Priority;
             CommandDetails = cq.CommandDetails;
             DateTimeUpdated = cq.DateTimeUpdated;
@@ -88,8 +76,6 @@
 
             return true;
         }
-<<<<<<< HEAD
-=======
 
         public override CommandRequest ToDatabaseObject()
         {
@@ -105,6 +91,5 @@
             };
             return cq;
         }
->>>>>>> c34eadfd
     }
 }