﻿using System;
using System.Xml;
using Shoko.Commons.Queue;
using Shoko.Models.Queue;
using Shoko.Server.Providers.Azure;

namespace Shoko.Server.Commands
{
<<<<<<< HEAD
    public class CommandRequest_WebCacheDeleteXRefFileEpisode : CommandRequest
=======
    [Command(CommandRequestType.WebCache_DeleteXRefFileEpisode)]
    public class CommandRequest_WebCacheDeleteXRefFileEpisode : CommandRequestImplementation
>>>>>>> c34eadfd
    {
        public virtual string Hash { get; set; }
        public virtual int EpisodeID { get; set; }

        public override CommandRequestPriority DefaultPriority => CommandRequestPriority.Priority10;

        public override QueueStateStruct PrettyDescription => new QueueStateStruct
        {
            queueState = QueueStateEnum.WebCacheDeleteXRefFileEpisode,
            extraParams = new[] {Hash, EpisodeID.ToString()}
        };

        public CommandRequest_WebCacheDeleteXRefFileEpisode()
        {
        }

        public CommandRequest_WebCacheDeleteXRefFileEpisode(string hash, int aniDBEpisodeID)
        {
            Hash = hash;
            EpisodeID = aniDBEpisodeID;
<<<<<<< HEAD
            CommandType = (int) CommandRequestType.WebCache_DeleteXRefFileEpisode;
=======
>>>>>>> c34eadfd
            Priority = (int) DefaultPriority;

            GenerateCommandID();
        }

        public override void ProcessCommand()
        {
            try
            {
                AzureWebAPI.Delete_CrossRefFileEpisode(Hash);
            }
            catch (Exception ex)
            {
                logger.Error("Error processing CommandRequest_WebCacheDeleteXRefFileEpisode: {0}-{1} - {2}", Hash,
                    EpisodeID,
                    ex);
            }
        }

        public override void GenerateCommandID()
        {
            CommandID = $"CommandRequest_WebCacheDeleteXRefFileEpisode-{Hash}-{EpisodeID}";
        }

        public override bool InitFromDB(Shoko.Models.Server.CommandRequest cq)
        {
            CommandID = cq.CommandID;
            CommandRequestID = cq.CommandRequestID;
<<<<<<< HEAD
            CommandType = cq.CommandType;
=======
>>>>>>> c34eadfd
            Priority = cq.Priority;
            CommandDetails = cq.CommandDetails;
            DateTimeUpdated = cq.DateTimeUpdated;

            // read xml to get parameters
            if (CommandDetails.Trim().Length > 0)
            {
                XmlDocument docCreator = new XmlDocument();
                docCreator.LoadXml(CommandDetails);

                // populate the fields
                Hash = TryGetProperty(docCreator, "CommandRequest_WebCacheDeleteXRefFileEpisode", "Hash");
                EpisodeID =
                    int.Parse(TryGetProperty(docCreator, "CommandRequest_WebCacheDeleteXRefFileEpisode", "EpisodeID"));
            }

            return true;
        }
<<<<<<< HEAD
=======

        public override CommandRequest ToDatabaseObject()
        {
            GenerateCommandID();

            CommandRequest cq = new CommandRequest
            {
                CommandID = CommandID,
                CommandType = CommandType,
                Priority = Priority,
                CommandDetails = ToXML(),
                DateTimeUpdated = DateTime.Now
            };
            return cq;
        }
>>>>>>> c34eadfd
    }
}<|MERGE_RESOLUTION|>--- conflicted
+++ resolved
@@ -6,12 +6,8 @@
 
 namespace Shoko.Server.Commands
 {
-<<<<<<< HEAD
-    public class CommandRequest_WebCacheDeleteXRefFileEpisode : CommandRequest
-=======
     [Command(CommandRequestType.WebCache_DeleteXRefFileEpisode)]
     public class CommandRequest_WebCacheDeleteXRefFileEpisode : CommandRequestImplementation
->>>>>>> c34eadfd
     {
         public virtual string Hash { get; set; }
         public virtual int EpisodeID { get; set; }
@@ -32,10 +28,6 @@
         {
             Hash = hash;
             EpisodeID = aniDBEpisodeID;
-<<<<<<< HEAD
-            CommandType = (int) CommandRequestType.WebCache_DeleteXRefFileEpisode;
-=======
->>>>>>> c34eadfd
             Priority = (int) DefaultPriority;
 
             GenerateCommandID();
@@ -64,10 +56,6 @@
         {
             CommandID = cq.CommandID;
             CommandRequestID = cq.CommandRequestID;
-<<<<<<< HEAD
-            CommandType = cq.CommandType;
-=======
->>>>>>> c34eadfd
             Priority = cq.Priority;
             CommandDetails = cq.CommandDetails;
             DateTimeUpdated = cq.DateTimeUpdated;
@@ -86,8 +74,6 @@
 
             return true;
         }
-<<<<<<< HEAD
-=======
 
         public override CommandRequest ToDatabaseObject()
         {
@@ -103,6 +89,5 @@
             };
             return cq;
         }
->>>>>>> c34eadfd
     }
 }