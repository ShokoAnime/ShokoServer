--- conflicted
+++ resolved
@@ -9,12 +9,8 @@
 
 namespace Shoko.Server.Commands
 {
-<<<<<<< HEAD
-    public class CommandRequest_WebCacheSendXRefAniDBTrakt : CommandRequest
-=======
     [Command(CommandRequestType.WebCache_SendXRefAniDBTrakt)]
     public class CommandRequest_WebCacheSendXRefAniDBTrakt : CommandRequestImplementation
->>>>>>> c34eadfd
     {
         public virtual int CrossRef_AniDB_TraktID { get; set; }
 
@@ -33,10 +29,6 @@
         public CommandRequest_WebCacheSendXRefAniDBTrakt(int xrefID)
         {
             CrossRef_AniDB_TraktID = xrefID;
-<<<<<<< HEAD
-            CommandType = (int) CommandRequestType.WebCache_SendXRefAniDBTrakt;
-=======
->>>>>>> c34eadfd
             Priority = (int) DefaultPriority;
 
             GenerateCommandID();
@@ -76,10 +68,6 @@
         {
             CommandID = cq.CommandID;
             CommandRequestID = cq.CommandRequestID;
-<<<<<<< HEAD
-            CommandType = cq.CommandType;
-=======
->>>>>>> c34eadfd
             Priority = cq.Priority;
             CommandDetails = cq.CommandDetails;
             DateTimeUpdated = cq.DateTimeUpdated;
@@ -98,8 +86,6 @@
 
             return true;
         }
-<<<<<<< HEAD
-=======
 
         public override CommandRequest ToDatabaseObject()
         {
@@ -115,6 +101,5 @@
             };
             return cq;
         }
->>>>>>> c34eadfd
     }
 }