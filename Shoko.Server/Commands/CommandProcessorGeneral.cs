--- conflicted
+++ resolved
@@ -1,550 +1,274 @@
-<<<<<<< HEAD
-﻿using System;
-using System.ComponentModel;
-using System.Globalization;
-using System.Threading;
-using Shoko.Server.Repositories.Direct;
-using NLog;
-using Shoko.Commons.Queue;
-using Shoko.Models.Queue;
-using Shoko.Models.Server;
-using Shoko.Server.Repositories;
-
-namespace Shoko.Server.Commands
-{
-    public class CommandProcessorGeneral
-    {
-        private static Logger logger = LogManager.GetCurrentClassLogger();
-        private BackgroundWorker workerCommands = new BackgroundWorker();
-        private bool processingCommands = false;
-        private DateTime? pauseTime = null;
-
-
-        private object lockQueueCount = new object();
-        private object lockQueueState = new object();
-        private object lockPaused = new object();
-
-        public delegate void QueueCountChangedHandler(QueueCountEventArgs ev);
-
-        public event QueueCountChangedHandler OnQueueCountChangedEvent;
-
-        public delegate void QueueStateChangedHandler(QueueStateEventArgs ev);
-
-        public event QueueStateChangedHandler OnQueueStateChangedEvent;
-
-        private bool paused = false;
-
-        public bool Paused
-        {
-            get
-            {
-                lock (lockPaused)
-                {
-                    return paused;
-                }
-            }
-            set
-            {
-                lock (lockPaused)
-                {
-                    paused = value;
-                    if (paused)
-                    {
-                        QueueState = new QueueStateStruct
-                        {
-                            queueState = QueueStateEnum.Paused,
-                            extraParams = new string[0]
-                        };
-                        pauseTime = DateTime.Now;
-                    }
-                    else
-                    {
-                        QueueState = new QueueStateStruct
-                        {
-                            queueState = QueueStateEnum.Idle,
-                            extraParams = new string[0]
-                        };
-                        pauseTime = null;
-                        ShokoService.AnidbProcessor.IsBanned = false;
-                        ShokoService.AnidbProcessor.BanOrigin = "";
-                    }
-                    ServerInfo.Instance.GeneralQueuePaused = paused;
-                    ServerInfo.Instance.GeneralQueueRunning = !paused;
-                }
-            }
-        }
-
-        private int queueCount = 0;
-
-        public int QueueCount
-        {
-            get
-            {
-                lock (lockQueueCount)
-                {
-                    return queueCount;
-                }
-            }
-            set
-            {
-                lock (lockQueueCount)
-                {
-                    queueCount = value;
-                }
-                OnQueueCountChangedEvent(new QueueCountEventArgs(queueCount));
-            }
-        }
-
-        private QueueStateStruct queueState =
-            new QueueStateStruct() {queueState = QueueStateEnum.Idle, extraParams = new string[0]};
-
-        public QueueStateStruct QueueState
-        {
-            get
-            {
-                lock (lockQueueState)
-                {
-                    return queueState;
-                }
-            }
-            set
-            {
-                lock (lockQueueState)
-                {
-                    queueState = value;
-                }
-                OnQueueStateChangedEvent?.Invoke(new QueueStateEventArgs(queueState));
-            }
-        }
-
-        public bool ProcessingCommands
-        {
-            get { return processingCommands; }
-        }
-
-        public CommandProcessorGeneral()
-        {
-            Thread.CurrentThread.CurrentUICulture = CultureInfo.GetCultureInfo(ServerSettings.Culture);
-
-            workerCommands.WorkerReportsProgress = true;
-            workerCommands.WorkerSupportsCancellation = true;
-            workerCommands.DoWork += new DoWorkEventHandler(WorkerCommands_DoWork);
-            workerCommands.RunWorkerCompleted += new RunWorkerCompletedEventHandler(WorkerCommands_RunWorkerCompleted);
-        }
-
-        void WorkerCommands_RunWorkerCompleted(object sender, RunWorkerCompletedEventArgs e)
-        {
-            Thread.CurrentThread.CurrentUICulture = CultureInfo.GetCultureInfo(ServerSettings.Culture);
-
-            processingCommands = false;
-            paused = false;
-            
-            //logger.Trace("Stopping command worker...");
-            QueueState = new QueueStateStruct() {queueState = QueueStateEnum.Idle, extraParams = new string[0]};
-
-            QueueCount = 0;
-        }
-
-        public void Init()
-        {
-            Thread.CurrentThread.CurrentUICulture = CultureInfo.GetCultureInfo(ServerSettings.Culture);
-
-            processingCommands = true;
-            //logger.Trace("Starting command worker...");
-            QueueState = new QueueStateStruct()
-            {
-                queueState = QueueStateEnum.StartingGeneral,
-                extraParams = new string[0]
-            };
-            this.workerCommands.RunWorkerAsync();
-        }
-
-        public void Stop()
-        {
-            workerCommands.CancelAsync();
-        }
-
-        /// <summary>
-        /// This is simply used to tell the command processor that a new command has been added to the database
-        /// </summary>
-        public void NotifyOfNewCommand()
-        {
-            // if the worker is busy, it will pick up the next command from the DB
-            // do not pick new command if cancellation is requested
-            if (processingCommands || workerCommands.CancellationPending)
-            {
-                //logger.Trace("NotifyOfNewCommand exiting, worker already busy");
-                return;
-            }
-
-            // otherwise need to start the worker again
-            //logger.Trace("Restarting command worker...");
-
-            processingCommands = true;
-            if (!workerCommands.IsBusy)
-                this.workerCommands.RunWorkerAsync();
-        }
-
-        void WorkerCommands_DoWork(object sender, DoWorkEventArgs e)
-        {
-            while (true)
-            {
-                if (workerCommands.CancellationPending)
-                {
-                    e.Cancel = true;
-                    return;
-                }
-
-                // if paused we will sleep for 5 seconds, and the try again
-                // we will remove the pause if it was set more than 12 hours ago
-                // the pause is initiated when banned from AniDB or manually by the user
-                if (Paused)
-                {
-                    try
-                    {
-                        if (workerCommands.CancellationPending)
-                        {
-                            e.Cancel = true;
-                            return;
-                        }
-
-                        //logger.Trace("Queue is paused: {0}", pauseTime.Value);
-                        TimeSpan ts = DateTime.Now - pauseTime.Value;
-                        if (ts.TotalHours >= 12)
-                        {
-                            Paused = false;
-                        }
-                    }
-                    catch
-                    {
-                    }
-                    Thread.Sleep(200);
-                    continue;
-                }
-
-
-                //logger.Trace("Looking for next command request...");
-
-                CommandRequest crdb = RepoFactory.CommandRequest.GetNextDBCommandRequestGeneral();
-                if (crdb == null) return;
-
-                if (workerCommands.CancellationPending)
-                {
-                    e.Cancel = true;
-                    return;
-                }
-
-                QueueCount = RepoFactory.CommandRequest.GetQueuedCommandCountGeneral();
-                //logger.Trace("{0} commands remaining in queue", QueueCount);
-
-                //logger.Trace("Next command request: {0}", crdb.CommandID);
-
-                ICommandRequest icr = CommandHelper.GetCommand(crdb);
-                if (icr == null)
-                {
-                    logger.Error("No implementation found for command: {0}-{1}", crdb.CommandType, crdb.CommandID);
-                }
-                else
-                {
-                    QueueState = icr.PrettyDescription;
-
-                    if (workerCommands.CancellationPending)
-                    {
-                        e.Cancel = true;
-                        return;
-                    }
-
-                    logger.Trace("Processing command request: {0}", crdb.CommandID);
-                    try
-                    {
-                        icr.ProcessCommand();
-                    }
-                    catch (Exception ex)
-                    {
-                        logger.Error(ex, "ProcessCommand exception: {0}\n{1}", crdb.CommandID, ex.ToString());
-                    }
-                }
-
-                logger.Trace("Deleting command request: {0}", crdb.CommandID);
-                RepoFactory.CommandRequest.Delete(crdb.CommandRequestID);
-
-                QueueCount = RepoFactory.CommandRequest.GetQueuedCommandCountGeneral();
-            }
-        }
-    }
-=======
-﻿using System;
-using System.ComponentModel;
-using System.Globalization;
-using System.Threading;
-using Shoko.Server.Repositories.Direct;
-using NLog;
-using Shoko.Commons.Queue;
-using Shoko.Models.Queue;
-using Shoko.Models.Server;
-using Shoko.Server.Repositories;
-
-namespace Shoko.Server.Commands
-{
-    public class CommandProcessorGeneral
-    {
-        private static Logger logger = LogManager.GetCurrentClassLogger();
-        private BackgroundWorker workerCommands = new BackgroundWorker();
-        private bool processingCommands = false;
-        private DateTime? pauseTime = null;
-
-
-        private object lockQueueCount = new object();
-        private object lockQueueState = new object();
-        private object lockPaused = new object();
-
-        public delegate void QueueCountChangedHandler(QueueCountEventArgs ev);
-
-        public event QueueCountChangedHandler OnQueueCountChangedEvent;
-
-        public delegate void QueueStateChangedHandler(QueueStateEventArgs ev);
-
-        public event QueueStateChangedHandler OnQueueStateChangedEvent;
-
-        private bool paused = false;
-
-        public bool Paused
-        {
-            get
-            {
-                lock (lockPaused)
-                {
-                    return paused;
-                }
-            }
-            set
-            {
-                lock (lockPaused)
-                {
-                    paused = value;
-                    if (paused)
-                    {
-                        QueueState = new QueueStateStruct
-                        {
-                            queueState = QueueStateEnum.Paused,
-                            extraParams = new string[0]
-                        };
-                        pauseTime = DateTime.Now;
-                    }
-                    else
-                    {
-                        QueueState = new QueueStateStruct
-                        {
-                            queueState = QueueStateEnum.Idle,
-                            extraParams = new string[0]
-                        };
-                        pauseTime = null;
-                        ShokoService.AnidbProcessor.IsBanned = false;
-                        ShokoService.AnidbProcessor.BanOrigin = "";
-                    }
-                    ServerInfo.Instance.GeneralQueuePaused = paused;
-                    ServerInfo.Instance.GeneralQueueRunning = !paused;
-                }
-            }
-        }
-
-        private int queueCount = 0;
-
-        public int QueueCount
-        {
-            get
-            {
-                lock (lockQueueCount)
-                {
-                    return queueCount;
-                }
-            }
-            set
-            {
-                lock (lockQueueCount)
-                {
-                    queueCount = value;
-                }
-                OnQueueCountChangedEvent?.Invoke(new QueueCountEventArgs(queueCount));
-            }
-        }
-
-        private QueueStateStruct queueState =
-            new QueueStateStruct() {queueState = QueueStateEnum.Idle, extraParams = new string[0]};
-
-        public QueueStateStruct QueueState
-        {
-            get
-            {
-                lock (lockQueueState)
-                {
-                    return queueState;
-                }
-            }
-            set
-            {
-                lock (lockQueueState)
-                {
-                    queueState = value;
-                }
-                OnQueueStateChangedEvent?.Invoke(new QueueStateEventArgs(queueState));
-            }
-        }
-
-        public bool ProcessingCommands
-        {
-            get { return processingCommands; }
-        }
-
-        public CommandProcessorGeneral()
-        {
-            Thread.CurrentThread.CurrentUICulture = CultureInfo.GetCultureInfo(ServerSettings.Culture);
-
-            workerCommands.WorkerReportsProgress = true;
-            workerCommands.WorkerSupportsCancellation = true;
-            workerCommands.DoWork += new DoWorkEventHandler(WorkerCommands_DoWork);
-            workerCommands.RunWorkerCompleted += new RunWorkerCompletedEventHandler(WorkerCommands_RunWorkerCompleted);
-        }
-
-        void WorkerCommands_RunWorkerCompleted(object sender, RunWorkerCompletedEventArgs e)
-        {
-            Thread.CurrentThread.CurrentUICulture = CultureInfo.GetCultureInfo(ServerSettings.Culture);
-
-            processingCommands = false;
-            paused = false;
-            
-            //logger.Trace("Stopping command worker...");
-            QueueState = new QueueStateStruct() {queueState = QueueStateEnum.Idle, extraParams = new string[0]};
-
-            QueueCount = 0;
-        }
-
-        public void Init()
-        {
-            Thread.CurrentThread.CurrentUICulture = CultureInfo.GetCultureInfo(ServerSettings.Culture);
-
-            processingCommands = true;
-            //logger.Trace("Starting command worker...");
-            QueueState = new QueueStateStruct()
-            {
-                queueState = QueueStateEnum.StartingGeneral,
-                extraParams = new string[0]
-            };
-            this.workerCommands.RunWorkerAsync();
-        }
-
-        public void Stop()
-        {
-            workerCommands.CancelAsync();
-        }
-
-        /// <summary>
-        /// This is simply used to tell the command processor that a new command has been added to the database
-        /// </summary>
-        public void NotifyOfNewCommand()
-        {
-            // if the worker is busy, it will pick up the next command from the DB
-            // do not pick new command if cancellation is requested
-            if (processingCommands || workerCommands.CancellationPending)
-            {
-                //logger.Trace("NotifyOfNewCommand exiting, worker already busy");
-                return;
-            }
-
-            // otherwise need to start the worker again
-            //logger.Trace("Restarting command worker...");
-
-            processingCommands = true;
-            if (!workerCommands.IsBusy)
-                this.workerCommands.RunWorkerAsync();
-        }
-
-        void WorkerCommands_DoWork(object sender, DoWorkEventArgs e)
-        {
-            while (true)
-            {
-                if (workerCommands.CancellationPending)
-                {
-                    e.Cancel = true;
-                    return;
-                }
-
-                // if paused we will sleep for 5 seconds, and the try again
-                // we will remove the pause if it was set more than 12 hours ago
-                // the pause is initiated when banned from AniDB or manually by the user
-                if (Paused)
-                {
-                    try
-                    {
-                        if (workerCommands.CancellationPending)
-                        {
-                            e.Cancel = true;
-                            return;
-                        }
-
-                        //logger.Trace("Queue is paused: {0}", pauseTime.Value);
-                        TimeSpan ts = DateTime.Now - pauseTime.Value;
-                        if (ts.TotalHours >= 12)
-                        {
-                            Paused = false;
-                        }
-                    }
-                    catch
-                    {
-                    }
-                    Thread.Sleep(200);
-                    continue;
-                }
-
-
-                //logger.Trace("Looking for next command request...");
-
-                CommandRequest crdb = RepoFactory.CommandRequest.GetNextDBCommandRequestGeneral();
-                if (crdb == null) return;
-
-                if (workerCommands.CancellationPending)
-                {
-                    e.Cancel = true;
-                    return;
-                }
-
-                QueueCount = RepoFactory.CommandRequest.GetQueuedCommandCountGeneral();
-                //logger.Trace("{0} commands remaining in queue", QueueCount);
-
-                //logger.Trace("Next command request: {0}", crdb.CommandID);
-
-                ICommandRequest icr = CommandHelper.GetCommand(crdb);
-                if (icr == null)
-                {
-                    logger.Error("No implementation found for command: {0}-{1}", crdb.CommandType, crdb.CommandID);
-                }
-                else
-                {
-                    QueueState = icr.PrettyDescription;
-
-                    if (workerCommands.CancellationPending)
-                    {
-                        e.Cancel = true;
-                        return;
-                    }
-
-                    logger.Trace("Processing command request: {0}", crdb.CommandID);
-                    try
-                    {
-                        icr.ProcessCommand();
-                    }
-                    catch (Exception ex)
-                    {
-                        logger.Error(ex, "ProcessCommand exception: {0}\n{1}", crdb.CommandID, ex.ToString());
-                    }
-                }
-
-                logger.Trace("Deleting command request: {0}", crdb.CommandID);
-                RepoFactory.CommandRequest.Delete(crdb.CommandRequestID);
-
-                QueueCount = RepoFactory.CommandRequest.GetQueuedCommandCountGeneral();
-            }
-        }
-    }
->>>>>>> 269550dd
+﻿using System;
+using System.ComponentModel;
+using System.Globalization;
+using System.Threading;
+using Shoko.Server.Repositories.Direct;
+using NLog;
+using Shoko.Commons.Queue;
+using Shoko.Models.Queue;
+using Shoko.Models.Server;
+using Shoko.Server.Repositories;
+
+namespace Shoko.Server.Commands
+{
+    public class CommandProcessorGeneral
+    {
+        private static Logger logger = LogManager.GetCurrentClassLogger();
+        private BackgroundWorker workerCommands = new BackgroundWorker();
+        private bool processingCommands = false;
+        private DateTime? pauseTime = null;
+
+
+        private object lockQueueCount = new object();
+        private object lockQueueState = new object();
+        private object lockPaused = new object();
+
+        public delegate void QueueCountChangedHandler(QueueCountEventArgs ev);
+
+        public event QueueCountChangedHandler OnQueueCountChangedEvent;
+
+        public delegate void QueueStateChangedHandler(QueueStateEventArgs ev);
+
+        public event QueueStateChangedHandler OnQueueStateChangedEvent;
+
+        private bool paused = false;
+
+        public bool Paused
+        {
+            get
+            {
+                lock (lockPaused)
+                {
+                    return paused;
+                }
+            }
+            set
+            {
+                lock (lockPaused)
+                {
+                    paused = value;
+                    if (paused)
+                    {
+                        QueueState = new QueueStateStruct
+                        {
+                            queueState = QueueStateEnum.Paused,
+                            extraParams = new string[0]
+                        };
+                        pauseTime = DateTime.Now;
+                    }
+                    else
+                    {
+                        QueueState = new QueueStateStruct
+                        {
+                            queueState = QueueStateEnum.Idle,
+                            extraParams = new string[0]
+                        };
+                        pauseTime = null;
+                        ShokoService.AnidbProcessor.IsBanned = false;
+                        ShokoService.AnidbProcessor.BanOrigin = "";
+                    }
+                    ServerInfo.Instance.GeneralQueuePaused = paused;
+                    ServerInfo.Instance.GeneralQueueRunning = !paused;
+                }
+            }
+        }
+
+        private int queueCount = 0;
+
+        public int QueueCount
+        {
+            get
+            {
+                lock (lockQueueCount)
+                {
+                    return queueCount;
+                }
+            }
+            set
+            {
+                lock (lockQueueCount)
+                {
+                    queueCount = value;
+                }
+                OnQueueCountChangedEvent?.Invoke(new QueueCountEventArgs(queueCount));
+            }
+        }
+
+        private QueueStateStruct queueState =
+            new QueueStateStruct() {queueState = QueueStateEnum.Idle, extraParams = new string[0]};
+
+        public QueueStateStruct QueueState
+        {
+            get
+            {
+                lock (lockQueueState)
+                {
+                    return queueState;
+                }
+            }
+            set
+            {
+                lock (lockQueueState)
+                {
+                    queueState = value;
+                }
+                OnQueueStateChangedEvent?.Invoke(new QueueStateEventArgs(queueState));
+            }
+        }
+
+        public bool ProcessingCommands
+        {
+            get { return processingCommands; }
+        }
+
+        public CommandProcessorGeneral()
+        {
+            Thread.CurrentThread.CurrentUICulture = CultureInfo.GetCultureInfo(ServerSettings.Culture);
+
+            workerCommands.WorkerReportsProgress = true;
+            workerCommands.WorkerSupportsCancellation = true;
+            workerCommands.DoWork += new DoWorkEventHandler(WorkerCommands_DoWork);
+            workerCommands.RunWorkerCompleted += new RunWorkerCompletedEventHandler(WorkerCommands_RunWorkerCompleted);
+        }
+
+        void WorkerCommands_RunWorkerCompleted(object sender, RunWorkerCompletedEventArgs e)
+        {
+            Thread.CurrentThread.CurrentUICulture = CultureInfo.GetCultureInfo(ServerSettings.Culture);
+
+            processingCommands = false;
+            paused = false;
+            
+            //logger.Trace("Stopping command worker...");
+            QueueState = new QueueStateStruct() {queueState = QueueStateEnum.Idle, extraParams = new string[0]};
+
+            QueueCount = 0;
+        }
+
+        public void Init()
+        {
+            Thread.CurrentThread.CurrentUICulture = CultureInfo.GetCultureInfo(ServerSettings.Culture);
+
+            processingCommands = true;
+            //logger.Trace("Starting command worker...");
+            QueueState = new QueueStateStruct()
+            {
+                queueState = QueueStateEnum.StartingGeneral,
+                extraParams = new string[0]
+            };
+            this.workerCommands.RunWorkerAsync();
+        }
+
+        public void Stop()
+        {
+            workerCommands.CancelAsync();
+        }
+
+        /// <summary>
+        /// This is simply used to tell the command processor that a new command has been added to the database
+        /// </summary>
+        public void NotifyOfNewCommand()
+        {
+            // if the worker is busy, it will pick up the next command from the DB
+            // do not pick new command if cancellation is requested
+            if (processingCommands || workerCommands.CancellationPending)
+            {
+                //logger.Trace("NotifyOfNewCommand exiting, worker already busy");
+                return;
+            }
+
+            // otherwise need to start the worker again
+            //logger.Trace("Restarting command worker...");
+
+            processingCommands = true;
+            if (!workerCommands.IsBusy)
+                this.workerCommands.RunWorkerAsync();
+        }
+
+        void WorkerCommands_DoWork(object sender, DoWorkEventArgs e)
+        {
+            while (true)
+            {
+                if (workerCommands.CancellationPending)
+                {
+                    e.Cancel = true;
+                    return;
+                }
+
+                // if paused we will sleep for 5 seconds, and the try again
+                // we will remove the pause if it was set more than 12 hours ago
+                // the pause is initiated when banned from AniDB or manually by the user
+                if (Paused)
+                {
+                    try
+                    {
+                        if (workerCommands.CancellationPending)
+                        {
+                            e.Cancel = true;
+                            return;
+                        }
+
+                        //logger.Trace("Queue is paused: {0}", pauseTime.Value);
+                        TimeSpan ts = DateTime.Now - pauseTime.Value;
+                        if (ts.TotalHours >= 12)
+                        {
+                            Paused = false;
+                        }
+                    }
+                    catch
+                    {
+                    }
+                    Thread.Sleep(200);
+                    continue;
+                }
+
+
+                //logger.Trace("Looking for next command request...");
+
+                CommandRequest crdb = RepoFactory.CommandRequest.GetNextDBCommandRequestGeneral();
+                if (crdb == null) return;
+
+                if (workerCommands.CancellationPending)
+                {
+                    e.Cancel = true;
+                    return;
+                }
+
+                QueueCount = RepoFactory.CommandRequest.GetQueuedCommandCountGeneral();
+                //logger.Trace("{0} commands remaining in queue", QueueCount);
+
+                //logger.Trace("Next command request: {0}", crdb.CommandID);
+
+                ICommandRequest icr = CommandHelper.GetCommand(crdb);
+                if (icr == null)
+                {
+                    logger.Error("No implementation found for command: {0}-{1}", crdb.CommandType, crdb.CommandID);
+                }
+                else
+                {
+                    QueueState = icr.PrettyDescription;
+
+                    if (workerCommands.CancellationPending)
+                    {
+                        e.Cancel = true;
+                        return;
+                    }
+
+                    logger.Trace("Processing command request: {0}", crdb.CommandID);
+                    try
+                    {
+                        icr.ProcessCommand();
+                    }
+                    catch (Exception ex)
+                    {
+                        logger.Error(ex, "ProcessCommand exception: {0}\n{1}", crdb.CommandID, ex.ToString());
+                    }
+                }
+
+                logger.Trace("Deleting command request: {0}", crdb.CommandID);
+                RepoFactory.CommandRequest.Delete(crdb.CommandRequestID);
+
+                QueueCount = RepoFactory.CommandRequest.GetQueuedCommandCountGeneral();
+            }
+        }
+    }
 }