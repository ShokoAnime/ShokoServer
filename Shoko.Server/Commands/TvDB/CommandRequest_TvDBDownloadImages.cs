--- conflicted
+++ resolved
@@ -7,12 +7,8 @@
 namespace Shoko.Server.Commands
 {
     [Serializable]
-<<<<<<< HEAD
-    public class CommandRequest_TvDBDownloadImages : CommandRequest_TvDBBase
-=======
     [Command(CommandRequestType.TvDB_DownloadImages)]
     public class CommandRequest_TvDBDownloadImages : CommandRequestImplementation
->>>>>>> c34eadfd
     {
         public virtual int TvDBSeriesID { get; set; }
         public virtual bool ForceRefresh { get; set; }
@@ -35,10 +31,6 @@
         {
             TvDBSeriesID = tvDBSeriesID;
             ForceRefresh = forced;
-<<<<<<< HEAD
-            CommandType = (int) CommandRequestType.TvDB_DownloadImages;
-=======
->>>>>>> c34eadfd
             Priority = (int) DefaultPriority;
 
             GenerateCommandID();
@@ -69,10 +61,6 @@
         {
             CommandID = cq.CommandID;
             CommandRequestID = cq.CommandRequestID;
-<<<<<<< HEAD
-            CommandType = cq.CommandType;
-=======
->>>>>>> c34eadfd
             Priority = cq.Priority;
             CommandDetails = cq.CommandDetails;
             DateTimeUpdated = cq.DateTimeUpdated;
@@ -92,8 +80,6 @@
 
             return true;
         }
-<<<<<<< HEAD
-=======
 
         public override CommandRequest ToDatabaseObject()
         {
@@ -109,6 +95,5 @@
             };
             return cq;
         }
->>>>>>> c34eadfd
     }
 }