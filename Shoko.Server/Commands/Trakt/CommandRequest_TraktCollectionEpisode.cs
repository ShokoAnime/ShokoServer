﻿using System;
using System.Xml;
using Shoko.Commons.Queue;
using Shoko.Models.Queue;
<<<<<<< HEAD
=======
using Shoko.Models.Server;
>>>>>>> c34eadfd
using Shoko.Server.Models;
using Shoko.Server.Providers.TraktTV;
using Shoko.Server.Repositories;

namespace Shoko.Server.Commands
{
    [Serializable]
<<<<<<< HEAD
    public class CommandRequest_TraktCollectionEpisode : CommandRequest
=======
    [Command(CommandRequestType.Trakt_EpisodeCollection)]
    public class CommandRequest_TraktCollectionEpisode : CommandRequestImplementation
>>>>>>> c34eadfd
    {
        public virtual int AnimeEpisodeID { get; set; }
        public virtual int Action { get; set; }

<<<<<<< HEAD
        public virtual TraktSyncAction ActionEnum => (TraktSyncAction) Action;
=======
        public TraktSyncAction ActionEnum => (TraktSyncAction) Action;
>>>>>>> c34eadfd

        public override CommandRequestPriority DefaultPriority => CommandRequestPriority.Priority9;

        public override QueueStateStruct PrettyDescription => new QueueStateStruct
        {
            queueState = QueueStateEnum.SyncTraktEpisodes,
            extraParams = new[] {AnimeEpisodeID.ToString(), Action.ToString()}
        };

        public CommandRequest_TraktCollectionEpisode()
        {
        }

        public CommandRequest_TraktCollectionEpisode(int animeEpisodeID, TraktSyncAction action)
        {
            AnimeEpisodeID = animeEpisodeID;
            Action = (int) action;
<<<<<<< HEAD
            CommandType = (int) CommandRequestType.Trakt_EpisodeCollection;
=======
>>>>>>> c34eadfd
            Priority = (int) DefaultPriority;

            GenerateCommandID();
        }

        public override void ProcessCommand()
        {
            logger.Info("Processing CommandRequest_TraktCollectionEpisode: {0}-{1}", AnimeEpisodeID, Action);

            try
            {
                if (!ServerSettings.Trakt_IsEnabled || string.IsNullOrEmpty(ServerSettings.Trakt_AuthToken)) return;

                SVR_AnimeEpisode ep = Repo.AnimeEpisode.GetByID(AnimeEpisodeID);
                if (ep != null)
                {
                    TraktSyncType syncType = TraktSyncType.CollectionAdd;
                    if (ActionEnum == TraktSyncAction.Remove) syncType = TraktSyncType.CollectionRemove;
                    TraktTVHelper.SyncEpisodeToTrakt(ep, syncType);
                }
            }
            catch (Exception ex)
            {
                logger.Error("Error processing CommandRequest_TraktCollectionEpisode: {0} - {1} - {2}", AnimeEpisodeID,
                    Action,
                    ex);
            }
        }

        /// <summary>
        /// This should generate a unique key for a command
        /// It will be used to check whether the command has already been queued before adding it
        /// </summary>
        public override void GenerateCommandID()
        {
            CommandID = $"CommandRequest_TraktCollectionEpisode{AnimeEpisodeID}-{Action}";
        }

        public override bool InitFromDB(Shoko.Models.Server.CommandRequest cq)
        {
            CommandID = cq.CommandID;
            CommandRequestID = cq.CommandRequestID;
<<<<<<< HEAD
            CommandType = cq.CommandType;
=======
>>>>>>> c34eadfd
            Priority = cq.Priority;
            CommandDetails = cq.CommandDetails;
            DateTimeUpdated = cq.DateTimeUpdated;

            // read xml to get parameters
            if (CommandDetails.Trim().Length > 0)
            {
                XmlDocument docCreator = new XmlDocument();
                docCreator.LoadXml(CommandDetails);

                // populate the fields
                AnimeEpisodeID =
                    int.Parse(TryGetProperty(docCreator, "CommandRequest_TraktCollectionEpisode", "AnimeEpisodeID"));
                Action = int.Parse(TryGetProperty(docCreator, "CommandRequest_TraktCollectionEpisode", "Action"));
            }

            return true;
        }
<<<<<<< HEAD
=======

        public override CommandRequest ToDatabaseObject()
        {
            GenerateCommandID();

            CommandRequest cq = new CommandRequest
            {
                CommandID = CommandID,
                CommandType = CommandType,
                Priority = Priority,
                CommandDetails = ToXML(),
                DateTimeUpdated = DateTime.Now
            };
            return cq;
        }
>>>>>>> c34eadfd
    }
}<|MERGE_RESOLUTION|>--- conflicted
+++ resolved
@@ -2,10 +2,7 @@
 using System.Xml;
 using Shoko.Commons.Queue;
 using Shoko.Models.Queue;
-<<<<<<< HEAD
-=======
 using Shoko.Models.Server;
->>>>>>> c34eadfd
 using Shoko.Server.Models;
 using Shoko.Server.Providers.TraktTV;
 using Shoko.Server.Repositories;
@@ -13,21 +10,13 @@
 namespace Shoko.Server.Commands
 {
     [Serializable]
-<<<<<<< HEAD
-    public class CommandRequest_TraktCollectionEpisode : CommandRequest
-=======
     [Command(CommandRequestType.Trakt_EpisodeCollection)]
     public class CommandRequest_TraktCollectionEpisode : CommandRequestImplementation
->>>>>>> c34eadfd
     {
         public virtual int AnimeEpisodeID { get; set; }
         public virtual int Action { get; set; }
 
-<<<<<<< HEAD
-        public virtual TraktSyncAction ActionEnum => (TraktSyncAction) Action;
-=======
         public TraktSyncAction ActionEnum => (TraktSyncAction) Action;
->>>>>>> c34eadfd
 
         public override CommandRequestPriority DefaultPriority => CommandRequestPriority.Priority9;
 
@@ -45,10 +34,6 @@
         {
             AnimeEpisodeID = animeEpisodeID;
             Action = (int) action;
-<<<<<<< HEAD
-            CommandType = (int) CommandRequestType.Trakt_EpisodeCollection;
-=======
->>>>>>> c34eadfd
             Priority = (int) DefaultPriority;
 
             GenerateCommandID();
@@ -91,10 +76,6 @@
         {
             CommandID = cq.CommandID;
             CommandRequestID = cq.CommandRequestID;
-<<<<<<< HEAD
-            CommandType = cq.CommandType;
-=======
->>>>>>> c34eadfd
             Priority = cq.Priority;
             CommandDetails = cq.CommandDetails;
             DateTimeUpdated = cq.DateTimeUpdated;
@@ -113,8 +94,6 @@
 
             return true;
         }
-<<<<<<< HEAD
-=======
 
         public override CommandRequest ToDatabaseObject()
         {
@@ -130,6 +109,5 @@
             };
             return cq;
         }
->>>>>>> c34eadfd
     }
 }