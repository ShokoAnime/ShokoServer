﻿using System;
using System.Collections.Generic;
using System.Xml;
<<<<<<< HEAD
=======
using NHibernate;
>>>>>>> c34eadfd
using Shoko.Commons.Queue;
using Shoko.Models.Azure;
using Shoko.Models.Enums;
using Shoko.Models.Queue;
using Shoko.Models.Server;
using Shoko.Server.Models;
using Shoko.Server.Providers.Azure;
using Shoko.Server.Providers.TraktTV;
using Shoko.Server.Providers.TraktTV.Contracts;
using Shoko.Server.Repositories;

namespace Shoko.Server.Commands
{
    [Serializable]
<<<<<<< HEAD
    public class CommandRequest_TraktSearchAnime : CommandRequest
=======
    [Command(CommandRequestType.Trakt_SearchAnime)]
    public class CommandRequest_TraktSearchAnime : CommandRequestImplementation
>>>>>>> c34eadfd
    {
        public virtual int AnimeID { get; set; }
        public virtual bool ForceRefresh { get; set; }

        public override CommandRequestPriority DefaultPriority => CommandRequestPriority.Priority6;

        public override QueueStateStruct PrettyDescription => new QueueStateStruct
        {
            queueState = QueueStateEnum.SearchTrakt,
            extraParams = new[] {AnimeID.ToString()}
        };

        public CommandRequest_TraktSearchAnime()
        {
        }

        public CommandRequest_TraktSearchAnime(int animeID, bool forced)
        {
            AnimeID = animeID;
            ForceRefresh = forced;
<<<<<<< HEAD
            CommandType = (int) CommandRequestType.Trakt_SearchAnime;
=======
>>>>>>> c34eadfd
            Priority = (int) DefaultPriority;

            GenerateCommandID();
        }


        public override void ProcessCommand()
        {
            logger.Info("Processing CommandRequest_TraktSearchAnime: {0}", AnimeID);

            try
            {

                bool doReturn = false;

                // first check if the user wants to use the web cache
                if (ServerSettings.WebCache_Trakt_Get)
                {
                    try
                    {
                        List<Azure_CrossRef_AniDB_Trakt> contracts =
                            new List<Azure_CrossRef_AniDB_Trakt>();

                        List<Azure_CrossRef_AniDB_Trakt> resultsCache =
                            AzureWebAPI.Get_CrossRefAniDBTrakt(AnimeID);
                        if (resultsCache != null && resultsCache.Count > 0)
                        {
                            foreach (Azure_CrossRef_AniDB_Trakt xref in resultsCache)
                            {
<<<<<<< HEAD
                                TraktV2ShowExtended showInfo = TraktTVHelper.GetShowInfoV2(xref.TraktID);
                                if (showInfo == null) continue;

                                logger.Trace("Found trakt match on web cache for {0} - id = {1}", AnimeID,
                                    showInfo.title);
                                TraktTVHelper.LinkAniDBTrakt(AnimeID,
                                    (EpisodeType) xref.AniDBStartEpisodeType,
                                    xref.AniDBStartEpisodeNumber,
                                    xref.TraktID, xref.TraktSeasonNumber, xref.TraktStartEpisodeNumber, true);
                                doReturn = true;
=======
                                foreach (Azure_CrossRef_AniDB_Trakt xref in resultsCache)
                                {
                                    TraktV2ShowExtended showInfo = TraktTVHelper.GetShowInfoV2(xref.TraktID);
                                    if (showInfo == null) continue;

                                    logger.Trace("Found trakt match on web cache for {0} - id = {1}", AnimeID,
                                        showInfo.title);
                                    TraktTVHelper.LinkAniDBTrakt(AnimeID,
                                        (EpisodeType) xref.AniDBStartEpisodeType,
                                        xref.AniDBStartEpisodeNumber,
                                        xref.TraktID, xref.TraktSeasonNumber, xref.TraktStartEpisodeNumber, true);
                                    doReturn = true;
                                }
                                if (doReturn) return;
>>>>>>> c34eadfd
                            }
                            if (doReturn) return;
                        }
                    }
                    catch (Exception ex)
                    {
                        logger.Error(ex, ex.ToString());
                    }
                }


<<<<<<< HEAD
                // lets try to see locally if we have a tvDB link for this anime
                // Trakt allows the use of TvDB ID's or their own Trakt ID's
                List<CrossRef_AniDB_TvDBV2> xrefTvDBs = Repo.CrossRef_AniDB_TvDBV2.GetByAnimeID(AnimeID);
                if (xrefTvDBs != null && xrefTvDBs.Count > 0)
                {
                    foreach (CrossRef_AniDB_TvDBV2 tvXRef in xrefTvDBs)
=======
                    // lets try to see locally if we have a tvDB link for this anime
                    // Trakt allows the use of TvDB ID's or their own Trakt ID's
                    List<CrossRef_AniDB_TvDBV2>
                        xrefTvDBs = RepoFactory.CrossRef_AniDB_TvDB.GetV2LinksFromAnime(AnimeID);
                    if (xrefTvDBs != null && xrefTvDBs.Count > 0)
>>>>>>> c34eadfd
                    {
                        // first search for this show by the TvDB ID
                        List<TraktV2SearchTvDBIDShowResult> searchResults =
                            TraktTVHelper.SearchShowByIDV2(TraktSearchIDType.tvdb,
                                tvXRef.TvDBID.ToString());
                        if (searchResults == null || searchResults.Count <= 0) continue;
                        // since we are searching by ID, there will only be one 'show' result
                        TraktV2Show resShow = null;
                        foreach (TraktV2SearchTvDBIDShowResult res in searchResults)
                        {
                            if (res.ResultType != SearchIDType.Show) continue;
                            resShow = res.show;
                            break;
                        }

                        if (resShow == null) continue;

                        TraktV2ShowExtended showInfo = TraktTVHelper.GetShowInfoV2(resShow.ids.slug);
                        if (showInfo?.ids == null) continue;

                        // make sure the season specified by TvDB also exists on Trakt
                        Trakt_Show traktShow =
                            Repo.Trakt_Show.GetByTraktSlug(showInfo.ids.slug);
                        if (traktShow == null) continue;
                        foreach (Trakt_Season traktSeason in Repo.Trakt_Season.GetByShowIDAndSeason(traktShow.Trakt_ShowID, tvXRef.TvDBSeasonNumber))
                        {
                            logger.Trace("Found trakt match using TvDBID locally {0} - id = {1}",
                                AnimeID, showInfo.title);
                            TraktTVHelper.LinkAniDBTrakt(AnimeID,
<<<<<<< HEAD
                                (EpisodeType)tvXRef.AniDBStartEpisodeType,
=======
                                (EpisodeType) tvXRef.AniDBStartEpisodeType,
>>>>>>> c34eadfd
                                tvXRef.AniDBStartEpisodeNumber, showInfo.ids.slug,
                                tvXRef.TvDBSeasonNumber, tvXRef.TvDBStartEpisodeNumber,
                                true);
                        }
                        doReturn = true;
                    }
                    if (doReturn) return;
                }

                // Use TvDB setting due to similarity
                if (!ServerSettings.TvDB_AutoLink) return;

<<<<<<< HEAD
                // finally lets try searching Trakt directly
                string searchCriteria = string.Empty;
                SVR_AniDB_Anime anime = Repo.AniDB_Anime.GetByAnimeID(AnimeID);
                if (anime == null) return;

                searchCriteria = anime.MainTitle;
=======
                    // finally lets try searching Trakt directly
                    SVR_AniDB_Anime anime = RepoFactory.AniDB_Anime.GetByAnimeID(sessionWrapper, AnimeID);
                    if (anime == null) return;

                    var searchCriteria = anime.MainTitle;
>>>>>>> c34eadfd

                // if not wanting to use web cache, or no match found on the web cache go to TvDB directly
                List<TraktV2SearchShowResult> results = TraktTVHelper.SearchShowV2(searchCriteria);
                logger.Trace("Found {0} trakt results for {1} ", results.Count, searchCriteria);
                if (ProcessSearchResults(results, searchCriteria)) return;


                if (results.Count != 0) return;

                foreach (AniDB_Anime_Title title in anime.GetTitles())
                {
                    if (!string.Equals(title.TitleType, Shoko.Models.Constants.AnimeTitleType.Official, StringComparison.InvariantCultureIgnoreCase))
                        continue;

                    if (string.Equals(searchCriteria, title.Title, StringComparison.InvariantCultureIgnoreCase)) continue;

                    results = TraktTVHelper.SearchShowV2(searchCriteria);
                    logger.Trace("Found {0} trakt results for search on {1}", results.Count, title.Title);
                    if (ProcessSearchResults(results, title.Title)) return;
                }

            }
            catch (Exception ex)
            {
                logger.Error("Error processing CommandRequest_TvDBSearchAnime: {0} - {1}", AnimeID, ex);
            }
        }

        private bool ProcessSearchResults( List<TraktV2SearchShowResult> results,
            string searchCriteria)
        {
            if (results.Count == 1)
            {
                if (results[0].show != null)
                {
                    // since we are using this result, lets download the info
                    logger.Trace("Found 1 trakt results for search on {0} --- Linked to {1} ({2})", searchCriteria,
                        results[0].show.Title, results[0].show.ids.slug);
                    TraktV2ShowExtended showInfo = TraktTVHelper.GetShowInfoV2(results[0].show.ids.slug);
                    if (showInfo != null)
                    {
<<<<<<< HEAD
                        TraktTVHelper.LinkAniDBTrakt(AnimeID, EpisodeType.Episode, 1,
=======
                        TraktTVHelper.LinkAniDBTrakt(session, AnimeID, EpisodeType.Episode, 1,
>>>>>>> c34eadfd
                            results[0].show.ids.slug, 1, 1,
                            true);
                        return true;
                    }
                }
            }

            return false;
        }

        public override void GenerateCommandID()
        {
            CommandID = $"CommandRequest_TraktSearchAnime{AnimeID}";
        }

        public override bool InitFromDB(Shoko.Models.Server.CommandRequest cq)
        {
            CommandID = cq.CommandID;
            CommandRequestID = cq.CommandRequestID;
<<<<<<< HEAD
            CommandType = cq.CommandType;
=======
>>>>>>> c34eadfd
            Priority = cq.Priority;
            CommandDetails = cq.CommandDetails;
            DateTimeUpdated = cq.DateTimeUpdated;

            // read xml to get parameters
            if (CommandDetails.Trim().Length > 0)
            {
                XmlDocument docCreator = new XmlDocument();
                docCreator.LoadXml(CommandDetails);

                // populate the fields
                AnimeID = int.Parse(TryGetProperty(docCreator, "CommandRequest_TraktSearchAnime", "AnimeID"));
                ForceRefresh =
                    bool.Parse(TryGetProperty(docCreator, "CommandRequest_TraktSearchAnime", "ForceRefresh"));
            }

            return true;
        }
<<<<<<< HEAD
=======

        public override CommandRequest ToDatabaseObject()
        {
            GenerateCommandID();

            CommandRequest cq = new CommandRequest
            {
                CommandID = CommandID,
                CommandType = CommandType,
                Priority = Priority,
                CommandDetails = ToXML(),
                DateTimeUpdated = DateTime.Now
            };
            return cq;
        }
>>>>>>> c34eadfd
    }
}<|MERGE_RESOLUTION|>--- conflicted
+++ resolved
@@ -1,10 +1,7 @@
 ﻿using System;
 using System.Collections.Generic;
 using System.Xml;
-<<<<<<< HEAD
-=======
 using NHibernate;
->>>>>>> c34eadfd
 using Shoko.Commons.Queue;
 using Shoko.Models.Azure;
 using Shoko.Models.Enums;
@@ -19,12 +16,8 @@
 namespace Shoko.Server.Commands
 {
     [Serializable]
-<<<<<<< HEAD
-    public class CommandRequest_TraktSearchAnime : CommandRequest
-=======
     [Command(CommandRequestType.Trakt_SearchAnime)]
     public class CommandRequest_TraktSearchAnime : CommandRequestImplementation
->>>>>>> c34eadfd
     {
         public virtual int AnimeID { get; set; }
         public virtual bool ForceRefresh { get; set; }
@@ -45,10 +38,6 @@
         {
             AnimeID = animeID;
             ForceRefresh = forced;
-<<<<<<< HEAD
-            CommandType = (int) CommandRequestType.Trakt_SearchAnime;
-=======
->>>>>>> c34eadfd
             Priority = (int) DefaultPriority;
 
             GenerateCommandID();
@@ -78,18 +67,6 @@
                         {
                             foreach (Azure_CrossRef_AniDB_Trakt xref in resultsCache)
                             {
-<<<<<<< HEAD
-                                TraktV2ShowExtended showInfo = TraktTVHelper.GetShowInfoV2(xref.TraktID);
-                                if (showInfo == null) continue;
-
-                                logger.Trace("Found trakt match on web cache for {0} - id = {1}", AnimeID,
-                                    showInfo.title);
-                                TraktTVHelper.LinkAniDBTrakt(AnimeID,
-                                    (EpisodeType) xref.AniDBStartEpisodeType,
-                                    xref.AniDBStartEpisodeNumber,
-                                    xref.TraktID, xref.TraktSeasonNumber, xref.TraktStartEpisodeNumber, true);
-                                doReturn = true;
-=======
                                 foreach (Azure_CrossRef_AniDB_Trakt xref in resultsCache)
                                 {
                                     TraktV2ShowExtended showInfo = TraktTVHelper.GetShowInfoV2(xref.TraktID);
@@ -104,7 +81,6 @@
                                     doReturn = true;
                                 }
                                 if (doReturn) return;
->>>>>>> c34eadfd
                             }
                             if (doReturn) return;
                         }
@@ -116,20 +92,11 @@
                 }
 
 
-<<<<<<< HEAD
-                // lets try to see locally if we have a tvDB link for this anime
-                // Trakt allows the use of TvDB ID's or their own Trakt ID's
-                List<CrossRef_AniDB_TvDBV2> xrefTvDBs = Repo.CrossRef_AniDB_TvDBV2.GetByAnimeID(AnimeID);
-                if (xrefTvDBs != null && xrefTvDBs.Count > 0)
-                {
-                    foreach (CrossRef_AniDB_TvDBV2 tvXRef in xrefTvDBs)
-=======
                     // lets try to see locally if we have a tvDB link for this anime
                     // Trakt allows the use of TvDB ID's or their own Trakt ID's
                     List<CrossRef_AniDB_TvDBV2>
                         xrefTvDBs = RepoFactory.CrossRef_AniDB_TvDB.GetV2LinksFromAnime(AnimeID);
                     if (xrefTvDBs != null && xrefTvDBs.Count > 0)
->>>>>>> c34eadfd
                     {
                         // first search for this show by the TvDB ID
                         List<TraktV2SearchTvDBIDShowResult> searchResults =
@@ -159,11 +126,7 @@
                             logger.Trace("Found trakt match using TvDBID locally {0} - id = {1}",
                                 AnimeID, showInfo.title);
                             TraktTVHelper.LinkAniDBTrakt(AnimeID,
-<<<<<<< HEAD
-                                (EpisodeType)tvXRef.AniDBStartEpisodeType,
-=======
                                 (EpisodeType) tvXRef.AniDBStartEpisodeType,
->>>>>>> c34eadfd
                                 tvXRef.AniDBStartEpisodeNumber, showInfo.ids.slug,
                                 tvXRef.TvDBSeasonNumber, tvXRef.TvDBStartEpisodeNumber,
                                 true);
@@ -176,20 +139,11 @@
                 // Use TvDB setting due to similarity
                 if (!ServerSettings.TvDB_AutoLink) return;
 
-<<<<<<< HEAD
-                // finally lets try searching Trakt directly
-                string searchCriteria = string.Empty;
-                SVR_AniDB_Anime anime = Repo.AniDB_Anime.GetByAnimeID(AnimeID);
-                if (anime == null) return;
-
-                searchCriteria = anime.MainTitle;
-=======
                     // finally lets try searching Trakt directly
                     SVR_AniDB_Anime anime = RepoFactory.AniDB_Anime.GetByAnimeID(sessionWrapper, AnimeID);
                     if (anime == null) return;
 
                     var searchCriteria = anime.MainTitle;
->>>>>>> c34eadfd
 
                 // if not wanting to use web cache, or no match found on the web cache go to TvDB directly
                 List<TraktV2SearchShowResult> results = TraktTVHelper.SearchShowV2(searchCriteria);
@@ -231,11 +185,7 @@
                     TraktV2ShowExtended showInfo = TraktTVHelper.GetShowInfoV2(results[0].show.ids.slug);
                     if (showInfo != null)
                     {
-<<<<<<< HEAD
-                        TraktTVHelper.LinkAniDBTrakt(AnimeID, EpisodeType.Episode, 1,
-=======
                         TraktTVHelper.LinkAniDBTrakt(session, AnimeID, EpisodeType.Episode, 1,
->>>>>>> c34eadfd
                             results[0].show.ids.slug, 1, 1,
                             true);
                         return true;
@@ -255,10 +205,6 @@
         {
             CommandID = cq.CommandID;
             CommandRequestID = cq.CommandRequestID;
-<<<<<<< HEAD
-            CommandType = cq.CommandType;
-=======
->>>>>>> c34eadfd
             Priority = cq.Priority;
             CommandDetails = cq.CommandDetails;
             DateTimeUpdated = cq.DateTimeUpdated;
@@ -277,8 +223,6 @@
 
             return true;
         }
-<<<<<<< HEAD
-=======
 
         public override CommandRequest ToDatabaseObject()
         {
@@ -294,6 +238,5 @@
             };
             return cq;
         }
->>>>>>> c34eadfd
     }
 }