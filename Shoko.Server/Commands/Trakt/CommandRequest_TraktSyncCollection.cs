﻿using System;
using System.Xml;
using Shoko.Commons.Queue;
using Shoko.Models.Queue;
using Shoko.Models.Server;
using Shoko.Server.Providers.TraktTV;
using Shoko.Server.Repositories;

namespace Shoko.Server.Commands
{
    [Serializable]
<<<<<<< HEAD
    public class CommandRequest_TraktSyncCollection : CommandRequest
=======
    [Command(CommandRequestType.Trakt_SyncCollection)]
    public class CommandRequest_TraktSyncCollection : CommandRequestImplementation
>>>>>>> c34eadfd
    {
        public virtual bool ForceRefresh { get; set; }

        public override CommandRequestPriority DefaultPriority => CommandRequestPriority.Priority8;

        public override QueueStateStruct PrettyDescription => new QueueStateStruct {queueState = QueueStateEnum.SyncTrakt, extraParams = new string[0]};

        public CommandRequest_TraktSyncCollection()
        {
        }

        public CommandRequest_TraktSyncCollection(bool forced)
        {
<<<<<<< HEAD
            CommandType = (int) CommandRequestType.Trakt_SyncCollection;
=======
>>>>>>> c34eadfd
            Priority = (int) DefaultPriority;
            ForceRefresh = forced;

            GenerateCommandID();
        }

        public override void ProcessCommand()
        {
            logger.Info("Processing CommandRequest_TraktSyncCollection");

            try
            {
                if (!ServerSettings.Trakt_IsEnabled || string.IsNullOrEmpty(ServerSettings.Trakt_AuthToken)) return;

                using (var usch = Repo.ScheduledUpdate.BeginAddOrUpdate(()=> Repo.ScheduledUpdate.GetByUpdateType((int)ScheduledUpdateType.TraktSync)))
                {
<<<<<<< HEAD
                    if (usch.Original != null)
=======
                    sched = new ScheduledUpdate
                    {
                        UpdateType = (int)ScheduledUpdateType.TraktSync,
                        UpdateDetails = string.Empty
                    };
                }
                else
                {
                    int freqHours = Utils.GetScheduledHours(ServerSettings.Trakt_SyncFrequency);

                    // if we have run this in the last xxx hours then exit
                    TimeSpan tsLastRun = DateTime.Now - sched.LastUpdate;
                    if (tsLastRun.TotalHours < freqHours)
>>>>>>> c34eadfd
                    {
                        int freqHours = Utils.GetScheduledHours(ServerSettings.Trakt_SyncFrequency);

                        // if we have run this in the last xxx hours then exit
                        TimeSpan tsLastRun = DateTime.Now - usch.Entity.LastUpdate;
                        if (tsLastRun.TotalHours < freqHours)
                        {
                            if (!ForceRefresh) return;
                        }
                    }
                    usch.Entity.UpdateType = (int) ScheduledUpdateType.TraktSync;
                    usch.Entity.UpdateDetails = string.Empty;
                    usch.Entity.LastUpdate = DateTime.Now;
                    usch.Commit();
                }
                TraktTVHelper.SyncCollectionToTrakt();
            }
            catch (Exception ex)
            {
                logger.Error("Error processing CommandRequest_TraktSyncCollection: {0}", ex);
            }
        }

        /// <summary>
        /// This should generate a unique key for a command
        /// It will be used to check whether the command has already been queued before adding it
        /// </summary>
        public override void GenerateCommandID()
        {
            CommandID = "CommandRequest_TraktSyncCollection";
        }

        public override bool InitFromDB(Shoko.Models.Server.CommandRequest cq)
        {
            CommandID = cq.CommandID;
            CommandRequestID = cq.CommandRequestID;
<<<<<<< HEAD
            CommandType = cq.CommandType;
=======
>>>>>>> c34eadfd
            Priority = cq.Priority;
            CommandDetails = cq.CommandDetails;
            DateTimeUpdated = cq.DateTimeUpdated;

            // read xml to get parameters
            if (CommandDetails.Trim().Length > 0)
            {
                XmlDocument docCreator = new XmlDocument();
                docCreator.LoadXml(CommandDetails);

                // populate the fields
                ForceRefresh =
                    bool.Parse(TryGetProperty(docCreator, "CommandRequest_TraktSyncCollection", "ForceRefresh"));
            }

            return true;
        }
<<<<<<< HEAD
=======

        public override CommandRequest ToDatabaseObject()
        {
            GenerateCommandID();

            CommandRequest cq = new CommandRequest
            {
                CommandID = CommandID,
                CommandType = CommandType,
                Priority = Priority,
                CommandDetails = ToXML(),
                DateTimeUpdated = DateTime.Now
            };
            return cq;
        }
>>>>>>> c34eadfd
    }
}<|MERGE_RESOLUTION|>--- conflicted
+++ resolved
@@ -9,12 +9,8 @@
 namespace Shoko.Server.Commands
 {
     [Serializable]
-<<<<<<< HEAD
-    public class CommandRequest_TraktSyncCollection : CommandRequest
-=======
     [Command(CommandRequestType.Trakt_SyncCollection)]
     public class CommandRequest_TraktSyncCollection : CommandRequestImplementation
->>>>>>> c34eadfd
     {
         public virtual bool ForceRefresh { get; set; }
 
@@ -28,10 +24,6 @@
 
         public CommandRequest_TraktSyncCollection(bool forced)
         {
-<<<<<<< HEAD
-            CommandType = (int) CommandRequestType.Trakt_SyncCollection;
-=======
->>>>>>> c34eadfd
             Priority = (int) DefaultPriority;
             ForceRefresh = forced;
 
@@ -48,9 +40,6 @@
 
                 using (var usch = Repo.ScheduledUpdate.BeginAddOrUpdate(()=> Repo.ScheduledUpdate.GetByUpdateType((int)ScheduledUpdateType.TraktSync)))
                 {
-<<<<<<< HEAD
-                    if (usch.Original != null)
-=======
                     sched = new ScheduledUpdate
                     {
                         UpdateType = (int)ScheduledUpdateType.TraktSync,
@@ -64,7 +53,6 @@
                     // if we have run this in the last xxx hours then exit
                     TimeSpan tsLastRun = DateTime.Now - sched.LastUpdate;
                     if (tsLastRun.TotalHours < freqHours)
->>>>>>> c34eadfd
                     {
                         int freqHours = Utils.GetScheduledHours(ServerSettings.Trakt_SyncFrequency);
 
@@ -101,10 +89,6 @@
         {
             CommandID = cq.CommandID;
             CommandRequestID = cq.CommandRequestID;
-<<<<<<< HEAD
-            CommandType = cq.CommandType;
-=======
->>>>>>> c34eadfd
             Priority = cq.Priority;
             CommandDetails = cq.CommandDetails;
             DateTimeUpdated = cq.DateTimeUpdated;
@@ -122,8 +106,6 @@
 
             return true;
         }
-<<<<<<< HEAD
-=======
 
         public override CommandRequest ToDatabaseObject()
         {
@@ -139,6 +121,5 @@
             };
             return cq;
         }
->>>>>>> c34eadfd
     }
 }