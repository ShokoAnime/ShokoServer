﻿using System.Collections.Generic;
using System.IO;
using System.Text;
using System.Threading;
using System.Threading.Tasks;
using Nancy.Rest.Module;
using Shoko.Server.API.v2.Modules;
using Shoko.Server.PlexAndKodi.Kodi;
using Shoko.Server.PlexAndKodi;

namespace Shoko.Server.API
{
    using Nancy;
    using Nancy.Authentication.Stateless;
    using Nancy.Bootstrapper;
    using Nancy.Conventions;
    using Nancy.TinyIoc;
    using System.Linq;
    using Nancy.ErrorHandling;
    using Pri.LongPath;
    using Nancy.Diagnostics;
    using NLog;
    using System;
    using Nancy.Gzip;
    using core;

    public class Bootstrapper : RestBootstrapper
    {
        private static Logger logger = LogManager.GetCurrentClassLogger();

        protected override NancyInternalConfiguration InternalConfiguration
        {
            //RestBootstraper with use a custom json.net serializer,no need to readd something in here
            get
            {
                NancyInternalConfiguration nac = base.InternalConfiguration;
                nac.ResponseProcessors.Remove(typeof(BinaryProcessor));
                nac.ResponseProcessors.Insert(0, typeof(BinaryProcessor));
                return nac;
            }
        }

        /// <summary>
        /// This function override the RequestStartup which is used each time a request came to Nancy
        /// </summary>
        protected override void RequestStartup(TinyIoCContainer requestContainer, IPipelines pipelines,
            NancyContext context)
        {
            StaticConfiguration.EnableRequestTracing = true;
            var configuration =
                new StatelessAuthenticationConfiguration(nancyContext =>
                {
                    //try to take "apikey" from header
                    string apiKey = nancyContext.Request.Headers["apikey"].FirstOrDefault();
                    if (string.IsNullOrEmpty(apiKey))
                    {
                        //take out value of "apikey" from query that was pass in request and check for User
                        apiKey = (string) nancyContext.Request.Query.apikey.Value;
                    }
                    if (apiKey != null)
                    {
                        return UserDatabase.GetUserFromApiKey(apiKey);
                    }
                    else
                    {
                        return null;
                    }
                });
            StaticConfiguration.DisableErrorTraces = false;
            StatelessAuthentication.Enable(pipelines, configuration);

            pipelines.OnError += (ctx, ex) => onError(ctx, ex);

            pipelines.BeforeRequest += BeforeProcessing;
            pipelines.AfterRequest += AfterProcessing;

            #region CORS Enable

            pipelines.AfterRequest.AddItemToEndOfPipeline((ctx) =>
            {
                ctx.Response.WithHeader("Access-Control-Allow-Origin", "*")
                    .WithHeader("Access-Control-Allow-Methods", "POST,GET,OPTIONS")
                    .WithHeader("Access-Control-Allow-Headers", "Accept, Origin, Content-type, apikey");
            });

            #endregion

            #region Gzip compression

            GzipCompressionSettings gzipsettings = new GzipCompressionSettings
            {
                MinimumBytes = 16384 //16k
            };
            gzipsettings.MimeTypes.Add("application/xml");
            gzipsettings.MimeTypes.Add("application/json");
            pipelines.EnableGzipCompression(gzipsettings);

            #endregion
        }

        /// <summary>
        /// overwrite the folder of static content
        /// </summary>
        /// <param name="nancyConventions"></param>
        protected override void ConfigureConventions(NancyConventions nancyConventions)
        {
            nancyConventions.StaticContentsConventions.Add(
                StaticContentConventionBuilder.AddDirectory("webui", @"webui"));
            base.ConfigureConventions(nancyConventions);
        }

        protected override DiagnosticsConfiguration DiagnosticsConfiguration
        {
            get { return new DiagnosticsConfiguration {Password = @"jmmserver"}; }
        }

        private Response onError(NancyContext ctx, Exception ex)
        {
            logger.Error("Nancy Error => {0}", ex.ToString());
            logger.Error("Nancy Error => Request URL: {0}", ctx.Request.Url);
            logger.Error(ex);
            return null;
        }

        private Response BeforeProcessing(NancyContext ctx)
        {
            return null;
        }

        private void AfterProcessing(NancyContext ctx)
        {
            if (ctx.Request.Method.Equals("OPTIONS", StringComparison.Ordinal))
            {
                Dictionary<string, string> headers = HttpExtensions.GetOptions();
                List<Tuple<string, string>> tps = headers.Select(a => new Tuple<string, string>(a.Key, a.Value))
                    .ToList();
                ctx.Response.WithHeaders(tps.ToArray());
                ctx.Response.ContentType = "text/plain";
            }
        }
    }

    public class StatusCodeHandler : IStatusCodeHandler
    {
        private readonly IRootPathProvider _rootPathProvider;

        public StatusCodeHandler(IRootPathProvider rootPathProvider)
        {
            _rootPathProvider = rootPathProvider;
        }

        public bool HandlesStatusCode(HttpStatusCode statusCode, NancyContext context)
        {
            // If == is true, then 'Handle' will be triggered
            return statusCode == HttpStatusCode.NotFound;
        }

        public void Handle(HttpStatusCode statusCode, NancyContext context)
        {
            try
            {
                if (context.ResolvedRoute.Description.Path.StartsWith("/webui/"))
                {
                    context.Response.Contents = stream =>
                    {
<<<<<<< HEAD
                        var filename = Path.Combine(_rootPathProvider.GetRootPath(), Path.Combine("webui", "index.html"));
                        using (var file = File.OpenRead(filename))
=======
                        try
>>>>>>> 231a0fa5
                        {
                            var filename = Path.Combine(_rootPathProvider.GetRootPath(), @"webui\\index.html");
                            using (var file = File.OpenRead(filename))
                            {
                                file.CopyTo(stream);
                            }
                        }
                        catch (Exception e)
                        {
                            try
                            {
                                StreamWriter writer = new StreamWriter(stream, Encoding.Unicode, 128, true);
                                writer.Write(@"<html><body>File not Found (404)</body></html>");
                                writer.Flush();
                                writer.Close();
                            }
                            catch
                            {}
                        }
                    };
                }
            }
            catch
            {
                // return the error as normal
            }
        }
    }
}<|MERGE_RESOLUTION|>--- conflicted
+++ resolved
@@ -163,12 +163,7 @@
                 {
                     context.Response.Contents = stream =>
                     {
-<<<<<<< HEAD
-                        var filename = Path.Combine(_rootPathProvider.GetRootPath(), Path.Combine("webui", "index.html"));
-                        using (var file = File.OpenRead(filename))
-=======
                         try
->>>>>>> 231a0fa5
                         {
                             var filename = Path.Combine(_rootPathProvider.GetRootPath(), @"webui\\index.html");
                             using (var file = File.OpenRead(filename))
@@ -176,19 +171,13 @@
                                 file.CopyTo(stream);
                             }
                         }
-                        catch (Exception e)
-                        {
-                            try
-                            {
-                                StreamWriter writer = new StreamWriter(stream, Encoding.Unicode, 128, true);
-                                writer.Write(@"<html><body>File not Found (404)</body></html>");
-                                writer.Flush();
-                                writer.Close();
-                            }
-                            catch
-                            {}
-                        }
+                        catch
+                        { }
                     };
+                }
+                else if (statusCode == HttpStatusCode.NotFound)
+                {
+                    context.Response = @"<html><body>File not Found (404)</body></html>";
                 }
             }
             catch
