--- conflicted
+++ resolved
@@ -157,53 +157,39 @@
 
         public void Handle(HttpStatusCode statusCode, NancyContext context)
         {
-            context.Response.Contents = stream =>
+            try
             {
-                try
+                if (context.ResolvedRoute.Description.Path.StartsWith("/webui/"))
                 {
-                    var filename = Path.Combine(_rootPathProvider.GetRootPath(), @"webui\\index.html");
-                    using (var file = File.OpenRead(filename))
+                    context.Response.Contents = stream =>
                     {
-<<<<<<< HEAD
                         try
                         {
-                            var filename = Path.Combine(_rootPathProvider.GetRootPath(), @"webui\\index.html");
+                            var filename = Path.Combine(_rootPathProvider.GetRootPath(), "webui", "index.html");
                             using (var file = File.OpenRead(filename))
                             {
                                 file.CopyTo(stream);
                             }
                         }
-                        catch
-                        { }
+                        catch (Exception e)
+                        {
+                            try
+                            {
+                                StreamWriter writer = new StreamWriter(stream, Encoding.Unicode, 128, true);
+                                writer.Write(@"<html><body>File not Found (404)</body></html>");
+                                writer.Flush();
+                                writer.Close();
+                            }
+                            catch
+                            {}
+                        }
                     };
-                }
-                else if (statusCode == HttpStatusCode.NotFound)
-                {
-                    context.Response = @"<html><body>File not Found (404)</body></html>";
                 }
             }
             catch
             {
                 // return the error as normal
             }
-=======
-                        file.CopyTo(stream);
-                    }
-                }
-                catch (Exception e)
-                {
-                    try
-                    {
-                        StreamWriter writer = new StreamWriter(stream, Encoding.Unicode, 128, true);
-                        writer.Write(@"<html><body>File not Found (404)</body></html>");
-                        writer.Flush();
-                        writer.Close();
-                    }
-                    catch
-                    {}
-                }
-            };
->>>>>>> 545cf4d0
         }
     }
 }