--- conflicted
+++ resolved
@@ -157,35 +157,13 @@
 
         public void Handle(HttpStatusCode statusCode, NancyContext context)
         {
-            try
+            context.Response.Contents = stream =>
             {
-                if (context.ResolvedRoute.Description.Path.StartsWith("/webui/"))
+                try
                 {
-                    context.Response.Contents = stream =>
+                    var filename = Path.Combine(_rootPathProvider.GetRootPath(), @"webui", "index.html");
+                    using (var file = File.OpenRead(filename))
                     {
-<<<<<<< HEAD
-                        try
-                        {
-                            var filename = Path.Combine(_rootPathProvider.GetRootPath(), "webui", "index.html");
-                            using (var file = File.OpenRead(filename))
-                            {
-                                file.CopyTo(stream);
-                            }
-                        }
-                        catch (Exception e)
-                        {
-                            try
-                            {
-                                StreamWriter writer = new StreamWriter(stream, Encoding.Unicode, 128, true);
-                                writer.Write(@"<html><body>File not Found (404)</body></html>");
-                                writer.Flush();
-                                writer.Close();
-                            }
-                            catch
-                            {}
-                        }
-                    };
-=======
                         file.CopyTo(stream);
                     }
                 }
@@ -200,13 +178,8 @@
                     }
                     catch
                     {}
->>>>>>> 750b75d4
                 }
-            }
-            catch
-            {
-                // return the error as normal
-            }
+            };
         }
     }
 }