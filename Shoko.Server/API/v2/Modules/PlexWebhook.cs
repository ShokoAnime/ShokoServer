--- conflicted
+++ resolved
@@ -166,6 +166,7 @@
         [HttpGet("sync")]
         public ActionResult Sync()
         {
+            Analytics.PostEvent("Plex", "SyncOne");
             new CommandRequest_PlexSyncWatched(HttpContext.GetUser()).Save();
             return APIStatus.OK();
         }
@@ -269,56 +270,4 @@
          #pragma warning restore 0649
         #endregion
     }
-<<<<<<< HEAD
-=======
-
-    public class PlexWebhookAuthenticated : NancyModule
-    {
-        public PlexWebhookAuthenticated() : base("/plex")
-        {
-            this.RequiresAuthentication();
-            //Get["/pin"] = o => CallPlexHelper(h => h.Authenticate());
-            Get["/loginurl"] = o => CallPlexHelper(h => h.LoginUrl);
-            Get["/pin/authenticated"] = o => $"{CallPlexHelper(h => h.IsAuthenticated)}";
-            Get["/token/invalidate"] = o => CallPlexHelper(h =>
-            {
-                h.InvalidateToken();
-                return true;
-            });
-            Get["/sync", true] = async (x, ct) => await Task.Factory.StartNew(() =>
-            {
-                Analytics.PostEvent("Plex", "SyncOne");
-
-                new CommandRequest_PlexSyncWatched((JMMUser) this.Context.CurrentUser).Save();
-                return APIStatus.OK();
-            });
-            Get["/sync/all", true] = async (x, ct) => await Task.Factory.StartNew(() =>
-            {
-                if (((JMMUser) this.Context.CurrentUser).IsAdmin != 1) return APIStatus.AdminNeeded();
-                ShokoServer.Instance.SyncPlex();
-                return APIStatus.OK();
-            });
-
-            Get["/sync/{id}", true] = async (x, ct) => await Task.Factory.StartNew(() =>
-            {
-                if (((JMMUser)this.Context.CurrentUser).IsAdmin != 1) return APIStatus.AdminNeeded();
-                JMMUser user = RepoFactory.JMMUser.GetByID(x.id);
-                ShokoServer.Instance.SyncPlex();
-                return APIStatus.OK();
-            });
-#if DEBUG
-            Get["/test/dir"] = o => Response.AsJson(CallPlexHelper(h => h.GetDirectories()));
-            Get["/test/lib/{id}"] = o =>
-                Response.AsJson(CallPlexHelper(h =>
-                    ((SVR_Directory) h.GetDirectories().FirstOrDefault(d => d.Key == (int) o.id))?.GetShows()));
-#endif
-        }
-
-        private object CallPlexHelper(Func<PlexHelper, object> act)
-        {
-            JMMUser user = (JMMUser) this.Context.CurrentUser;
-            return act(PlexHelper.GetForUser(user));
-        }
-    }
->>>>>>> 17f0d416
 }