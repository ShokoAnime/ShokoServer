--- conflicted
+++ resolved
@@ -470,11 +470,7 @@
         {
             if (ServerState.Instance.ServerOnline || ServerState.Instance.ServerStarting)
                 return APIStatus.BadRequest("You may only do this before server init");
-<<<<<<< HEAD
-            return APIStatus.OK();
-            //TODO: Needs to be redone for EFCore.
-=======
->>>>>>> 67fac9fc
+            return APIStatus.NotImplemented(); //TODO: Needs to be redone for EFCore.
 
             if (new Repositories.Repo().GetProvider().GetContext() != null)
                 return Ok();
