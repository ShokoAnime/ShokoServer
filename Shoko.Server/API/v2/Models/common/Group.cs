﻿using System;
using System.Collections.Generic;
using System.Globalization;
using System.Linq;
using System.Runtime.Serialization;
using Microsoft.AspNetCore.Http;
using Shoko.Models.Enums;
using Shoko.Models.Server;
using Shoko.Server.Models;
using Shoko.Server.PlexAndKodi;
using Shoko.Server.Repositories;

namespace Shoko.Server.API.v2.Models.common
{
    [DataContract]
    public class Group : BaseDirectory
    {
        // We need to rethink this. It doesn't support subgroups
        [DataMember(IsRequired = false, EmitDefaultValue = false)]
        public List<Serie> series { get; set; }

        public override string type => "group";

        public Group()
        {
            series = new List<Serie>();
            art = new ArtCollection();
            tags = new List<string>();
            roles = new List<Role>();
        }

        public static Group GenerateFromAnimeGroup(HttpContext ctx, SVR_AnimeGroup ag, int uid, bool nocast, bool notag, int level,
            bool all, int filterid, bool allpic, int pic, TagFilter.Filter tagfilter)
        {
            Group g = new Group
            {
                name = ag.GroupName,
                id = ag.AnimeGroupID,

                //g.videoqualities = ag.VideoQualities; <-- deadly trap
                added = ag.DateTimeCreated,
                edited = ag.DateTimeUpdated
            };

            SVR_GroupFilter filter = null;
            if (filterid > 0)
            {
                filter = Repo.Instance.GroupFilter.GetByID(filterid);
                if (filter?.ApplyToSeries == 0)
                    filter = null;
            }

            List<SVR_AniDB_Anime> animes;
            if (filter != null)
                animes = filter.SeriesIds[uid].Select(id => Repo.Instance.AnimeSeries.GetByID(id))
                    .Where(ser => ser?.AnimeGroupID == ag.AnimeGroupID).Select(ser => ser.GetAnime())
                    .Where(a => a != null).OrderBy(a => a.BeginYear).ThenBy(a => a.AirDate ?? DateTime.MaxValue)
                    .ToList();
            else
                animes = ag.Anime?.OrderBy(a => a.BeginYear).ThenBy(a => a.AirDate ?? DateTime.MaxValue).ToList();

            if (animes != null && animes.Count > 0)
            {
                var anime = animes.FirstOrDefault(a => a != null);
                if (anime == null) return g;
                PopulateArtFromAniDBAnime(ctx, animes, g, allpic, pic);

                List<SVR_AnimeEpisode> ael;
                if (filter != null && filter.SeriesIds.ContainsKey(uid))
                {
<<<<<<< HEAD
                    var series = filter.SeriesIds[uid].Select(id => Repo.Instance.AnimeSeries.GetByID(id))
                        .Where(ser => ser?.AnimeGroupID == ag.AnimeGroupID).ToList();
                    ael = series.SelectMany(ser => ser.GetAnimeEpisodes())
=======
                    var series = filter.SeriesIds[uid].Select(id => RepoFactory.AnimeSeries.GetByID(id))
                        .Where(ser => (ser?.AnimeGroupID ?? 0) == ag.AnimeGroupID).ToList();
                    ael = series.SelectMany(ser => ser?.GetAnimeEpisodes()).Where(a => a != null)
>>>>>>> bb8adad2
                        .ToList();
                    g.size = series.Count;
                }
                else
                {
                    var series = ag.GetAllSeries();
                    ael = series.SelectMany(a => a?.GetAnimeEpisodes()).Where(a => a != null).ToList();
                    g.size = series.Count;
                }

                GenerateSizes(g, ael, uid);

                g.air = anime.AirDate?.ToPlexDate() ?? string.Empty;

                g.rating = Math.Round(ag.AniDBRating / 100, 1).ToString(CultureInfo.InvariantCulture);
                g.summary = anime.Description ?? string.Empty;
                g.titles = anime.GetTitles().Select(s => new Shoko.Models.PlexAndKodi.AnimeTitle()
                {
                    Type = s.TitleType,
                    Language = s.Language,
                    Title = s.Language
                }).ToList();//.ToAPIContract();
                g.year = anime.BeginYear.ToString();

                if (!notag && ag.Contract.Stat_AllTags != null)
                    g.tags = TagFilter.ProcessTags(tagfilter, ag.Contract.Stat_AllTags.ToList());

                if (!nocast)
                {
                    var xref_animestaff =
                        Repo.Instance.CrossRef_Anime_Staff.GetByAnimeIDAndRoleType(anime.AnimeID, StaffRoleType.Seiyuu);
                    foreach (var xref in xref_animestaff)
                    {
                        if (xref.RoleID == null) continue;
                        var character = Repo.Instance.AnimeCharacter.GetByID(xref.RoleID.Value);
                        if (character == null) continue;
                        var staff = Repo.Instance.AnimeStaff.GetByID(xref.StaffID);
                        if (staff == null) continue;
                        var role = new Role
                        {
                            character = character.Name,
                            character_image = APIHelper.ConstructImageLinkFromTypeAndId(ctx, (int) ImageEntityType.Character,
                                xref.RoleID.Value),
                            staff = staff.Name,
                            staff_image = APIHelper.ConstructImageLinkFromTypeAndId(ctx, (int) ImageEntityType.Staff,
                                xref.StaffID),
                            role = xref.Role,
                            type = ((StaffRoleType) xref.RoleType).ToString()
                        };
                        if (g.roles == null) g.roles = new List<Role>();
                        g.roles.Add(role);
                    }
                }
            }

            if (level > 0)
            {
                List<int> series = null;
                if (filter?.SeriesIds.ContainsKey(uid) == true)
                    series = filter.SeriesIds[uid].ToList();
                foreach (SVR_AnimeSeries ada in ag.GetSeries())
                {
                    if (series != null && series.Count > 0 && !series.Contains(ada.AnimeSeriesID)) continue;
                    g.series.Add(Serie.GenerateFromAnimeSeries(ctx, ada, uid, nocast, notag, (level - 1), all, allpic,
                        pic, tagfilter));
                }
                // This should be faster
                g.series.Sort();
            }

            return g;
        }

        public static void PopulateArtFromAniDBAnime(HttpContext ctx, IEnumerable<SVR_AniDB_Anime> animes, Group grp, bool allpics, int pic)
        {
            Random rand = new Random();

            foreach (var anime in animes.Randomize())
            {
                var tvdbIDs = Repo.Instance.CrossRef_AniDB_TvDB.GetByAnimeID(anime.AnimeID).ToList();
                var fanarts = tvdbIDs
                    .SelectMany(a => Repo.Instance.TvDB_ImageFanart.GetBySeriesID(a.TvDBID)).ToList();
                var banners = tvdbIDs
                    .SelectMany(a => Repo.Instance.TvDB_ImageWideBanner.GetBySeriesID(a.TvDBID)).ToList();

                var posters = anime.AllPosters;
                if (allpics || pic > 1)
                {
                    if (allpics)
                    {
                        pic = 999;
                    }

                    int pic_index = 0;
                    if (posters != null)
                        foreach (var cont_image in posters)
                        {
                            if (pic_index < pic)
                            {
                                grp.art.thumb.Add(new Art()
                                {
                                    url = APIHelper.ConstructImageLinkFromTypeAndId(ctx, cont_image.ImageType,
                                        cont_image.AniDB_Anime_DefaultImageID),
                                    index = pic_index
                                });
                                pic_index++;
                            }
                            else
                            {
                                break;
                            }
                        }

                    pic_index = 0;
                    foreach (var cont_image in fanarts)
                    {
                        if (pic_index < pic)
                        {
                            grp.art.fanart.Add(new Art()
                            {
                                url = APIHelper.ConstructImageLinkFromTypeAndId(ctx, (int) ImageEntityType.TvDB_FanArt,
                                    cont_image.TvDB_ImageFanartID),
                                index = pic_index
                            });
                            pic_index++;
                        }
                        else
                        {
                            break;
                        }
                    }

                    pic_index = 0;
                    foreach (var cont_image in banners)
                    {
                        if (pic_index < pic)
                        {
                            grp.art.banner.Add(new Art()
                            {
                                url = APIHelper.ConstructImageLinkFromTypeAndId(ctx, (int) ImageEntityType.TvDB_Banner,
                                    cont_image.TvDB_ImageWideBannerID),
                                index = pic_index
                            });
                            pic_index++;
                        }
                        else
                        {
                            break;
                        }
                    }
                }
                else if (pic > 0)
                {
                    var poster = anime.GetDefaultPosterDetailsNoBlanks();
                    grp.art.thumb.Add(new Art()
                    {
                        url = APIHelper.ConstructImageLinkFromTypeAndId(ctx, (int) poster.ImageType, poster.ImageID),
                        index = 0
                    });

                    if (fanarts.Count > 0)
                    {
                        var default_fanart = anime.GetDefaultFanart();

                        if (default_fanart != null)
                        {
                            grp.art.fanart.Add(new Art()
                            {
                                url = APIHelper.ConstructImageLinkFromTypeAndId(ctx, default_fanart.ImageType,
                                    default_fanart.AniDB_Anime_DefaultImageID),
                                index = 0
                            });
                        }
                        else
                        {
                            var tvdbart = fanarts[rand.Next(fanarts.Count)];
                            grp.art.fanart.Add(new Art()
                            {
                                url = APIHelper.ConstructImageLinkFromTypeAndId(ctx, (int) ImageEntityType.TvDB_FanArt,
                                    tvdbart.TvDB_ImageFanartID),
                                index = 0
                            });
                        }
                    }

                    if (banners.Count > 0)
                    {
                        var default_fanart = anime.GetDefaultWideBanner();

                        if (default_fanart != null)
                        {
                            grp.art.banner.Add(new Art()
                            {
                                url = APIHelper.ConstructImageLinkFromTypeAndId(ctx, default_fanart.ImageType,
                                    default_fanart.AniDB_Anime_DefaultImageID),
                                index = 0
                            });
                        }
                        else
                        {
                            var tvdbart = banners[rand.Next(banners.Count)];
                            grp.art.banner.Add(new Art()
                            {
                                url = APIHelper.ConstructImageLinkFromTypeAndId(ctx, (int) ImageEntityType.TvDB_Banner,
                                    tvdbart.TvDB_ImageWideBannerID),
                                index = 0
                            });
                        }
                    }

                    break;
                }
            }
        }

        private static void GenerateSizes(Group grp, List<SVR_AnimeEpisode> ael, int uid)
        {
            int eps = 0;
            int credits = 0;
            int specials = 0;
            int trailers = 0;
            int parodies = 0;
            int others = 0;

            int local_eps = 0;
            int local_credits = 0;
            int local_specials = 0;
            int local_trailers = 0;
            int local_parodies = 0;
            int local_others = 0;

            int watched_eps = 0;
            int watched_credits = 0;
            int watched_specials = 0;
            int watched_trailers = 0;
            int watched_parodies = 0;
            int watched_others = 0;

            // single loop. Will help on long shows
            foreach (SVR_AnimeEpisode ep in ael)
            {
                if (ep?.AniDB_Episode == null) continue;
                var local = ep.GetVideoLocals()?.Any() ?? false;
                switch (ep.EpisodeTypeEnum)
                {
                    case EpisodeType.Episode:
                    {
                        eps++;
                        if (local) local_eps++;
                        if ((ep.GetUserRecord(uid)?.WatchedCount ?? 0) > 0) watched_eps++;
                        break;
                    }
                    case EpisodeType.Credits:
                    {
                        credits++;
                        if (local) local_credits++;
                        if ((ep.GetUserRecord(uid)?.WatchedCount ?? 0) > 0) watched_credits++;
                        break;
                    }
                    case EpisodeType.Special:
                    {
                        specials++;
                        if (local) local_specials++;
                        if ((ep.GetUserRecord(uid)?.WatchedCount ?? 0) > 0) watched_specials++;
                        break;
                    }
                    case EpisodeType.Trailer:
                    {
                        trailers++;
                        if (local) local_trailers++;
                        if ((ep.GetUserRecord(uid)?.WatchedCount ?? 0) > 0) watched_trailers++;
                        break;
                    }
                    case EpisodeType.Parody:
                    {
                        parodies++;
                        if (local) local_parodies++;
                        if ((ep.GetUserRecord(uid)?.WatchedCount ?? 0) > 0) watched_parodies++;
                        break;
                    }
                    case EpisodeType.Other:
                    {
                        others++;
                        if (local) local_others++;
                        if ((ep.GetUserRecord(uid)?.WatchedCount ?? 0) > 0) watched_others++;
                        break;
                    }
                }
            }

            grp.total_sizes = new Sizes
            {
                Episodes = eps,
                Credits = credits,
                Specials = specials,
                Trailers = trailers,
                Parodies = parodies,
                Others = others
            };

            grp.local_sizes = new Sizes
            {
                Episodes = local_eps,
                Credits = local_credits,
                Specials = local_specials,
                Trailers = local_trailers,
                Parodies = local_parodies,
                Others = local_others
            };

            grp.watched_sizes = new Sizes
            {
                Episodes = watched_eps,
                Credits = watched_credits,
                Specials = watched_specials,
                Trailers = watched_trailers,
                Parodies = watched_parodies,
                Others = watched_others
            };
        }
    }
}<|MERGE_RESOLUTION|>--- conflicted
+++ resolved
@@ -68,15 +68,9 @@
                 List<SVR_AnimeEpisode> ael;
                 if (filter != null && filter.SeriesIds.ContainsKey(uid))
                 {
-<<<<<<< HEAD
                     var series = filter.SeriesIds[uid].Select(id => Repo.Instance.AnimeSeries.GetByID(id))
-                        .Where(ser => ser?.AnimeGroupID == ag.AnimeGroupID).ToList();
-                    ael = series.SelectMany(ser => ser.GetAnimeEpisodes())
-=======
-                    var series = filter.SeriesIds[uid].Select(id => RepoFactory.AnimeSeries.GetByID(id))
                         .Where(ser => (ser?.AnimeGroupID ?? 0) == ag.AnimeGroupID).ToList();
                     ael = series.SelectMany(ser => ser?.GetAnimeEpisodes()).Where(a => a != null)
->>>>>>> bb8adad2
                         .ToList();
                     g.size = series.Count;
                 }
