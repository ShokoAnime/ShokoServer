﻿using System;
using System.Collections;
using System.Collections.Generic;
using System.Diagnostics;
using System.Linq;
using System.Threading;
using AniDBAPI;
using AniDBAPI.Commands;
using Shoko.Models;
using Shoko.Models.Azure;
using Shoko.Models.Server;
using Shoko.Commons.Extensions;
using Shoko.Models.Enums;
using Shoko.Models.Client;
using Shoko.Models.Interfaces;
using NLog;
using NutzCode.CloudFileSystem;
using System.IO;
using Shoko.Server.Commands;
using Shoko.Server.Commands.AniDB;
using Shoko.Server.Commands.TvDB;
using Shoko.Server.Databases;
using Shoko.Server.Models;
using Shoko.Server.Providers.Azure;
using Shoko.Server.Providers.MovieDB;
using Shoko.Server.Providers.TraktTV;
using Shoko.Server.Repositories;
using Shoko.Models.TvDB;
using Shoko.Server.Commands.Plex;
using Shoko.Server.Extensions;
using Shoko.Server.Repositories.Cached;
using Shoko.Server.Providers.TraktTV.Contracts;
using Shoko.Server.Tasks;

namespace Shoko.Server
{
    public partial class ShokoServiceImplementation : IShokoServer
    {


        #region Episodes and Files

        /// <summary>
        /// Finds the previous episode for use int the next unwatched episode
        /// </summary>
        /// <param name="animeSeriesID"></param>
        /// <param name="userID"></param>
        /// <returns></returns>
        public CL_AnimeEpisode_User GetPreviousEpisodeForUnwatched(int animeSeriesID, int userID)
        {
            try
            {
                CL_AnimeEpisode_User nextEp = GetNextUnwatchedEpisode(animeSeriesID, userID);
                if (nextEp == null) return null;

                int epType = nextEp.EpisodeType;
                int epNum = nextEp.EpisodeNumber - 1;

                if (epNum <= 0) return null;

                SVR_AnimeSeries series = Repo.AnimeSeries.GetByID(animeSeriesID);
                if (series == null) return null;

                List<AniDB_Episode> anieps = Repo.AniDB_Episode.GetByAnimeIDAndEpisodeTypeNumber(series.AniDB_ID,
                    (EpisodeType)epType,
                    epNum);
                if (anieps.Count == 0) return null;

                SVR_AnimeEpisode ep = Repo.AnimeEpisode.GetByAniDBEpisodeID(anieps[0].EpisodeID);
                return ep?.GetUserContract(userID);
            }
            catch (Exception ex)
            {
                logger.Error(ex, ex.ToString());
                return null;
            }
        }

        public CL_AnimeEpisode_User GetNextUnwatchedEpisode(int animeSeriesID, int userID)
        {
            try
            {
                // get all the data first
                // we do this to reduce the amount of database calls, which makes it a lot faster
                SVR_AnimeSeries series = Repo.AnimeSeries.GetByID(animeSeriesID);
                if (series == null) return null;

                //List<AnimeEpisode> epList = repEps.GetUnwatchedEpisodes(animeSeriesID, userID);
                List<AnimeEpisode> epList = new List<AnimeEpisode>();
                Dictionary<int, SVR_AnimeEpisode_User> dictEpUsers = new Dictionary<int, SVR_AnimeEpisode_User>();
                foreach (
                    SVR_AnimeEpisode_User userRecord in Repo.AnimeEpisode_User.GetByUserIDAndSeriesID(userID,
                        animeSeriesID))
                    dictEpUsers[userRecord.AnimeEpisodeID] = userRecord;

                foreach (AnimeEpisode animeep in Repo.AnimeEpisode.GetBySeriesID(animeSeriesID))
                {
                    if (!dictEpUsers.ContainsKey(animeep.AnimeEpisodeID))
                    {
                        epList.Add(animeep);
                        continue;
                    }

                    AnimeEpisode_User usrRec = dictEpUsers[animeep.AnimeEpisodeID];
                    if (usrRec.WatchedCount == 0 || !usrRec.WatchedDate.HasValue)
                        epList.Add(animeep);
                }

                List<AniDB_Episode> aniEpList = Repo.AniDB_Episode.GetByAnimeID(series.AniDB_ID);
                Dictionary<int, AniDB_Episode> dictAniEps = new Dictionary<int, AniDB_Episode>();
                foreach (AniDB_Episode aniep in aniEpList)
                    dictAniEps[aniep.EpisodeID] = aniep;

                List<CL_AnimeEpisode_User> candidateEps = new List<CL_AnimeEpisode_User>();
                foreach (SVR_AnimeEpisode ep in epList)
                {
                    if (dictAniEps.ContainsKey(ep.AniDB_EpisodeID))
                    {
                        AniDB_Episode anidbep = dictAniEps[ep.AniDB_EpisodeID];
                        if (anidbep.EpisodeType == (int)EpisodeType.Episode ||
                            anidbep.EpisodeType == (int)EpisodeType.Special)
                        {
                            SVR_AnimeEpisode_User userRecord = null;
                            if (dictEpUsers.ContainsKey(ep.AnimeEpisodeID))
                                userRecord = dictEpUsers[ep.AnimeEpisodeID];

                            CL_AnimeEpisode_User epContract = ep.GetUserContract(userID);
                            if (epContract != null)
                                candidateEps.Add(epContract);
                        }
                    }
                }

                if (candidateEps.Count == 0) return null;


                // this will generate a lot of queries when the user doesn have files
                // for these episodes
                foreach (CL_AnimeEpisode_User canEp in candidateEps.OrderBy(a => a.EpisodeType)
                    .ThenBy(a => a.EpisodeNumber))
                {
                    // now refresh from the database to get file count
                    SVR_AnimeEpisode epFresh = Repo.AnimeEpisode.GetByID(canEp.AnimeEpisodeID);
                    if (epFresh.GetVideoLocals().Count > 0)
                        return epFresh.GetUserContract(userID);
                }

                return null;
            }
            catch (Exception ex)
            {
                logger.Error(ex, ex.ToString());
                return null;
            }
        }

        public List<CL_AnimeEpisode_User> GetAllUnwatchedEpisodes(int animeSeriesID, int userID)
        {
            List<CL_AnimeEpisode_User> ret = new List<CL_AnimeEpisode_User>();

            try
            {
                return
                    Repo.AnimeEpisode.GetBySeriesID(animeSeriesID)
                        .Select(a => a.GetUserContract(userID))
                        .Where(a => a != null)
                        .Where(a => a.WatchedCount == 0)
                        .OrderBy(a => a.EpisodeType)
                        .ThenBy(a => a.EpisodeNumber)
                        .ToList();
                /*
                AnimeEpisodeRepository repEps = new AnimeEpisodeRepository();
				AnimeSeriesRepository repAnimeSer = new AnimeSeriesRepository();

				// get all the data first
				// we do this to reduce the amount of database calls, which makes it a lot faster
				AnimeSeries series = repAnimeSer.GetByID(animeSeriesID);
				if (series == null) return null;

				//List<AnimeEpisode> epList = repEps.GetUnwatchedEpisodes(animeSeriesID, userID);
				List<AnimeEpisode> epList = new List<AnimeEpisode>();
				Dictionary<int, AnimeEpisode_User> dictEpUsers = new Dictionary<int, AnimeEpisode_User>();
				foreach (AnimeEpisode_User userRecord in repEpUser.GetByUserIDAndSeriesID(userID, animeSeriesID))
					dictEpUsers[userRecord.AnimeEpisodeID] = userRecord;

				foreach (AnimeEpisode animeep in repEps.GetBySeriesID(animeSeriesID))
				{
					if (!dictEpUsers.ContainsKey(animeep.AnimeEpisodeID))
					{
						epList.Add(animeep);
						continue;
					}

					AnimeEpisode_User usrRec = dictEpUsers[animeep.AnimeEpisodeID];
					if (usrRec.WatchedCount == 0 || !usrRec.WatchedDate.HasValue)
						epList.Add(animeep);
				}

				AniDB_EpisodeRepository repAniEps = new AniDB_EpisodeRepository();
				List<AniDB_Episode> aniEpList = repAniEps.GetByAnimeID(series.AniDB_ID);
				Dictionary<int, AniDB_Episode> dictAniEps = new Dictionary<int, AniDB_Episode>();
				foreach (AniDB_Episode aniep in aniEpList)
					dictAniEps[aniep.EpisodeID] = aniep;

				List<Contract_AnimeEpisode> candidateEps = new List<Contract_AnimeEpisode>();
				foreach (AnimeEpisode ep in epList)
				{
					if (dictAniEps.ContainsKey(ep.AniDB_EpisodeID))
					{
						AniDB_Episode anidbep = dictAniEps[ep.AniDB_EpisodeID];
						if (anidbep.EpisodeType == (int)enEpisodeType.Episode || anidbep.EpisodeType == (int)enEpisodeType.Special)
						{
							AnimeEpisode_User userRecord = null;
							if (dictEpUsers.ContainsKey(ep.AnimeEpisodeID))
								userRecord = dictEpUsers[ep.AnimeEpisodeID];
                            if
							Contract_AnimeEpisode epContract = ep.ToContract(anidbep, new List<VideoLocal>(), userRecord, series.GetUserRecord(userID));
							candidateEps.Add(epContract);
						}
					}
				}

				if (candidateEps.Count == 0) return null;

				// sort by episode type and number to find the next episode
				List<SortPropOrFieldAndDirection> sortCriteria = new List<SortPropOrFieldAndDirection>();
				sortCriteria.Add(new SortPropOrFieldAndDirection("EpisodeType", false, SortType.eInteger));
				sortCriteria.Add(new SortPropOrFieldAndDirection("EpisodeNumber", false, SortType.eInteger));
				candidateEps = Sorting.MultiSort<Contract_AnimeEpisode>(candidateEps, sortCriteria);

				// this will generate a lot of queries when the user doesn have files
				// for these episodes
				foreach (Contract_AnimeEpisode canEp in candidateEps)
				{
					// now refresh from the database to get file count
					AnimeEpisode epFresh = repEps.GetByID(canEp.AnimeEpisodeID);
					if (epFresh.GetVideoLocals().Count > 0)
						ret.Add(epFresh.ToContract(true, userID, null));
				}

				return ret;
                */
            }
            catch (Exception ex)
            {
                logger.Error(ex, ex.ToString());
                return ret;
            }
        }

        public CL_AnimeEpisode_User GetNextUnwatchedEpisodeForGroup(int animeGroupID, int userID)
        {
            try
            {
                SVR_AnimeGroup grp = Repo.AnimeGroup.GetByID(animeGroupID);
                if (grp == null) return null;

                List<SVR_AnimeSeries> allSeries = grp.GetAllSeries().OrderBy(a => a.AirDate).ToList();


                foreach (SVR_AnimeSeries ser in allSeries)
                {
                    CL_AnimeEpisode_User contract = GetNextUnwatchedEpisode(ser.AnimeSeriesID, userID);
                    if (contract != null) return contract;
                }

                return null;
            }
            catch (Exception ex)
            {
                logger.Error(ex, ex.ToString());
                return null;
            }
        }

        public List<CL_AnimeEpisode_User> GetContinueWatchingFilter(int userID, int maxRecords)
        {
            List<CL_AnimeEpisode_User> retEps = new List<CL_AnimeEpisode_User>();
            try
            {
                SVR_JMMUser user = Repo.JMMUser.GetByID(userID);
                if (user == null) return retEps;

                // find the locked Continue Watching Filter
                SVR_GroupFilter gf = null;
                List<SVR_GroupFilter> lockedGFs = Repo.GroupFilter.GetLockedGroupFilters();
                if (lockedGFs != null)
                {
                    // if it already exists we can leave
                    foreach (SVR_GroupFilter gfTemp in lockedGFs)
                    {
                        if (gfTemp.FilterType == (int)GroupFilterType.ContinueWatching)
                        {
                            gf = gfTemp;
                            break;
                        }
                    }
                }

                if ((gf == null) || !gf.GroupsIds.ContainsKey(userID))
                    return retEps;
                IEnumerable<CL_AnimeGroup_User> comboGroups =
                    gf.GroupsIds[userID]
                        .Select(a => Repo.AnimeGroup.GetByID(a))
                        .Where(a => a != null)
                        .Select(a => a.GetUserContract(userID));


                // apply sorting
                comboGroups = GroupFilterHelper.Sort(comboGroups, gf);


                foreach (CL_AnimeGroup_User grp in comboGroups)
                {
                    List<SVR_AnimeSeries> sers = Repo.AnimeSeries.GetByGroupID(grp.AnimeGroupID)
                        .OrderBy(a => a.AirDate)
                        .ToList();

                    List<int> seriesWatching = new List<int>();

                    foreach (SVR_AnimeSeries ser in sers)
                    {
                        if (!user.AllowedSeries(ser)) continue;
                        bool useSeries = true;

                        if (seriesWatching.Count > 0)
                        {
                            if (ser.GetAnime().AnimeType == (int)AnimeType.TVSeries)
                            {
                                // make sure this series is not a sequel to an existing series we have already added
                                foreach (AniDB_Anime_Relation rel in ser.GetAnime().GetRelatedAnime())
                                {
                                    if (rel.RelationType.ToLower().Trim().Equals("sequel") ||
                                        rel.RelationType.ToLower().Trim().Equals("prequel"))
                                        useSeries = false;
                                }
                            }
                        }

                        if (!useSeries) continue;


                        CL_AnimeEpisode_User ep = GetNextUnwatchedEpisode(ser.AnimeSeriesID, userID);
                        if (ep != null)
                        {
                            retEps.Add(ep);

                            // Lets only return the specified amount
                            if (retEps.Count == maxRecords)
                                return retEps;

                            if (ser.GetAnime().AnimeType == (int)AnimeType.TVSeries)
                                seriesWatching.Add(ser.AniDB_ID);
                        }
                    }
                }
            }
            catch (Exception ex)
            {
                logger.Error(ex, ex.ToString());
            }
            return retEps;
        }

        /// <summary>
        /// Gets a list of episodes watched based on the most recently watched series
        /// It will return the next episode to watch in the most recent 10 series
        /// </summary>
        /// <returns></returns>
        public List<CL_AnimeEpisode_User> GetEpisodesToWatch_RecentlyWatched(int maxRecords, int jmmuserID)
        {
            List<CL_AnimeEpisode_User> retEps = new List<CL_AnimeEpisode_User>();
            try
            {
                DateTime start = DateTime.Now;

                SVR_JMMUser user = Repo.JMMUser.GetByID(jmmuserID);
                if (user == null) return retEps;

                // get a list of series that is applicable
                List<SVR_AnimeSeries_User> allSeriesUser =
                    Repo.AnimeSeries_User.GetMostRecentlyWatched(jmmuserID);

                TimeSpan ts = DateTime.Now - start;
                logger.Info(string.Format("GetEpisodesToWatch_RecentlyWatched:Series: {0}", ts.TotalMilliseconds));
                start = DateTime.Now;

                foreach (SVR_AnimeSeries_User userRecord in allSeriesUser)
                {
                    SVR_AnimeSeries series = Repo.AnimeSeries.GetByID(userRecord.AnimeSeriesID);
                    if (series == null) continue;

                    if (!user.AllowedSeries(series)) continue;

                    CL_AnimeEpisode_User ep = GetNextUnwatchedEpisode(userRecord.AnimeSeriesID, jmmuserID);
                    if (ep != null)
                    {
                        retEps.Add(ep);

                        // Lets only return the specified amount
                        if (retEps.Count == maxRecords)
                        {
                            ts = DateTime.Now - start;
                            logger.Info(string.Format("GetEpisodesToWatch_RecentlyWatched:Episodes: {0}",
                                ts.TotalMilliseconds));
                            return retEps;
                        }
                    }
                }
                ts = DateTime.Now - start;
                logger.Info(string.Format("GetEpisodesToWatch_RecentlyWatched:Episodes: {0}",
                    ts.TotalMilliseconds));
            }
            catch (Exception ex)
            {
                logger.Error(ex, ex.ToString());
            }

            return retEps;
        }

        public List<CL_AnimeEpisode_User> GetEpisodesRecentlyWatched(int maxRecords, int userID)
        {
            List<CL_AnimeEpisode_User> retEps = new List<CL_AnimeEpisode_User>();
            try
            {
                return
                    Repo.AnimeEpisode_User.GetMostRecentlyWatched(userID, maxRecords)
                        .Select(a => Repo.AnimeEpisode.GetByID(a.AnimeEpisodeID).GetUserContract(userID))
                        .ToList();
                /*
                                using (var session = JMMService.SessionFactory.OpenSession())
                                {
                                    AnimeEpisodeRepository repEps = new AnimeEpisodeRepository();
                                    JMMUserRepository repUsers = new JMMUserRepository();

                                    JMMUser user = repUsers.GetByID(session, jmmuserID);
                                    if (user == null) return retEps;

                                    // get a list of series that is applicable
                                    List<AnimeEpisode_User> allEpUserRecs = repEpUser.GetMostRecentlyWatched(session, jmmuserID);
                                    foreach (AnimeEpisode_User userRecord in allEpUserRecs)
                                    {
                                        AnimeEpisode ep = repEps.GetByID(session, userRecord.AnimeEpisodeID);
                                        if (ep == null) continue;

                                        Contract_AnimeEpisode epContract = ep.ToContract(session, jmmuserID);
                                        if (epContract != null)
                                        {
                                            retEps.Add(epContract);

                                            // Lets only return the specified amount
                                            if (retEps.Count == maxRecords) return retEps;
                                        }
                                    }
                                }*/
            }
            catch (Exception ex)
            {
                logger.Error(ex, ex.ToString());
            }

            return retEps;
        }

        public IReadOnlyList<SVR_VideoLocal> GetAllFiles()
        {
            try
            {
                return Repo.VideoLocal.GetAll();
            }
            catch (Exception ex)
            {
                logger.Error(ex, ex.ToString());
                return new List<SVR_VideoLocal>();
            }
        }

        public SVR_VideoLocal GetFileByID(int id)
        {
            try
            {
                return Repo.VideoLocal.GetByID(id);
            }
            catch (Exception ex)
            {
                logger.Error(ex, ex.ToString());
                return new SVR_VideoLocal();
            }
        }

        public List<SVR_VideoLocal> GetFilesRecentlyAdded(int max_records)
        {
            try
            {
                return Repo.VideoLocal.GetMostRecentlyAdded(max_records);
            }
            catch (Exception ex)
            {
                logger.Error(ex, ex.ToString());
                return new List<SVR_VideoLocal>();
            }
        }

        public List<CL_AnimeEpisode_User> GetEpisodesRecentlyAdded(int maxRecords, int userID)
        {
            List<CL_AnimeEpisode_User> retEps = new List<CL_AnimeEpisode_User>();
            try
            {
                SVR_JMMUser user = Repo.JMMUser.GetByID(userID);
                if (user == null) return retEps;

                // We will deal with a large list, don't perform ops on the whole thing!
                List<SVR_VideoLocal> vids = Repo.VideoLocal.GetMostRecentlyAdded(-1);
                int numEps = 0;
                foreach (SVR_VideoLocal vid in vids)
                {
                    if (string.IsNullOrEmpty(vid.Hash)) continue;

                    foreach (SVR_AnimeEpisode ep in vid.GetAnimeEpisodes())
                    {
                        if (user.AllowedSeries(ep.GetAnimeSeries()))
                        {
                            CL_AnimeEpisode_User epContract = ep.GetUserContract(userID);
                            if (epContract != null)
                            {
                                retEps.Add(epContract);
                                numEps++;

                                // Lets only return the specified amount
                                if (retEps.Count >= maxRecords) return retEps;
                            }
                        }
                    }
                }
            }
            catch (Exception ex)
            {
                logger.Error(ex, ex.ToString());
            }

            return retEps;
        }

        public List<CL_AnimeEpisode_User> GetEpisodesRecentlyAddedSummary(int maxRecords, int userID)
        {
            List<CL_AnimeEpisode_User> retEps = new List<CL_AnimeEpisode_User>();
            try
            {
                SVR_JMMUser user = Repo.JMMUser.GetByID(userID);
                if (user == null) return retEps;

                DateTime start = DateTime.Now;

                var results = Repo.VideoLocal.GetEpisodesRecentlyAdded();


                TimeSpan ts2 = DateTime.Now - start;
                logger.Info("GetEpisodesRecentlyAddedSummary:RawData in {0} ms", ts2.TotalMilliseconds);
                start = DateTime.Now;

                int numEps = 0;
                foreach (var res in results)
                {
                    SVR_AnimeSeries ser = Repo.AnimeSeries.GetByID(res.Key);
                    if (ser == null) continue;

                    if (!user.AllowedSeries(ser)) continue;

                    List<SVR_VideoLocal> vids =
                        Repo.VideoLocal.GetMostRecentlyAddedForAnime(1, ser.AniDB_ID);
                    if (vids.Count == 0) continue;

                    List<SVR_AnimeEpisode> eps = vids[0].GetAnimeEpisodes();
                    if (eps.Count == 0) continue;

                    CL_AnimeEpisode_User epContract = eps[0].GetUserContract(userID);
                    if (epContract != null)
                    {
                        retEps.Add(epContract);
                        numEps++;

                        // Lets only return the specified amount
                        if (retEps.Count == maxRecords)
                        {
                            ts2 = DateTime.Now - start;
                            logger.Info("GetEpisodesRecentlyAddedSummary:Episodes in {0} ms",
                                ts2.TotalMilliseconds);
                            start = DateTime.Now;
                            return retEps;
                        }
                    }
                }
                ts2 = DateTime.Now - start;
                logger.Info("GetEpisodesRecentlyAddedSummary:Episodes in {0} ms", ts2.TotalMilliseconds);
                start = DateTime.Now;
            }
            catch (Exception ex)
            {
                logger.Error(ex, ex.ToString());
            }

            return retEps;
        }

        public List<CL_AnimeSeries_User> GetSeriesRecentlyAdded(int maxRecords, int userID)
        {
            List<CL_AnimeSeries_User> retSeries = new List<CL_AnimeSeries_User>();
            try
            {
                SVR_JMMUser user = Repo.JMMUser.GetByID(userID);
                if (user == null) return retSeries;

                List<SVR_AnimeSeries> series = Repo.AnimeSeries.GetMostRecentlyAdded(maxRecords);
                int numSeries = 0;
                foreach (SVR_AnimeSeries ser in series)
                {
                    if (user.AllowedSeries(ser))
                    {
                        CL_AnimeSeries_User serContract = ser.GetUserContract(userID);
                        if (serContract != null)
                        {
                            retSeries.Add(serContract);
                            numSeries++;

                            // Lets only return the specified amount
                            if (retSeries.Count == maxRecords) return retSeries;
                        }
                    }
                }
            }
            catch (Exception ex)
            {
                logger.Error(ex, ex.ToString());
            }

            return retSeries;
        }

        public CL_AnimeEpisode_User GetLastWatchedEpisodeForSeries(int animeSeriesID, int jmmuserID)
        {
            try
            {
                return Repo.AnimeEpisode_User.GetLastWatchedEpisodeForSeries(animeSeriesID, jmmuserID)?.Contract;
                /*
                                using (var session = JMMService.SessionFactory.OpenSession())
                                {
                                    AnimeEpisodeRepository repEps = new AnimeEpisodeRepository();
                                    JMMUserRepository repUsers = new JMMUserRepository();

                                    JMMUser user = repUsers.GetByID(session, jmmuserID);
                                    if (user == null) return null;

                                    List<AnimeEpisode_User> userRecords = repEpUser.GetLastWatchedEpisodeForSeries(session, animeSeriesID, jmmuserID);
                                    if (userRecords == null || userRecords.Count == 0) return null;

                                    AnimeEpisode ep = repEps.GetByID(session, userRecords[0].AnimeEpisodeID);
                                    if (ep == null) return null;

                                    return ep.ToContract(session, jmmuserID);
                                }*/
            }
            catch (Exception ex)
            {
                logger.Error(ex, ex.ToString());
            }

            return null;
        }

        public CL_AnimeEpisode_User GetEpisode(int animeEpisodeID, int userID)
        {
            try
            {
                return Repo.AnimeEpisode.GetByID(animeEpisodeID)?.GetUserContract(userID);
            }
            catch (Exception ex)
            {
                logger.Error(ex, ex.ToString());
                return null;
            }
        }

        public IReadOnlyList<AnimeEpisode> GetAllEpisodes()
        {
            try
            {
                return Repo.AnimeEpisode.GetAll();
            }
            catch (Exception ex)
            {
                logger.Error(ex, ex.ToString());
                return null;
            }
        }

        public CL_AnimeEpisode_User GetEpisodeByAniDBEpisodeID(int episodeID, int userID)
        {
            try
            {
                return Repo.AnimeEpisode.GetByAniDBEpisodeID(episodeID)?.GetUserContract(userID);
            }
            catch (Exception ex)
            {
                logger.Error(ex, ex.ToString());
                return null;
            }
        }

        public string RemoveAssociationOnFile(int videoLocalID, int animeEpisodeID)
        {
            try
            {
                SVR_VideoLocal vid = Repo.VideoLocal.GetByID(videoLocalID);
                if (vid == null)
                    return "Could not find video record";
                if (string.IsNullOrEmpty(vid.Hash)) //this shouldn't happen
                    return "Could not desassociate a cloud file without hash, hash it locally first";

                int? animeSeriesID = null;
                foreach (AnimeEpisode ep in vid.GetAnimeEpisodes())
                {
                    if (ep.AniDB_EpisodeID != animeEpisodeID) continue;

                    animeSeriesID = ep.AnimeSeriesID;
                    CrossRef_File_Episode xref =
                        Repo.CrossRef_File_Episode.GetByHashAndEpisodeID(vid.Hash, ep.AniDB_EpisodeID);
                    if (xref != null)
                    {
                        if (xref.CrossRefSource == (int)CrossRefSource.AniDB)
                            return "Cannot remove associations created from AniDB data";

                        // delete cross ref from web cache
                        CommandRequest_WebCacheDeleteXRefFileEpisode cr =
                            new CommandRequest_WebCacheDeleteXRefFileEpisode(vid.Hash,
                                ep.AniDB_EpisodeID);
                        cr.Save();

                        Repo.CrossRef_File_Episode.Delete(xref.CrossRef_File_EpisodeID);
                    }
                }

                if (animeSeriesID.HasValue)
                {
                    SVR_AnimeSeries ser = Repo.AnimeSeries.GetByID(animeSeriesID.Value);
                    ser?.QueueUpdateStats();
                }
                return "";
            }
            catch (Exception ex)
            {
                logger.Error(ex, ex.ToString());
                return ex.Message;
            }
        }

        public string SetIgnoreStatusOnFile(int videoLocalID, bool isIgnored)
        {
            try
            {
                SVR_VideoLocal vid = Repo.VideoLocal.GetByID(videoLocalID);
                if (vid == null)
                    return "Could not find video record";

                using (var upd = Repo.VideoLocal.BeginAddOrUpdate(() => vid))
                {
                    upd.Entity.IsIgnored = isIgnored ? 1 : 0;
                    upd.Commit(false);
                }

                return "";
            }
            catch (Exception ex)
            {
                logger.Error(ex, ex.ToString());
                return ex.Message;
            }
        }

        public string SetVariationStatusOnFile(int videoLocalID, bool isVariation)
        {
            try
            {
                SVR_VideoLocal vid = Repo.VideoLocal.GetByID(videoLocalID);
                if (vid == null)
                    return "Could not find video record";
                using (var upd = Repo.VideoLocal.BeginAddOrUpdate(() => vid))
                {
                    upd.Entity.IsVariation = isVariation ? 1 : 0;
                    upd.Commit(false);
                }
                return "";
            }
            catch (Exception ex)
            {
                logger.Error(ex, ex.ToString());
                return ex.Message;
            }
        }

        public string AssociateSingleFile(int videoLocalID, int animeEpisodeID)
        {
            try
            {
                SVR_VideoLocal vid = Repo.VideoLocal.GetByID(videoLocalID);
                if (vid == null)
                    return "Could not find video record";
                if (string.IsNullOrEmpty(vid.Hash))
                    return "Could not associate a cloud file without hash, hash it locally first";

                SVR_AnimeEpisode ep = Repo.AnimeEpisode.GetByID(animeEpisodeID);
                if (ep == null)
                    return "Could not find episode record";

                var com = new CommandRequest_LinkFileManually(videoLocalID, animeEpisodeID);
                com.Save();
                return "";
            }
            catch (Exception ex)
            {
                logger.Error(ex, ex.ToString());
            }

            return "";
        }

        public string AssociateSingleFileWithMultipleEpisodes(int videoLocalID, int animeSeriesID, int startEpNum,
            int endEpNum)
        {
            try
            {
                SVR_VideoLocal vid = Repo.VideoLocal.GetByID(videoLocalID);
                if (vid == null)
                    return "Could not find video record";
                if (vid.Hash == null)
                    return "Could not associate a cloud file without hash, hash it locally first";
                SVR_AnimeSeries ser = Repo.AnimeSeries.GetByID(animeSeriesID);
                if (ser == null)
                    return "Could not find anime series record";
                for (int i = startEpNum; i <= endEpNum; i++)
                {
                    List<AniDB_Episode> anieps =
                        Repo.AniDB_Episode.GetByAnimeIDAndEpisodeNumber(ser.AniDB_ID, i);
                    if (anieps.Count == 0)
                        return "Could not find the AniDB episode record";

                    AniDB_Episode aniep = anieps[0];

                    SVR_AnimeEpisode ep = Repo.AnimeEpisode.GetByAniDBEpisodeID(aniep.EpisodeID);
                    if (ep == null)
                        return "Could not find episode record";

                    var com = new CommandRequest_LinkFileManually(videoLocalID, ep.AnimeEpisodeID);
                    com.Save();
                }

                return "";
            }
            catch (Exception ex)
            {
                logger.Error(ex, ex.ToString());
            }

            return "";
        }

        public string AssociateMultipleFiles(List<int> videoLocalIDs, int animeSeriesID, int startingEpisodeNumber,
            bool singleEpisode)
        {
            try
            {
                SVR_AnimeSeries ser = Repo.AnimeSeries.GetByID(animeSeriesID);
                if (ser == null)
                    return "Could not find anime series record";

                int epNumber = startingEpisodeNumber;
                int total = startingEpisodeNumber + videoLocalIDs.Count - 1;
                int count = 1;

                foreach (int videoLocalID in videoLocalIDs)
                {
                    SVR_VideoLocal vid = Repo.VideoLocal.GetByID(videoLocalID);
                    if (vid == null)
                        return "Could not find video local record";
                    if (vid.Hash == null)
                        return "Could not associate a cloud file without hash, hash it locally first";

                    List<AniDB_Episode> anieps =
                        Repo.AniDB_Episode.GetByAnimeIDAndEpisodeNumber(ser.AniDB_ID, epNumber);
                    if (anieps.Count == 0)
                        return "Could not find the AniDB episode record";

                    AniDB_Episode aniep = anieps[0];

                    SVR_AnimeEpisode ep = Repo.AnimeEpisode.GetByAniDBEpisodeID(aniep.EpisodeID);
                    if (ep == null)
                        return "Could not find episode record";

                    var com = new CommandRequest_LinkFileManually(videoLocalID, ep.AnimeEpisodeID);
                    if (singleEpisode)
                    {
                        com.Percentage = (int)Math.Round((double)count / total * 100);
                    }
                    com.Save();

                    count++;
                    if (!singleEpisode) epNumber++;
                }
            }
            catch (Exception ex)
            {
                logger.Error(ex, ex.ToString());
            }

            return "";
        }

        public int UpdateAniDBFileData(bool missingInfo, bool outOfDate, bool countOnly)
        {
            return Importer.UpdateAniDBFileData(missingInfo, outOfDate, countOnly);
        }

        public string UpdateFileData(int videoLocalID)
        {
            try
            {
                SVR_VideoLocal vid = Repo.VideoLocal.GetByID(videoLocalID);
                if (vid == null) return "File could not be found";
                CommandRequest_GetFile cmd = new CommandRequest_GetFile(vid.VideoLocalID, true);
                cmd.Save();
            }
            catch (Exception ex)
            {
                logger.Error(ex, ex.ToString());
                return ex.Message;
            }
            return "";
        }
        public string RescanFile(int videoLocalID)
        {
            try
            {
                SVR_VideoLocal vid = Repo.VideoLocal.GetByID(videoLocalID);
                if (vid == null) return "File could not be found";
                if (string.IsNullOrEmpty(vid.Hash))
                    return "Could not Update a cloud file without hash, hash it locally first";
                CommandRequest_ProcessFile cmd = new CommandRequest_ProcessFile(vid.VideoLocalID, true);
                cmd.Save();
            }
            catch (Exception ex)
            {
                logger.Error(ex, ex.Message);
                return ex.Message;
            }
            return "";
        }

        public void RehashFile(int videoLocalID)
        {
            SVR_VideoLocal vl = Repo.VideoLocal.GetByID(videoLocalID);

            if (vl != null)
            {
                SVR_VideoLocal_Place pl = vl.GetBestVideoLocalPlace();
                if (pl == null)
                {
                    logger.Error("Unable to hash videolocal with id = {videoLocalID}, it has no assigned place");
                    return;
                }
                CommandRequest_HashFile cr_hashfile = new CommandRequest_HashFile(pl.FullServerPath, true);
                cr_hashfile.Save();
            }
        }

        /// <summary>
        /// Delets the VideoLocal record and the associated physical file
        /// </summary>
        /// <param name="videoplaceid"></param>
        /// <returns></returns>
        public string DeleteVideoLocalPlaceAndFile(int videoplaceid)
        {
            try
            {
                SVR_VideoLocal_Place place = Repo.VideoLocal_Place.GetByID(videoplaceid);
                if (place?.VideoLocal == null)
                    return "Database entry does not exist";

                return place.RemoveAndDeleteFile().Item2;
            }
            catch (Exception ex)
            {
                logger.Error(ex, ex.ToString());
                return ex.Message;
            }
        }

        public string SetResumePosition(int videoLocalID, long resumeposition, int userID)
        {
            try
            {
                SVR_VideoLocal vid = Repo.VideoLocal.GetByID(videoLocalID);
                if (vid == null)
                    return "Could not find video local record";
                vid.SetResumePosition(resumeposition, userID);
                return "";
            }
            catch (Exception ex)
            {
                logger.Error(ex, ex.ToString());
                return ex.Message;
            }
        }

        public List<CL_VideoLocal> GetVideoLocalsForAnime(int animeID, int userID)
        {
            try
            {
                return Repo.VideoLocal.GetByAniDBAnimeID(animeID)
                    .DistinctBy(a => a.Places.First().FilePath)
                    .Select(a => a.ToClient(userID))
                    .ToList();
            }
            catch (Exception ex)
            {
                logger.Error(ex, ex.ToString());
            }
            return new List<CL_VideoLocal>();
        }

        public AniDB_Vote GetUserVote(int animeID)
        {
            try
            {
                return Repo.AniDB_Vote.GetByEntity(animeID).FirstOrDefault();
            }
            catch (Exception ex)
            {
                logger.Error(ex, ex.ToString());
            }
            return null;
        }

        public void IncrementEpisodeStats(int animeEpisodeID, int userID, int statCountType)
        {
            try
            {
                SVR_AnimeEpisode ep = Repo.AnimeEpisode.GetByID(animeEpisodeID);
                if (ep == null) return;

                using (var upd = Repo.AnimeEpisode_User.BeginAddOrUpdate(
                    () => ep.GetUserRecord(userID),
                    () => new SVR_AnimeEpisode_User
                    {
                        PlayedCount = 0,
                        StoppedCount = 0,
                        WatchedCount = 0
                    }))
                {
                    upd.Entity.AnimeEpisodeID = ep.AnimeEpisodeID;
                    upd.Entity.AnimeSeriesID = ep.AnimeSeriesID;
                    upd.Entity.JMMUserID = userID;
                    //epUserRecord.WatchedDate = DateTime.Now;

                    switch ((StatCountType)statCountType)
                    {
                        case StatCountType.Played:
                            upd.Entity.PlayedCount++;
                            break;
                        case StatCountType.Stopped:
                            upd.Entity.StoppedCount++;
                            break;
                        case StatCountType.Watched:
                            upd.Entity.WatchedCount++;
                            break;
                    }

                    upd.Commit();
                }

                SVR_AnimeSeries ser = ep.GetAnimeSeries();
                if (ser == null) return;

                using (var upd = Repo.AnimeSeries_User.BeginAddOrUpdate(() => ser.GetUserRecord(userID), () => new SVR_AnimeSeries_User { AnimeSeriesID = ser.AnimeSeriesID, JMMUserID = userID }))
                {
                    switch ((StatCountType)statCountType)
                    {
                        case StatCountType.Played:
                            upd.Entity.PlayedCount++;
                            break;
                        case StatCountType.Stopped:
                            upd.Entity.StoppedCount++;
                            break;
                        case StatCountType.Watched:
                            upd.Entity.WatchedCount++;
                            break;
                    }

                    upd.Commit();
                }
            }
            catch (Exception ex)
            {
                logger.Error(ex, ex.ToString());
            }
        }

        public void DeleteFileFromMyList(int fileID)
        {
            CommandRequest_DeleteFileFromMyList cmd = new CommandRequest_DeleteFileFromMyList(fileID);
            cmd.Save();
        }

        public void ForceAddFileToMyList(string hash)
        {
            try
            {
                CommandRequest_AddFileToMyList cmdAddFile = new CommandRequest_AddFileToMyList(hash);
                cmdAddFile.Save();
            }
            catch (Exception ex)
            {
                logger.Error(ex, ex.ToString());
            }
        }

        public List<CL_AniDB_Episode> GetAniDBEpisodesForAnime(int animeID)
        {
            try
            {
                return Repo.AniDB_Episode.GetByAnimeID(animeID)
                    .Select(a => a.ToClient())
                    .OrderBy(a => a.EpisodeType)
                    .ThenBy(a => a.EpisodeNumber)
                    .ToList();
            }
            catch (Exception ex)
            {
                logger.Error(ex, ex.ToString());
            }

            return new List<CL_AniDB_Episode>();
        }

        public List<CL_AnimeEpisode_User> GetEpisodesForSeries(int animeSeriesID, int userID)
        {
            List<CL_AnimeEpisode_User> eps = new List<CL_AnimeEpisode_User>();
            try
            {
                return
                    Repo.AnimeEpisode.GetBySeriesID(animeSeriesID)
                        .Select(a => a.GetUserContract(userID))
                        .Where(a => a != null)
                        .ToList();
                /*
                                DateTime start = DateTime.Now;
                                AnimeEpisodeRepository repEps = new AnimeEpisodeRepository();
                                AnimeSeriesRepository repAnimeSer = new AnimeSeriesRepository();
                                VideoLocalRepository repVids = new VideoLocalRepository();
                                CrossRef_File_EpisodeRepository repCrossRefs = new CrossRef_File_EpisodeRepository();

                                // get all the data first
                                // we do this to reduce the amount of database calls, which makes it a lot faster
                                AnimeSeries series = repAnimeSer.GetByID(animeSeriesID);
                                if (series == null) return eps;

                                List<AnimeEpisode> epList = repEps.GetBySeriesID(animeSeriesID);
                                List<AnimeEpisode_User> userRecordList = repEpUsers.GetByUserIDAndSeriesID(userID, animeSeriesID);
                                Dictionary<int, AnimeEpisode_User> dictUserRecords = new Dictionary<int, AnimeEpisode_User>();
                                foreach (AnimeEpisode_User epuser in userRecordList)
                                    dictUserRecords[epuser.AnimeEpisodeID] = epuser;

                                AniDB_EpisodeRepository repAniEps = new AniDB_EpisodeRepository();
                                List<AniDB_Episode> aniEpList = repAniEps.GetByAnimeID(series.AniDB_ID);
                                Dictionary<int, AniDB_Episode> dictAniEps = new Dictionary<int, AniDB_Episode>();
                                foreach (AniDB_Episode aniep in aniEpList)
                                    dictAniEps[aniep.EpisodeID] = aniep;

                                // get all the video local records and cross refs
                                List<VideoLocal> vids = repVids.GetByAniDBAnimeID(series.AniDB_ID);
                                List<CrossRef_File_Episode> crossRefs = repCrossRefs.GetByAnimeID(series.AniDB_ID);

                                TimeSpan ts = DateTime.Now - start;
                                logger.Info("GetEpisodesForSeries: {0} (Database) in {1} ms", series.GetAnime().MainTitle, ts.TotalMilliseconds);


                                start = DateTime.Now;
                                foreach (AnimeEpisode ep in epList)
                                {
                                    if (dictAniEps.ContainsKey(ep.AniDB_EpisodeID))
                                    {
                                        List<VideoLocal> epVids = new List<VideoLocal>();
                                        foreach (CrossRef_File_Episode xref in crossRefs)
                                        {
                                            if (xref.EpisodeID == dictAniEps[ep.AniDB_EpisodeID].EpisodeID)
                                            {
                                                // don't add the same file twice, this will occur when
                                                // one file appears over more than one episodes
                                                Dictionary<string, string> addedFiles = new Dictionary<string, string>();
                                                foreach (VideoLocal vl in vids)
                                                {
                                                    if (string.Equals(xref.Hash, vl.Hash, StringComparison.InvariantCultureIgnoreCase))
                                                    {
                                                        if (!addedFiles.ContainsKey(xref.Hash.Trim().ToUpper()))
                                                        {
                                                            addedFiles[xref.Hash.Trim().ToUpper()] = xref.Hash.Trim().ToUpper();
                                                            epVids.Add(vl);
                                                        }
                                                    }
                                                }
                                            }
                                        }

                                        AnimeEpisode_User epuser = null;
                                        if (dictUserRecords.ContainsKey(ep.AnimeEpisodeID))
                                            epuser = dictUserRecords[ep.AnimeEpisodeID];

                                        eps.Add(ep.ToContract(dictAniEps[ep.AniDB_EpisodeID], epVids, epuser, null));
                                    }
                                }

                                ts = DateTime.Now - start;
                                logger.Info("GetEpisodesForSeries: {0} (Contracts) in {1} ms", series.GetAnime().MainTitle, ts.TotalMilliseconds);
                                */
            }
            catch (Exception ex)
            {
                logger.Error(ex, ex.ToString());
            }

            return eps;
        }

        public List<CL_AnimeEpisode_User> GetEpisodesForSeriesOld(int animeSeriesID)
        {
            List<CL_AnimeEpisode_User> eps = new List<CL_AnimeEpisode_User>();
            try
            {
                SVR_JMMUser user = Repo.JMMUser.GetByID(1) ??
                                   Repo.JMMUser.GetAll().FirstOrDefault(a => a.Username == "Default");
                //HACK (We should have a default user locked)
                if (user != null)
                    return GetEpisodesForSeries(animeSeriesID, user.JMMUserID);
                /*
                                JMMUser u

                                DateTime start = DateTime.Now;
                                AnimeEpisodeRepository repEps = new AnimeEpisodeRepository();
                                AnimeSeriesRepository repAnimeSer = new AnimeSeriesRepository();
                                CrossRef_File_EpisodeRepository repCrossRefs = new CrossRef_File_EpisodeRepository();


                                // get all the data first
                                // we do this to reduce the amount of database calls, which makes it a lot faster
                                AnimeSeries series = repAnimeSer.GetByID(animeSeriesID);
                                if (series == null) return eps;

                                List<AnimeEpisode> epList = repEps.GetBySeriesID(animeSeriesID);

                                AniDB_EpisodeRepository repAniEps = new AniDB_EpisodeRepository();
                                List<AniDB_Episode> aniEpList = repAniEps.GetByAnimeID(series.AniDB_ID);
                                Dictionary<int, AniDB_Episode> dictAniEps = new Dictionary<int, AniDB_Episode>();
                                foreach (AniDB_Episode aniep in aniEpList)
                                    dictAniEps[aniep.EpisodeID] = aniep;

                                List<CrossRef_File_Episode> crossRefList = repCrossRefs.GetByAnimeID(series.AniDB_ID);




                                TimeSpan ts = DateTime.Now - start;
                                logger.Info("GetEpisodesForSeries: {0} (Database) in {1} ms", series.GetAnime().MainTitle, ts.TotalMilliseconds);


                                start = DateTime.Now;
                                foreach (AnimeEpisode ep in epList)
                                {
                                    List<CrossRef_File_Episode> xrefs = new List<CrossRef_File_Episode>();
                                    foreach (CrossRef_File_Episode xref in crossRefList)
                                    {
                                        if (ep.AniDB_EpisodeID == xref.EpisodeID)
                                            xrefs.Add(xref);
                                    }

                                    if (dictAniEps.ContainsKey(ep.AniDB_EpisodeID))
                                        eps.Add(ep.ToContractOld(dictAniEps[ep.AniDB_EpisodeID]));
                                }

                                ts = DateTime.Now - start;
                                logger.Info("GetEpisodesForSeries: {0} (Contracts) in {1} ms", series.GetAnime().MainTitle, ts.TotalMilliseconds);
                                */
            }
            catch (Exception ex)
            {
                logger.Error(ex, ex.ToString());
            }

            return eps;
        }

        public List<CL_VideoDetailed> GetFilesForEpisode(int episodeID, int userID)
        {
            try
            {
                SVR_AnimeEpisode ep = Repo.AnimeEpisode.GetByID(episodeID);
                if (ep != null)
                    return ep.GetVideoDetailedContracts(userID);
                else
                    return new List<CL_VideoDetailed>();
            }
            catch (Exception ex)
            {
                logger.Error(ex, ex.ToString());
            }
            return new List<CL_VideoDetailed>();
        }

        public List<CL_VideoLocal> GetVideoLocalsForEpisode(int episodeID, int userID)
        {
            List<CL_VideoLocal> contracts = new List<CL_VideoLocal>();
            try
            {
                SVR_AnimeEpisode ep = Repo.AnimeEpisode.GetByID(episodeID);
                if (ep != null)
                {
                    foreach (SVR_VideoLocal vid in ep.GetVideoLocals())
                    {
                        contracts.Add(vid.ToClient(userID));
                    }
                }
            }
            catch (Exception ex)
            {
                logger.Error(ex, ex.ToString());
            }
            return contracts;
        }

        public string ToggleWatchedStatusOnVideo(int videoLocalID, bool watchedStatus, int userID)
        {
            try
            {
                SVR_VideoLocal vid = Repo.VideoLocal.GetByID(videoLocalID);
                if (vid == null)
                    return "Could not find video local record";
                vid.ToggleWatchedStatus(watchedStatus, true, DateTime.Now, true, userID, true, true);
                return "";
            }
            catch (Exception ex)
            {
                logger.Error(ex, ex.ToString());
                return ex.Message;
            }
        }

        public CL_Response<CL_AnimeEpisode_User> ToggleWatchedStatusOnEpisode(int animeEpisodeID,
            bool watchedStatus, int userID)
        {
            CL_Response<CL_AnimeEpisode_User> response =
                new CL_Response<CL_AnimeEpisode_User>
                {
                    ErrorMessage = "",
                    Result = null
                };
            try
            {
                SVR_AnimeEpisode ep = Repo.AnimeEpisode.GetByID(animeEpisodeID);
                if (ep == null)
                {
                    response.ErrorMessage = "Could not find anime episode record";
                    return response;
                }

                ep.ToggleWatchedStatus(watchedStatus, true, DateTime.Now, false, userID, true);
                ep.GetAnimeSeries().UpdateStats(true, false, true);
                //StatsCache.Instance.UpdateUsingSeries(ep.GetAnimeSeries().AnimeSeriesID);

                // refresh from db

                response.Result = ep.GetUserContract(userID);

                return response;
            }
            catch (Exception ex)
            {
                logger.Error(ex, ex.ToString());
                response.ErrorMessage = ex.Message;
                return response;
            }
        }

        public CL_VideoDetailed GetVideoDetailed(int videoLocalID, int userID)
        {
            try
            {
                SVR_VideoLocal vid = Repo.VideoLocal.GetByID(videoLocalID);
                if (vid == null)
                    return null;

                return vid.ToClientDetailed(userID);
            }
            catch (Exception ex)
            {
                logger.Error(ex, ex.ToString());
                return null;
            }
        }

        public List<CL_AnimeEpisode_User> GetEpisodesForFile(int videoLocalID, int userID)
        {
            List<CL_AnimeEpisode_User> contracts = new List<CL_AnimeEpisode_User>();
            try
            {
                SVR_VideoLocal vid = Repo.VideoLocal.GetByID(videoLocalID);
                if (vid == null)
                    return contracts;

                foreach (SVR_AnimeEpisode ep in vid.GetAnimeEpisodes())
                {
                    CL_AnimeEpisode_User eps = ep.GetUserContract(userID);
                    if (eps != null)
                        contracts.Add(eps);
                }

                return contracts;
            }
            catch (Exception ex)
            {
                logger.Error(ex, ex.ToString());
                return contracts;
            }
        }

        /// <summary>
        /// Get all the release groups for an episode for which the user is collecting
        /// </summary>
        /// <param name="aniDBEpisodeID"></param>
        /// <returns></returns>
        public List<CL_AniDB_GroupStatus> GetMyReleaseGroupsForAniDBEpisode(int aniDBEpisodeID)
        {
            DateTime start = DateTime.Now;

            List<CL_AniDB_GroupStatus> relGroups = new List<CL_AniDB_GroupStatus>();

            try
            {
                AniDB_Episode aniEp = Repo.AniDB_Episode.GetByEpisodeID(aniDBEpisodeID);
                if (aniEp == null) return relGroups;
                if (aniEp.GetEpisodeTypeEnum() != EpisodeType.Episode) return relGroups;

                SVR_AnimeSeries series = Repo.AnimeSeries.GetByAnimeID(aniEp.AnimeID);
                if (series == null) return relGroups;

                // get a list of all the release groups the user is collecting
                Dictionary<int, int> userReleaseGroups = new Dictionary<int, int>();
                foreach (SVR_AnimeEpisode ep in series.GetAnimeEpisodes())
                {
                    List<SVR_VideoLocal> vids = ep.GetVideoLocals();
                    List<string> hashes = vids.Select(a => a.Hash).Distinct().ToList();
                    foreach (string s in hashes)
                    {
                        SVR_VideoLocal vid = vids.First(a => a.Hash == s);
                        AniDB_File anifile = vid.GetAniDBFile();
                        if (anifile != null)
                        {
                            if (!userReleaseGroups.ContainsKey(anifile.GroupID))
                                userReleaseGroups[anifile.GroupID] = 0;

                            userReleaseGroups[anifile.GroupID] = userReleaseGroups[anifile.GroupID] + 1;
                        }
                    }
                }

                // get all the release groups for this series
                List<AniDB_GroupStatus> grpStatuses = Repo.AniDB_GroupStatus.GetByAnimeID(aniEp.AnimeID);
                foreach (AniDB_GroupStatus gs in grpStatuses)
                {
                    if (userReleaseGroups.ContainsKey(gs.GroupID))
                    {
                        if (gs.HasGroupReleasedEpisode(aniEp.EpisodeNumber))
                        {
                            CL_AniDB_GroupStatus cl = gs.ToClient();
                            cl.UserCollecting = true;
                            cl.FileCount = userReleaseGroups[gs.GroupID];
                            relGroups.Add(cl);
                        }
                    }
                }
                TimeSpan ts = DateTime.Now - start;
                logger.Info("GetMyReleaseGroupsForAniDBEpisode  in {0} ms", ts.TotalMilliseconds);
            }
            catch (Exception ex)
            {
                logger.Error(ex, ex.ToString());
            }
            return relGroups;
        }

        #endregion

        #region Groups and Series

        public CL_AnimeSeries_User GetSeries(int animeSeriesID, int userID)
        {
            try
            {
                return Repo.AnimeSeries.GetByID(animeSeriesID)?.GetUserContract(userID);
            }
            catch (Exception ex)
            {
                logger.Error(ex, ex.ToString());
            }
            return null;
        }

        public List<CL_AnimeSeries_User> GetSeriesByFolderID(int FolderID, int userID, int max)
        {
            try
            {
                int limit = 0;
                List<CL_AnimeSeries_User> list = new List<CL_AnimeSeries_User>();

                foreach (SVR_VideoLocal vi in Repo.VideoLocal.GetByImportFolder(FolderID))
                {
                    foreach (CL_AnimeEpisode_User ae in GetEpisodesForFile(vi.VideoLocalID, userID))
                    {
                        CL_AnimeSeries_User ase = GetSeries(ae.AnimeSeriesID, userID);
                        if (!list.Contains(ase))
                        {
                            limit++;
                            list.Add(ase);
                            if (limit >= max)
                            {
                                break;
                            }
                        }
                    }
                }

                return list;
            }
            catch (Exception ex)
            {
                logger.Error(ex, ex.ToString());
            }
            return null;
        }

        /// <summary>
        ///
        /// </summary>
        /// <param name="animeID"></param>
        /// <param name="voteValue">Must be 1 or 2 (Anime or Anime Temp(</param>
        /// <param name="voteType"></param>
        public void VoteAnime(int animeID, decimal voteValue, int voteType)
        {
            string msg = $"Voting for anime: {animeID} - Value: {voteValue}";
            logger.Info(msg);

            // lets save to the database and assume it will work
            AniDB_Vote thisVote =
                Repo.AniDB_Vote.GetByEntityAndType(animeID, AniDBVoteType.AnimeTemp) ??
                Repo.AniDB_Vote.GetByEntityAndType(animeID, AniDBVoteType.Anime);

            using (var upd = Repo.AniDB_Vote.BeginAddOrUpdate(() => thisVote, () => new AniDB_Vote { EntityID = animeID }))
            {
                upd.Entity.VoteType = voteType;

                int iVoteValue = 0;
                if (voteValue > 0)
                    iVoteValue = (int)(voteValue * 100);
                else
                    iVoteValue = (int)voteValue;

                msg = $"Voting for anime Formatted: {animeID} - Value: {iVoteValue}";
                logger.Info(msg);

                upd.Entity.VoteValue = iVoteValue;
            }

            CommandRequest_VoteAnime cmdVote = new CommandRequest_VoteAnime(animeID, voteType, voteValue);
            cmdVote.Save();
        }

        public void VoteAnimeRevoke(int animeID)
        {
            // lets save to the database and assume it will work

            List<AniDB_Vote> dbVotes = Repo.AniDB_Vote.GetByEntity(animeID);
            AniDB_Vote thisVote = null;
            foreach (AniDB_Vote dbVote in dbVotes)
            {
                // we can only have anime permanent or anime temp but not both
                if (dbVote.VoteType == (int)AniDBVoteType.Anime ||
                    dbVote.VoteType == (int)AniDBVoteType.AnimeTemp)
                {
                    thisVote = dbVote;
                }
            }

            if (thisVote == null) return;

            CommandRequest_VoteAnime cmdVote = new CommandRequest_VoteAnime(animeID, thisVote.VoteType, -1);
            cmdVote.Save();

            Repo.AniDB_Vote.Delete(thisVote.AniDB_VoteID);
        }

        /// <summary>
        /// Set watched status on all normal episodes
        /// </summary>
        /// <param name="animeSeriesID"></param>
        /// <param name="watchedStatus"></param>
        /// <param name="maxEpisodeNumber">Use this to specify a max episode number to apply to</param>
        /// <returns></returns>
        public string SetWatchedStatusOnSeries(int animeSeriesID, bool watchedStatus, int maxEpisodeNumber,
            int episodeType,
            int userID)
        {
            try
            {
                List<SVR_AnimeEpisode> eps = Repo.AnimeEpisode.GetBySeriesID(animeSeriesID);

                SVR_AnimeSeries ser = null;
                foreach (SVR_AnimeEpisode ep in eps)
                {
                    if (ep.EpisodeTypeEnum == (EpisodeType)episodeType &&
                        ep.AniDB_Episode.EpisodeNumber <= maxEpisodeNumber)
                    {
                        // check if this episode is already watched
                        bool currentStatus = false;
                        AnimeEpisode_User epUser = ep.GetUserRecord(userID);
                        if (epUser != null)
                            currentStatus = epUser.WatchedCount > 0 ? true : false;

                        if (currentStatus != watchedStatus)
                        {
                            logger.Info("Updating episode: {0} to {1}", ep.AniDB_Episode.EpisodeNumber, watchedStatus);
                            ep.ToggleWatchedStatus(watchedStatus, true, DateTime.Now, false, userID, false);
                        }
                    }


                    ser = ep.GetAnimeSeries();
                }

                // now update the stats
                if (ser != null)
                {
                    ser.UpdateStats(true, true, true);
                    //StatsCache.Instance.UpdateUsingSeries(ser.AnimeSeriesID);
                }
                return string.Empty;
            }
            catch (Exception ex)
            {
                logger.Error(ex, ex.ToString());
                return ex.Message;
            }
        }

        public List<CL_AnimeSeries_FileStats> GetSeriesFileStatsByFolderID(int FolderID, int userID, int max)
        {
            try
            {
                int limit = 0;
                Dictionary<int, CL_AnimeSeries_FileStats> list = new Dictionary<int, CL_AnimeSeries_FileStats>();
                foreach (SVR_VideoLocal vi in Repo.VideoLocal.GetByImportFolder(FolderID))
                {
                    foreach (CL_AnimeEpisode_User ae in GetEpisodesForFile(vi.VideoLocalID, userID))
                    {
                        CL_AnimeSeries_User ase = GetSeries(ae.AnimeSeriesID, userID);
                        //check if series is in list if not add it
                        if (list.TryGetValue(ase.AnimeSeriesID, out CL_AnimeSeries_FileStats asfs) == false)
                        {
                            limit++;
                            if (limit >= max)
                            {
                                continue;
                            }
                            asfs = new CL_AnimeSeries_FileStats
                            {
                                AnimeSeriesName = ase.AniDBAnime.AniDBAnime.MainTitle,
                                FileCount = 0,
                                FileSize = 0,
                                Folders = new List<string>(),
                                AnimeSeriesID = ase.AnimeSeriesID
                            };
                            list.Add(ase.AnimeSeriesID, asfs);
                        }

                        asfs.FileCount++;
                        asfs.FileSize += vi.FileSize;

                        //string filePath = Pri.LongPath.Path.GetDirectoryName(vi.FilePath).Replace(importLocation, "");
                        //filePath = filePath.TrimStart('\\');
                        string filePath = Repo.VideoLocal_Place.GetByVideoLocal(vi.VideoLocalID)[0].FilePath;
                        if (!asfs.Folders.Contains(filePath))
                        {
                            asfs.Folders.Add(filePath);
                        }
                    }
                }

                return list.Values.ToList();
            }
            catch (Exception ex)
            {
                logger.Error(ex, ex.ToString());
            }
            return null;
        }

        public CL_AnimeSeries_User GetSeriesForAnime(int animeID, int userID)
        {
            try
            {
                return Repo.AnimeSeries.GetByAnimeID(animeID)?.GetUserContract(userID);
            }
            catch (Exception ex)
            {
                logger.Error(ex, ex.ToString());
            }
            return null;
        }

        public bool GetSeriesExistingForAnime(int animeID)
        {
            try
            {
                SVR_AnimeSeries series = Repo.AnimeSeries.GetByAnimeID(animeID);
                if (series == null)
                    return false;
                return true;
            }
            catch (Exception ex)
            {
                logger.Error(ex, ex.ToString());
            }
            return true;
        }

        public List<CL_AnimeGroup_User> GetAllGroups(int userID)
        {
            List<CL_AnimeGroup_User> grps = new List<CL_AnimeGroup_User>();
            try
            {
                return Repo.AnimeGroup.GetAll()
                    .Select(a => a.GetUserContract(userID))
                    .OrderBy(a => a.GroupName)
                    .ToList();
            }
            catch (Exception ex)
            {
                logger.Error(ex, ex.ToString());
            }
            return grps;
        }

        public List<CL_AnimeGroup_User> GetAllGroupsAboveGroupInclusive(int animeGroupID, int userID)
        {
            List<CL_AnimeGroup_User> grps = new List<CL_AnimeGroup_User>();
            try
            {
                int? grpid = animeGroupID;
                while (grpid.HasValue)
                {
                    grpid = null;
                    SVR_AnimeGroup grp = Repo.AnimeGroup.GetByID(animeGroupID);
                    if (grp != null)
                    {
                        grps.Add(grp.GetUserContract(userID));
                        grpid = grp.AnimeGroupParentID;
                    }
                }
                return grps;
            }
            catch (Exception ex)
            {
                logger.Error(ex, ex.ToString());
            }
            return grps;
        }

        public List<CL_AnimeGroup_User> GetAllGroupsAboveSeries(int animeSeriesID, int userID)
        {
            List<CL_AnimeGroup_User> grps = new List<CL_AnimeGroup_User>();
            try
            {

                SVR_AnimeSeries series = Repo.AnimeSeries.GetByID(animeSeriesID);
                if (series == null)
                    return grps;

                foreach (SVR_AnimeGroup grp in series.AllGroupsAbove)
                {
                    grps.Add(grp.GetUserContract(userID));
                }

                return grps;
            }
            catch (Exception ex)
            {
                logger.Error(ex, ex.ToString());
            }
            return grps;
        }

        public CL_AnimeGroup_User GetGroup(int animeGroupID, int userID)
        {
            try
            {
                return Repo.AnimeGroup.GetByID(animeGroupID)?.GetUserContract(userID);
            }
            catch (Exception ex)
            {
                logger.Error(ex, ex.ToString());
            }
            return null;
        }

        public void RecreateAllGroups(bool resume = false)
        {
            try
            {
                new AnimeGroupCreator().RecreateAllGroups();
            }
            catch (Exception ex)
            {
                logger.Error(ex, ex.ToString());
            }
        }

        public string RenameAllGroups()
        {
            try
            {
                SVR_AnimeGroup.RenameAllGroups();
            }
            catch (Exception ex)
            {
                logger.Error(ex, ex.ToString());
                return ex.Message;
            }

            return string.Empty;
        }

        public string DeleteAnimeGroup(int animeGroupID, bool deleteFiles)
        {
            try
            {
                SVR_AnimeGroup grp = Repo.AnimeGroup.GetByID(animeGroupID);
                if (grp == null) return "Group does not exist";

                int? parentGroupID = grp.AnimeGroupParentID;

                foreach (SVR_AnimeSeries ser in grp.GetAllSeries())
                {
                    DeleteAnimeSeries(ser.AnimeSeriesID, deleteFiles, false);
                }

                // delete all sub groups
                foreach (SVR_AnimeGroup subGroup in grp.GetAllChildGroups())
                {
                    DeleteAnimeGroup(subGroup.AnimeGroupID, deleteFiles);
                }
                List<SVR_GroupFilter> gfs =
                    Repo.GroupFilter.GetWithConditionsTypes(new HashSet<GroupFilterConditionType>()
                    {
                        GroupFilterConditionType.AnimeGroup
                    });
                foreach (SVR_GroupFilter gf in gfs)
                {
                    bool change = false;
                    List<GroupFilterCondition> c =
                        gf.Conditions.Where(a => a.ConditionType == (int)GroupFilterConditionType.AnimeGroup).ToList();
                    foreach (GroupFilterCondition gfc in c)
                    {
                        int.TryParse(gfc.ConditionParameter, out int thisGrpID);
                        if (thisGrpID == animeGroupID)
                        {
                            change = true;
                            gf.Conditions.Remove(gfc);
                        }
                    }
                    if (change)
                    {
                        if (gf.Conditions.Count == 0)
                            Repo.GroupFilter.Delete(gf.GroupFilterID);
                        else
                        {
                            using (var upd = Repo.GroupFilter.BeginAddOrUpdate(() => gf))
                            {
                                upd.Entity.CalculateGroupsAndSeries();
                                upd.Commit();
                            }
                        }
                    }
                }

                Repo.AnimeGroup.Delete(grp.AnimeGroupID);

                // finally update stats

                if (parentGroupID.HasValue)
                {
                    SVR_AnimeGroup grpParent = Repo.AnimeGroup.GetByID(parentGroupID.Value);

                    if (grpParent != null)
                    {
                        grpParent.TopLevelAnimeGroup.UpdateStatsFromTopLevel(true, true, true);
                        //StatsCache.Instance.UpdateUsingGroup(grpParent.TopLevelAnimeGroup.AnimeGroupID);
                    }
                }

                return "";
            }
            catch (Exception ex)
            {
                logger.Error(ex, ex.ToString());
                return ex.Message;
            }
        }

        public List<CL_AnimeGroup_User> GetAnimeGroupsForFilter(int groupFilterID, int userID,
            bool getSingleSeriesGroups)
        {
            List<CL_AnimeGroup_User> retGroups = new List<CL_AnimeGroup_User>();
            try
            {
                SVR_JMMUser user = Repo.JMMUser.GetByID(userID);
                if (user == null) return retGroups;
                SVR_GroupFilter gf;
                gf = Repo.GroupFilter.GetByID(groupFilterID);
                if ((gf != null) && gf.GroupsIds.ContainsKey(userID))
                    retGroups =
                        gf.GroupsIds[userID]
                            .Select(a => Repo.AnimeGroup.GetByID(a))
                            .Where(a => a != null)
                            .Select(a => a.GetUserContract(userID))
                            .ToList();
                if (getSingleSeriesGroups)
                {
                    List<CL_AnimeGroup_User> nGroups = new List<CL_AnimeGroup_User>();
                    foreach (CL_AnimeGroup_User cag in retGroups)
                    {
                        CL_AnimeGroup_User ng = cag.DeepCopy();
                        if (cag.Stat_SeriesCount == 1)
                        {
                            if (cag.DefaultAnimeSeriesID.HasValue)
                                ng.SeriesForNameOverride =
                                    Repo.AnimeSeries.GetByGroupID(ng.AnimeGroupID)
                                        .FirstOrDefault(a => a.AnimeSeriesID == cag.DefaultAnimeSeriesID.Value)
                                        ?
                                        .GetUserContract(userID);
                            if (ng.SeriesForNameOverride == null)
                                ng.SeriesForNameOverride =
                                    Repo.AnimeSeries.GetByGroupID(ng.AnimeGroupID)
                                        .FirstOrDefault()
                                        ?.GetUserContract(userID);
                        }
                        nGroups.Add(ng);
                    }
                    retGroups = nGroups;
                }

                return retGroups;
            }
            catch (Exception ex)
            {
                logger.Error(ex, ex.ToString());
            }
            return retGroups;
        }


        /// <summary>
        /// Can only be used when the group only has one series
        /// </summary>
        /// <param name="animeGroupID"></param>
        /// <param name="allSeries"></param>
        /// <returns></returns>
        public static SVR_AnimeSeries GetSeriesForGroup(int animeGroupID, List<SVR_AnimeSeries> allSeries)
        {
            try
            {
                foreach (SVR_AnimeSeries ser in allSeries)
                {
                    if (ser.AnimeGroupID == animeGroupID) return ser;
                }

                return null;
            }
            catch (Exception ex)
            {
                logger.Error(ex, ex.ToString());
                return null;
            }
        }

        public CL_Response<CL_AnimeGroup_User> SaveGroup(CL_AnimeGroup_Save_Request contract, int userID)
        {
            CL_Response<CL_AnimeGroup_User> contractout = new CL_Response<CL_AnimeGroup_User>
            {
                ErrorMessage = "",
                Result = null
            };
            try
            {
                SVR_AnimeGroup grp = null;
                if (contract.AnimeGroupID.HasValue && contract.AnimeGroupID != 0)
                {
                    grp = Repo.AnimeGroup.GetByID(contract.AnimeGroupID.Value);
                    if (grp == null)
                    {
                        contractout.ErrorMessage = "Could not find existing group with ID: " +
                                                   contract.AnimeGroupID.Value.ToString();
                        return contractout;
                    }
                }
                using (var upd = Repo.AnimeGroup.BeginAddOrUpdate(
                    () => grp,
                    () => new SVR_AnimeGroup
                    {
                        Description = "",
                        IsManuallyNamed = 0,
                        DateTimeCreated = DateTime.Now,
                        DateTimeUpdated = DateTime.Now,
                        SortName = "",
                        MissingEpisodeCount = 0,
                        MissingEpisodeCountGroups = 0,
                        OverrideDescription = 0
                    }))
                {
                    if (string.IsNullOrEmpty(contract.GroupName))
                    {
                        contractout.ErrorMessage = "Must specify a group name";
                        return contractout;
                    }

                    upd.Entity.AnimeGroupParentID = contract.AnimeGroupParentID;
                    upd.Entity.Description = contract.Description;
                    upd.Entity.GroupName = contract.GroupName;

                    upd.Entity.IsManuallyNamed = contract.IsManuallyNamed;
                    upd.Entity.OverrideDescription = 0;

                    upd.Entity.SortName = string.IsNullOrEmpty(contract.SortName) ? contract.GroupName : contract.SortName;

                    upd.Commit();
                }

                using (var upd = Repo.AnimeGroup_User.BeginAddOrUpdate(() => grp.GetUserRecord(userID), () => new SVR_AnimeGroup_User(userID, grp.AnimeGroupID)))
                {
                    upd.Entity.IsFave = contract.IsFave;
                    upd.Commit();
                }

                contractout.Result = grp.GetUserContract(userID);


                return contractout;
            }
            catch (Exception ex)
            {
                logger.Error(ex, ex.ToString());
                contractout.ErrorMessage = ex.Message;
                return contractout;
            }
        }

        public CL_Response<CL_AnimeSeries_User> MoveSeries(int animeSeriesID, int newAnimeGroupID, int userID)
        {
            CL_Response<CL_AnimeSeries_User> contractout = new CL_Response<CL_AnimeSeries_User>
            {
                ErrorMessage = "",
                Result = null
            };
            try
            {
                SVR_AnimeSeries ser = null;

                ser = Repo.AnimeSeries.GetByID(animeSeriesID);
                if (ser == null)
                {
                    contractout.ErrorMessage = "Could not find existing series with ID: " + animeSeriesID.ToString();
                    return contractout;
                }

                // make sure the group exists
                SVR_AnimeGroup grpTemp = Repo.AnimeGroup.GetByID(newAnimeGroupID);
                if (grpTemp == null)
                {
                    contractout.ErrorMessage = "Could not find existing group with ID: " + newAnimeGroupID.ToString();
                    return contractout;
                }

                int oldGroupID = ser.AnimeGroupID;
                ser.AnimeGroupID = newAnimeGroupID;
                ser.DateTimeUpdated = DateTime.Now;

                //				repSeries.Save(ser,false,false);

                // update stats for new groups
                //ser.TopLevelAnimeGroup.UpdateStatsFromTopLevel(true, true, true);

                //Update and Save
                ser.UpdateStats(true, true, true);

                // update stats for old groups
                SVR_AnimeGroup grp = Repo.AnimeGroup.GetByID(oldGroupID);
                if (grp != null)
                {
                    SVR_AnimeGroup topGroup = grp.TopLevelAnimeGroup;
                    if (grp.GetAllSeries().Count == 0)
                    {
                        Repo.AnimeGroup.Delete(grp.AnimeGroupID);
                    }
                    if (topGroup.AnimeGroupID != grp.AnimeGroupID)
                        topGroup.UpdateStatsFromTopLevel(true, true, true);
                }

                SVR_AniDB_Anime anime = Repo.AniDB_Anime.GetByID(ser.AniDB_ID);
                if (anime == null)
                {
                    contractout.ErrorMessage = string.Format("Could not find anime record with ID: {0}", ser.AniDB_ID);
                    return contractout;
                }

                contractout.Result = ser.GetUserContract(userID);

                return contractout;
            }
            catch (Exception ex)
            {
                logger.Error(ex, ex.ToString());
                contractout.ErrorMessage = ex.Message;
                return contractout;
            }
        }

        public CL_Response<CL_AnimeSeries_User> SaveSeries(CL_AnimeSeries_Save_Request contract, int userID)
        {
            CL_Response<CL_AnimeSeries_User> contractout = new CL_Response<CL_AnimeSeries_User>
            {
                ErrorMessage = "",
                Result = null
            };
            try
            {
                SVR_AnimeSeries ser = null;

                int? oldGroupID = null;
                if (contract.AnimeSeriesID.HasValue)
                {
                    ser = Repo.AnimeSeries.GetByID(contract.AnimeSeriesID.Value);
                    if (ser == null)
                    {
                        contractout.ErrorMessage = "Could not find existing series with ID: " +
                                                   contract.AnimeSeriesID.Value.ToString();
                        return contractout;
                    }

                    // check if we are moving a series
                    oldGroupID = ser.AnimeGroupID;
                }
                else
                {
                    ser = new SVR_AnimeSeries
                    {
                        DateTimeCreated = DateTime.Now,
                        DefaultAudioLanguage = "",
                        DefaultSubtitleLanguage = "",
                        MissingEpisodeCount = 0,
                        MissingEpisodeCountGroups = 0,
                        LatestLocalEpisodeNumber = 0,
                        SeriesNameOverride = ""
                    };
                }


                ser.AnimeGroupID = contract.AnimeGroupID;
                ser.AniDB_ID = contract.AniDB_ID;
                ser.DefaultAudioLanguage = contract.DefaultAudioLanguage;
                ser.DefaultSubtitleLanguage = contract.DefaultSubtitleLanguage;
                ser.DateTimeUpdated = DateTime.Now;
                ser.SeriesNameOverride = contract.SeriesNameOverride;
                ser.DefaultFolder = contract.DefaultFolder;

                SVR_AniDB_Anime anime = Repo.AniDB_Anime.GetByID(ser.AniDB_ID);
                if (anime == null)
                {
                    contractout.ErrorMessage = string.Format("Could not find anime record with ID: {0}", ser.AniDB_ID);
                    return contractout;
                }

                // update stats for groups
                //ser.TopLevelAnimeGroup.UpdateStatsFromTopLevel(true ,true, true);

                //Update and Save
                ser.UpdateStats(true, true, true);

                if (oldGroupID.HasValue)
                {
                    SVR_AnimeGroup grp = Repo.AnimeGroup.GetByID(oldGroupID.Value);
                    if (grp != null)
                    {
                        grp.TopLevelAnimeGroup.UpdateStatsFromTopLevel(true, true, true);
                    }
                }
                contractout.Result = ser.GetUserContract(userID);
                return contractout;
            }
            catch (Exception ex)
            {
                logger.Error(ex, ex.ToString());
                contractout.ErrorMessage = ex.Message;
                return contractout;
            }
        }

        public CL_Response<CL_AnimeSeries_User> CreateSeriesFromAnime(int animeID, int? animeGroupID, int userID, bool forceOverwrite)
        {
            CL_Response<CL_AnimeSeries_User> response = new CL_Response<CL_AnimeSeries_User>
            {
                Result = null,
                ErrorMessage = string.Empty
            };
            try
            {
                if (animeGroupID.HasValue && animeGroupID.Value > 0)
                {
                    SVR_AnimeGroup grp = Repo.AnimeGroup.GetByID(animeGroupID.Value);
                    if (grp == null)
                    {
                        response.ErrorMessage = "Could not find the specified group";
                        return response;
                    }
                }

                // make sure a series doesn't already exists for this anime
                SVR_AnimeSeries ser = Repo.AnimeSeries.GetByAnimeID(animeID);
                if (ser != null && !forceOverwrite)
                {
                    response.ErrorMessage = "A series already exists for this anime";
                    return response;
                }

                // make sure the anime exists first
                SVR_AniDB_Anime anime = Repo.AniDB_Anime.GetByAnimeID(animeID);

                AniDB_AnimeUpdate update = Repo.AniDB_AnimeUpdate.GetByAnimeID(animeID);
                bool animeRecentlyUpdated = false;

                if (update != null)
                {
                    TimeSpan ts = DateTime.Now - update.UpdatedAt;
                    if (ts.TotalHours < 4) animeRecentlyUpdated = true;
                }

                // even if we are missing episode info, don't get data  more than once every 4 hours
                // this is to prevent banning
                if (!animeRecentlyUpdated)
                {
                    logger.Debug("Getting Anime record from AniDB....");
                    anime = ShokoService.AnidbProcessor.GetAnimeInfoHTTP(animeID, true,
                        ServerSettings.AutoGroupSeries || ServerSettings.AniDB_DownloadRelatedAnime);
                }

                if (anime == null)
                {
                    response.ErrorMessage = "Could not get anime information from AniDB";
                    return response;
                }

                logger.Debug("Creating groups, series and episodes....");
                if (ser == null) ser = anime.CreateAnimeSeriesAndGroup(animeGroupID);

                ser.CreateAnimeEpisodes();

                // check if we have any group status data for this associated anime
                // if not we will download it now
                if (Repo.AniDB_GroupStatus.GetByAnimeID(anime.AnimeID).Count == 0)
                {
                    CommandRequest_GetReleaseGroupStatus cmdStatus =
                        new CommandRequest_GetReleaseGroupStatus(anime.AnimeID, false);
                    cmdStatus.Save();
                }

                // update stats
                Repo.AnimeSeries.Touch(() => ser, (false, false, false, false));

                Repo.AnimeGroup.Touch(() => ser.AllGroupsAbove, (true, false, true));

                response.Result = ser.GetUserContract(userID);
                return response;
            }
            catch (Exception ex)
            {
                logger.Error(ex, ex.ToString());
                response.ErrorMessage = ex.Message;
            }

            return response;
        }

        public string UpdateAnimeData(int animeID)
        {
            try
            {
<<<<<<< HEAD
                ShokoService.AnidbProcessor.GetAnimeInfoHTTP(animeID, true, false);

                // also find any files for this anime which don't have proper media info data
                // we can usually tell this if the Resolution == '0x0'
                foreach (SVR_VideoLocal vid in Repo.VideoLocal.GetByAniDBAnimeID(animeID))
                {
                    AniDB_File aniFile = vid.GetAniDBFile();
                    if (aniFile == null) continue;

                    if (aniFile.File_VideoResolution.Equals("0x0", StringComparison.InvariantCultureIgnoreCase))
                    {
                        CommandRequest_GetFile cmd = new CommandRequest_GetFile(vid.VideoLocalID, true);
                        cmd.Save();
                    }
                }

                // update group status information
                CommandRequest_GetReleaseGroupStatus cmdStatus = new CommandRequest_GetReleaseGroupStatus(animeID, true);
=======
                
                var anime = ShokoService.AnidbProcessor.GetAnimeInfoHTTP(animeID, true, false);

                // also find any files for this anime which don't have proper media info data
                // we can usually tell this if the Resolution == '0x0'
                foreach (SVR_VideoLocal vid in RepoFactory.VideoLocal.GetByAniDBAnimeID(animeID))
                {
                    AniDB_File aniFile = vid.GetAniDBFile();
                    if (aniFile == null) continue;

                    if (!aniFile.File_VideoResolution.Equals("0x0", StringComparison.InvariantCultureIgnoreCase))
                        continue;

                    CommandRequest_GetFile cmd = new CommandRequest_GetFile(vid.VideoLocalID, true);
                    cmd.Save();
                }

                // update group status information
                CommandRequest_GetReleaseGroupStatus cmdStatus = new CommandRequest_GetReleaseGroupStatus(animeID,
                    true);
>>>>>>> 3eae4697
                cmdStatus.Save();
            }
            catch (Exception ex)
            {
                logger.Error(ex, ex.ToString());
            }
            return "";
        }

        public CL_AniDB_AnimeDetailed GetUpdatedAnimeData(int animeID)
        {
            try
            {
                
                var anime = ShokoService.AnidbProcessor.GetAnimeInfoHTTP(animeID, true, false);

                // also find any files for this anime which don't have proper media info data
                // we can usually tell this if the Resolution == '0x0'
                foreach (SVR_VideoLocal vid in RepoFactory.VideoLocal.GetByAniDBAnimeID(animeID))
                {
                    AniDB_File aniFile = vid.GetAniDBFile();
                    if (aniFile == null) continue;

                    if (!aniFile.File_VideoResolution.Equals("0x0", StringComparison.InvariantCultureIgnoreCase))
                        continue;

                    CommandRequest_GetFile cmd = new CommandRequest_GetFile(vid.VideoLocalID, true);
                    cmd.Save();
                }

                // update group status information
                CommandRequest_GetReleaseGroupStatus cmdStatus = new CommandRequest_GetReleaseGroupStatus(animeID,
                    true);
                cmdStatus.Save();

                return anime?.Contract;
            }
            catch (Exception ex)
            {
                logger.Error(ex, ex.ToString());
            }
            return null;
        }

        public void UpdateAnimeDisableExternalLinksFlag(int animeID, int flags)
        {
            try
            {
                SVR_AniDB_Anime anime = Repo.AniDB_Anime.GetByID(animeID);
                if (anime == null) return;

                using (var upd = Repo.AniDB_Anime.BeginAddOrUpdate(() => anime))
                {
                    upd.Entity.DisableExternalLinksFlag = flags;
                    upd.Commit();
                }
            }
            catch (Exception ex)
            {
                logger.Error(ex, ex.ToString());
            }
        }

        public void SetDefaultSeriesForGroup(int animeGroupID, int animeSeriesID)
        {
            try
            {
                SVR_AnimeGroup grp = Repo.AnimeGroup.GetByID(animeGroupID);
                if (grp == null) return;

                SVR_AnimeSeries ser = Repo.AnimeSeries.GetByID(animeSeriesID);
                if (ser == null) return;

                using (var upd = Repo.AnimeGroup.BeginAddOrUpdate(() => grp))
                {
                    upd.Entity.DefaultAnimeSeriesID = animeSeriesID;
                    upd.Commit();
                }
            }
            catch (Exception ex)
            {
                logger.Error(ex, ex.ToString());
            }
        }

        public void RemoveDefaultSeriesForGroup(int animeGroupID)
        {
            try
            {
                SVR_AnimeGroup grp = Repo.AnimeGroup.GetByID(animeGroupID);
                if (grp == null) return;

                using (var upd = Repo.AnimeGroup.BeginAddOrUpdate(() => grp))
                {
                    upd.Entity.DefaultAnimeSeriesID = null;
                    upd.Commit();
                }
            }
            catch (Exception ex)
            {
                logger.Error(ex, ex.ToString());
            }
        }

        public CL_AnimeGroup_User GetTopLevelGroupForSeries(int animeSeriesID, int userID)
        {
            try
            {
                return Repo.AnimeSeries.GetByID(animeSeriesID)?.TopLevelAnimeGroup?.GetUserContract(userID);
            }
            catch (Exception ex)
            {
                logger.Error(ex, ex.ToString());
            }

            return null;
        }

        public void IgnoreAnime(int animeID, int ignoreType, int userID)
        {
            try
            {
                SVR_AniDB_Anime anime = Repo.AniDB_Anime.GetByID(animeID);
                if (anime == null) return;

                SVR_JMMUser user = Repo.JMMUser.GetByID(userID);
                if (user == null) return;

                IgnoreAnime ignore = Repo.IgnoreAnime.GetByAnimeUserType(animeID, userID, ignoreType);
                if (ignore != null) return; // record already exists

                ignore = new IgnoreAnime
                {
                    
                };

                using (var txn = Repo.IgnoreAnime.BeginAdd())
                {
                    txn.Entity.AnimeID = animeID;
                    txn.Entity.IgnoreType = ignoreType;
                    txn.Entity.JMMUserID = userID;
                    txn.Commit();
                }
            }
            catch (Exception ex)
            {
                logger.Error(ex, ex.ToString());
            }
        }

        public List<CL_AniDB_Anime_Similar> GetSimilarAnimeLinks(int animeID, int userID)
        {
            List<CL_AniDB_Anime_Similar> links = new List<CL_AniDB_Anime_Similar>();
            try
            {
                SVR_AniDB_Anime anime = Repo.AniDB_Anime.GetByID(animeID);
                if (anime == null) return links;

                SVR_JMMUser juser = Repo.JMMUser.GetByID(userID);
                if (juser == null) return links;


                foreach (AniDB_Anime_Similar link in anime.GetSimilarAnime())
                {
                    SVR_AniDB_Anime animeLink = Repo.AniDB_Anime.GetByID(link.SimilarAnimeID);
                    if (animeLink != null)
                    {
                        if (!juser.AllowedAnime(animeLink)) continue;
                    }

                    // check if this anime has a series
                    SVR_AnimeSeries ser = Repo.AnimeSeries.GetByAnimeID(link.SimilarAnimeID);

                    links.Add(link.ToClient(animeLink, ser, userID));
                }

                return links;
            }
            catch (Exception ex)
            {
                logger.Error(ex, ex.ToString());
                return links;
            }
        }

        public List<CL_AniDB_Anime_Relation> GetRelatedAnimeLinks(int animeID, int userID)
        {
            List<CL_AniDB_Anime_Relation> links = new List<CL_AniDB_Anime_Relation>();
            try
            {
                SVR_AniDB_Anime anime = Repo.AniDB_Anime.GetByID(animeID);
                if (anime == null) return links;

                SVR_JMMUser juser = Repo.JMMUser.GetByID(userID);
                if (juser == null) return links;


                foreach (AniDB_Anime_Relation link in anime.GetRelatedAnime())
                {
                    SVR_AniDB_Anime animeLink = Repo.AniDB_Anime.GetByID(link.RelatedAnimeID);
                    if (animeLink != null)
                    {
                        if (!juser.AllowedAnime(animeLink)) continue;
                    }

                    // check if this anime has a series
                    SVR_AnimeSeries ser = Repo.AnimeSeries.GetByAnimeID(link.RelatedAnimeID);

                    links.Add(link.ToClient(animeLink, ser, userID));
                }

                return links;
            }
            catch (Exception ex)
            {
                logger.Error(ex, ex.ToString());
                return links;
            }
        }

        /// <summary>
        /// Delete a series, and everything underneath it (episodes, files)
        /// </summary>
        /// <param name="animeSeriesID"></param>
        /// <param name="deleteFiles">also delete the physical files</param>
        /// <returns></returns>
        public string DeleteAnimeSeries(int animeSeriesID, bool deleteFiles, bool deleteParentGroup)
        {
            try
            {
                SVR_AnimeSeries ser = Repo.AnimeSeries.GetByID(animeSeriesID);
                if (ser == null) return "Series does not exist";

                int animeGroupID = ser.AnimeGroupID;

                foreach (SVR_AnimeEpisode ep in ser.GetAnimeEpisodes())
                {
                    foreach (SVR_VideoLocal vid in ep.GetVideoLocals())
                    {
                        foreach (SVR_VideoLocal_Place place in vid.Places)
                        {
                            if (deleteFiles)
                            {
                                (bool success, string result) = place.RemoveAndDeleteFile();
                                if (!success) return result;
                            }
                            else
                            {
                                place.RemoveRecord();
                            }
                        }
                    }
                    Repo.AnimeEpisode.Delete(ep.AnimeEpisodeID);
                }
                Repo.AnimeSeries.Delete(ser.AnimeSeriesID);

                // finally update stats
                SVR_AnimeGroup grp = Repo.AnimeGroup.GetByID(animeGroupID);
                if (grp != null)
                {
                    if (grp.GetAllSeries().Count == 0)
                    {
                        DeleteAnimeGroup(grp.AnimeGroupID, false);
                    }
                    else
                    {
                        grp.TopLevelAnimeGroup.UpdateStatsFromTopLevel(true, true, true);
                        //StatsCache.Instance.UpdateUsingGroup(grp.TopLevelAnimeGroup.AnimeGroupID);
                    }
                }

                return string.Empty;
            }
            catch (Exception ex)
            {
                logger.Error(ex, ex.ToString());
                return ex.Message;
            }
        }

        public CL_AniDB_Anime GetAnime(int animeID)
        {
            try
            {
                SVR_AniDB_Anime anime = Repo.AniDB_Anime.GetByID(animeID);
                return anime?.Contract.AniDBAnime;
            }
            catch (Exception ex)
            {
                logger.Error(ex, ex.ToString());
            }
            return null;
        }

        public List<CL_AniDB_Anime> GetAllAnime()
        {
            try
            {
                return Repo.AniDB_Anime.GetAll().Select(a => a.Contract.AniDBAnime).ToList();
            }
            catch (Exception ex)
            {
                logger.Error(ex, ex.ToString());
            }
            return new List<CL_AniDB_Anime>();
        }

        public List<CL_AnimeRating> GetAnimeRatings(int collectionState, int watchedState, int ratingVotedState,
            int userID)
        {
            List<CL_AnimeRating> contracts = new List<CL_AnimeRating>();

            try
            {
                IReadOnlyList<SVR_AnimeSeries> series = Repo.AnimeSeries.GetAll();
                Dictionary<int, SVR_AnimeSeries> dictSeries = new Dictionary<int, SVR_AnimeSeries>();
                foreach (SVR_AnimeSeries ser in series)
                    dictSeries[ser.AniDB_ID] = ser;

                RatingCollectionState _collectionState = (RatingCollectionState)collectionState;
                RatingWatchedState _watchedState = (RatingWatchedState)watchedState;
                RatingVotedState _ratingVotedState = (RatingVotedState)ratingVotedState;

                DateTime start = DateTime.Now;


                /*
				// build a dictionary of categories
				AniDB_CategoryRepository repCats = new AniDB_CategoryRepository();
				AniDB_Anime_CategoryRepository repAnimeCat = new AniDB_Anime_CategoryRepository();

				List<AniDB_Category> allCatgeories = repCats.GetAll();
				Dictionary<int, AniDB_Category> allCatgeoriesDict = new Dictionary<int, AniDB_Category>();
				foreach (AniDB_Category cat in allCatgeories)
					allCatgeoriesDict[cat.CategoryID] = cat;


				List<AniDB_Anime_Category> allAnimeCatgeories = repAnimeCat.GetAll();
				Dictionary<int, List<AniDB_Anime_Category>> allAnimeCatgeoriesDict = new Dictionary<int, List<AniDB_Anime_Category>>(); //
				foreach (AniDB_Anime_Category aniCat in allAnimeCatgeories)
				{
					if (!allAnimeCatgeoriesDict.ContainsKey(aniCat.AnimeID))
						allAnimeCatgeoriesDict[aniCat.AnimeID] = new List<AniDB_Anime_Category>();

					allAnimeCatgeoriesDict[aniCat.AnimeID].Add(aniCat);
				}

				// build a dictionary of titles
				AniDB_Anime_TitleRepository repTitles = new AniDB_Anime_TitleRepository();


				List<AniDB_Anime_Title> allTitles = repTitles.GetAll();
				Dictionary<int, List<AniDB_Anime_Title>> allTitlesDict = new Dictionary<int, List<AniDB_Anime_Title>>();
				foreach (AniDB_Anime_Title title in allTitles)
				{
					if (!allTitlesDict.ContainsKey(title.AnimeID))
						allTitlesDict[title.AnimeID] = new List<AniDB_Anime_Title>();

					allTitlesDict[title.AnimeID].Add(title);
				}


				// build a dictionary of tags
				AniDB_TagRepository repTags = new AniDB_TagRepository();
				AniDB_Anime_TagRepository repAnimeTag = new AniDB_Anime_TagRepository();

				List<AniDB_Tag> allTags = repTags.GetAll();
				Dictionary<int, AniDB_Tag> allTagsDict = new Dictionary<int, AniDB_Tag>();
				foreach (AniDB_Tag tag in allTags)
					allTagsDict[tag.TagID] = tag;


				List<AniDB_Anime_Tag> allAnimeTags = repAnimeTag.GetAll();
				Dictionary<int, List<AniDB_Anime_Tag>> allAnimeTagsDict = new Dictionary<int, List<AniDB_Anime_Tag>>(); //
				foreach (AniDB_Anime_Tag aniTag in allAnimeTags)
				{
					if (!allAnimeTagsDict.ContainsKey(aniTag.AnimeID))
						allAnimeTagsDict[aniTag.AnimeID] = new List<AniDB_Anime_Tag>();

					allAnimeTagsDict[aniTag.AnimeID].Add(aniTag);
				}

				// build a dictionary of languages
				AdhocRepository rep = new AdhocRepository();
				Dictionary<int, LanguageStat> dictAudioStats = rep.GetAudioLanguageStatsForAnime();
				Dictionary<int, LanguageStat> dictSubtitleStats = rep.GetSubtitleLanguageStatsForAnime();

				Dictionary<int, string> dictAnimeVideoQualStats = rep.GetAllVideoQualityByAnime();
				Dictionary<int, AnimeVideoQualityStat> dictAnimeEpisodeVideoQualStats = rep.GetEpisodeVideoQualityStatsByAnime();
				 * */

                IReadOnlyList<SVR_AniDB_Anime> animes = Repo.AniDB_Anime.GetAll();

                // user votes
                IReadOnlyList<AniDB_Vote> allVotes = Repo.AniDB_Vote.GetAll();

                SVR_JMMUser user = Repo.JMMUser.GetByID(userID);
                if (user == null) return contracts;

                int i = 0;


                foreach (SVR_AniDB_Anime anime in animes)
                {
                    i++;

                    // evaluate collection states
                    if (_collectionState == RatingCollectionState.AllEpisodesInMyCollection)
                    {
                        if (!anime.GetFinishedAiring()) continue;
                        if (!dictSeries.ContainsKey(anime.AnimeID)) continue;
                        if (dictSeries[anime.AnimeID].MissingEpisodeCount > 0) continue;
                    }

                    if (_collectionState == RatingCollectionState.InMyCollection)
                        if (!dictSeries.ContainsKey(anime.AnimeID)) continue;

                    if (_collectionState == RatingCollectionState.NotInMyCollection)
                        if (dictSeries.ContainsKey(anime.AnimeID)) continue;

                    if (!user.AllowedAnime(anime)) continue;

                    // evaluate watched states
                    if (_watchedState == RatingWatchedState.AllEpisodesWatched)
                    {
                        if (!dictSeries.ContainsKey(anime.AnimeID)) continue;
                        AnimeSeries_User userRec = dictSeries[anime.AnimeID].GetUserRecord(userID);
                        if (userRec == null) continue;
                        if (userRec.UnwatchedEpisodeCount > 0) continue;
                    }

                    if (_watchedState == RatingWatchedState.NotWatched)
                    {
                        if (dictSeries.ContainsKey(anime.AnimeID))
                        {
                            AnimeSeries_User userRec = dictSeries[anime.AnimeID].GetUserRecord(userID);
                            if (userRec != null)
                            {
                                if (userRec.UnwatchedEpisodeCount == 0) continue;
                            }
                        }
                    }

                    // evaluate voted states
                    if (_ratingVotedState == RatingVotedState.Voted)
                    {
                        bool voted = false;
                        foreach (AniDB_Vote vote in allVotes)
                        {
                            if (vote.EntityID == anime.AnimeID &&
                                (vote.VoteType == (int)AniDBVoteType.Anime ||
                                 vote.VoteType == (int)AniDBVoteType.AnimeTemp))
                            {
                                voted = true;
                                break;
                            }
                        }

                        if (!voted) continue;
                    }

                    if (_ratingVotedState == RatingVotedState.NotVoted)
                    {
                        bool voted = false;
                        foreach (AniDB_Vote vote in allVotes)
                        {
                            if (vote.EntityID == anime.AnimeID &&
                                (vote.VoteType == (int)AniDBVoteType.Anime ||
                                 vote.VoteType == (int)AniDBVoteType.AnimeTemp))
                            {
                                voted = true;
                                break;
                            }
                        }

                        if (voted) continue;
                    }

                    CL_AnimeRating contract = new CL_AnimeRating
                    {
                        AnimeID = anime.AnimeID,
                        AnimeDetailed = anime.Contract
                    };
                    if (dictSeries.ContainsKey(anime.AnimeID))
                    {
                        contract.AnimeSeries = dictSeries[anime.AnimeID].GetUserContract(userID);
                    }

                    contracts.Add(contract);
                }
            }
            catch (Exception ex)
            {
                logger.Error(ex, ex.ToString());
            }
            return contracts;
        }

        public List<CL_AniDB_AnimeDetailed> GetAllAnimeDetailed()
        {
            try
            {
                return Repo.AniDB_Anime.GetAll().Select(a => a.Contract).ToList();
            }
            catch (Exception ex)
            {
                logger.Error(ex, ex.ToString());
            }
            return new List<CL_AniDB_AnimeDetailed>();
        }

        public List<CL_AnimeSeries_User> GetAllSeries(int userID)
        {
            try
            {
                return Repo.AnimeSeries.GetAll().Select(a => a.GetUserContract(userID)).ToList();
            }
            catch (Exception ex)
            {
                logger.Error(ex, ex.ToString());
            }
            return new List<CL_AnimeSeries_User>();
        }

        public CL_AniDB_AnimeDetailed GetAnimeDetailed(int animeID)
        {
            try
            {
                return Repo.AniDB_Anime.GetByID(animeID)?.Contract;
            }
            catch (Exception ex)
            {
                logger.Error(ex, ex.ToString());
                return null;
            }
        }

        public List<CL_AnimeGroup_User> GetSubGroupsForGroup(int animeGroupID, int userID)
        {
            List<CL_AnimeGroup_User> retGroups = new List<CL_AnimeGroup_User>();
            try
            {
                SVR_AnimeGroup grp = Repo.AnimeGroup.GetByID(animeGroupID);
                if (grp == null) return retGroups;
                foreach (SVR_AnimeGroup grpChild in grp.GetChildGroups())
                {
                    CL_AnimeGroup_User ugrp = grpChild.GetUserContract(userID);
                    if (ugrp != null)
                        retGroups.Add(ugrp);
                }

                return retGroups;
            }
            catch (Exception ex)
            {
                logger.Error(ex, ex.ToString());
            }
            return retGroups;
        }

        public List<CL_AnimeSeries_User> GetSeriesForGroup(int animeGroupID, int userID)
        {
            List<CL_AnimeSeries_User> series = new List<CL_AnimeSeries_User>();
            try
            {
                SVR_AnimeGroup grp = Repo.AnimeGroup.GetByID(animeGroupID);
                if (grp == null) return series;

                foreach (SVR_AnimeSeries ser in grp.GetSeries())
                {
                    CL_AnimeSeries_User s = ser.GetUserContract(userID);
                    if (s != null)
                        series.Add(s);
                }

                return series;
            }
            catch (Exception ex)
            {
                logger.Error(ex, ex.ToString());
                return series;
            }
        }

        public List<CL_AnimeSeries_User> GetSeriesForGroupRecursive(int animeGroupID, int userID)
        {
            List<CL_AnimeSeries_User> series = new List<CL_AnimeSeries_User>();
            try
            {
                SVR_AnimeGroup grp = Repo.AnimeGroup.GetByID(animeGroupID);
                if (grp == null) return series;

                foreach (SVR_AnimeSeries ser in grp.GetAllSeries())
                {
                    CL_AnimeSeries_User s = ser.GetUserContract(userID);
                    if (s != null)
                        series.Add(s);
                }

                return series;
            }
            catch (Exception ex)
            {
                logger.Error(ex, ex.ToString());
                return series;
            }
        }

        #endregion

        #region Group Filters

        public CL_Response<CL_GroupFilter> SaveGroupFilter(CL_GroupFilter contract)
        {
            CL_Response<CL_GroupFilter> response = new CL_Response<CL_GroupFilter>
            {
                ErrorMessage = string.Empty,
                Result = null
            };


            // Process the group
            SVR_GroupFilter gf;
            if (contract.GroupFilterID != 0)
            {
                gf = Repo.GroupFilter.GetByID(contract.GroupFilterID);
                if (gf == null)
                {
                    response.ErrorMessage = "Could not find existing Group Filter with ID: " +
                                            contract.GroupFilterID.ToString();
                    return response;
                }
            }

            gf = SVR_GroupFilter.FromClient(contract);

            using (var upd = Repo.GroupFilter.BeginAddOrUpdate(() => gf))
            {
                upd.Entity.CalculateGroupsAndSeries();
                gf = upd.Commit();
            }

            response.Result = gf.ToClient();
            return response;
        }

        public string DeleteGroupFilter(int groupFilterID)
        {
            try
            {
                SVR_GroupFilter gf = Repo.GroupFilter.GetByID(groupFilterID);
                if (gf == null)
                    return "Group Filter not found";

                Repo.GroupFilter.Delete(groupFilterID);

                return "";
            }
            catch (Exception ex)
            {
                logger.Error(ex, ex.ToString());
                return ex.Message;
            }
        }

        public CL_GroupFilterExtended GetGroupFilterExtended(int groupFilterID, int userID)
        {
            try
            {
                SVR_GroupFilter gf = Repo.GroupFilter.GetByID(groupFilterID);
                if (gf == null) return null;

                SVR_JMMUser user = Repo.JMMUser.GetByID(userID);
                if (user == null) return null;

                return gf.ToClientExtended(user);
            }
            catch (Exception ex)
            {
                logger.Error(ex, ex.ToString());
            }
            return null;
        }

        public List<CL_GroupFilterExtended> GetAllGroupFiltersExtended(int userID)
        {
            List<CL_GroupFilterExtended> gfs = new List<CL_GroupFilterExtended>();
            try
            {
                SVR_JMMUser user = Repo.JMMUser.GetByID(userID);
                if (user == null) return gfs;
                IReadOnlyList<SVR_GroupFilter> allGfs = Repo.GroupFilter.GetAll();
                foreach (SVR_GroupFilter gf in allGfs)
                {
                    CL_GroupFilter gfContract = gf.ToClient();
                    CL_GroupFilterExtended gfeContract = new CL_GroupFilterExtended
                    {
                        GroupFilter = gfContract,
                        GroupCount = 0,
                        SeriesCount = 0
                    };
                    if (gf.GroupsIds.ContainsKey(user.JMMUserID))
                        gfeContract.GroupCount = gf.GroupsIds.Count;
                    gfs.Add(gfeContract);
                }
            }
            catch (Exception ex)
            {
                logger.Error(ex, ex.ToString());
            }
            return gfs;
        }

        public List<CL_GroupFilterExtended> GetGroupFiltersExtended(int userID, int gfparentid = 0)
        {
            List<CL_GroupFilterExtended> gfs = new List<CL_GroupFilterExtended>();
            try
            {
                SVR_JMMUser user = Repo.JMMUser.GetByID(userID);
                if (user == null) return gfs;
                List<SVR_GroupFilter> allGfs = gfparentid == 0
                    ? Repo.GroupFilter.GetTopLevel()
                    : Repo.GroupFilter.GetByParentID(gfparentid);
                foreach (SVR_GroupFilter gf in allGfs)
                {
                    CL_GroupFilter gfContract = gf.ToClient();
                    CL_GroupFilterExtended gfeContract = new CL_GroupFilterExtended
                    {
                        GroupFilter = gfContract,
                        GroupCount = 0,
                        SeriesCount = 0
                    };
                    if (gf.GroupsIds.ContainsKey(user.JMMUserID))
                        gfeContract.GroupCount = gf.GroupsIds.Count;
                    gfs.Add(gfeContract);
                }
            }
            catch (Exception ex)
            {
                logger.Error(ex, ex.ToString());
            }
            return gfs;
        }

        public List<CL_GroupFilter> GetAllGroupFilters()
        {
            List<CL_GroupFilter> gfs = new List<CL_GroupFilter>();
            try
            {
                DateTime start = DateTime.Now;

                IReadOnlyList<SVR_GroupFilter> allGfs = Repo.GroupFilter.GetAll();
                TimeSpan ts = DateTime.Now - start;
                logger.Info("GetAllGroupFilters (Database) in {0} ms", ts.TotalMilliseconds);

                start = DateTime.Now;
                foreach (SVR_GroupFilter gf in allGfs)
                {
                    gfs.Add(gf.ToClient());
                }
            }
            catch (Exception ex)
            {
                logger.Error(ex, ex.ToString());
            }
            return gfs;
        }

        public List<CL_GroupFilter> GetGroupFilters(int gfparentid = 0)
        {
            List<CL_GroupFilter> gfs = new List<CL_GroupFilter>();
            try
            {
                DateTime start = DateTime.Now;

                List<SVR_GroupFilter> allGfs = gfparentid == 0
                    ? Repo.GroupFilter.GetTopLevel()
                    : Repo.GroupFilter.GetByParentID(gfparentid);
                TimeSpan ts = DateTime.Now - start;
                logger.Info("GetAllGroupFilters (Database) in {0} ms", ts.TotalMilliseconds);

                start = DateTime.Now;
                foreach (SVR_GroupFilter gf in allGfs)
                {
                    gfs.Add(gf.ToClient());
                }
            }
            catch (Exception ex)
            {
                logger.Error(ex, ex.ToString());
            }
            return gfs;
        }

        public CL_GroupFilter GetGroupFilter(int gf)
        {
            try
            {
                return Repo.GroupFilter.GetByID(gf)?.ToClient();
            }
            catch (Exception ex)
            {
                logger.Error(ex, ex.ToString());
            }
            return null;
        }

        public CL_GroupFilter EvaluateGroupFilter(CL_GroupFilter contract)
        {
            try
            {
                return SVR_GroupFilter.EvaluateContract(contract);
            }
            catch (Exception ex)
            {
                logger.Error(ex, ex.ToString());
                return new CL_GroupFilter();
            }
        }

        #endregion

        #region Playlists

        public List<Playlist> GetAllPlaylists()
        {
            try
            {
                return Repo.Playlist.GetAll().ToList();
            }
            catch (Exception ex)
            {
                logger.Error(ex, ex.ToString());
            }
            return new List<Playlist>();
        }

        public CL_Response<Playlist> SavePlaylist(Playlist contract)
        {
            CL_Response<Playlist> contractRet = new CL_Response<Playlist>
            {
                ErrorMessage = ""
            };
            try
            {
                // Process the playlist
                Playlist pl = null;
                if (contract.PlaylistID != 0)
                {
                    pl = Repo.Playlist.GetByID(contract.PlaylistID);
                    if (pl == null)
                    {
                        contractRet.ErrorMessage = "Could not find existing Playlist with ID: " +
                                                   contract.PlaylistID.ToString();
                        return contractRet;
                    }
                }

                if (string.IsNullOrEmpty(contract.PlaylistName))
                {
                    contractRet.ErrorMessage = "Playlist must have a name";
                    return contractRet;
                }

                using (var upd = Repo.Playlist.BeginAddOrUpdate(() => pl))
                {
                    upd.Entity.DefaultPlayOrder = contract.DefaultPlayOrder;
                    upd.Entity.PlaylistItems = contract.PlaylistItems;
                    upd.Entity.PlaylistName = contract.PlaylistName;
                    upd.Entity.PlayUnwatched = contract.PlayUnwatched;
                    upd.Entity.PlayWatched = contract.PlayWatched;

                    pl = upd.Commit();
                }

                contractRet.Result = pl;
            }
            catch (Exception ex)
            {
                logger.Error(ex, ex.ToString());
                contractRet.ErrorMessage = ex.Message;
                return contractRet;
            }

            return contractRet;
        }

        public string DeletePlaylist(int playlistID)
        {
            try
            {
                Playlist pl = Repo.Playlist.GetByID(playlistID);
                if (pl == null)
                    return "Playlist not found";

                Repo.Playlist.Delete(playlistID);

                return "";
            }
            catch (Exception ex)
            {
                logger.Error(ex, ex.ToString());
                return ex.Message;
            }
        }

        public Playlist GetPlaylist(int playlistID)
        {
            try
            {
                return Repo.Playlist.GetByID(playlistID);
            }
            catch (Exception ex)
            {
                logger.Error(ex, ex.ToString());
                return null;
            }
        }

        #endregion

        #region Custom Tags

        public List<CustomTag> GetAllCustomTags()
        {
            try
            {
                return Repo.CustomTag.GetAll().ToList();
            }
            catch (Exception ex)
            {
                logger.Error(ex, ex.ToString());
                return null;
            }
        }

        public CL_Response<CrossRef_CustomTag> SaveCustomTagCrossRef(CrossRef_CustomTag contract)
        {
            CL_Response<CrossRef_CustomTag> contractRet = new CL_Response<CrossRef_CustomTag>
            {
                ErrorMessage = ""
            };
            try
            {
                // this is an update
                CrossRef_CustomTag xref = null;
                if (contract.CrossRef_CustomTagID != 0)
                {
                    contractRet.ErrorMessage = "Updates are not allowed";
                    return contractRet;
                }
                /*else
                    xref = new CrossRef_CustomTag();*/

                using (var upd = Repo.CrossRef_CustomTag.BeginAddOrUpdate(() => xref))
                {
                    //TODO: Custom Tags - check if the CustomTagID is valid
                    //TODO: Custom Tags - check if the CrossRefID is valid

                    upd.Entity.CrossRefID = contract.CrossRefID;
                    upd.Entity.CrossRefType = contract.CrossRefType;
                    upd.Entity.CustomTagID = contract.CustomTagID;
                    xref = upd.Commit();
                }

                contractRet.Result = xref;
                SVR_AniDB_Anime.UpdateStatsByAnimeID(contract.CrossRefID);
            }
            catch (Exception ex)
            {
                logger.Error(ex, ex.ToString());
                contractRet.ErrorMessage = ex.Message;
                return contractRet;
            }

            return contractRet;
        }

        public string DeleteCustomTagCrossRefByID(int xrefID)
        {
            try
            {
                CrossRef_CustomTag pl = Repo.CrossRef_CustomTag.GetByID(xrefID);
                if (pl == null)
                    return "Custom Tag not found";

                Repo.CrossRef_CustomTag.Delete(xrefID);

                return "";
            }
            catch (Exception ex)
            {
                logger.Error(ex, ex.ToString());
                return ex.Message;
            }
        }

        public string DeleteCustomTagCrossRef(int customTagID, int crossRefType, int crossRefID)
        {
            try
            {
                List<CrossRef_CustomTag> xrefs =
                    Repo.CrossRef_CustomTag.GetByUniqueID(customTagID, crossRefType, crossRefID);

                if (xrefs == null || xrefs.Count == 0)
                    return "Custom Tag not found";

                Repo.CrossRef_CustomTag.Delete(xrefs[0].CrossRef_CustomTagID);
                SVR_AniDB_Anime.UpdateStatsByAnimeID(crossRefID);
                return "";
            }
            catch (Exception ex)
            {
                logger.Error(ex, ex.ToString());
                return ex.Message;
            }
        }

        public CL_Response<CustomTag> SaveCustomTag(CustomTag contract)
        {
            CL_Response<CustomTag> contractRet = new CL_Response<CustomTag>
            {
                ErrorMessage = ""
            };
            try
            {
                // this is an update
                CustomTag ctag = null;
                if (contract.CustomTagID != 0)
                {
                    ctag = Repo.CustomTag.GetByID(contract.CustomTagID);
                    if (ctag == null)
                    {
                        contractRet.ErrorMessage = "Could not find existing custom tag with ID: " +
                                                   contract.CustomTagID.ToString();
                        return contractRet;
                    }
                }

                if (string.IsNullOrEmpty(contract.TagName))
                {
                    contractRet.ErrorMessage = "Custom Tag must have a name";
                    return contractRet;
                }

                using (var txn = Repo.CustomTag.BeginAddOrUpdate(() => ctag))
                {
                    txn.Entity.TagName = contract.TagName;
                    txn.Entity.TagDescription = contract.TagDescription;
                    ctag = txn.Commit();
                }

                contractRet.Result = ctag;
            }
            catch (Exception ex)
            {
                logger.Error(ex, ex.ToString());
                contractRet.ErrorMessage = ex.Message;
                return contractRet;
            }

            return contractRet;
        }

        public string DeleteCustomTag(int customTagID)
        {
            try
            {
                CustomTag pl = Repo.CustomTag.GetByID(customTagID);
                if (pl == null)
                    return "Custom Tag not found";

                // first get a list of all the anime that referenced this tag
                List<CrossRef_CustomTag> xrefs = Repo.CrossRef_CustomTag.GetByCustomTagID(customTagID);

                Repo.CustomTag.Delete(customTagID);

                // update cached data for any anime that were affected
                foreach (CrossRef_CustomTag xref in xrefs)
                {
                    SVR_AniDB_Anime.UpdateStatsByAnimeID(xref.CrossRefID);
                }


                return "";
            }
            catch (Exception ex)
            {
                logger.Error(ex, ex.ToString());
                return ex.Message;
            }
        }

        public CustomTag GetCustomTag(int customTagID)
        {
            try
            {
                return Repo.CustomTag.GetByID(customTagID);
            }
            catch (Exception ex)
            {
                logger.Error(ex, ex.ToString());
                return null;
            }
        }

        #endregion

        #region Users

        public List<JMMUser> GetAllUsers()
        {
            try
            {
                return Repo.JMMUser.GetAll().Cast<JMMUser>().ToList();
            }
            catch (Exception ex)
            {
                logger.Error(ex, ex.ToString());
                return new List<JMMUser>();
            }
        }

        public JMMUser AuthenticateUser(string username, string password)
        {
            try
            {
                return Repo.JMMUser.AuthenticateUser(username, password);
            }
            catch (Exception ex)
            {
                logger.Error(ex, ex.ToString());
                return null;
            }
        }

        public string ChangePassword(int userID, string newPassword)
        {
            return ChangePassword(userID, newPassword, true);
        }

        public string ChangePassword(int userID, string newPassword, bool revokeapikey)
        {
            try
            {
                SVR_JMMUser jmmUser = Repo.JMMUser.GetByID(userID);
                if (jmmUser == null) return "User not found";

                using (var upd = Repo.JMMUser.BeginAddOrUpdate(() => jmmUser))
                {
                    upd.Entity.Password = Digest.Hash(newPassword);
                    upd.Commit();
                }

                if (revokeapikey)
                {
                    Repo.AuthTokens.DeleteAllWithUserID(jmmUser.JMMUserID);
                }
            }
            catch (Exception ex)
            {
                logger.Error(ex, ex.ToString());
                return ex.Message;
            }

            return string.Empty;
        }

        public string SaveUser(JMMUser user)
        {
            try
            {
                bool existingUser = false;
                bool updateStats = false;
                bool updateGf = false;
                SVR_JMMUser jmmUser = null;
                if (user.JMMUserID != 0)
                {
                    jmmUser = Repo.JMMUser.GetByID(user.JMMUserID);
                    if (jmmUser == null) return "User not found";
                    existingUser = true;
                }
                else
                {
                    //jmmUser = new SVR_JMMUser();
                    updateStats = true;
                    updateGf = true;
                }

                if (existingUser && jmmUser.IsAniDBUser != user.IsAniDBUser)
                    updateStats = true;

                string hcat = string.Join(",", user.HideCategories);
                if (jmmUser.HideCategories != hcat)
                    updateGf = true;
                using (var upd = Repo.JMMUser.BeginAddOrUpdate(() => jmmUser))
                {
                    upd.Entity.HideCategories = hcat;
                    upd.Entity.IsAniDBUser = user.IsAniDBUser;
                    upd.Entity.IsTraktUser = user.IsTraktUser;
                    upd.Entity.IsAdmin = user.IsAdmin;
                    upd.Entity.Username = user.Username;
                    upd.Entity.CanEditServerSettings = user.CanEditServerSettings;
                    upd.Entity.PlexUsers = string.Join(",", user.PlexUsers);
                    upd.Entity.PlexToken = user.PlexToken;

                    if (string.IsNullOrEmpty(user.Password))
                    {
                        upd.Entity.Password = "";
                    }
                    else
                    {
                        // Additional check for hashed password, if not hashed we hash it
                        if (user.Password.Length < 64)
                            upd.Entity.Password = Digest.Hash(user.Password);
                        else
                            upd.Entity.Password = user.Password;
                    }

                    // make sure that at least one user is an admin
                    if (upd.Entity.IsAdmin == 0)
                    {
                        bool adminExists = false;
                        IReadOnlyList<SVR_JMMUser> users = Repo.JMMUser.GetAll();
                        foreach (SVR_JMMUser userOld in users)
                        {
                            if (userOld.IsAdmin == 1)
                            {
                                if (existingUser)
                                {
                                    if (userOld.JMMUserID != upd.Entity.JMMUserID) adminExists = true;
                                }
                                else
                                {
                                    //one admin account is needed
                                    adminExists = true;
                                    break;
                                }
                            }
                        }

                        if (!adminExists) return "At least one user must be an administrator";
                    }

                    upd.Commit();
                }

                // update stats
                if (updateStats)
                {
                    foreach (SVR_AnimeSeries ser in Repo.AnimeSeries.GetAll())
                        ser.QueueUpdateStats();
                }
            }
            catch (Exception ex)
            {
                logger.Error(ex, ex.ToString());
                return ex.Message;
            }

            return "";
        }

        public string DeleteUser(int userID)
        {
            try
            {
                SVR_JMMUser jmmUser = Repo.JMMUser.GetByID(userID);
                if (jmmUser == null) return "User not found";

                // make sure that at least one user is an admin
                if (jmmUser.IsAdmin == 1)
                {
                    bool adminExists = false;
                    IReadOnlyList<SVR_JMMUser> users = Repo.JMMUser.GetAll();
                    foreach (SVR_JMMUser userOld in users)
                    {
                        if (userOld.IsAdmin == 1)
                        {
                            if (userOld.JMMUserID != jmmUser.JMMUserID) adminExists = true;
                        }
                    }

                    if (!adminExists) return "At least one user must be an administrator";
                }

                Repo.JMMUser.Delete(userID);

                // delete all user records
                Repo.AnimeSeries_User.Delete(Repo.AnimeSeries_User.GetByUserID(userID));
                Repo.AnimeGroup_User.Delete(Repo.AnimeGroup_User.GetByUserID(userID));
                Repo.AnimeEpisode_User.Delete(Repo.AnimeEpisode_User.GetByUserID(userID));
                Repo.VideoLocal_User.Delete(Repo.VideoLocal_User.GetByUserID(userID));
            }
            catch (Exception ex)
            {
                logger.Error(ex, ex.ToString());
                return ex.Message;
            }

            return "";
        }

        #endregion

        #region Import Folders
        public List<ImportFolder> GetImportFolders()
        {
            try
            {
                return Repo.ImportFolder.GetAll().Cast<ImportFolder>().ToList();
            }
            catch (Exception ex)
            {
                logger.Error(ex, ex.ToString());
            }
            return new List<ImportFolder>();
        }

        public CL_Response<ImportFolder> SaveImportFolder(ImportFolder contract)
        {
            CL_Response<ImportFolder> response = new CL_Response<ImportFolder>
            {
                ErrorMessage = string.Empty,
                Result = null
            };
            try
            {
                SVR_ImportFolder ns = null;
                if (contract.ImportFolderID != 0)
                {
                    // update
                    ns = Repo.ImportFolder.GetByID(contract.ImportFolderID);
                    if (ns == null)
                    {
                        response.ErrorMessage = "Could not find Import Folder ID: " +
                                                contract.ImportFolderID.ToString();
                        return response;
                    }
                }
                /*else
                {
                    ns = new SVR_ImportFolder();
                }*/

                if (string.IsNullOrEmpty(contract.ImportFolderName))
                {
                    response.ErrorMessage = "Must specify an Import Folder name";
                    return response;
                }

                if (string.IsNullOrEmpty(contract.ImportFolderLocation))
                {
                    response.ErrorMessage = "Must specify an Import Folder location";
                    return response;
                }

                if (contract.CloudID == 0) contract.CloudID = null;

                if (contract.CloudID == null && !Directory.Exists(contract.ImportFolderLocation))
                {
                    response.ErrorMessage = "Cannot find Import Folder location";
                    return response;
                }

                if (contract.ImportFolderID == 0)
                {
                    SVR_ImportFolder nsTemp =
                        Repo.ImportFolder.GetByImportLocation(contract.ImportFolderLocation);
                    if (nsTemp != null)
                    {
                        response.ErrorMessage = "An entry already exists for the specified Import Folder location";
                        return response;
                    }
                }

                if (contract.IsDropDestination == 1 && contract.IsDropSource == 1)
                {
                    response.ErrorMessage = "A folder cannot be a drop source and a drop destination at the same time";
                    return response;
                }

                // check to make sure we don't have multiple drop folders
                IReadOnlyList<SVR_ImportFolder> allFolders = Repo.ImportFolder.GetAll();

                if (contract.IsDropDestination == 1)
                {
                    foreach (SVR_ImportFolder imf in allFolders)
                    {
                        if (contract.CloudID == imf.CloudID && imf.IsDropDestination == 1 &&
                            (contract.ImportFolderID == 0 || contract.ImportFolderID != imf.ImportFolderID))
                        {
                            using (var txn = Repo.ImportFolder.BeginAddOrUpdate(() => imf))
                            {
                                txn.Entity.IsDropDestination = 0;
                                txn.Commit();
                            }
                        }
                        else if (imf.CloudID != contract.CloudID)
                        {
                            if (contract.IsDropSource == 1 && (imf.FolderIsDropDestination || imf.FolderIsDropSource))
                            {
                                response.ErrorMessage = "A drop folders cannot have different file systems";
                                return response;
                            }
                            if (contract.IsDropDestination == 1 && (imf.FolderIsDropDestination || imf.FolderIsDropSource))
                            {
                                response.ErrorMessage = "A drop folders cannot have different file systems";
                                return response;
                            }
                        }
                    }
                }

                using (var txn = Repo.ImportFolder.BeginAddOrUpdate(() => ns))
                {
                    txn.Entity.ImportFolderName = contract.ImportFolderName;
                    txn.Entity.ImportFolderLocation = contract.ImportFolderLocation;
                    txn.Entity.IsDropDestination = contract.IsDropDestination;
                    txn.Entity.IsDropSource = contract.IsDropSource;
                    txn.Entity.IsWatched = contract.IsWatched;
                    txn.Entity.ImportFolderType = contract.ImportFolderType;
                    txn.Entity.CloudID = contract.CloudID;

                    ns = txn.Commit();
                }


                response.Result = ns;
                Utils.MainThreadDispatch(() =>
                {
                    ServerInfo.Instance.RefreshImportFolders();
                });
                ShokoServer.StopWatchingFiles();
                ShokoServer.StartWatchingFiles();

                return response;
            }
            catch (Exception ex)
            {
                logger.Error(ex, ex.ToString());
                response.ErrorMessage = ex.Message;
                return response;
            }
        }

        public string DeleteImportFolder(int importFolderID)
        {
            ShokoServer.DeleteImportFolder(importFolderID);
            return "";
        }
        #endregion
    }
}<|MERGE_RESOLUTION|>--- conflicted
+++ resolved
@@ -2308,60 +2308,6 @@
         {
             try
             {
-<<<<<<< HEAD
-                ShokoService.AnidbProcessor.GetAnimeInfoHTTP(animeID, true, false);
-
-                // also find any files for this anime which don't have proper media info data
-                // we can usually tell this if the Resolution == '0x0'
-                foreach (SVR_VideoLocal vid in Repo.VideoLocal.GetByAniDBAnimeID(animeID))
-                {
-                    AniDB_File aniFile = vid.GetAniDBFile();
-                    if (aniFile == null) continue;
-
-                    if (aniFile.File_VideoResolution.Equals("0x0", StringComparison.InvariantCultureIgnoreCase))
-                    {
-                        CommandRequest_GetFile cmd = new CommandRequest_GetFile(vid.VideoLocalID, true);
-                        cmd.Save();
-                    }
-                }
-
-                // update group status information
-                CommandRequest_GetReleaseGroupStatus cmdStatus = new CommandRequest_GetReleaseGroupStatus(animeID, true);
-=======
-                
-                var anime = ShokoService.AnidbProcessor.GetAnimeInfoHTTP(animeID, true, false);
-
-                // also find any files for this anime which don't have proper media info data
-                // we can usually tell this if the Resolution == '0x0'
-                foreach (SVR_VideoLocal vid in RepoFactory.VideoLocal.GetByAniDBAnimeID(animeID))
-                {
-                    AniDB_File aniFile = vid.GetAniDBFile();
-                    if (aniFile == null) continue;
-
-                    if (!aniFile.File_VideoResolution.Equals("0x0", StringComparison.InvariantCultureIgnoreCase))
-                        continue;
-
-                    CommandRequest_GetFile cmd = new CommandRequest_GetFile(vid.VideoLocalID, true);
-                    cmd.Save();
-                }
-
-                // update group status information
-                CommandRequest_GetReleaseGroupStatus cmdStatus = new CommandRequest_GetReleaseGroupStatus(animeID,
-                    true);
->>>>>>> 3eae4697
-                cmdStatus.Save();
-            }
-            catch (Exception ex)
-            {
-                logger.Error(ex, ex.ToString());
-            }
-            return "";
-        }
-
-        public CL_AniDB_AnimeDetailed GetUpdatedAnimeData(int animeID)
-        {
-            try
-            {
                 
                 var anime = ShokoService.AnidbProcessor.GetAnimeInfoHTTP(animeID, true, false);
 
@@ -2383,6 +2329,39 @@
                 CommandRequest_GetReleaseGroupStatus cmdStatus = new CommandRequest_GetReleaseGroupStatus(animeID,
                     true);
                 cmdStatus.Save();
+            }
+            catch (Exception ex)
+            {
+                logger.Error(ex, ex.ToString());
+            }
+            return string.Empty;
+        }
+
+        public CL_AniDB_AnimeDetailed GetUpdatedAnimeData(int animeID)
+        {
+            try
+            {
+                
+                var anime = ShokoService.AnidbProcessor.GetAnimeInfoHTTP(animeID, true, false);
+
+                // also find any files for this anime which don't have proper media info data
+                // we can usually tell this if the Resolution == '0x0'
+                foreach (SVR_VideoLocal vid in Repo.VideoLocal.GetByAniDBAnimeID(animeID))
+                {
+                    AniDB_File aniFile = vid.GetAniDBFile();
+                    if (aniFile == null) continue;
+
+                    if (!aniFile.File_VideoResolution.Equals("0x0", StringComparison.InvariantCultureIgnoreCase))
+                        continue;
+
+                    CommandRequest_GetFile cmd = new CommandRequest_GetFile(vid.VideoLocalID, true);
+                    cmd.Save();
+                }
+
+                // update group status information
+                CommandRequest_GetReleaseGroupStatus cmdStatus = new CommandRequest_GetReleaseGroupStatus(animeID,
+                    true);
+                cmdStatus.Save();
 
                 return anime?.Contract;
             }
@@ -2390,6 +2369,7 @@
             {
                 logger.Error(ex, ex.ToString());
             }
+            return "";
             return null;
         }
 
