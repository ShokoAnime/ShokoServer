﻿using System;
using System.Net;
using Microsoft.AspNetCore.Http;
using Microsoft.AspNetCore.Mvc;
using Microsoft.Extensions.Logging;
using Quartz;
using Shoko.Models.Interfaces;
using Shoko.Models.PlexAndKodi;
using Shoko.Server.Commands;
using Shoko.Server.PlexAndKodi;
using Shoko.Server.PlexAndKodi.Kodi;
using Shoko.Server.Settings;
using Stream = System.IO.Stream;

namespace Shoko.Server.API.v1.Implementations;

[ApiController]
[Route("/api/Kodi")]
[ApiVersion("1.0", Deprecated = true)]
public class ShokoServiceImplementationKodi : IShokoServerKodi, IHttpContextAccessor
{
    private readonly ShokoServiceImplementation _service;
    public HttpContext HttpContext { get; set; }

    private readonly CommonImplementation _impl;

    private readonly ILogger<ShokoServiceImplementationKodi> _logger;
    private readonly ISettingsProvider _settingsProvider;

    public ShokoServiceImplementationKodi(ICommandRequestFactory commandFactory,
<<<<<<< HEAD
        ILogger<ShokoServiceImplementationKodi> logger, ISettingsProvider settingsProvider, CommonImplementation impl)
    {
        _settingsProvider = settingsProvider;
        _service = new ShokoServiceImplementation(null, null, null, commandFactory, _settingsProvider);
=======
        ILogger<ShokoServiceImplementationKodi> logger, ISchedulerFactory schedulerFactory)
    {
        _service = new ShokoServiceImplementation(null, null, null, commandFactory, schedulerFactory);
>>>>>>> 131242d8
        _logger = logger;
        _impl = impl;
    }


    [HttpGet("Image/Support/{name}")]
    public Stream GetSupportImage(string name)
    {
        return _impl.GetSupportImage(name);
    }

    [HttpGet("Filters/{userId}")]
    public MediaContainer GetFilters(string userId)
    {
        return _impl.GetFilters(new KodiProvider { HttpContext = HttpContext }, userId);
    }

    [HttpGet("Metadata/{userId}/{type}/{id}/{filterid?}")]
    public MediaContainer GetMetadata(string userId, int type, string id, int? filterid)
    {
        return _impl.GetMetadata(new KodiProvider { HttpContext = HttpContext }, userId, type, id, null, false,
            filterid);
    }

    [HttpGet("User")]
    public PlexContract_Users GetUsers()
    {
        return _impl.GetUsers(new KodiProvider { HttpContext = HttpContext });
    }

    [HttpGet("Version")]
    public Response Version()
    {
        return _impl.GetVersion();
    }

    [HttpGet("Search/{userId}/{limit}/{query}")]
    public MediaContainer Search(string userId, int limit, string query)
    {
        return _impl.Search(new KodiProvider { HttpContext = HttpContext }, userId, limit, query, false);
    }

    [HttpGet("SearchTag/{userId}/{limit}/{query}")]
    public MediaContainer SearchTag(string userId, int limit, string query)
    {
        return _impl.Search(new KodiProvider { HttpContext = HttpContext }, userId, limit, query, true);
    }

    [HttpGet("Group/Watch/{userId}/{groupid}/{status}")]
    public Response ToggleWatchedStatusOnGroup(string userId, int groupid, bool status)
    {
        return _impl.ToggleWatchedStatusOnGroup(new KodiProvider { HttpContext = HttpContext }, userId,
            groupid, status);
    }

    [HttpGet("Serie/Watch/{userId}/{serieid}/{status}")]
    public Response ToggleWatchedStatusOnSeries(string userId, int serieid, bool status)
    {
        return _impl.ToggleWatchedStatusOnSeries(new KodiProvider { HttpContext = HttpContext }, userId,
            serieid, status);
    }

    [HttpGet("Serie/Watch/{userId}/{epid}/{status}")]
    public Response ToggleWatchedStatusOnEpisode(string userId, int epid, bool status)
    {
        return _impl.ToggleWatchedStatusOnEpisode(new KodiProvider { HttpContext = HttpContext }, userId, epid,
            status);
    }

    [HttpGet("Vote/{userId}/{id}/{votevalue}/{votetype}")]
    public Response Vote(string userId, int id, float votevalue, int votetype)
    {
        return _impl.VoteAnime(new KodiProvider { HttpContext = HttpContext }, userId, id, votevalue,
            votetype);
    }

    [HttpGet("Trakt/Scrobble/{animeId}/{type}/{progress}/{status}")]
    public Response TraktScrobble(string animeId, int type, float progress, int status)
    {
        return _impl.TraktScrobble(new KodiProvider { HttpContext = HttpContext }, animeId, type, progress,
            status);
    }

    [HttpGet("Video/Rescan/{vlid}")]
    public Response Rescan(int vlid)
    {
        var r = new Response();
        try
        {
            var output = _service.RescanFile(vlid);
            if (!string.IsNullOrEmpty(output))
            {
                r.Code = HttpStatusCode.BadRequest.ToString();
                r.Message = output;
                return r;
            }

            r.Code = HttpStatusCode.OK.ToString();
        }
        catch (Exception ex)
        {
            r.Code = "500";
            r.Message = "Internal Error : " + ex;
            _logger.LogError(ex, "{Ex}", ex.ToString());
        }

        return r;
    }


    [HttpGet("Video/Rehash/{vlid}")]
    public Response Rehash(int vlid)
    {
        var r = new Response();
        try
        {
            _service.RehashFile(vlid);
            r.Code = HttpStatusCode.OK.ToString();
        }
        catch (Exception ex)
        {
            r.Code = "500";
            r.Message = "Internal Error : " + ex;
            _logger.LogError(ex, "{Ex}", ex.ToString());
        }

        return r;
    }
}<|MERGE_RESOLUTION|>--- conflicted
+++ resolved
@@ -28,16 +28,10 @@
     private readonly ISettingsProvider _settingsProvider;
 
     public ShokoServiceImplementationKodi(ICommandRequestFactory commandFactory,
-<<<<<<< HEAD
-        ILogger<ShokoServiceImplementationKodi> logger, ISettingsProvider settingsProvider, CommonImplementation impl)
+        ILogger<ShokoServiceImplementationKodi> logger, ISchedulerFactory schedulerFactory, ISettingsProvider settingsProvider, CommonImplementation impl)
     {
         _settingsProvider = settingsProvider;
-        _service = new ShokoServiceImplementation(null, null, null, commandFactory, _settingsProvider);
-=======
-        ILogger<ShokoServiceImplementationKodi> logger, ISchedulerFactory schedulerFactory)
-    {
-        _service = new ShokoServiceImplementation(null, null, null, commandFactory, schedulerFactory);
->>>>>>> 131242d8
+        _service = new ShokoServiceImplementation(null, null, null, commandFactory, schedulerFactory, settingsProvider);
         _logger = logger;
         _impl = impl;
     }
