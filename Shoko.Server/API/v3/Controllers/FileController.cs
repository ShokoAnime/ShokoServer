using System;
using System.Collections.Generic;
using System.ComponentModel.DataAnnotations;
using System.IO;
using System.Linq;
using System.Text.RegularExpressions;
using System.Threading.Tasks;
using Microsoft.AspNetCore.Authorization;
using Microsoft.AspNetCore.JsonPatch;
using Microsoft.AspNetCore.Mvc;
using Microsoft.AspNetCore.Mvc.ModelBinding;
using Microsoft.AspNetCore.StaticFiles;
using Quartz;
using Shoko.Models.Enums;
using Shoko.Plugin.Abstractions.Enums;
using Shoko.Plugin.Abstractions.Services;
using Shoko.Server.API.Annotations;
using Shoko.Server.API.ModelBinders;
using Shoko.Server.API.v3.Helpers;
using Shoko.Server.API.v3.Models.Common;
using Shoko.Server.API.v3.Models.Relocation;
using Shoko.Server.API.v3.Models.Relocation.Input;
using Shoko.Server.API.v3.Models.Shoko;
using Shoko.Server.Extensions;
using Shoko.Server.Models;
using Shoko.Server.Providers.AniDB.Release;
using Shoko.Server.Providers.TraktTV;
using Shoko.Server.Repositories;
using Shoko.Server.Repositories.Cached;
using Shoko.Server.Scheduling;
using Shoko.Server.Scheduling.Jobs.AniDB;
using Shoko.Server.Scheduling.Jobs.Shoko;
using Shoko.Server.Services;
using Shoko.Server.Settings;
using Shoko.Server.Utilities;

using AVDump = Shoko.Server.API.v3.Models.Shoko.AVDump;
using DataSource = Shoko.Server.API.v3.Models.Common.DataSource;
using File = Shoko.Server.API.v3.Models.Shoko.File;
using MediaInfoDto = Shoko.Server.API.v3.Models.Shoko.MediaInfo;
using Path = System.IO.Path;
using ReleaseInfo = Shoko.Server.API.v3.Models.Release.ReleaseInfo;

namespace Shoko.Server.API.v3.Controllers;

[ApiController, Route("/api/v{version:apiVersion}/[controller]"), ApiV3]
[Authorize]
public class FileController(
    TraktTVHelper _traktHelper,
    ISchedulerFactory _schedulerFactory,
    VideoLocalService _vlService,
    VideoLocal_PlaceService _vlPlaceService,
    VideoLocal_UserRepository _vlUsers,
    IVideoReleaseService _videoReleaseService,
    IUserDataService _userDataService,
    IRelocationService _relocationService,
    ISettingsProvider settingsProvider
) : BaseController(settingsProvider)
{
    private const string FileUserStatsNotFoundWithFileID = "No FileUserStats entry for the given fileID for the current user";

    private const string FileNoPath = "Unable to resolve file location.";

    private const string AnidbReleaseNotFoundForFileID = "No AniDB ReleaseInfo entry for the given fileID";

    private const string AnidbReleaseNotFoundForAnidbFileID = "No AniDB ReleaseInfo entry for the given anidbFileID";

    private const string ReleaseNotFoundForFileID = "No ReleaseInfo entry for the given fileID";

    internal const string FileNotFoundWithFileID = "No File entry for the given fileID";

    internal const string FileNotFoundWithHash = "No File entry for the given hash and file size.";

    internal const string FileLocationNotFoundWithLocationID = "No File.Location entry for the given locationID.";

    internal const string FileForbiddenForUser = "Accessing File is not allowed for the current user";

    /// <summary>
    /// Get or search through the files accessible to the current user.
    /// </summary>
    /// <param name="pageSize">Limits the number of results per page. Set to 0 to disable the limit.</param>
    /// <param name="page">Page number.</param>
    /// <param name="include">Include items that are not included by default</param>
    /// <param name="exclude">Exclude items of certain types</param>
    /// <param name="include_only">Filter to only include items of certain types</param>
    /// <param name="sortOrder">Sort ordering. Attach '-' at the start to reverse the order of the criteria.</param>
    /// <param name="includeDataFrom">Include data from selected <see cref="DataSource"/>s.</param>
    /// <returns>A sliced part of the results for the current query.</returns>
    [HttpGet]
    public ActionResult<ListResult<File>> GetFiles(
        [FromQuery, Range(0, 1000)] int pageSize = 100,
        [FromQuery, Range(1, int.MaxValue)] int page = 1,
        [FromQuery, ModelBinder(typeof(CommaDelimitedModelBinder))] FileNonDefaultIncludeType[] include = default,
        [FromQuery, ModelBinder(typeof(CommaDelimitedModelBinder))] FileExcludeTypes[] exclude = default,
        [FromQuery, ModelBinder(typeof(CommaDelimitedModelBinder))] FileIncludeOnlyType[] include_only = default,
        [FromQuery, ModelBinder(typeof(CommaDelimitedModelBinder))] List<string> sortOrder = null,
        [FromQuery, ModelBinder(typeof(CommaDelimitedModelBinder))] HashSet<DataSource> includeDataFrom = null)
    {
        return ModelHelper.FilterFiles(RepoFactory.VideoLocal.GetAll(), User, pageSize, page, include, exclude, include_only, sortOrder, includeDataFrom);
    }

    /// <summary>
    /// Get or search through the files accessible to the current user.
    /// </summary>
    /// <param name="pageSize">Limits the number of results per page. Set to 0 to disable the limit.</param>
    /// <param name="page">Page number.</param>
    /// <param name="include">Include items that are not included by default</param>
    /// <param name="exclude">Exclude items of certain types</param>
    /// <param name="include_only">Filter to only include items of certain types</param>
    /// <param name="sortOrder">Sort ordering. Attach '-' at the start to reverse the order of the criteria.</param>
    /// <param name="includeDataFrom">Include data from selected <see cref="DataSource"/>s.</param>
    /// <param name="query">An optional search query to filter files based on their absolute paths.</param>
    /// <param name="fuzzy">Indicates that fuzzy-matching should be used for the search query.</param>
    /// <returns>A sliced part of the results for the current query.</returns>
    [HttpGet("Search/{*query}")]
    public ActionResult<ListResult<File>> Search([FromRoute] string query,
        [FromQuery, Range(0, 1000)] int pageSize = 100,
        [FromQuery, Range(1, int.MaxValue)] int page = 1,
        [FromQuery, ModelBinder(typeof(CommaDelimitedModelBinder))] FileNonDefaultIncludeType[] include = default,
        [FromQuery, ModelBinder(typeof(CommaDelimitedModelBinder))] FileExcludeTypes[] exclude = default,
        [FromQuery, ModelBinder(typeof(CommaDelimitedModelBinder))] FileIncludeOnlyType[] include_only = default,
        [FromQuery, ModelBinder(typeof(CommaDelimitedModelBinder))] List<string> sortOrder = null,
        [FromQuery, ModelBinder(typeof(CommaDelimitedModelBinder))] HashSet<DataSource> includeDataFrom = null,
        [FromQuery] bool fuzzy = true)
    {
        // Search.
        var searched = RepoFactory.VideoLocal.GetAll()
<<<<<<< HEAD
            .Search(query, tuple => tuple.Places.Select(place => place?.RelativePath).Where(path => path != null), fuzzy)
=======
            .Search(query, tuple => tuple.Places.Select(place => place?.FilePath).WhereNotNull(), fuzzy)
>>>>>>> aa9b5649
            .Select(result => result.Result)
            .ToList();
        return ModelHelper.FilterFiles(searched, User, pageSize, page, include, exclude, include_only, sortOrder,
            includeDataFrom, skipSort: true);
    }

    /// <summary>
    /// Batch delete files using file ids.
    /// </summary>
    /// <param name="body">The body containing the file ids to delete.</param>
    /// <returns></returns>
    [Authorize("admin")]
    [HttpDelete]
    public async Task<ActionResult> DeleteFiles([FromBody] File.Input.BatchDeleteFilesBody body = null)
    {
        if (body == null)
            return ValidationProblem("Missing Body.");

        if (body.fileIDs.Length == 0)
            ModelState.AddModelError("fileIds", "Missing file ids.");

        var files = body.fileIDs
            .Select(fileId =>
            {
                var file = RepoFactory.VideoLocal.GetByID(fileId);
                if (file == null)
                    ModelState.AddModelError("fileIds", $"Unable to find a file with id {fileId}");
                return file;
            })
            .WhereNotNull()
            .ToList();

        if (!ModelState.IsValid)
            return ValidationProblem(ModelState);

        foreach (var file in files)
        {
            foreach (var place in file.Places)
            {
                if (body.removeFiles)
                    await _vlPlaceService.RemoveRecordAndDeletePhysicalFile(place, body.removeFolders);
                else
                    await _vlPlaceService.RemoveRecord(place);
            }
        }

        return Ok();
    }

    #region Hash Lookup

    /// <summary>
    /// Get a file by it's ED2K hash and file size.
    /// </summary>
    /// <param name="hash">ED2K hex-encoded hash.</param>
    /// <param name="size">File size.</param>
    /// <param name="include">Include items that are not included by default</param>
    /// <returns>The file that matches the given ED2K hash and file size, if found.</returns>
    [HttpGet("Hash/ED2K")]
    public ActionResult<File> GetFileByEd2k(
        [FromQuery, Required, Length(32, 32)] string hash,
        [FromQuery, Required, Range(0L, long.MaxValue)] long size,
        [FromQuery, ModelBinder(typeof(CommaDelimitedModelBinder))] FileNonDefaultIncludeType[] include = default)
    {
        if (string.IsNullOrEmpty(hash) || size <= 0)
            return NotFound(FileNotFoundWithHash);

        var file = RepoFactory.VideoLocal.GetByEd2kAndSize(hash, size);
        if (file == null)
            return NotFound(FileNotFoundWithHash);

        include ??= [];
        return new File(HttpContext, file, include.Contains(FileNonDefaultIncludeType.XRefs), include.Contains(FileNonDefaultIncludeType.ReleaseInfo),
            include.Contains(FileNonDefaultIncludeType.MediaInfo), include.Contains(FileNonDefaultIncludeType.AbsolutePaths));
    }

    /// <summary>
    /// Get a file by it's CRC32 hash and file size.
    /// </summary>
    /// <param name="hash">CRC32 hex-encoded hash.</param>
    /// <param name="size">File size.</param>
    /// <param name="include">Include items that are not included by default</param>
    /// <returns>The file that matches the given CRC32 hash and file size, if found.</returns>
    [HttpGet("Hash/CRC32")]
    public ActionResult<File> GetFileByCrc32(
        [FromQuery, Required, Length(8, 8)] string hash,
        [FromQuery, Required, Range(0L, long.MaxValue)] long size,
        [FromQuery, ModelBinder(typeof(CommaDelimitedModelBinder))] FileNonDefaultIncludeType[] include = default)
    {
        if (string.IsNullOrEmpty(hash) || size <= 0)
            return NotFound(FileNotFoundWithHash);

        var file = RepoFactory.VideoLocal.GetByCrc32AndSize(hash, size);
        if (file == null)
            return NotFound(FileNotFoundWithHash);

        include ??= [];
        return new File(HttpContext, file, include.Contains(FileNonDefaultIncludeType.XRefs), include.Contains(FileNonDefaultIncludeType.ReleaseInfo),
            include.Contains(FileNonDefaultIncludeType.MediaInfo), include.Contains(FileNonDefaultIncludeType.AbsolutePaths));
    }

    /// <summary>
    /// Get a file by it's MD5 hash and file size.
    /// </summary>
    /// <param name="hash">MD5 hex-encoded hash.</param>
    /// <param name="size">File size.</param>
    /// <param name="include">Include items that are not included by default</param>
    /// <returns>The file that matches the given MD5 hash and file size, if found.</returns>
    [HttpGet("Hash/MD5")]
    public ActionResult<File> GetFileByMd5(
        [FromQuery, Required, Length(32, 32)] string hash,
        [FromQuery, Required, Range(0L, long.MaxValue)] long size,
        [FromQuery, ModelBinder(typeof(CommaDelimitedModelBinder))] FileNonDefaultIncludeType[] include = default)
    {
        if (string.IsNullOrEmpty(hash) || size <= 0)
            return NotFound(FileNotFoundWithHash);

        var file = RepoFactory.VideoLocal.GetByMd5AndSize(hash, size);
        if (file == null)
            return NotFound(FileNotFoundWithHash);

        include ??= [];
        return new File(HttpContext, file, include.Contains(FileNonDefaultIncludeType.XRefs), include.Contains(FileNonDefaultIncludeType.ReleaseInfo),
            include.Contains(FileNonDefaultIncludeType.MediaInfo), include.Contains(FileNonDefaultIncludeType.AbsolutePaths));
    }

    /// <summary>
    /// Get a file by it's SHA1 hash and file size.
    /// </summary>
    /// <param name="hash">SHA1 hex-encoded hash.</param>
    /// <param name="size">File size.</param>
    /// <param name="include">Include items that are not included by default</param>
    /// <returns>The file that matches the given SHA1 hash and file size, if found.</returns>
    [HttpGet("Hash/SHA1")]
    public ActionResult<File> GetFileBySha1(
        [FromQuery, Required, Length(40, 40)] string hash,
        [FromQuery, Required, Range(0L, long.MaxValue)] long size,
        [FromQuery, ModelBinder(typeof(CommaDelimitedModelBinder))] FileNonDefaultIncludeType[] include = default)
    {
        if (string.IsNullOrEmpty(hash) || size <= 0)
            return NotFound(FileNotFoundWithHash);

        var file = RepoFactory.VideoLocal.GetBySha1AndSize(hash, size);
        if (file == null)
            return NotFound(FileNotFoundWithHash);

        include ??= [];
        return new File(HttpContext, file, include.Contains(FileNonDefaultIncludeType.XRefs), include.Contains(FileNonDefaultIncludeType.ReleaseInfo),
            include.Contains(FileNonDefaultIncludeType.MediaInfo), include.Contains(FileNonDefaultIncludeType.AbsolutePaths));
    }

    #endregion

    /// <summary>
    /// Get File Details
    /// </summary>
    /// <param name="fileID">Shoko VideoLocalID</param>
    /// <param name="include">Include items that are not included by default</param>
    /// <returns></returns>
    [HttpGet("{fileID}")]
    public ActionResult<File> GetFile(
        [FromRoute, Range(1, int.MaxValue)] int fileID,
        [FromQuery, ModelBinder(typeof(CommaDelimitedModelBinder))] FileNonDefaultIncludeType[] include = default)
    {
        var file = RepoFactory.VideoLocal.GetByID(fileID);
        if (file == null)
            return NotFound(FileNotFoundWithFileID);

        include ??= [];
        return new File(HttpContext, file, include.Contains(FileNonDefaultIncludeType.XRefs), include.Contains(FileNonDefaultIncludeType.ReleaseInfo),
            include.Contains(FileNonDefaultIncludeType.MediaInfo), include.Contains(FileNonDefaultIncludeType.AbsolutePaths));
    }

    /// <summary>
    /// Delete a file.
    /// </summary>
    /// <param name="fileID">The VideoLocal_Place ID. This cares about which location we are deleting from.</param>
    /// <param name="removeFiles">Remove all physical file locations.</param>
    /// <param name="removeFolder">This causes the empty folder removal to skipped if set to false.
    /// This significantly speeds up batch deleting if you are deleting many files in the same folder.
    /// It may be specified in the query.</param>
    /// <returns></returns>
    [Authorize("admin")]
    [HttpDelete("{fileID}")]
    public async Task<ActionResult> DeleteFile([FromRoute, Range(1, int.MaxValue)] int fileID, [FromQuery] bool removeFiles = true, [FromQuery] bool removeFolder = true)
    {
        var file = RepoFactory.VideoLocal.GetByID(fileID);
        if (file == null)
            return NotFound(FileNotFoundWithFileID);

        foreach (var place in file.Places)
            if (removeFiles)
                await _vlPlaceService.RemoveRecordAndDeletePhysicalFile(place, removeFolder);
            else
                await _vlPlaceService.RemoveRecord(place);
        return Ok();
    }

    /// <summary>
    /// Retrieves all file locations associated with a given file ID.
    /// </summary>
    /// <param name="fileID">File ID</param>
    /// <param name="includeAbsolutePaths">Include absolute paths for the file locations.</param>
    /// <returns>A list of file locations associated with the specified file ID.</returns>
    [HttpGet("{fileID}/Location")]
    public ActionResult<List<File.Location>> GetFileLocations([FromRoute, Range(1, int.MaxValue)] int fileID, [FromQuery] bool includeAbsolutePaths = false)
    {
        var file = RepoFactory.VideoLocal.GetByID(fileID);
        if (file == null)
            return NotFound(FileLocationNotFoundWithLocationID);

        return file.Places
            .Select(location => new File.Location(location, includeAbsolutePaths))
            .ToList();
    }

    /// <summary>
    /// Deletes file locations in batches, optionally also deleting the physical
    /// file.
    /// </summary>
    /// <param name="body">
    /// The body with the IDs to delete, optionally with other options.
    /// </param>
    /// <returns>Returns the file location information.</returns>
    [Authorize("admin")]
    [HttpDelete("Location")]
    public async Task<ActionResult> BatchDeleteFileLocations([FromBody(EmptyBodyBehavior = EmptyBodyBehavior.Disallow)] File.Input.BatchDeleteFileLocationsBody body)
    {
        var locations = body.locationIDs
            .Select(locationID => locationID <= 0 ? null : RepoFactory.VideoLocalPlace.GetByID(locationID))
            .WhereNotNull()
            .ToList();
        var errors = new List<Exception>();
        foreach (var location in locations)
        {
            try
            {
                if (body.removeFiles)
                    await _vlPlaceService.RemoveRecordAndDeletePhysicalFile(location, body.removeFolders);
                else
                    await _vlPlaceService.RemoveRecord(location);
            }
            catch (Exception ex)
            {
                errors.Add(ex);
            }
        }

        if (errors.Count > 0)
            throw new AggregateException(errors);

        return Ok();
    }

    /// <summary>
    /// Retrieves information about a specific file location.
    /// </summary>
    /// <param name="locationID">The ID of the file location to be retrieved.
    /// </param>
    /// <returns>Returns the file location information.</returns>
    [HttpGet("Location/{locationID}")]
    public ActionResult<File.Location> GetFileLocation([FromRoute, Range(1, int.MaxValue)] int locationID)
    {
        if (RepoFactory.VideoLocalPlace.GetByID(locationID) is not { } fileLocation)
            return NotFound(FileLocationNotFoundWithLocationID);

        return new File.Location(fileLocation, true);
    }

    /// <summary>
    /// Directly relocates a file to a new location specified by the user.
    /// </summary>
    /// <param name="locationID">The ID of the file location to be relocated.</param>
    /// <param name="body">New location information.</param>
    /// <returns>A result object containing information about the relocation process.</returns>
    [Authorize("admin")]
    [HttpPost("Location/{locationID}")]
    public async Task<ActionResult<RelocationResult>> DirectlyRelocateFileLocation([FromRoute, Range(1, int.MaxValue)] int locationID, [FromBody(EmptyBodyBehavior = EmptyBodyBehavior.Disallow)] RelocateBody body)
    {
        if (RepoFactory.VideoLocalPlace.GetByID(locationID) is not { } fileLocation)
            return NotFound(FileLocationNotFoundWithLocationID);

        if (RepoFactory.ShokoManagedFolder.GetByID(body.ManagedFolderID) is not { } folder)
            return BadRequest($"Unknown managed folder with the given id `{body.ManagedFolderID}`.");

        // Store the old managed folder id and relative path for comparison.
        var oldFolderId = fileLocation.ManagedFolderID;
        var oldRelativePath = fileLocation.RelativePath;

        // Rename and move the file.
        var result = await _relocationService.DirectlyRelocateFile(
            fileLocation,
            new()
            {
                CancellationToken = HttpContext.RequestAborted,
                ManagedFolder = folder,
                RelativePath = body.RelativePath,
                DeleteEmptyDirectories = body.DeleteEmptyDirectories,
                AllowRelocationInsideDestination = true,
            }
        );
        if (!result.Success)
            return new RelocationResult
            {
                FileID = fileLocation.VideoID,
                FileLocationID = fileLocation.ID,
                IsSuccess = false,
                ErrorMessage = result.Error.Message,
            };

        // Check if it was actually relocated, or if we landed on the same location as earlier.
        var relocated = !string.Equals(oldRelativePath, result.RelativePath, StringComparison.InvariantCultureIgnoreCase) || oldFolderId != result.ManagedFolder.ID;
        return new RelocationResult
        {
            FileID = fileLocation.VideoID,
            FileLocationID = fileLocation.ID,
            ManagedFolderID = result.ManagedFolder.ID,
            IsSuccess = true,
            IsRelocated = relocated,
            RelativePath = result.RelativePath,
            AbsolutePath = result.AbsolutePath,
        };
    }

    /// <summary>
    /// Deletes a file location, optionally also deleting the physical file.
    /// </summary>
    /// <param name="locationID">The ID of the file location to be deleted.
    /// </param>
    /// <param name="deleteFile">Whether to delete the physical file.</param>
    /// <param name="deleteFolder">Whether to delete any empty folders after removing the file.</param>
    /// <returns>Returns a result indicating if the deletion was successful.
    /// </returns>
    [Authorize("admin")]
    [HttpDelete("Location/{locationID}")]
    public async Task<ActionResult> DeleteFileLocation([FromRoute, Range(1, int.MaxValue)] int locationID, [FromQuery] bool deleteFile = true, [FromQuery] bool deleteFolder = true)
    {
        var fileLocation = RepoFactory.VideoLocalPlace.GetByID(locationID);
        if (fileLocation == null)
            return NotFound(FileLocationNotFoundWithLocationID);

        if (deleteFile)
            await _vlPlaceService.RemoveRecordAndDeletePhysicalFile(fileLocation, deleteFolder);
        else
            await _vlPlaceService.RemoveRecord(fileLocation);

        return Ok();
    }

    /// <summary>
    /// Get the <see cref="ReleaseInfo"/> using the <paramref name="fileID"/>.
    /// </summary>
    /// <remarks>
    /// This isn't a list because AniDB only has one File mapping even if there are multiple episodes.
    /// </remarks>
    /// <param name="fileID">Shoko File ID</param>
    /// <returns></returns>
    [HttpGet("{fileID}/Release")]
    public ActionResult<ReleaseInfo> GetFileReleaseByFileID([FromRoute, Range(1, int.MaxValue)] int fileID)
    {
        var file = RepoFactory.VideoLocal.GetByID(fileID);
        if (file == null)
            return NotFound(FileNotFoundWithFileID);

        if (file.ReleaseInfo is not { ReleaseURI: not null } releaseInfo)
            return NotFound(ReleaseNotFoundForFileID);

        return new ReleaseInfo(releaseInfo);
    }

    /// <summary>
    /// Get the <see cref="ReleaseInfo"/> using the <paramref name="fileID"/> if the provider is AniDB.
    /// </summary>
    /// <remarks>
    /// This isn't a list because AniDB only has one File mapping even if there are multiple episodes.
    /// </remarks>
    /// <param name="fileID">Shoko File ID</param>
    /// <returns></returns>
    [HttpGet("{fileID}/AniDB")]
    public ActionResult<ReleaseInfo> GetFileAnidbByFileID([FromRoute, Range(1, int.MaxValue)] int fileID)
    {
        var file = RepoFactory.VideoLocal.GetByID(fileID);
        if (file == null)
            return NotFound(FileNotFoundWithFileID);

        if (file.ReleaseInfo is not { ReleaseURI: not null } releaseInfo || !releaseInfo.ReleaseURI.StartsWith(AnidbReleaseProvider.ReleasePrefix))
            return NotFound(AnidbReleaseNotFoundForFileID);

        return new ReleaseInfo(releaseInfo);
    }

    /// <summary>
    /// Get the <see cref="ReleaseInfo"/> using the <paramref name="anidbFileID"/>.
    /// </summary>
    /// <remarks>
    /// This isn't a list because AniDB only has one File mapping even if there are multiple episodes.
    /// </remarks>
    /// <param name="anidbFileID">AniDB File ID</param>
    /// <returns></returns>
    [HttpGet("AniDB/{anidbFileID}")]
    public ActionResult<ReleaseInfo> GetFileAnidbByAnidbFileID([FromRoute, Range(1, int.MaxValue)] int anidbFileID)
    {
        if (
            RepoFactory.StoredReleaseInfo.GetByReleaseURI($"{AnidbReleaseProvider.ReleasePrefix}{anidbFileID}") is not { ReleaseURI: not null } anidb ||
            !anidb.ReleaseURI.StartsWith(AnidbReleaseProvider.ReleasePrefix)
        )
            return NotFound(AnidbReleaseNotFoundForAnidbFileID);

        return new ReleaseInfo(anidb);
    }

    /// <summary>
    /// Get the <see cref="File"/> for the AniDB file using the <paramref name="anidbFileID"/>.
    /// </summary>
    /// <remarks>
    /// This isn't a list because AniDB only has one File mapping even if there are multiple episodes.
    /// </remarks>
    /// <param name="anidbFileID">AniDB File ID</param>
    /// <param name="include">Include items that are not included by default</param>
    /// <returns></returns>
    [HttpGet("AniDB/{anidbFileID}/File")]
    public ActionResult<File> GetFileByAnidbFileID(
        [FromRoute, Range(1, int.MaxValue)] int anidbFileID,
        [FromQuery, ModelBinder(typeof(CommaDelimitedModelBinder))] FileNonDefaultIncludeType[] include = default)
    {
        if (
            RepoFactory.StoredReleaseInfo.GetByReleaseURI($"{AnidbReleaseProvider.ReleasePrefix}{anidbFileID}") is not { ReleaseURI: not null } anidb ||
            !anidb.ReleaseURI.StartsWith(AnidbReleaseProvider.ReleasePrefix)
        )
            return NotFound(AnidbReleaseNotFoundForAnidbFileID);

        var file = RepoFactory.VideoLocal.GetByEd2kAndSize(anidb.ED2K, anidb.FileSize);
        if (file == null)
            return NotFound(AnidbReleaseNotFoundForAnidbFileID);

        return new File(HttpContext, file, include.Contains(FileNonDefaultIncludeType.XRefs), include.Contains(FileNonDefaultIncludeType.ReleaseInfo),
            include.Contains(FileNonDefaultIncludeType.MediaInfo), include.Contains(FileNonDefaultIncludeType.AbsolutePaths));
    }

    /// <summary>
    /// Rescan a file on AniDB using the <paramref name="anidbFileID"/>.
    /// </summary>
    /// <param name="anidbFileID">AniDB File ID</param>
    /// <param name="priority">Increase the priority to the max for the queued command.</param>
    /// <returns></returns>
    [HttpPost("AniDB/{anidbFileID}/Rescan")]
    public async Task<ActionResult> RescanFileByAniDBFileID([FromRoute, Range(1, int.MaxValue)] int anidbFileID, [FromQuery] bool priority = false)
    {
        if (
            RepoFactory.StoredReleaseInfo.GetByReleaseURI($"{AnidbReleaseProvider.ReleasePrefix}{anidbFileID}") is not { ReleaseURI: not null } anidb ||
            !anidb.ReleaseURI.StartsWith(AnidbReleaseProvider.ReleasePrefix)
        )
            return NotFound(AnidbReleaseNotFoundForFileID);

        var file = RepoFactory.VideoLocal.GetByEd2kAndSize(anidb.ED2K, anidb.FileSize);
        if (file == null)
            return NotFound(AnidbReleaseNotFoundForFileID);

        var filePath = file.FirstResolvedPlace?.Path;
        if (string.IsNullOrEmpty(filePath))
            return ValidationProblem(FileNoPath, "File");

        if (!_videoReleaseService.AutoMatchEnabled)
            return ValidationProblem("Release auto-matching is currently disabled.", "IVideoReleaseService");

        await _videoReleaseService.ScheduleFindReleaseForVideo(file, force: true, prioritize: priority);
        return Ok();
    }

    /// <summary>
    /// Returns a file stream for the specified file ID.
    /// </summary>
    /// <param name="fileID">Shoko ID</param>
    /// <param name="streamPositionScrobbling">If this is enabled, then the file is marked as watched when the stream reaches the end.
    /// This is not a good way to scrobble, but it allows for players without plugin support to have an option to scrobble.
    /// The read-ahead buffer on the player would determine the required percentage to scrobble.</param>
    /// <returns>A file stream for the specified file.</returns>
    [AllowAnonymous]
    [HttpGet("{fileID}/Stream")]
    [HttpHead("{fileID}/Stream")]
    public ActionResult GetFileStream([FromRoute, Range(1, int.MaxValue)] int fileID, [FromQuery] bool streamPositionScrobbling = false)
        => GetFileStreamInternal(fileID, null, streamPositionScrobbling);

    /// <summary>
    /// Returns a file stream for the specified file ID.
    /// </summary>
    /// <param name="fileID">Shoko ID</param>
    /// <param name="filename">Can use this to select a specific place (if the name is different). This is mostly used as a hint for players</param>
    /// <param name="streamPositionScrobbling">If this is enabled, then the file is marked as watched when the stream reaches the end.
    /// This is not a good way to scrobble, but it allows for players without plugin support to have an option to scrobble.
    /// The read-ahead buffer on the player would determine the required percentage to scrobble.</param>
    /// <returns>A file stream for the specified file.</returns>
    [AllowAnonymous]
    [HttpGet("{fileID}/StreamDirectory/{filename}")]
    [HttpHead("{fileID}/StreamDirectory/{filename}")]
    public ActionResult GetFileStreamWithDirectory([FromRoute, Range(1, int.MaxValue)] int fileID, [FromRoute] string filename = null, [FromQuery] bool streamPositionScrobbling = false)
        => GetFileStreamInternal(fileID, filename, streamPositionScrobbling);

    [NonAction]
    public ActionResult GetFileStreamInternal(int fileID, string filename = null, bool streamPositionScrobbling = false)
    {
        var file = RepoFactory.VideoLocal.GetByID(fileID);
        if (file == null)
            return NotFound(FileNotFoundWithFileID);

        var bestLocation = file.Places.FirstOrDefault(a => a.FileName.Equals(filename));
        bestLocation ??= file.FirstValidPlace;

        var fileInfo = bestLocation.FileInfo;
        if (fileInfo == null)
            return InternalError("Unable to find physical file for reading the stream data.");

        var provider = new FileExtensionContentTypeProvider();
        if (!provider.TryGetContentType(fileInfo.FullName, out var contentType))
            contentType = "application/octet-stream";

        if (streamPositionScrobbling)
        {
            var scrobbleFile = new ScrobblingFileResult(file, User, fileInfo.FullName, contentType)
            {
                FileDownloadName = filename ?? fileInfo.Name
            };
            return scrobbleFile;
        }

        var physicalFile = PhysicalFile(fileInfo.FullName, contentType, enableRangeProcessing: true);
        physicalFile.FileDownloadName = filename ?? fileInfo.Name;
        return physicalFile;
    }

    /// <summary>
    /// Returns the external subtitles for a file
    /// </summary>
    /// <param name="fileID">Shoko ID</param>
    /// <returns>A file stream for the specified file.</returns>
    [AllowAnonymous]
    [HttpGet("{fileID}/StreamDirectory/")]
    public ActionResult GetFileStreamDirectory([FromRoute, Range(1, int.MaxValue)] int fileID)
    {
        var file = RepoFactory.VideoLocal.GetByID(fileID);
        if (file == null)
            return NotFound(FileNotFoundWithFileID);

        var routeTemplate = Request.Scheme + "://" + Request.Host + "/api/v3/File/" + fileID + "/StreamDirectory/ExternalSub/";
        return new ObjectResult("<table>" + string.Join(string.Empty,
            file.MediaInfo.TextStreams.Where(a => a.External).Select(a => $"<tr><td><a href=\"{routeTemplate + a.Filename}\"/></td></tr>")) + "</table>");
    }

    /// <summary>
    /// Gets an external subtitle file
    /// </summary>
    /// <param name="fileID"></param>
    /// <param name="filename"></param>
    /// <returns></returns>
    [AllowAnonymous]
    [HttpGet("{fileID}/StreamDirectory/ExternalSub/{filename}")]
    public ActionResult GetExternalSubtitle([FromRoute, Range(1, int.MaxValue)] int fileID, [FromRoute] string filename)
    {
        var file = RepoFactory.VideoLocal.GetByID(fileID);
        if (file == null)
            return NotFound(FileNotFoundWithFileID);

        foreach (var place in file.Places)
        {
            var path = place.FileInfo?.Directory?.FullName;
            if (path == null) continue;
            path = Path.Combine(path, filename);
            var subFile = new FileInfo(path);
            if (!subFile.Exists) continue;

            return PhysicalFile(subFile.FullName, "application/octet-stream");
        }

        return NotFound();
    }

    /// <summary>
    /// Get the MediaInfo model for file with VideoLocal ID
    /// </summary>
    /// <param name="fileID">Shoko ID</param>
    /// <returns></returns>
    [HttpGet("{fileID}/MediaInfo")]
    public ActionResult<MediaInfoDto> GetFileMediaInfo([FromRoute, Range(1, int.MaxValue)] int fileID)
    {
        var file = RepoFactory.VideoLocal.GetByID(fileID);
        if (file == null)
            return NotFound(FileNotFoundWithFileID);

        var mediaContainer = file.MediaInfo;
        if (mediaContainer == null)
            return InternalError("Unable to find media container for File");

        return new MediaInfoDto(file, mediaContainer);
    }

    /// <summary>
    /// Return the user stats for the file with the given <paramref name="fileID"/>.
    /// </summary>
    /// <param name="fileID">Shoko file ID</param>
    /// <returns>The user stats if found.</returns>
    [HttpGet("{fileID}/UserStats")]
    public ActionResult<File.FileUserStats> GetFileUserStats([FromRoute, Range(1, int.MaxValue)] int fileID)
    {
        var file = RepoFactory.VideoLocal.GetByID(fileID);
        if (file == null)
            return NotFound(FileNotFoundWithFileID);

        var user = HttpContext.GetUser();
        var userStats = _vlUsers.GetByUserIDAndVideoLocalID(user.JMMUserID, file.VideoLocalID);

        if (userStats == null)
            return NotFound(FileUserStatsNotFoundWithFileID);

        return new File.FileUserStats(userStats);
    }

    /// <summary>
    /// Put a <see cref="File.FileUserStats"/> object down for the <see cref="File"/> with the given <paramref name="fileID"/>.
    /// </summary>
    /// <param name="fileID">Shoko file ID</param>
    /// <param name="fileUserStats">The new and/or update file stats to put for the file.</param>
    /// <returns>The new and/or updated user stats.</returns>
    [HttpPut("{fileID}/UserStats")]
    public ActionResult<File.FileUserStats> PutFileUserStats([FromRoute, Range(1, int.MaxValue)] int fileID, [FromBody] File.FileUserStats fileUserStats)
    {
        // Make sure the file exists.
        var file = RepoFactory.VideoLocal.GetByID(fileID);
        if (file == null)
            return NotFound(FileNotFoundWithFileID);

        // Get the user data.
        var user = HttpContext.GetUser();
        var userStats = _vlService.GetOrCreateUserRecord(file, user.JMMUserID);

        // Merge with the existing entry and return an updated version of the stats.
        return fileUserStats.MergeWithExisting(userStats, file);
    }

    /// <summary>
    /// Patch a <see cref="File.FileUserStats"/> object down for the <see cref="File"/> with the given <paramref name="fileID"/>.
    /// </summary>
    /// <param name="fileID">Shoko file ID</param>
    /// <param name="patchDocument">The JSON patch document to apply to the existing <see cref="File.FileUserStats"/>.</param>
    /// <returns>The new and/or updated user stats.</returns>
    [HttpPatch("{fileID}/UserStats")]
    public ActionResult<File.FileUserStats> PatchFileUserStats([FromRoute, Range(1, int.MaxValue)] int fileID, [FromBody] JsonPatchDocument<File.FileUserStats> patchDocument)
    {
        // Make sure the file exists.
        var file = RepoFactory.VideoLocal.GetByID(fileID);
        if (file == null)
            return NotFound(FileNotFoundWithFileID);

        // Get the user data.
        var user = HttpContext.GetUser();
        var userStats = _vlService.GetOrCreateUserRecord(file, user.JMMUserID);

        // Patch the body with the existing model.
        var body = new File.FileUserStats(userStats);
        patchDocument.ApplyTo(body, ModelState);
        if (!ModelState.IsValid)
            return ValidationProblem(ModelState);

        // Merge with the existing entry and return an updated version of the stats.
        return body.MergeWithExisting(userStats, file);
    }

    /// <summary>
    /// Mark a file as watched or unwatched.
    /// </summary>
    /// <param name="fileID">VideoLocal ID. Watched Status is kept per file, no matter how many copies or where they are.</param>
    /// <param name="watched">Is it watched?</param>
    /// <returns></returns>
    [HttpPost("{fileID}/Watched/{watched?}")]
    public async Task<ActionResult> SetWatchedStatusOnFile([FromRoute, Range(1, int.MaxValue)] int fileID, [FromRoute] bool watched = true)
    {
        var file = RepoFactory.VideoLocal.GetByID(fileID);
        if (file == null)
            return NotFound(FileNotFoundWithFileID);

        await _userDataService.SetVideoWatchedStatus(User, file, watched);

        return Ok();
    }

    /// <summary>
    /// Update either watch status, resume position, or both.
    /// </summary>
    /// <param name="fileID">VideoLocal ID. Watch status and resume position is kept per file, regardless of how many duplicates the file has.</param>
    /// <param name="eventName">The name of the event that triggered the scrobble.</param>
    /// <param name="episodeID">The episode id to scrobble to trakt.</param>
    /// <param name="watched">True if file should be marked as watched, false if file should be unmarked, or null if it shall not be updated.</param>
    /// <param name="resumePosition">Number of ticks into the video to resume from, or null if it shall not be updated.</param>
    /// <returns></returns>
    [HttpGet("{fileID}/Scrobble")]
    [HttpPatch("{fileID}/Scrobble")]
    public async Task<ActionResult> ScrobbleFileAndEpisode([FromRoute, Range(1, int.MaxValue)] int fileID, [FromQuery(Name = "event")] string eventName = null, [FromQuery] int? episodeID = null, [FromQuery] bool? watched = null, [FromQuery] long? resumePosition = null)
    {
        var file = RepoFactory.VideoLocal.GetByID(fileID);
        if (file == null)
            return NotFound(FileNotFoundWithFileID);

        var episode = episodeID.HasValue ? RepoFactory.AnimeEpisode.GetByID(episodeID.Value) : file.AnimeEpisodes?.FirstOrDefault();
        if (episode == null)
            return ValidationProblem($"Could not get Episode with ID: {episodeID}", nameof(episodeID));

        var playbackPositionTicks = TimeSpan.FromTicks(resumePosition ?? 0);
        var totalDurationTicks = file.DurationTimeSpan;
        if (playbackPositionTicks >= totalDurationTicks)
        {
            watched = true;
            playbackPositionTicks = TimeSpan.Zero;
        }

        switch (eventName)
        {
            // The playback was started.
            case "play":
            // The playback was resumed after a pause.
            case "resume":
                ScrobbleToTrakt(episode, (float)(playbackPositionTicks / totalDurationTicks), ScrobblePlayingStatus.Start);
                break;
            // The playback was paused.
            case "pause":
                ScrobbleToTrakt(episode, (float)(playbackPositionTicks / totalDurationTicks), ScrobblePlayingStatus.Pause);
                break;
            // The playback was ended.
            case "stop":
                ScrobbleToTrakt(episode, (float)(playbackPositionTicks / totalDurationTicks), ScrobblePlayingStatus.Stop);
                break;
            // The playback is still active, but the playback position changed.
            case "scrobble":
                break;
            // A user interaction caused the watch state to change.
            case "user-interaction":
                break;
        }

        var reason = eventName switch
        {
            "play" => UserDataSaveReason.PlaybackStart,
            "resume" => UserDataSaveReason.PlaybackResume,
            "pause" => UserDataSaveReason.PlaybackPause,
            "stop" => UserDataSaveReason.PlaybackEnd,
            "scrobble" => UserDataSaveReason.PlaybackProgress,
            "user-interaction" => UserDataSaveReason.UserInteraction,
            _ => UserDataSaveReason.None,
        };
        var now = DateTime.Now;
        var userData = _userDataService.GetVideoUserData(User.JMMUserID, file.VideoLocalID);
        await _userDataService.SaveVideoUserData(User, file, new()
        {
            ResumePosition = resumePosition.HasValue
                ? playbackPositionTicks
                : (watched.HasValue ? TimeSpan.Zero : null),
            LastPlayedAt = watched.HasValue
                ? (watched.Value ? now : null)
                : userData?.LastPlayedAt,
            LastUpdatedAt = now,
        }, reason);

        return NoContent();
    }

    [NonAction]
    private void ScrobbleToTrakt(SVR_AnimeEpisode episode, float percentage, ScrobblePlayingStatus status)
    {
        if (User.IsTraktUser == 0)
            return;

        var scrobbleType = episode.AnimeSeries?.AniDB_Anime?.AnimeType == (int)AnimeType.Movie
            ? ScrobblePlayingType.movie
            : ScrobblePlayingType.episode;

        _traktHelper.Scrobble(scrobbleType, episode.AnimeEpisodeID.ToString(), status, percentage);
    }

    /// <summary>
    /// Mark or unmark a file as ignored.
    /// </summary>
    /// <param name="fileID">VideoLocal ID</param>
    /// <param name="value">Thew new ignore value.</param>
    /// <returns></returns>
    [HttpPut("{fileID}/Ignore")]
    public ActionResult MarkFileAsIgnored([FromRoute, Range(1, int.MaxValue)] int fileID, [FromQuery] bool value = true)
    {
        var file = RepoFactory.VideoLocal.GetByID(fileID);
        if (file == null)
            return NotFound(FileNotFoundWithFileID);

        file.IsIgnored = value;
        RepoFactory.VideoLocal.Save(file, false);

        return Ok();
    }

    /// <summary>
    /// Mark or unmark a file as a variation.
    /// </summary>
    /// <param name="fileID">VideoLocal ID</param>
    /// <param name="value">Thew new variation value.</param>
    /// <returns></returns>
    [HttpPut("{fileID}/Variation")]
    public ActionResult MarkFileAsVariation([FromRoute, Range(1, int.MaxValue)] int fileID, [FromQuery] bool value = true)
    {
        var file = RepoFactory.VideoLocal.GetByID(fileID);
        if (file == null)
            return NotFound(FileNotFoundWithFileID);

        file.IsVariation = value;
        RepoFactory.VideoLocal.Save(file, false);

        return Ok();
    }

    /// <summary>
    /// Run a file through AVDump and return the result.
    /// </summary>
    /// <param name="fileID">VideoLocal ID</param>
    /// <param name="priority">Increase the priority to the max for the queued command.</param>
    /// <param name="immediate">Immediately run the AVDump, without adding the command to the queue.</param>
    /// <returns></returns>
    [HttpPost("{fileID}/AVDump")]
    public async Task<ActionResult<AVDump.Result>> AvDumpFile([FromRoute, Range(1, int.MaxValue)] int fileID, [FromQuery] bool priority = false,
        [FromQuery] bool immediate = true)
    {
        var file = RepoFactory.VideoLocal.GetByID(fileID);
        if (file == null)
            return NotFound(FileNotFoundWithFileID);

        var settings = SettingsProvider.GetSettings();
        if (string.IsNullOrWhiteSpace(settings.AniDb.AVDumpKey))
            ModelState.AddModelError("Settings", "Missing AVDump API key");

        var filePath = file.FirstResolvedPlace?.Path;
        if (string.IsNullOrEmpty(filePath))
            ModelState.AddModelError("File", FileNoPath);

        if (!ModelState.IsValid)
            return ValidationProblem(ModelState);

        var files = new Dictionary<int, string> { { file.VideoLocalID, filePath } };
        if (immediate)
            AVDumpHelper.DumpFiles(files, true);
        else
        {
            var scheduler = await _schedulerFactory.GetScheduler();
            await scheduler.StartJob<AVDumpFilesJob>(a => a.Videos = files, prioritize: priority).ConfigureAwait(false);
        }

        return Ok();
    }

    /// <summary>
    /// Rescan a file on AniDB.
    /// </summary>
    /// <param name="fileID">VideoLocal ID</param>
    /// <param name="priority">Increase the priority to the max for the queued command.</param>
    /// <returns></returns>
    [HttpPost("{fileID}/Rescan")]
    public async Task<ActionResult> RescanFile([FromRoute, Range(1, int.MaxValue)] int fileID, [FromQuery] bool priority = false)
    {
        var file = RepoFactory.VideoLocal.GetByID(fileID);
        if (file == null)
            return NotFound(FileNotFoundWithFileID);

        var filePath = file.FirstResolvedPlace?.Path;
        if (string.IsNullOrEmpty(filePath))
            return ValidationProblem(FileNoPath, "File");

        if (!_videoReleaseService.AutoMatchEnabled)
            return ValidationProblem("Release auto-matching is currently disabled.", "IVideoReleaseService");

        await _videoReleaseService.ScheduleFindReleaseForVideo(file, force: true, prioritize: priority);
        return Ok();
    }

    /// <summary>
    /// Rehash a file.
    /// </summary>
    /// <param name="fileID">VideoLocal ID</param>
    /// <param name="priority">Whether to start the job immediately. Default true</param>
    /// <returns></returns>
    [HttpPost("{fileID}/Rehash")]
    public async Task<ActionResult> RehashFile([FromRoute, Range(1, int.MaxValue)] int fileID, [FromQuery] bool priority = true)
    {
        var file = RepoFactory.VideoLocal.GetByID(fileID);
        if (file == null)
            return NotFound(FileNotFoundWithFileID);

        var filePath = file.FirstResolvedPlace?.Path;
        if (string.IsNullOrEmpty(filePath))
            return ValidationProblem(FileNoPath, "File");

        var scheduler = await _schedulerFactory.GetScheduler();
<<<<<<< HEAD
        await scheduler.StartJob<HashFileJob>(
            c => (c.FilePath, c.ForceHash) = (filePath, true),
            prioritize: priority
        ).ConfigureAwait(false);
=======
        if (priority)
            await scheduler.StartJobNow<HashFileJob>(c =>
                {
                    c.FilePath = filePath;
                    c.ForceHash = true;
                }
            );
        else
            await scheduler.StartJob<HashFileJob>(c =>
                {
                    c.FilePath = filePath;
                    c.ForceHash = true;
                }
            );

        return Ok();
    }

    /// <summary>
    /// Link one or more episodes to the same file.
    /// </summary>
    /// <param name="fileID">The file id.</param>
    /// <param name="body">The body.</param>
    /// <returns></returns>
    [HttpPost("{fileID}/Link")]
    public async Task<ActionResult> LinkSingleEpisodeToFile([FromRoute, Range(1, int.MaxValue)] int fileID, [FromBody] File.Input.LinkEpisodesBody body)
    {
        var file = RepoFactory.VideoLocal.GetByID(fileID);
        if (file == null)
            return NotFound(FileNotFoundWithFileID);

        // Validate that we can manually link this file.
        CheckXRefsForFile(file, ModelState);
        if (!ModelState.IsValid)
            return ValidationProblem(ModelState);

        // Validate the episodes.
        var episodeList = body.EpisodeIDs
            .Select(episodeID =>
            {
                var episode = RepoFactory.AnimeEpisode.GetByID(episodeID);
                if (episode == null)
                    ModelState.AddModelError(nameof(body.EpisodeIDs), $"Unable to find shoko episode with id {episodeID}");
                return episode;
            })
            .WhereNotNull()
            .ToList();
        if (!ModelState.IsValid)
            return ValidationProblem(ModelState);

        // Remove any old links and schedule the linking commands.
        RemoveXRefsForFile(file);
        var scheduler = await _schedulerFactory.GetScheduler();
        foreach (var episode in episodeList)
        {
            await scheduler.StartJobNow<ManualLinkJob>(c =>
                {
                    c.VideoLocalID = fileID;
                    c.EpisodeID = episode.AnimeEpisodeID;
                }
            );
        }

        return Ok();
    }

    /// <summary>
    /// Link one or more episodes from a series to the same file.
    /// </summary>
    /// <param name="fileID">The file id.</param>
    /// <param name="body">The body.</param>
    /// <returns></returns>
    [HttpPost("{fileID}/LinkFromSeries")]
    public async Task<ActionResult> LinkMultipleEpisodesToFile([FromRoute, Range(1, int.MaxValue)] int fileID, [FromBody] File.Input.LinkSeriesBody body)
    {
        var file = RepoFactory.VideoLocal.GetByID(fileID);
        if (file == null)
            return NotFound(FileNotFoundWithFileID);

        // Validate that we can manually link this file.
        CheckXRefsForFile(file, ModelState);
        if (!ModelState.IsValid)
            return ValidationProblem(ModelState);

        // Validate that the ranges are in a valid syntax and that the series exists.
        var series = RepoFactory.AnimeSeries.GetByID(body.SeriesID);
        if (series == null)
            ModelState.AddModelError(nameof(body.SeriesID), $"Unable to find series with id {body.SeriesID}.");

        var (rangeStart, startType, startErrorMessage) = ModelHelper.GetEpisodeNumberAndTypeFromInput(body.RangeStart);
        if (!string.IsNullOrEmpty(startErrorMessage))
            ModelState.AddModelError(nameof(body.RangeStart), string.Format(startErrorMessage, nameof(body.RangeStart)));

        var (rangeEnd, endType, endErrorMessage) = ModelHelper.GetEpisodeNumberAndTypeFromInput(body.RangeEnd);
        if (!string.IsNullOrEmpty(endErrorMessage))
            ModelState.AddModelError(nameof(body.RangeEnd), string.Format(endErrorMessage, nameof(body.RangeEnd)));

        if (startType != endType)
            ModelState.AddModelError(nameof(body.RangeEnd), "Unable to use different episode types in the `RangeStart` and `RangeEnd`.");

        if (!ModelState.IsValid)
            return ValidationProblem(ModelState);

        // Validate that the ranges are valid for the series.
        var episodeType = startType ?? EpisodeType.Episode;
        var totalEpisodes = ModelHelper.GetTotalEpisodesForType(series!.AllAnimeEpisodes, episodeType);
        if (rangeStart < 1)
            ModelState.AddModelError(nameof(body.RangeStart), "`RangeStart` cannot be lower then 1.");

        if (rangeStart > totalEpisodes)
            ModelState.AddModelError(nameof(body.RangeStart), "`RangeStart` cannot be higher then the total number of episodes for the selected type.");

        if (rangeEnd < rangeStart)
            ModelState.AddModelError(nameof(body.RangeEnd), "`RangeEnd`cannot be lower then `RangeStart`.");

        if (rangeEnd > totalEpisodes)
            ModelState.AddModelError(nameof(body.RangeEnd), "`RangeEnd` cannot be higher than the total number of episodes for the selected type.");

        if (!ModelState.IsValid)
            return ValidationProblem(ModelState);

        // Validate the episodes.
        var episodeList = new List<SVR_AnimeEpisode>();
        for (var episodeNumber = rangeStart; episodeNumber <= rangeEnd; episodeNumber++)
        {
            var anidbEpisode = RepoFactory.AniDB_Episode.GetByAnimeIDAndEpisodeTypeNumber(series.AniDB_ID, episodeType, episodeNumber)[0];
            if (anidbEpisode == null)
            {
                ModelState.AddModelError("Episodes", $"Could not find the AniDB entry for the {episodeType.ToString().ToLowerInvariant()} episode {episodeNumber}.");
                continue;
            }

            var episode = RepoFactory.AnimeEpisode.GetByAniDBEpisodeID(anidbEpisode.EpisodeID);
            if (episode == null)
            {
                ModelState.AddModelError("Episodes", $"Could not find the Shoko entry for the {episodeType.ToString().ToLowerInvariant()} episode {episodeNumber}.");
                continue;
            }

            episodeList.Add(episode);
        }

        if (!ModelState.IsValid)
            return ValidationProblem(ModelState);

        // Remove any old links and schedule the linking commands.
        RemoveXRefsForFile(file);
        var scheduler = await _schedulerFactory.GetScheduler();
        foreach (var episode in episodeList)
        {
            await scheduler.StartJobNow<ManualLinkJob>(c =>
                {
                    c.VideoLocalID = fileID;
                    c.EpisodeID = episode.AnimeEpisodeID;
                }
            );
        }
>>>>>>> aa9b5649

        return Ok();
    }

    /// <summary>
    /// Force add a file to AniDB MyList
    /// </summary>
    /// <param name="fileID">The file id.</param>
    /// <returns></returns>
    [HttpPost("{fileID}/AddToMyList")]
    public async Task<ActionResult> AddFileToMyList([FromRoute, Range(1, int.MaxValue)] int fileID)
    {
        var file = RepoFactory.VideoLocal.GetByID(fileID);
        if (file == null)
            return NotFound(FileNotFoundWithFileID);

        var scheduler = await _schedulerFactory.GetScheduler();
        await scheduler.StartJob<AddFileToMyListJob>(c => c.Hash = file.Hash, prioritize: true).ConfigureAwait(false);

        return Ok();
    }

    /// <summary>
    /// Schedule a file and all it's locations to be automatically relocated in the queue.
    /// </summary>
    /// <param name="fileID">The file id.</param>
    /// <param name="priority">Whether to start the job immediately. Default false</param>
    /// <returns>A result object containing information about the relocation process.</returns>
    [Authorize("admin")]
    [HttpPost("{fileID}/Action/AutoRelocate")]
    public async Task<ActionResult> ScheduleAutoRelocationForFileLocation([FromRoute, Range(1, int.MaxValue)] int fileID, [FromQuery] bool priority = false)
    {
        var file = RepoFactory.VideoLocal.GetByID(fileID);
        if (file == null)
            return NotFound(FileNotFoundWithFileID);

<<<<<<< HEAD
        await _relocationService.ScheduleAutoRelocationForVideo(file, prioritize: priority);
=======
        // Validate that the cross-references are allowed to be removed.
        var all = body == null;
        var episodeIdSet = body?.EpisodeIDs?.ToHashSet() ?? [];
        var seriesIDs = new HashSet<int>();
        var episodeList = file.AnimeEpisodes
            .Where(episode => all || episodeIdSet.Contains(episode.AniDB_EpisodeID))
            .Select(episode => (Episode: episode, XRef: file.EpisodeCrossReferences.FirstOrDefault(x => x.EpisodeID == episode.AniDB_EpisodeID)))
            .Where(obj => obj.XRef != null)
            .ToList();
        foreach (var (_, xref) in episodeList)
            if (xref.CrossRefSource == (int)CrossRefSource.AniDB)
                ModelState.AddModelError("CrossReferences", $"Unable to remove AniDB cross-reference to anidb episode with id {xref.EpisodeID} for file with id {file.VideoLocalID}.");

        if (!ModelState.IsValid)
            return ValidationProblem(ModelState);

        // Remove the cross-references, and take note of the series ids that
        // needs to be updated later.
        foreach (var (episode, xref) in episodeList)
        {
            seriesIDs.Add(episode.AnimeSeriesID);
            RepoFactory.CrossRef_File_Episode.Delete(xref.CrossRef_File_EpisodeID);
        }

        // Reset the import date.
        if (file.DateTimeImported.HasValue)
        {
            file.DateTimeImported = null;
            RepoFactory.VideoLocal.Save(file);
        }

        // Update any series affected by this unlinking.
        var scheduler = await _schedulerFactory.GetScheduler();
        foreach (var seriesID in seriesIDs)
        {
            var series = RepoFactory.AnimeSeries.GetByID(seriesID);
            await scheduler.StartJob<RefreshAnimeStatsJob>(a => a.AnimeID = series.AniDB_ID);
        }

        return Ok();
    }

    /// <summary>
    /// Link multiple files to one or more episodes in a series.
    /// </summary>
    /// <param name="body">The body.</param>
    /// <returns></returns>
    [HttpPost("LinkFromSeries")]
    public async Task<ActionResult> LinkMultipleFiles([FromBody] File.Input.LinkSeriesMultipleBody body)
    {
        // Validate the file ids, series ids, and the range syntax.
        var files = body.FileIDs
            .Select(fileID =>
            {
                var file = RepoFactory.VideoLocal.GetByID(fileID);
                if (file == null)
                    ModelState.AddModelError(nameof(body.FileIDs), $"Unable to find a file with id {fileID}.");
                else
                    CheckXRefsForFile(file, ModelState);

                return file;
            })
            .WhereNotNull()
            .ToList();
        if (body.FileIDs.Length == 0)
            ModelState.AddModelError(nameof(body.FileIDs), "`FileIDs` must contain at least one element.");

        var series = RepoFactory.AnimeSeries.GetByID(body.SeriesID);
        if (series == null)
            ModelState.AddModelError(nameof(body.SeriesID), $"Unable to find series with id {body.SeriesID}.");

        var (rangeStart, startType, startErrorMessage) = ModelHelper.GetEpisodeNumberAndTypeFromInput(body.RangeStart);
        if (!string.IsNullOrEmpty(startErrorMessage))
            ModelState.AddModelError(nameof(body.RangeStart), string.Format(startErrorMessage, nameof(body.RangeStart)));

        if (!ModelState.IsValid)
            return ValidationProblem(ModelState);

        // Validate the range.
        var episodeType = startType ?? EpisodeType.Episode;
        var rangeEnd = rangeStart + files.Count - 1;
        var totalEpisodes = ModelHelper.GetTotalEpisodesForType(series!.AllAnimeEpisodes, episodeType);
        if (rangeStart < 1)
            ModelState.AddModelError(nameof(body.RangeStart), "`RangeStart` cannot be lower then 1.");

        if (rangeStart > totalEpisodes)
            ModelState.AddModelError(nameof(body.RangeStart), "`RangeStart` cannot be higher then the total number of episodes for the selected type.");

        if (rangeEnd < rangeStart)
            ModelState.AddModelError("RangeEnd", "`RangeEnd`cannot be lower then `RangeStart`.");

        if (rangeEnd > totalEpisodes)
            ModelState.AddModelError("RangeEnd", "`RangeEnd` cannot be higher than the total number of episodes for the selected type.");

        if (!ModelState.IsValid)
            return ValidationProblem(ModelState);

        // Validate the episodes.
        var singleEpisode = body.SingleEpisode;
        var episodeNumber = rangeStart;
        var episodeList = new List<(SVR_VideoLocal, SVR_AnimeEpisode)>();
        foreach (var file in files)
        {
            var anidbEpisode = RepoFactory.AniDB_Episode.GetByAnimeIDAndEpisodeTypeNumber(series.AniDB_ID, episodeType, episodeNumber)[0];
            if (anidbEpisode == null)
            {
                ModelState.AddModelError("Episodes", $"Could not find the AniDB entry for the {episodeType.ToString().ToLowerInvariant()} episode {episodeNumber}.");
                continue;
            }

            var episode = RepoFactory.AnimeEpisode.GetByAniDBEpisodeID(anidbEpisode.EpisodeID);
            if (episode == null)
            {
                ModelState.AddModelError("Episodes", $"Could not find the Shoko entry for the {episodeType.ToString().ToLowerInvariant()} episode {episodeNumber}.");
                continue;
            }

            episodeList.Add((file, episode));
        }

        if (!ModelState.IsValid)
            return ValidationProblem(ModelState);

        // Remove any old links and schedule the linking commands.
        var scheduler = await _schedulerFactory.GetScheduler();
        foreach (var (file, episode) in episodeList)
        {
            RemoveXRefsForFile(file);

            await scheduler.StartJobNow<ManualLinkJob>(c =>
                {
                    c.VideoLocalID = file.VideoLocalID;
                    c.EpisodeID = episode.AnimeEpisodeID;
                    c.Percentage = singleEpisode ? (int)Math.Round(1D / files.Count * 100) : 0;
                }
            );
        }

        return Ok();
    }

    /// <summary>
    /// Link multiple files to a single episode.
    /// </summary>
    /// <param name="body">The body.</param>
    /// <returns></returns>
    [HttpPost("Link")]
    public async Task<ActionResult> LinkMultipleFiles([FromBody] File.Input.LinkMultipleFilesBody body)
    {
        // Validate the file ids and episode id.
        var files = body.FileIDs
            .Select(fileID =>
            {
                var file = RepoFactory.VideoLocal.GetByID(fileID);
                if (file == null)
                    ModelState.AddModelError(nameof(body.FileIDs), $"Unable to find a file with id {fileID}.");
                else
                    CheckXRefsForFile(file, ModelState);

                return file;
            })
            .WhereNotNull()
            .ToList();
        if (body.FileIDs.Length == 0)
            ModelState.AddModelError(nameof(body.FileIDs), "`FileIDs` must contain at least one element.");

        var episode = RepoFactory.AnimeEpisode.GetByID(body.EpisodeID);
        if (episode == null)
            ModelState.AddModelError(nameof(body.EpisodeID), $"Unable to find episode with id {body.EpisodeID}.");

        if (!ModelState.IsValid)
            return ValidationProblem(ModelState);

        var anidbEpisode = episode!.AniDB_Episode;
        if (anidbEpisode == null)
            return InternalError("Could not find the AniDB entry for episode");

        // Remove any old links and schedule the linking commands.
        var scheduler = await _schedulerFactory.GetScheduler();
        foreach (var file in files)
        {
            RemoveXRefsForFile(file);

            await scheduler.StartJobNow<ManualLinkJob>(c =>
                {
                    c.VideoLocalID = file.VideoLocalID;
                    c.EpisodeID = episode.AnimeEpisodeID;
                    c.Percentage = (int)Math.Round(1D / files.Count * 100);
                }
            );
        }
>>>>>>> aa9b5649

        return Ok();
    }

    /// <summary>
    /// Search for a file by path or name. Internally, it will convert forward
    /// slash (/) and backwards slash (\) to the system directory separator
    /// before matching.
    /// </summary>
    /// <param name="path">The path to search for.</param>
    /// <param name="include">Include items that are not included by default</param>
    /// <param name="limit">Limit the number of returned results.</param>
    /// <returns>A list of all files with a file location that ends with the given path.</returns>
    [HttpGet("PathEndsWith")]
    public ActionResult<List<File>> PathEndsWithQuery([FromQuery] string path,
        [FromQuery, ModelBinder(typeof(CommaDelimitedModelBinder))] FileNonDefaultIncludeType[] include = default,
        [Range(0, 100)] int limit = 0)
        => PathEndsWithInternal(path, include, limit);

    /// <summary>
    /// Search for a file by path or name. Internally, it will convert forward
    /// slash (/) and backwards slash (\) to the system directory separator
    /// before matching.
    /// </summary>
    /// <param name="path">The path to search for. URL encoded.</param>
    /// <param name="include">Include items that are not included by default</param>
    /// <param name="limit">Limit the number of returned results.</param>
    /// <returns>A list of all files with a file location that ends with the given path.</returns>
    [HttpGet("PathEndsWith/{*path}")]
    public ActionResult<List<File>> PathEndsWithPath([FromRoute] string path,
        [FromQuery, ModelBinder(typeof(CommaDelimitedModelBinder))] FileNonDefaultIncludeType[] include = default,
        [Range(0, 100)] int limit = 0)
        => PathEndsWithInternal(Uri.UnescapeDataString(path), include, limit);

    /// <summary>
    /// Search for a file by path or name. Internally, it will convert forward
    /// slash (/) and backwards slash (\) to the system directory separator
    /// before matching.
    /// </summary>
    /// <param name="path">The path to search for.</param>
    /// <param name="include">Include items that are not included by default</param>
    /// <param name="limit">Limit the number of returned results.</param>
    /// <returns>A list of all files with a file location that ends with the given path.</returns>
    [NonAction]
    private ActionResult<List<File>> PathEndsWithInternal(string path, FileNonDefaultIncludeType[] include, int limit = 0)
    {
        if (string.IsNullOrWhiteSpace(path))
            return new List<File>();

        var query = path
            .Replace('/', Path.DirectorySeparatorChar)
            .Replace('\\', Path.DirectorySeparatorChar);
        var results = RepoFactory.VideoLocalPlace.GetAll()
            .AsParallel()
            .Where(location => location.Path?.EndsWith(query, StringComparison.OrdinalIgnoreCase) ?? false)
            .Select(location => location.VideoLocal)
            .Where(file =>
            {
                if (file == null)
                    return false;

                var xrefs = file.EpisodeCrossReferences;
                var series = xrefs.FirstOrDefault(xref => xref.AnimeID is not 0)?.AnimeSeries;
                return series == null || User.AllowedSeries(series);
            })
            .DistinctBy(file => file.VideoLocalID);

        if (limit <= 0)
            return results
                .Select(a => new File(HttpContext, a, include.Contains(FileNonDefaultIncludeType.XRefs), include.Contains(FileNonDefaultIncludeType.ReleaseInfo),
            include.Contains(FileNonDefaultIncludeType.MediaInfo), include.Contains(FileNonDefaultIncludeType.AbsolutePaths)))
                .ToList();

        return results
            .Take(limit)
            .Select(a => new File(HttpContext, a, include.Contains(FileNonDefaultIncludeType.XRefs), include.Contains(FileNonDefaultIncludeType.ReleaseInfo),
            include.Contains(FileNonDefaultIncludeType.MediaInfo), include.Contains(FileNonDefaultIncludeType.AbsolutePaths)))
            .ToList();
    }

    /// <summary>
    /// Search for a file by path or name via regex. Internally, it will convert \/ to the system directory separator and match against the string
    /// </summary>
    /// <param name="path">a path to search for. URL Encoded</param>
    /// <returns></returns>
    [HttpGet("PathRegex/{*path}")]
    public ActionResult<List<File>> RegexSearchByPath([FromRoute] string path)
    {
        var query = path;
        if (query.Contains('%') || query.Contains('+')) query = Uri.UnescapeDataString(query);
        if (query.Contains('%')) query = Uri.UnescapeDataString(query);
        if (Path.DirectorySeparatorChar == '\\') query = query.Replace("\\/", "\\\\");
        Regex regex;

        try
        {
            regex = new Regex(query, RegexOptions.CultureInvariant | RegexOptions.IgnoreCase);
        }
        catch (RegexParseException e)
        {
            return ValidationProblem(e.Message, "path");
        }

        var results = RepoFactory.VideoLocalPlace.GetAll().AsParallel()
            .Where(a => regex.IsMatch(a.Path)).Select(a => a.VideoLocal)
            .Distinct()
            .Where(a =>
            {
                var ser = a?.AnimeEpisodes.FirstOrDefault()?.AnimeSeries;
                return ser == null || User.AllowedSeries(ser);
            }).Select(a => new File(HttpContext, a, true)).ToList();
        return results;
    }

    /// <summary>
    /// Search for a file by path or name via regex. Internally, it will convert \/ to the system directory separator and match against the string
    /// </summary>
    /// <param name="path">a path to search for. URL Encoded</param>
    /// <returns></returns>
    [HttpGet("FilenameRegex/{*path}")]
    public ActionResult<List<File>> RegexSearchByFileName([FromRoute] string path)
    {
        var query = path;
        if (query.Contains('%') || query.Contains('+')) query = Uri.UnescapeDataString(query);
        if (query.Contains('%')) query = Uri.UnescapeDataString(query);
        if (Path.DirectorySeparatorChar == '\\') query = query.Replace("\\/", "\\\\");
        Regex regex;

        try
        {
            regex = new Regex(query, RegexOptions.CultureInvariant | RegexOptions.IgnoreCase);
        }
        catch (RegexParseException e)
        {
            return ValidationProblem(e.Message, "path");
        }

        var results = RepoFactory.VideoLocalPlace.GetAll().AsParallel()
            .Where(a => regex.IsMatch(a.FileName)).Select(a => a.VideoLocal)
            .Distinct()
            .Where(a =>
            {
                var ser = a?.AnimeEpisodes.FirstOrDefault()?.AnimeSeries;
                return ser == null || User.AllowedSeries(ser);
            }).Select(a => new File(HttpContext, a, true)).ToList();
        return results;
    }
}<|MERGE_RESOLUTION|>--- conflicted
+++ resolved
@@ -125,11 +125,7 @@
     {
         // Search.
         var searched = RepoFactory.VideoLocal.GetAll()
-<<<<<<< HEAD
-            .Search(query, tuple => tuple.Places.Select(place => place?.RelativePath).Where(path => path != null), fuzzy)
-=======
-            .Search(query, tuple => tuple.Places.Select(place => place?.FilePath).WhereNotNull(), fuzzy)
->>>>>>> aa9b5649
+            .Search(query, tuple => tuple.Places.Select(place => place?.RelativePath).WhereNotNull(), fuzzy)
             .Select(result => result.Result)
             .ToList();
         return ModelHelper.FilterFiles(searched, User, pageSize, page, include, exclude, include_only, sortOrder,
@@ -1024,170 +1020,10 @@
             return ValidationProblem(FileNoPath, "File");
 
         var scheduler = await _schedulerFactory.GetScheduler();
-<<<<<<< HEAD
         await scheduler.StartJob<HashFileJob>(
             c => (c.FilePath, c.ForceHash) = (filePath, true),
             prioritize: priority
         ).ConfigureAwait(false);
-=======
-        if (priority)
-            await scheduler.StartJobNow<HashFileJob>(c =>
-                {
-                    c.FilePath = filePath;
-                    c.ForceHash = true;
-                }
-            );
-        else
-            await scheduler.StartJob<HashFileJob>(c =>
-                {
-                    c.FilePath = filePath;
-                    c.ForceHash = true;
-                }
-            );
-
-        return Ok();
-    }
-
-    /// <summary>
-    /// Link one or more episodes to the same file.
-    /// </summary>
-    /// <param name="fileID">The file id.</param>
-    /// <param name="body">The body.</param>
-    /// <returns></returns>
-    [HttpPost("{fileID}/Link")]
-    public async Task<ActionResult> LinkSingleEpisodeToFile([FromRoute, Range(1, int.MaxValue)] int fileID, [FromBody] File.Input.LinkEpisodesBody body)
-    {
-        var file = RepoFactory.VideoLocal.GetByID(fileID);
-        if (file == null)
-            return NotFound(FileNotFoundWithFileID);
-
-        // Validate that we can manually link this file.
-        CheckXRefsForFile(file, ModelState);
-        if (!ModelState.IsValid)
-            return ValidationProblem(ModelState);
-
-        // Validate the episodes.
-        var episodeList = body.EpisodeIDs
-            .Select(episodeID =>
-            {
-                var episode = RepoFactory.AnimeEpisode.GetByID(episodeID);
-                if (episode == null)
-                    ModelState.AddModelError(nameof(body.EpisodeIDs), $"Unable to find shoko episode with id {episodeID}");
-                return episode;
-            })
-            .WhereNotNull()
-            .ToList();
-        if (!ModelState.IsValid)
-            return ValidationProblem(ModelState);
-
-        // Remove any old links and schedule the linking commands.
-        RemoveXRefsForFile(file);
-        var scheduler = await _schedulerFactory.GetScheduler();
-        foreach (var episode in episodeList)
-        {
-            await scheduler.StartJobNow<ManualLinkJob>(c =>
-                {
-                    c.VideoLocalID = fileID;
-                    c.EpisodeID = episode.AnimeEpisodeID;
-                }
-            );
-        }
-
-        return Ok();
-    }
-
-    /// <summary>
-    /// Link one or more episodes from a series to the same file.
-    /// </summary>
-    /// <param name="fileID">The file id.</param>
-    /// <param name="body">The body.</param>
-    /// <returns></returns>
-    [HttpPost("{fileID}/LinkFromSeries")]
-    public async Task<ActionResult> LinkMultipleEpisodesToFile([FromRoute, Range(1, int.MaxValue)] int fileID, [FromBody] File.Input.LinkSeriesBody body)
-    {
-        var file = RepoFactory.VideoLocal.GetByID(fileID);
-        if (file == null)
-            return NotFound(FileNotFoundWithFileID);
-
-        // Validate that we can manually link this file.
-        CheckXRefsForFile(file, ModelState);
-        if (!ModelState.IsValid)
-            return ValidationProblem(ModelState);
-
-        // Validate that the ranges are in a valid syntax and that the series exists.
-        var series = RepoFactory.AnimeSeries.GetByID(body.SeriesID);
-        if (series == null)
-            ModelState.AddModelError(nameof(body.SeriesID), $"Unable to find series with id {body.SeriesID}.");
-
-        var (rangeStart, startType, startErrorMessage) = ModelHelper.GetEpisodeNumberAndTypeFromInput(body.RangeStart);
-        if (!string.IsNullOrEmpty(startErrorMessage))
-            ModelState.AddModelError(nameof(body.RangeStart), string.Format(startErrorMessage, nameof(body.RangeStart)));
-
-        var (rangeEnd, endType, endErrorMessage) = ModelHelper.GetEpisodeNumberAndTypeFromInput(body.RangeEnd);
-        if (!string.IsNullOrEmpty(endErrorMessage))
-            ModelState.AddModelError(nameof(body.RangeEnd), string.Format(endErrorMessage, nameof(body.RangeEnd)));
-
-        if (startType != endType)
-            ModelState.AddModelError(nameof(body.RangeEnd), "Unable to use different episode types in the `RangeStart` and `RangeEnd`.");
-
-        if (!ModelState.IsValid)
-            return ValidationProblem(ModelState);
-
-        // Validate that the ranges are valid for the series.
-        var episodeType = startType ?? EpisodeType.Episode;
-        var totalEpisodes = ModelHelper.GetTotalEpisodesForType(series!.AllAnimeEpisodes, episodeType);
-        if (rangeStart < 1)
-            ModelState.AddModelError(nameof(body.RangeStart), "`RangeStart` cannot be lower then 1.");
-
-        if (rangeStart > totalEpisodes)
-            ModelState.AddModelError(nameof(body.RangeStart), "`RangeStart` cannot be higher then the total number of episodes for the selected type.");
-
-        if (rangeEnd < rangeStart)
-            ModelState.AddModelError(nameof(body.RangeEnd), "`RangeEnd`cannot be lower then `RangeStart`.");
-
-        if (rangeEnd > totalEpisodes)
-            ModelState.AddModelError(nameof(body.RangeEnd), "`RangeEnd` cannot be higher than the total number of episodes for the selected type.");
-
-        if (!ModelState.IsValid)
-            return ValidationProblem(ModelState);
-
-        // Validate the episodes.
-        var episodeList = new List<SVR_AnimeEpisode>();
-        for (var episodeNumber = rangeStart; episodeNumber <= rangeEnd; episodeNumber++)
-        {
-            var anidbEpisode = RepoFactory.AniDB_Episode.GetByAnimeIDAndEpisodeTypeNumber(series.AniDB_ID, episodeType, episodeNumber)[0];
-            if (anidbEpisode == null)
-            {
-                ModelState.AddModelError("Episodes", $"Could not find the AniDB entry for the {episodeType.ToString().ToLowerInvariant()} episode {episodeNumber}.");
-                continue;
-            }
-
-            var episode = RepoFactory.AnimeEpisode.GetByAniDBEpisodeID(anidbEpisode.EpisodeID);
-            if (episode == null)
-            {
-                ModelState.AddModelError("Episodes", $"Could not find the Shoko entry for the {episodeType.ToString().ToLowerInvariant()} episode {episodeNumber}.");
-                continue;
-            }
-
-            episodeList.Add(episode);
-        }
-
-        if (!ModelState.IsValid)
-            return ValidationProblem(ModelState);
-
-        // Remove any old links and schedule the linking commands.
-        RemoveXRefsForFile(file);
-        var scheduler = await _schedulerFactory.GetScheduler();
-        foreach (var episode in episodeList)
-        {
-            await scheduler.StartJobNow<ManualLinkJob>(c =>
-                {
-                    c.VideoLocalID = fileID;
-                    c.EpisodeID = episode.AnimeEpisodeID;
-                }
-            );
-        }
->>>>>>> aa9b5649
 
         return Ok();
     }
@@ -1224,201 +1060,7 @@
         if (file == null)
             return NotFound(FileNotFoundWithFileID);
 
-<<<<<<< HEAD
         await _relocationService.ScheduleAutoRelocationForVideo(file, prioritize: priority);
-=======
-        // Validate that the cross-references are allowed to be removed.
-        var all = body == null;
-        var episodeIdSet = body?.EpisodeIDs?.ToHashSet() ?? [];
-        var seriesIDs = new HashSet<int>();
-        var episodeList = file.AnimeEpisodes
-            .Where(episode => all || episodeIdSet.Contains(episode.AniDB_EpisodeID))
-            .Select(episode => (Episode: episode, XRef: file.EpisodeCrossReferences.FirstOrDefault(x => x.EpisodeID == episode.AniDB_EpisodeID)))
-            .Where(obj => obj.XRef != null)
-            .ToList();
-        foreach (var (_, xref) in episodeList)
-            if (xref.CrossRefSource == (int)CrossRefSource.AniDB)
-                ModelState.AddModelError("CrossReferences", $"Unable to remove AniDB cross-reference to anidb episode with id {xref.EpisodeID} for file with id {file.VideoLocalID}.");
-
-        if (!ModelState.IsValid)
-            return ValidationProblem(ModelState);
-
-        // Remove the cross-references, and take note of the series ids that
-        // needs to be updated later.
-        foreach (var (episode, xref) in episodeList)
-        {
-            seriesIDs.Add(episode.AnimeSeriesID);
-            RepoFactory.CrossRef_File_Episode.Delete(xref.CrossRef_File_EpisodeID);
-        }
-
-        // Reset the import date.
-        if (file.DateTimeImported.HasValue)
-        {
-            file.DateTimeImported = null;
-            RepoFactory.VideoLocal.Save(file);
-        }
-
-        // Update any series affected by this unlinking.
-        var scheduler = await _schedulerFactory.GetScheduler();
-        foreach (var seriesID in seriesIDs)
-        {
-            var series = RepoFactory.AnimeSeries.GetByID(seriesID);
-            await scheduler.StartJob<RefreshAnimeStatsJob>(a => a.AnimeID = series.AniDB_ID);
-        }
-
-        return Ok();
-    }
-
-    /// <summary>
-    /// Link multiple files to one or more episodes in a series.
-    /// </summary>
-    /// <param name="body">The body.</param>
-    /// <returns></returns>
-    [HttpPost("LinkFromSeries")]
-    public async Task<ActionResult> LinkMultipleFiles([FromBody] File.Input.LinkSeriesMultipleBody body)
-    {
-        // Validate the file ids, series ids, and the range syntax.
-        var files = body.FileIDs
-            .Select(fileID =>
-            {
-                var file = RepoFactory.VideoLocal.GetByID(fileID);
-                if (file == null)
-                    ModelState.AddModelError(nameof(body.FileIDs), $"Unable to find a file with id {fileID}.");
-                else
-                    CheckXRefsForFile(file, ModelState);
-
-                return file;
-            })
-            .WhereNotNull()
-            .ToList();
-        if (body.FileIDs.Length == 0)
-            ModelState.AddModelError(nameof(body.FileIDs), "`FileIDs` must contain at least one element.");
-
-        var series = RepoFactory.AnimeSeries.GetByID(body.SeriesID);
-        if (series == null)
-            ModelState.AddModelError(nameof(body.SeriesID), $"Unable to find series with id {body.SeriesID}.");
-
-        var (rangeStart, startType, startErrorMessage) = ModelHelper.GetEpisodeNumberAndTypeFromInput(body.RangeStart);
-        if (!string.IsNullOrEmpty(startErrorMessage))
-            ModelState.AddModelError(nameof(body.RangeStart), string.Format(startErrorMessage, nameof(body.RangeStart)));
-
-        if (!ModelState.IsValid)
-            return ValidationProblem(ModelState);
-
-        // Validate the range.
-        var episodeType = startType ?? EpisodeType.Episode;
-        var rangeEnd = rangeStart + files.Count - 1;
-        var totalEpisodes = ModelHelper.GetTotalEpisodesForType(series!.AllAnimeEpisodes, episodeType);
-        if (rangeStart < 1)
-            ModelState.AddModelError(nameof(body.RangeStart), "`RangeStart` cannot be lower then 1.");
-
-        if (rangeStart > totalEpisodes)
-            ModelState.AddModelError(nameof(body.RangeStart), "`RangeStart` cannot be higher then the total number of episodes for the selected type.");
-
-        if (rangeEnd < rangeStart)
-            ModelState.AddModelError("RangeEnd", "`RangeEnd`cannot be lower then `RangeStart`.");
-
-        if (rangeEnd > totalEpisodes)
-            ModelState.AddModelError("RangeEnd", "`RangeEnd` cannot be higher than the total number of episodes for the selected type.");
-
-        if (!ModelState.IsValid)
-            return ValidationProblem(ModelState);
-
-        // Validate the episodes.
-        var singleEpisode = body.SingleEpisode;
-        var episodeNumber = rangeStart;
-        var episodeList = new List<(SVR_VideoLocal, SVR_AnimeEpisode)>();
-        foreach (var file in files)
-        {
-            var anidbEpisode = RepoFactory.AniDB_Episode.GetByAnimeIDAndEpisodeTypeNumber(series.AniDB_ID, episodeType, episodeNumber)[0];
-            if (anidbEpisode == null)
-            {
-                ModelState.AddModelError("Episodes", $"Could not find the AniDB entry for the {episodeType.ToString().ToLowerInvariant()} episode {episodeNumber}.");
-                continue;
-            }
-
-            var episode = RepoFactory.AnimeEpisode.GetByAniDBEpisodeID(anidbEpisode.EpisodeID);
-            if (episode == null)
-            {
-                ModelState.AddModelError("Episodes", $"Could not find the Shoko entry for the {episodeType.ToString().ToLowerInvariant()} episode {episodeNumber}.");
-                continue;
-            }
-
-            episodeList.Add((file, episode));
-        }
-
-        if (!ModelState.IsValid)
-            return ValidationProblem(ModelState);
-
-        // Remove any old links and schedule the linking commands.
-        var scheduler = await _schedulerFactory.GetScheduler();
-        foreach (var (file, episode) in episodeList)
-        {
-            RemoveXRefsForFile(file);
-
-            await scheduler.StartJobNow<ManualLinkJob>(c =>
-                {
-                    c.VideoLocalID = file.VideoLocalID;
-                    c.EpisodeID = episode.AnimeEpisodeID;
-                    c.Percentage = singleEpisode ? (int)Math.Round(1D / files.Count * 100) : 0;
-                }
-            );
-        }
-
-        return Ok();
-    }
-
-    /// <summary>
-    /// Link multiple files to a single episode.
-    /// </summary>
-    /// <param name="body">The body.</param>
-    /// <returns></returns>
-    [HttpPost("Link")]
-    public async Task<ActionResult> LinkMultipleFiles([FromBody] File.Input.LinkMultipleFilesBody body)
-    {
-        // Validate the file ids and episode id.
-        var files = body.FileIDs
-            .Select(fileID =>
-            {
-                var file = RepoFactory.VideoLocal.GetByID(fileID);
-                if (file == null)
-                    ModelState.AddModelError(nameof(body.FileIDs), $"Unable to find a file with id {fileID}.");
-                else
-                    CheckXRefsForFile(file, ModelState);
-
-                return file;
-            })
-            .WhereNotNull()
-            .ToList();
-        if (body.FileIDs.Length == 0)
-            ModelState.AddModelError(nameof(body.FileIDs), "`FileIDs` must contain at least one element.");
-
-        var episode = RepoFactory.AnimeEpisode.GetByID(body.EpisodeID);
-        if (episode == null)
-            ModelState.AddModelError(nameof(body.EpisodeID), $"Unable to find episode with id {body.EpisodeID}.");
-
-        if (!ModelState.IsValid)
-            return ValidationProblem(ModelState);
-
-        var anidbEpisode = episode!.AniDB_Episode;
-        if (anidbEpisode == null)
-            return InternalError("Could not find the AniDB entry for episode");
-
-        // Remove any old links and schedule the linking commands.
-        var scheduler = await _schedulerFactory.GetScheduler();
-        foreach (var file in files)
-        {
-            RemoveXRefsForFile(file);
-
-            await scheduler.StartJobNow<ManualLinkJob>(c =>
-                {
-                    c.VideoLocalID = file.VideoLocalID;
-                    c.EpisodeID = episode.AnimeEpisodeID;
-                    c.Percentage = (int)Math.Round(1D / files.Count * 100);
-                }
-            );
-        }
->>>>>>> aa9b5649
 
         return Ok();
     }
