using System;
using System.Collections.Generic;
using System.ComponentModel.DataAnnotations;
using System.IO;
using System.Linq;
using System.Text.RegularExpressions;
using System.Threading.Tasks;
using Microsoft.AspNetCore.Authorization;
using Microsoft.AspNetCore.JsonPatch;
using Microsoft.AspNetCore.Mvc;
using Microsoft.AspNetCore.Mvc.ModelBinding;
using Microsoft.AspNetCore.StaticFiles;
using Quartz;
using Shoko.Models.Enums;
using Shoko.Plugin.Abstractions.Enums;
using Shoko.Plugin.Abstractions.Services;
using Shoko.Server.API.Annotations;
using Shoko.Server.API.ModelBinders;
using Shoko.Server.API.v3.Helpers;
using Shoko.Server.API.v3.Models.Common;
using Shoko.Server.API.v3.Models.Shoko;
using Shoko.Server.Extensions;
using Shoko.Server.Models;
using Shoko.Server.Providers.AniDB.Release;
using Shoko.Server.Providers.TraktTV;
using Shoko.Server.Repositories;
using Shoko.Server.Repositories.Cached;
using Shoko.Server.Scheduling;
using Shoko.Server.Scheduling.Jobs.AniDB;
using Shoko.Server.Scheduling.Jobs.Shoko;
using Shoko.Server.Services;
using Shoko.Server.Settings;
using Shoko.Server.Utilities;

using AVDump = Shoko.Server.API.v3.Models.Shoko.AVDump;
using DataSource = Shoko.Server.API.v3.Models.Common.DataSource;
using File = Shoko.Server.API.v3.Models.Shoko.File;
using MediaInfoDto = Shoko.Server.API.v3.Models.Shoko.MediaInfo;
using Path = System.IO.Path;
using ReleaseInfo = Shoko.Server.API.v3.Models.Release.ReleaseInfo;

namespace Shoko.Server.API.v3.Controllers;

[ApiController, Route("/api/v{version:apiVersion}/[controller]"), ApiV3]
[Authorize]
public class FileController : BaseController
{
    private const string FileUserStatsNotFoundWithFileID = "No FileUserStats entry for the given fileID for the current user";

    private const string FileNoPath = "Unable to resolve file location.";

    private const string AnidbReleaseNotFoundForFileID = "No AniDB ReleaseInfo entry for the given fileID";

    private const string AnidbReleaseNotFoundForAnidbFileID = "No AniDB ReleaseInfo entry for the given anidbFileID";

    private const string ReleaseNotFoundForFileID = "No ReleaseInfo entry for the given fileID";

    internal const string FileNotFoundWithFileID = "No File entry for the given fileID";

    internal const string FileNotFoundWithHash = "No File entry for the given hash and file size.";

    internal const string FileLocationNotFoundWithLocationID = "No File.Location entry for the given locationID.";

    private readonly TraktTVHelper _traktHelper;
    private readonly ISchedulerFactory _schedulerFactory;
    private readonly VideoLocalService _vlService;
    private readonly VideoLocal_PlaceService _vlPlaceService;
    private readonly VideoLocal_UserRepository _vlUsers;
    private readonly IVideoReleaseService _videoReleaseService;
    private readonly IUserDataService _userDataService;

    public FileController(
        TraktTVHelper traktHelper,
        ISchedulerFactory schedulerFactory,
        ISettingsProvider settingsProvider,
        VideoLocal_PlaceService vlPlaceService,
        VideoLocal_UserRepository vlUsers,
        IUserDataService watchedService,
        IVideoReleaseService videoReleaseService,
        VideoLocalService vlService
    ) : base(settingsProvider)
    {
        _traktHelper = traktHelper;
        _vlPlaceService = vlPlaceService;
        _vlUsers = vlUsers;
        _userDataService = watchedService;
        _videoReleaseService = videoReleaseService;
        _vlService = vlService;
        _schedulerFactory = schedulerFactory;
    }

    internal const string FileForbiddenForUser = "Accessing File is not allowed for the current user";

    /// <summary>
    /// Get or search through the files accessible to the current user.
    /// </summary>
    /// <param name="pageSize">Limits the number of results per page. Set to 0 to disable the limit.</param>
    /// <param name="page">Page number.</param>
    /// <param name="include">Include items that are not included by default</param>
    /// <param name="exclude">Exclude items of certain types</param>
    /// <param name="include_only">Filter to only include items of certain types</param>
    /// <param name="sortOrder">Sort ordering. Attach '-' at the start to reverse the order of the criteria.</param>
    /// <param name="includeDataFrom">Include data from selected <see cref="DataSource"/>s.</param>
    /// <returns>A sliced part of the results for the current query.</returns>
    [HttpGet]
    public ActionResult<ListResult<File>> GetFiles(
        [FromQuery, Range(0, 1000)] int pageSize = 100,
        [FromQuery, Range(1, int.MaxValue)] int page = 1,
        [FromQuery, ModelBinder(typeof(CommaDelimitedModelBinder))] FileNonDefaultIncludeType[] include = default,
        [FromQuery, ModelBinder(typeof(CommaDelimitedModelBinder))] FileExcludeTypes[] exclude = default,
        [FromQuery, ModelBinder(typeof(CommaDelimitedModelBinder))] FileIncludeOnlyType[] include_only = default,
        [FromQuery, ModelBinder(typeof(CommaDelimitedModelBinder))] List<string> sortOrder = null,
        [FromQuery, ModelBinder(typeof(CommaDelimitedModelBinder))] HashSet<DataSource> includeDataFrom = null)
    {
        return ModelHelper.FilterFiles(RepoFactory.VideoLocal.GetAll(), User, pageSize, page, include, exclude, include_only, sortOrder, includeDataFrom);
    }

    /// <summary>
    /// Get or search through the files accessible to the current user.
    /// </summary>
    /// <param name="pageSize">Limits the number of results per page. Set to 0 to disable the limit.</param>
    /// <param name="page">Page number.</param>
    /// <param name="include">Include items that are not included by default</param>
    /// <param name="exclude">Exclude items of certain types</param>
    /// <param name="include_only">Filter to only include items of certain types</param>
    /// <param name="sortOrder">Sort ordering. Attach '-' at the start to reverse the order of the criteria.</param>
    /// <param name="includeDataFrom">Include data from selected <see cref="DataSource"/>s.</param>
    /// <param name="query">An optional search query to filter files based on their absolute paths.</param>
    /// <param name="fuzzy">Indicates that fuzzy-matching should be used for the search query.</param>
    /// <returns>A sliced part of the results for the current query.</returns>
    [HttpGet("Search/{*query}")]
    public ActionResult<ListResult<File>> Search([FromRoute] string query,
        [FromQuery, Range(0, 1000)] int pageSize = 100,
        [FromQuery, Range(1, int.MaxValue)] int page = 1,
        [FromQuery, ModelBinder(typeof(CommaDelimitedModelBinder))] FileNonDefaultIncludeType[] include = default,
        [FromQuery, ModelBinder(typeof(CommaDelimitedModelBinder))] FileExcludeTypes[] exclude = default,
        [FromQuery, ModelBinder(typeof(CommaDelimitedModelBinder))] FileIncludeOnlyType[] include_only = default,
        [FromQuery, ModelBinder(typeof(CommaDelimitedModelBinder))] List<string> sortOrder = null,
        [FromQuery, ModelBinder(typeof(CommaDelimitedModelBinder))] HashSet<DataSource> includeDataFrom = null,
        [FromQuery] bool fuzzy = true)
    {
        // Search.
        var searched = RepoFactory.VideoLocal.GetAll()
            .Search(query, tuple => tuple.Places.Select(place => place?.RelativePath).Where(path => path != null), fuzzy)
            .Select(result => result.Result)
            .ToList();
        return ModelHelper.FilterFiles(searched, User, pageSize, page, include, exclude, include_only, sortOrder,
            includeDataFrom, skipSort: true);
    }

    /// <summary>
    /// Batch delete files using file ids.
    /// </summary>
    /// <param name="body">The body containing the file ids to delete.</param>
    /// <returns></returns>
    [Authorize("admin")]
    [HttpDelete]
    public async Task<ActionResult> DeleteFiles([FromBody] File.Input.BatchDeleteFilesBody body = null)
    {
        if (body == null)
            return ValidationProblem("Missing Body.");

        if (body.fileIDs.Length == 0)
            ModelState.AddModelError("fileIds", "Missing file ids.");

        var files = body.fileIDs
            .Select(fileId =>
            {
                var file = RepoFactory.VideoLocal.GetByID(fileId);
                if (file == null)
                    ModelState.AddModelError("fileIds", $"Unable to find a file with id {fileId}");
                return file;
            })
            .Where(a => a != null)
            .ToList();

        if (!ModelState.IsValid)
            return ValidationProblem(ModelState);

        foreach (var file in files)
        {
            foreach (var place in file.Places)
            {
                if (body.removeFiles)
                    await _vlPlaceService.RemoveRecordAndDeletePhysicalFile(place, body.removeFolders);
                else
                    await _vlPlaceService.RemoveRecord(place);
            }
        }

        return Ok();
    }

    #region Hash Lookup

    /// <summary>
    /// Get a file by it's ED2K hash and file size.
    /// </summary>
    /// <param name="hash">ED2K hex-encoded hash.</param>
    /// <param name="size">File size.</param>
    /// <param name="include">Include items that are not included by default</param>
    /// <returns>The file that matches the given ED2K hash and file size, if found.</returns>
    [HttpGet("Hash/ED2K")]
    public ActionResult<File> GetFileByEd2k(
        [FromQuery, Required, Length(32, 32)] string hash,
        [FromQuery, Required, Range(0L, long.MaxValue)] long size,
        [FromQuery, ModelBinder(typeof(CommaDelimitedModelBinder))] FileNonDefaultIncludeType[] include = default)
    {
        if (string.IsNullOrEmpty(hash) || size <= 0)
            return NotFound(FileNotFoundWithHash);

        var file = RepoFactory.VideoLocal.GetByEd2kAndSize(hash, size);
        if (file == null)
            return NotFound(FileNotFoundWithHash);

        include ??= [];
        return new File(HttpContext, file, include.Contains(FileNonDefaultIncludeType.XRefs), include.Contains(FileNonDefaultIncludeType.ReleaseInfo),
            include.Contains(FileNonDefaultIncludeType.MediaInfo), include.Contains(FileNonDefaultIncludeType.AbsolutePaths));
    }

    /// <summary>
    /// Get a file by it's CRC32 hash and file size.
    /// </summary>
    /// <param name="hash">CRC32 hex-encoded hash.</param>
    /// <param name="size">File size.</param>
    /// <param name="include">Include items that are not included by default</param>
    /// <returns>The file that matches the given CRC32 hash and file size, if found.</returns>
    [HttpGet("Hash/CRC32")]
    public ActionResult<File> GetFileByCrc32(
        [FromQuery, Required, Length(8, 8)] string hash,
        [FromQuery, Required, Range(0L, long.MaxValue)] long size,
        [FromQuery, ModelBinder(typeof(CommaDelimitedModelBinder))] FileNonDefaultIncludeType[] include = default)
    {
        if (string.IsNullOrEmpty(hash) || size <= 0)
            return NotFound(FileNotFoundWithHash);

        var file = RepoFactory.VideoLocal.GetByCrc32AndSize(hash, size);
        if (file == null)
            return NotFound(FileNotFoundWithHash);

        include ??= [];
        return new File(HttpContext, file, include.Contains(FileNonDefaultIncludeType.XRefs), include.Contains(FileNonDefaultIncludeType.ReleaseInfo),
            include.Contains(FileNonDefaultIncludeType.MediaInfo), include.Contains(FileNonDefaultIncludeType.AbsolutePaths));
    }

    /// <summary>
    /// Get a file by it's MD5 hash and file size.
    /// </summary>
    /// <param name="hash">MD5 hex-encoded hash.</param>
    /// <param name="size">File size.</param>
    /// <param name="include">Include items that are not included by default</param>
    /// <returns>The file that matches the given MD5 hash and file size, if found.</returns>
    [HttpGet("Hash/MD5")]
    public ActionResult<File> GetFileByMd5(
        [FromQuery, Required, Length(32, 32)] string hash,
        [FromQuery, Required, Range(0L, long.MaxValue)] long size,
        [FromQuery, ModelBinder(typeof(CommaDelimitedModelBinder))] FileNonDefaultIncludeType[] include = default)
    {
        if (string.IsNullOrEmpty(hash) || size <= 0)
            return NotFound(FileNotFoundWithHash);

        var file = RepoFactory.VideoLocal.GetByMd5AndSize(hash, size);
        if (file == null)
            return NotFound(FileNotFoundWithHash);

        include ??= [];
        return new File(HttpContext, file, include.Contains(FileNonDefaultIncludeType.XRefs), include.Contains(FileNonDefaultIncludeType.ReleaseInfo),
            include.Contains(FileNonDefaultIncludeType.MediaInfo), include.Contains(FileNonDefaultIncludeType.AbsolutePaths));
    }

    /// <summary>
    /// Get a file by it's SHA1 hash and file size.
    /// </summary>
    /// <param name="hash">SHA1 hex-encoded hash.</param>
    /// <param name="size">File size.</param>
    /// <param name="include">Include items that are not included by default</param>
    /// <returns>The file that matches the given SHA1 hash and file size, if found.</returns>
    [HttpGet("Hash/SHA1")]
    public ActionResult<File> GetFileBySha1(
        [FromQuery, Required, Length(40, 40)] string hash,
        [FromQuery, Required, Range(0L, long.MaxValue)] long size,
        [FromQuery, ModelBinder(typeof(CommaDelimitedModelBinder))] FileNonDefaultIncludeType[] include = default)
    {
        if (string.IsNullOrEmpty(hash) || size <= 0)
            return NotFound(FileNotFoundWithHash);

        var file = RepoFactory.VideoLocal.GetBySha1AndSize(hash, size);
        if (file == null)
            return NotFound(FileNotFoundWithHash);

        include ??= [];
        return new File(HttpContext, file, include.Contains(FileNonDefaultIncludeType.XRefs), include.Contains(FileNonDefaultIncludeType.ReleaseInfo),
            include.Contains(FileNonDefaultIncludeType.MediaInfo), include.Contains(FileNonDefaultIncludeType.AbsolutePaths));
    }

    #endregion

    /// <summary>
    /// Get File Details
    /// </summary>
    /// <param name="fileID">Shoko VideoLocalID</param>
    /// <param name="include">Include items that are not included by default</param>
    /// <returns></returns>
    [HttpGet("{fileID}")]
    public ActionResult<File> GetFile(
        [FromRoute, Range(1, int.MaxValue)] int fileID,
        [FromQuery, ModelBinder(typeof(CommaDelimitedModelBinder))] FileNonDefaultIncludeType[] include = default)
    {
        var file = RepoFactory.VideoLocal.GetByID(fileID);
        if (file == null)
            return NotFound(FileNotFoundWithFileID);

        include ??= [];
        return new File(HttpContext, file, include.Contains(FileNonDefaultIncludeType.XRefs), include.Contains(FileNonDefaultIncludeType.ReleaseInfo),
            include.Contains(FileNonDefaultIncludeType.MediaInfo), include.Contains(FileNonDefaultIncludeType.AbsolutePaths));
    }

    /// <summary>
    /// Delete a file.
    /// </summary>
    /// <param name="fileID">The VideoLocal_Place ID. This cares about which location we are deleting from.</param>
    /// <param name="removeFiles">Remove all physical file locations.</param>
    /// <param name="removeFolder">This causes the empty folder removal to skipped if set to false.
    /// This significantly speeds up batch deleting if you are deleting many files in the same folder.
    /// It may be specified in the query.</param>
    /// <returns></returns>
    [Authorize("admin")]
    [HttpDelete("{fileID}")]
    public async Task<ActionResult> DeleteFile([FromRoute, Range(1, int.MaxValue)] int fileID, [FromQuery] bool removeFiles = true, [FromQuery] bool removeFolder = true)
    {
        var file = RepoFactory.VideoLocal.GetByID(fileID);
        if (file == null)
            return NotFound(FileNotFoundWithFileID);

        foreach (var place in file.Places)
            if (removeFiles)
                await _vlPlaceService.RemoveRecordAndDeletePhysicalFile(place, removeFolder);
            else
                await _vlPlaceService.RemoveRecord(place);
        return Ok();
    }

    /// <summary>
    /// Retrieves all file locations associated with a given file ID.
    /// </summary>
    /// <param name="fileID">File ID</param>
    /// <param name="includeAbsolutePaths">Include absolute paths for the file locations.</param>
    /// <returns>A list of file locations associated with the specified file ID.</returns>
    [HttpGet("{fileID}/Location")]
    public ActionResult<List<File.Location>> GetFileLocations([FromRoute, Range(1, int.MaxValue)] int fileID, [FromQuery] bool includeAbsolutePaths = false)
    {
        var file = RepoFactory.VideoLocal.GetByID(fileID);
        if (file == null)
            return NotFound(FileLocationNotFoundWithLocationID);

        return file.Places
            .Select(location => new File.Location(location, includeAbsolutePaths))
            .ToList();
    }

    /// <summary>
    /// Deletes file locations in batches, optionally also deleting the physical
    /// file.
    /// </summary>
    /// <param name="body">
    /// The body with the IDs to delete, optionally with other options.
    /// </param>
    /// <returns>Returns the file location information.</returns>
    [Authorize("admin")]
    [HttpDelete("Location")]
    public async Task<ActionResult> BatchDeleteFileLocations([FromBody(EmptyBodyBehavior = EmptyBodyBehavior.Disallow)] File.Input.BatchDeleteFileLocationsBody body)
    {
        var locations = body.locationIDs
            .Select(locationID => locationID <= 0 ? null : RepoFactory.VideoLocalPlace.GetByID(locationID))
            .WhereNotNull()
            .ToList();
        var errors = new List<Exception>();
        foreach (var location in locations)
        {
            try
            {
                if (body.removeFiles)
                    await _vlPlaceService.RemoveRecordAndDeletePhysicalFile(location, body.removeFolders);
                else
                    await _vlPlaceService.RemoveRecord(location);
            }
            catch (Exception ex)
            {
                errors.Add(ex);
            }
        }

        if (errors.Count > 0)
            throw new AggregateException(errors);

        return Ok();
    }

    /// <summary>
    /// Retrieves information about a specific file location.
    /// </summary>
    /// <param name="locationID">The ID of the file location to be retrieved.
    /// </param>
    /// <returns>Returns the file location information.</returns>
    [HttpGet("Location/{locationID}")]
    public ActionResult<File.Location> GetFileLocation([FromRoute, Range(1, int.MaxValue)] int locationID)
    {
        var fileLocation = RepoFactory.VideoLocalPlace.GetByID(locationID);
        if (fileLocation == null)
            return NotFound(FileLocationNotFoundWithLocationID);

        return new File.Location(fileLocation, true);
    }

    /// <summary>
    /// Deletes a file location, optionally also deleting the physical file.
    /// </summary>
    /// <param name="locationID">The ID of the file location to be deleted.
    /// </param>
    /// <param name="deleteFile">Whether to delete the physical file.</param>
    /// <param name="deleteFolder">Whether to delete any empty folders after removing the file.</param>
    /// <returns>Returns a result indicating if the deletion was successful.
    /// </returns>
    [Authorize("admin")]
    [HttpDelete("Location/{locationID}")]
    public async Task<ActionResult> DeleteFileLocation([FromRoute, Range(1, int.MaxValue)] int locationID, [FromQuery] bool deleteFile = true, [FromQuery] bool deleteFolder = true)
    {
        var fileLocation = RepoFactory.VideoLocalPlace.GetByID(locationID);
        if (fileLocation == null)
            return NotFound(FileLocationNotFoundWithLocationID);

        if (deleteFile)
            await _vlPlaceService.RemoveRecordAndDeletePhysicalFile(fileLocation, deleteFolder);
        else
            await _vlPlaceService.RemoveRecord(fileLocation);

        return Ok();
    }

    /// <summary>
    /// Get the <see cref="ReleaseInfo"/> using the <paramref name="fileID"/>.
    /// </summary>
    /// <remarks>
    /// This isn't a list because AniDB only has one File mapping even if there are multiple episodes.
    /// </remarks>
    /// <param name="fileID">Shoko File ID</param>
    /// <returns></returns>
    [HttpGet("{fileID}/Release")]
    public ActionResult<ReleaseInfo> GetFileReleaseByFileID([FromRoute, Range(1, int.MaxValue)] int fileID)
    {
        var file = RepoFactory.VideoLocal.GetByID(fileID);
        if (file == null)
            return NotFound(FileNotFoundWithFileID);

        if (file.ReleaseInfo is not { ReleaseURI: not null } releaseInfo)
            return NotFound(ReleaseNotFoundForFileID);

        return new ReleaseInfo(releaseInfo);
    }

    /// <summary>
    /// Get the <see cref="ReleaseInfo"/> using the <paramref name="fileID"/> if the provider is AniDB.
    /// </summary>
    /// <remarks>
    /// This isn't a list because AniDB only has one File mapping even if there are multiple episodes.
    /// </remarks>
    /// <param name="fileID">Shoko File ID</param>
    /// <returns></returns>
    [HttpGet("{fileID}/AniDB")]
    public ActionResult<ReleaseInfo> GetFileAnidbByFileID([FromRoute, Range(1, int.MaxValue)] int fileID)
    {
        var file = RepoFactory.VideoLocal.GetByID(fileID);
        if (file == null)
            return NotFound(FileNotFoundWithFileID);

        if (file.ReleaseInfo is not { ReleaseURI: not null } releaseInfo || !releaseInfo.ReleaseURI.StartsWith(AnidbReleaseProvider.ReleasePrefix))
            return NotFound(AnidbReleaseNotFoundForFileID);

        return new ReleaseInfo(releaseInfo);
    }

    /// <summary>
    /// Get the <see cref="ReleaseInfo"/> using the <paramref name="anidbFileID"/>.
    /// </summary>
    /// <remarks>
    /// This isn't a list because AniDB only has one File mapping even if there are multiple episodes.
    /// </remarks>
    /// <param name="anidbFileID">AniDB File ID</param>
    /// <returns></returns>
    [HttpGet("AniDB/{anidbFileID}")]
    public ActionResult<ReleaseInfo> GetFileAnidbByAnidbFileID([FromRoute, Range(1, int.MaxValue)] int anidbFileID)
    {
        if (
            RepoFactory.StoredReleaseInfo.GetByReleaseURI($"{AnidbReleaseProvider.ReleasePrefix}{anidbFileID}") is not { ReleaseURI: not null } anidb ||
            !anidb.ReleaseURI.StartsWith(AnidbReleaseProvider.ReleasePrefix)
        )
            return NotFound(AnidbReleaseNotFoundForAnidbFileID);

        return new ReleaseInfo(anidb);
    }

    /// <summary>
    /// Get the <see cref="File"/> for the AniDB file using the <paramref name="anidbFileID"/>.
    /// </summary>
    /// <remarks>
    /// This isn't a list because AniDB only has one File mapping even if there are multiple episodes.
    /// </remarks>
    /// <param name="anidbFileID">AniDB File ID</param>
    /// <param name="include">Include items that are not included by default</param>
    /// <returns></returns>
    [HttpGet("AniDB/{anidbFileID}/File")]
    public ActionResult<File> GetFileByAnidbFileID(
        [FromRoute, Range(1, int.MaxValue)] int anidbFileID,
        [FromQuery, ModelBinder(typeof(CommaDelimitedModelBinder))] FileNonDefaultIncludeType[] include = default)
    {
        if (
            RepoFactory.StoredReleaseInfo.GetByReleaseURI($"{AnidbReleaseProvider.ReleasePrefix}{anidbFileID}") is not { ReleaseURI: not null } anidb ||
            !anidb.ReleaseURI.StartsWith(AnidbReleaseProvider.ReleasePrefix)
        )
            return NotFound(AnidbReleaseNotFoundForAnidbFileID);

        var file = RepoFactory.VideoLocal.GetByEd2kAndSize(anidb.ED2K, anidb.FileSize);
        if (file == null)
            return NotFound(AnidbReleaseNotFoundForAnidbFileID);

        return new File(HttpContext, file, include.Contains(FileNonDefaultIncludeType.XRefs), include.Contains(FileNonDefaultIncludeType.ReleaseInfo),
            include.Contains(FileNonDefaultIncludeType.MediaInfo), include.Contains(FileNonDefaultIncludeType.AbsolutePaths));
    }

    /// <summary>
    /// Rescan a file on AniDB using the <paramref name="anidbFileID"/>.
    /// </summary>
    /// <param name="anidbFileID">AniDB File ID</param>
    /// <param name="priority">Increase the priority to the max for the queued command.</param>
    /// <returns></returns>
    [HttpPost("AniDB/{anidbFileID}/Rescan")]
    public async Task<ActionResult> RescanFileByAniDBFileID([FromRoute, Range(1, int.MaxValue)] int anidbFileID, [FromQuery] bool priority = false)
    {
        if (
            RepoFactory.StoredReleaseInfo.GetByReleaseURI($"{AnidbReleaseProvider.ReleasePrefix}{anidbFileID}") is not { ReleaseURI: not null } anidb ||
            !anidb.ReleaseURI.StartsWith(AnidbReleaseProvider.ReleasePrefix)
        )
            return NotFound(AnidbReleaseNotFoundForFileID);

        var file = RepoFactory.VideoLocal.GetByEd2kAndSize(anidb.ED2K, anidb.FileSize);
        if (file == null)
            return NotFound(AnidbReleaseNotFoundForFileID);

        var filePath = file.FirstResolvedPlace?.Path;
        if (string.IsNullOrEmpty(filePath))
            return ValidationProblem(FileNoPath, "File");

        if (!_videoReleaseService.AutoMatchEnabled)
            return ValidationProblem("Release auto-matching is currently disabled.", "IVideoReleaseService");

        await _videoReleaseService.ScheduleFindReleaseForVideo(file, force: true, prioritize: priority);
        return Ok();
    }

    /// <summary>
    /// Returns a file stream for the specified file ID.
    /// </summary>
    /// <param name="fileID">Shoko ID</param>
    /// <param name="streamPositionScrobbling">If this is enabled, then the file is marked as watched when the stream reaches the end.
    /// This is not a good way to scrobble, but it allows for players without plugin support to have an option to scrobble.
    /// The read-ahead buffer on the player would determine the required percentage to scrobble.</param>
    /// <returns>A file stream for the specified file.</returns>
    [AllowAnonymous]
    [HttpGet("{fileID}/Stream")]
    [HttpHead("{fileID}/Stream")]
    public ActionResult GetFileStream([FromRoute, Range(1, int.MaxValue)] int fileID, [FromQuery] bool streamPositionScrobbling = false)
        => GetFileStreamInternal(fileID, null, streamPositionScrobbling);

    /// <summary>
    /// Returns a file stream for the specified file ID.
    /// </summary>
    /// <param name="fileID">Shoko ID</param>
    /// <param name="filename">Can use this to select a specific place (if the name is different). This is mostly used as a hint for players</param>
    /// <param name="streamPositionScrobbling">If this is enabled, then the file is marked as watched when the stream reaches the end.
    /// This is not a good way to scrobble, but it allows for players without plugin support to have an option to scrobble.
    /// The read-ahead buffer on the player would determine the required percentage to scrobble.</param>
    /// <returns>A file stream for the specified file.</returns>
    [AllowAnonymous]
    [HttpGet("{fileID}/StreamDirectory/{filename}")]
    [HttpHead("{fileID}/StreamDirectory/{filename}")]
    public ActionResult GetFileStreamWithDirectory([FromRoute, Range(1, int.MaxValue)] int fileID, [FromRoute] string filename = null, [FromQuery] bool streamPositionScrobbling = false)
        => GetFileStreamInternal(fileID, filename, streamPositionScrobbling);

    [NonAction]
    public ActionResult GetFileStreamInternal(int fileID, string filename = null, bool streamPositionScrobbling = false)
    {
        var file = RepoFactory.VideoLocal.GetByID(fileID);
        if (file == null)
            return NotFound(FileNotFoundWithFileID);

        var bestLocation = file.Places.FirstOrDefault(a => a.FileName.Equals(filename));
        bestLocation ??= file.FirstValidPlace;

        var fileInfo = bestLocation.FileInfo;
        if (fileInfo == null)
            return InternalError("Unable to find physical file for reading the stream data.");

        var provider = new FileExtensionContentTypeProvider();
        if (!provider.TryGetContentType(fileInfo.FullName, out var contentType))
            contentType = "application/octet-stream";

        if (streamPositionScrobbling)
        {
            var scrobbleFile = new ScrobblingFileResult(file, User, fileInfo.FullName, contentType)
            {
                FileDownloadName = filename ?? fileInfo.Name
            };
            return scrobbleFile;
        }

        var physicalFile = PhysicalFile(fileInfo.FullName, contentType, enableRangeProcessing: true);
        physicalFile.FileDownloadName = filename ?? fileInfo.Name;
        return physicalFile;
    }

    /// <summary>
    /// Returns the external subtitles for a file
    /// </summary>
    /// <param name="fileID">Shoko ID</param>
    /// <returns>A file stream for the specified file.</returns>
    [AllowAnonymous]
    [HttpGet("{fileID}/StreamDirectory/")]
    public ActionResult GetFileStreamDirectory([FromRoute, Range(1, int.MaxValue)] int fileID)
    {
        var file = RepoFactory.VideoLocal.GetByID(fileID);
        if (file == null)
            return NotFound(FileNotFoundWithFileID);

        var routeTemplate = Request.Scheme + "://" + Request.Host + "/api/v3/File/" + fileID + "/StreamDirectory/ExternalSub/";
        return new ObjectResult("<table>" + string.Join(string.Empty,
            file.MediaInfo.TextStreams.Where(a => a.External).Select(a => $"<tr><td><a href=\"{routeTemplate + a.Filename}\"/></td></tr>")) + "</table>");
    }

    /// <summary>
    /// Gets an external subtitle file
    /// </summary>
    /// <param name="fileID"></param>
    /// <param name="filename"></param>
    /// <returns></returns>
    [AllowAnonymous]
    [HttpGet("{fileID}/StreamDirectory/ExternalSub/{filename}")]
    public ActionResult GetExternalSubtitle([FromRoute, Range(1, int.MaxValue)] int fileID, [FromRoute] string filename)
    {
        var file = RepoFactory.VideoLocal.GetByID(fileID);
        if (file == null)
            return NotFound(FileNotFoundWithFileID);

        foreach (var place in file.Places)
        {
            var path = place.FileInfo?.Directory?.FullName;
            if (path == null) continue;
            path = Path.Combine(path, filename);
            var subFile = new FileInfo(path);
            if (!subFile.Exists) continue;

            return PhysicalFile(subFile.FullName, "application/octet-stream");
        }

        return NotFound();
    }

    /// <summary>
    /// Get the MediaInfo model for file with VideoLocal ID
    /// </summary>
    /// <param name="fileID">Shoko ID</param>
    /// <returns></returns>
    [HttpGet("{fileID}/MediaInfo")]
    public ActionResult<MediaInfoDto> GetFileMediaInfo([FromRoute, Range(1, int.MaxValue)] int fileID)
    {
        var file = RepoFactory.VideoLocal.GetByID(fileID);
        if (file == null)
            return NotFound(FileNotFoundWithFileID);

        var mediaContainer = file.MediaInfo;
        if (mediaContainer == null)
            return InternalError("Unable to find media container for File");

        return new MediaInfoDto(file, mediaContainer);
    }

    /// <summary>
    /// Return the user stats for the file with the given <paramref name="fileID"/>.
    /// </summary>
    /// <param name="fileID">Shoko file ID</param>
    /// <returns>The user stats if found.</returns>
    [HttpGet("{fileID}/UserStats")]
    public ActionResult<File.FileUserStats> GetFileUserStats([FromRoute, Range(1, int.MaxValue)] int fileID)
    {
        var file = RepoFactory.VideoLocal.GetByID(fileID);
        if (file == null)
            return NotFound(FileNotFoundWithFileID);

        var user = HttpContext.GetUser();
        var userStats = _vlUsers.GetByUserIDAndVideoLocalID(user.JMMUserID, file.VideoLocalID);

        if (userStats == null)
            return NotFound(FileUserStatsNotFoundWithFileID);

        return new File.FileUserStats(userStats);
    }

    /// <summary>
    /// Put a <see cref="File.FileUserStats"/> object down for the <see cref="File"/> with the given <paramref name="fileID"/>.
    /// </summary>
    /// <param name="fileID">Shoko file ID</param>
    /// <param name="fileUserStats">The new and/or update file stats to put for the file.</param>
    /// <returns>The new and/or updated user stats.</returns>
    [HttpPut("{fileID}/UserStats")]
    public ActionResult<File.FileUserStats> PutFileUserStats([FromRoute, Range(1, int.MaxValue)] int fileID, [FromBody] File.FileUserStats fileUserStats)
    {
        // Make sure the file exists.
        var file = RepoFactory.VideoLocal.GetByID(fileID);
        if (file == null)
            return NotFound(FileNotFoundWithFileID);

        // Get the user data.
        var user = HttpContext.GetUser();
        var userStats = _vlService.GetOrCreateUserRecord(file, user.JMMUserID);

        // Merge with the existing entry and return an updated version of the stats.
        return fileUserStats.MergeWithExisting(userStats, file);
    }

    /// <summary>
    /// Patch a <see cref="File.FileUserStats"/> object down for the <see cref="File"/> with the given <paramref name="fileID"/>.
    /// </summary>
    /// <param name="fileID">Shoko file ID</param>
    /// <param name="patchDocument">The JSON patch document to apply to the existing <see cref="File.FileUserStats"/>.</param>
    /// <returns>The new and/or updated user stats.</returns>
    [HttpPatch("{fileID}/UserStats")]
    public ActionResult<File.FileUserStats> PatchFileUserStats([FromRoute, Range(1, int.MaxValue)] int fileID, [FromBody] JsonPatchDocument<File.FileUserStats> patchDocument)
    {
        // Make sure the file exists.
        var file = RepoFactory.VideoLocal.GetByID(fileID);
        if (file == null)
            return NotFound(FileNotFoundWithFileID);

        // Get the user data.
        var user = HttpContext.GetUser();
        var userStats = _vlService.GetOrCreateUserRecord(file, user.JMMUserID);

        // Patch the body with the existing model.
        var body = new File.FileUserStats(userStats);
        patchDocument.ApplyTo(body, ModelState);
        if (!ModelState.IsValid)
            return ValidationProblem(ModelState);

        // Merge with the existing entry and return an updated version of the stats.
        return body.MergeWithExisting(userStats, file);
    }

    /// <summary>
    /// Mark a file as watched or unwatched.
    /// </summary>
    /// <param name="fileID">VideoLocal ID. Watched Status is kept per file, no matter how many copies or where they are.</param>
    /// <param name="watched">Is it watched?</param>
    /// <returns></returns>
    [HttpPost("{fileID}/Watched/{watched?}")]
    public async Task<ActionResult> SetWatchedStatusOnFile([FromRoute, Range(1, int.MaxValue)] int fileID, [FromRoute] bool watched = true)
    {
        var file = RepoFactory.VideoLocal.GetByID(fileID);
        if (file == null)
            return NotFound(FileNotFoundWithFileID);

        await _userDataService.SetVideoWatchedStatus(User, file, watched);

        return Ok();
    }

    /// <summary>
    /// Update either watch status, resume position, or both.
    /// </summary>
    /// <param name="fileID">VideoLocal ID. Watch status and resume position is kept per file, regardless of how many duplicates the file has.</param>
    /// <param name="eventName">The name of the event that triggered the scrobble.</param>
    /// <param name="episodeID">The episode id to scrobble to trakt.</param>
    /// <param name="watched">True if file should be marked as watched, false if file should be unmarked, or null if it shall not be updated.</param>
    /// <param name="resumePosition">Number of ticks into the video to resume from, or null if it shall not be updated.</param>
    /// <returns></returns>
    [HttpGet("{fileID}/Scrobble")]
    [HttpPatch("{fileID}/Scrobble")]
    public async Task<ActionResult> ScrobbleFileAndEpisode([FromRoute, Range(1, int.MaxValue)] int fileID, [FromQuery(Name = "event")] string eventName = null, [FromQuery] int? episodeID = null, [FromQuery] bool? watched = null, [FromQuery] long? resumePosition = null)
    {
        var file = RepoFactory.VideoLocal.GetByID(fileID);
        if (file == null)
            return NotFound(FileNotFoundWithFileID);

        var episode = episodeID.HasValue ? RepoFactory.AnimeEpisode.GetByID(episodeID.Value) : file.AnimeEpisodes?.FirstOrDefault();
        if (episode == null)
            return ValidationProblem($"Could not get Episode with ID: {episodeID}", nameof(episodeID));

        var playbackPositionTicks = TimeSpan.FromTicks(resumePosition ?? 0);
        var totalDurationTicks = file.DurationTimeSpan;
        if (playbackPositionTicks >= totalDurationTicks)
        {
            watched = true;
            playbackPositionTicks = TimeSpan.Zero;
        }

        switch (eventName)
        {
            // The playback was started.
            case "play":
            // The playback was resumed after a pause.
            case "resume":
                ScrobbleToTrakt(episode, (float)(playbackPositionTicks / totalDurationTicks), ScrobblePlayingStatus.Start);
                break;
            // The playback was paused.
            case "pause":
                ScrobbleToTrakt(episode, (float)(playbackPositionTicks / totalDurationTicks), ScrobblePlayingStatus.Pause);
                break;
            // The playback was ended.
            case "stop":
                ScrobbleToTrakt(episode, (float)(playbackPositionTicks / totalDurationTicks), ScrobblePlayingStatus.Stop);
                break;
            // The playback is still active, but the playback position changed.
            case "scrobble":
                break;
            // A user interaction caused the watch state to change.
            case "user-interaction":
                break;
        }

        var reason = eventName switch
        {
            "play" => UserDataSaveReason.PlaybackStart,
            "resume" => UserDataSaveReason.PlaybackResume,
            "pause" => UserDataSaveReason.PlaybackPause,
            "stop" => UserDataSaveReason.PlaybackEnd,
            "scrobble" => UserDataSaveReason.PlaybackProgress,
            "user-interaction" => UserDataSaveReason.UserInteraction,
            _ => UserDataSaveReason.None,
        };
        var now = DateTime.Now;
        var userData = _userDataService.GetVideoUserData(User.JMMUserID, file.VideoLocalID);
        await _userDataService.SaveVideoUserData(User, file, new()
        {
            ResumePosition = resumePosition.HasValue
                ? playbackPositionTicks
                : (watched.HasValue ? TimeSpan.Zero : null),
            LastPlayedAt = watched.HasValue
                ? (watched.Value ? now : null)
                : userData?.LastPlayedAt,
            LastUpdatedAt = now,
        }, reason);

        return NoContent();
    }

    [NonAction]
<<<<<<< HEAD
    private void ScrobbleToTrakt(VideoLocal file, SVR_AnimeEpisode episode, long position, ScrobblePlayingStatus status)
=======
    private void ScrobbleToTrakt(SVR_AnimeEpisode episode, float percentage, ScrobblePlayingStatus status)
>>>>>>> 74149b08
    {
        if (User.IsTraktUser == 0)
            return;

        var scrobbleType = episode.AnimeSeries?.AniDB_Anime?.AnimeType == (int)AnimeType.Movie
            ? ScrobblePlayingType.movie
            : ScrobblePlayingType.episode;

        _traktHelper.Scrobble(scrobbleType, episode.AnimeEpisodeID.ToString(), status, percentage);
    }

    /// <summary>
    /// Mark or unmark a file as ignored.
    /// </summary>
    /// <param name="fileID">VideoLocal ID</param>
    /// <param name="value">Thew new ignore value.</param>
    /// <returns></returns>
    [HttpPut("{fileID}/Ignore")]
    public ActionResult MarkFileAsIgnored([FromRoute, Range(1, int.MaxValue)] int fileID, [FromQuery] bool value = true)
    {
        var file = RepoFactory.VideoLocal.GetByID(fileID);
        if (file == null)
            return NotFound(FileNotFoundWithFileID);

        file.IsIgnored = value;
        RepoFactory.VideoLocal.Save(file, false);

        return Ok();
    }

    /// <summary>
    /// Mark or unmark a file as a variation.
    /// </summary>
    /// <param name="fileID">VideoLocal ID</param>
    /// <param name="value">Thew new variation value.</param>
    /// <returns></returns>
    [HttpPut("{fileID}/Variation")]
    public ActionResult MarkFileAsVariation([FromRoute, Range(1, int.MaxValue)] int fileID, [FromQuery] bool value = true)
    {
        var file = RepoFactory.VideoLocal.GetByID(fileID);
        if (file == null)
            return NotFound(FileNotFoundWithFileID);

        file.IsVariation = value;
        RepoFactory.VideoLocal.Save(file, false);

        return Ok();
    }

    /// <summary>
    /// Run a file through AVDump and return the result.
    /// </summary>
    /// <param name="fileID">VideoLocal ID</param>
    /// <param name="priority">Increase the priority to the max for the queued command.</param>
    /// <param name="immediate">Immediately run the AVDump, without adding the command to the queue.</param>
    /// <returns></returns>
    [HttpPost("{fileID}/AVDump")]
    public async Task<ActionResult<AVDump.Result>> AvDumpFile([FromRoute, Range(1, int.MaxValue)] int fileID, [FromQuery] bool priority = false,
        [FromQuery] bool immediate = true)
    {
        var file = RepoFactory.VideoLocal.GetByID(fileID);
        if (file == null)
            return NotFound(FileNotFoundWithFileID);

        var settings = SettingsProvider.GetSettings();
        if (string.IsNullOrWhiteSpace(settings.AniDb.AVDumpKey))
            ModelState.AddModelError("Settings", "Missing AVDump API key");

        var filePath = file.FirstResolvedPlace?.Path;
        if (string.IsNullOrEmpty(filePath))
            ModelState.AddModelError("File", FileNoPath);

        if (!ModelState.IsValid)
            return ValidationProblem(ModelState);

        var files = new Dictionary<int, string> { { file.VideoLocalID, filePath } };
        if (immediate)
            AVDumpHelper.DumpFiles(files, true);
        else
        {
            var scheduler = await _schedulerFactory.GetScheduler();
            await scheduler.StartJob<AVDumpFilesJob>(a => a.Videos = files, prioritize: priority).ConfigureAwait(false);
        }

        return Ok();
    }

    /// <summary>
    /// Rescan a file on AniDB.
    /// </summary>
    /// <param name="fileID">VideoLocal ID</param>
    /// <param name="priority">Increase the priority to the max for the queued command.</param>
    /// <returns></returns>
    [HttpPost("{fileID}/Rescan")]
    public async Task<ActionResult> RescanFile([FromRoute, Range(1, int.MaxValue)] int fileID, [FromQuery] bool priority = false)
    {
        var file = RepoFactory.VideoLocal.GetByID(fileID);
        if (file == null)
            return NotFound(FileNotFoundWithFileID);

        var filePath = file.FirstResolvedPlace?.Path;
        if (string.IsNullOrEmpty(filePath))
            return ValidationProblem(FileNoPath, "File");

        if (!_videoReleaseService.AutoMatchEnabled)
            return ValidationProblem("Release auto-matching is currently disabled.", "IVideoReleaseService");

        await _videoReleaseService.ScheduleFindReleaseForVideo(file, force: true, prioritize: priority);
        return Ok();
    }

    /// <summary>
    /// Rehash a file.
    /// </summary>
    /// <param name="fileID">VideoLocal ID</param>
    /// <param name="priority">Whether to start the job immediately. Default true</param>
    /// <returns></returns>
    [HttpPost("{fileID}/Rehash")]
    public async Task<ActionResult> RehashFile([FromRoute, Range(1, int.MaxValue)] int fileID, [FromQuery] bool priority = true)
    {
        var file = RepoFactory.VideoLocal.GetByID(fileID);
        if (file == null)
            return NotFound(FileNotFoundWithFileID);

        var filePath = file.FirstResolvedPlace?.Path;
        if (string.IsNullOrEmpty(filePath))
            return ValidationProblem(FileNoPath, "File");

        var scheduler = await _schedulerFactory.GetScheduler();
        await scheduler.StartJob<HashFileJob>(
            c => (c.FilePath, c.ForceHash) = (filePath, true),
            prioritize: priority
        ).ConfigureAwait(false);

        return Ok();
    }

    /// <summary>
    /// Force add a file to AniDB MyList
    /// </summary>
    /// <param name="fileID">The file id.</param>
    /// <returns></returns>
    [HttpPost("{fileID}/AddToMyList")]
    public async Task<ActionResult> AddFileToMyList([FromRoute, Range(1, int.MaxValue)] int fileID)
    {
        var file = RepoFactory.VideoLocal.GetByID(fileID);
        if (file == null)
            return NotFound(FileNotFoundWithFileID);

        var scheduler = await _schedulerFactory.GetScheduler();
        await scheduler.StartJob<AddFileToMyListJob>(c => c.Hash = file.Hash, prioritize: true).ConfigureAwait(false);

        return Ok();
    }

    /// <summary>
    /// Search for a file by path or name. Internally, it will convert forward
    /// slash (/) and backwards slash (\) to the system directory separator
    /// before matching.
    /// </summary>
    /// <param name="path">The path to search for.</param>
    /// <param name="include">Include items that are not included by default</param>
    /// <param name="limit">Limit the number of returned results.</param>
    /// <returns>A list of all files with a file location that ends with the given path.</returns>
    [HttpGet("PathEndsWith")]
    public ActionResult<List<File>> PathEndsWithQuery([FromQuery] string path,
        [FromQuery, ModelBinder(typeof(CommaDelimitedModelBinder))] FileNonDefaultIncludeType[] include = default,
        [Range(0, 100)] int limit = 0)
        => PathEndsWithInternal(path, include, limit);

    /// <summary>
    /// Search for a file by path or name. Internally, it will convert forward
    /// slash (/) and backwards slash (\) to the system directory separator
    /// before matching.
    /// </summary>
    /// <param name="path">The path to search for. URL encoded.</param>
    /// <param name="include">Include items that are not included by default</param>
    /// <param name="limit">Limit the number of returned results.</param>
    /// <returns>A list of all files with a file location that ends with the given path.</returns>
    [HttpGet("PathEndsWith/{*path}")]
    public ActionResult<List<File>> PathEndsWithPath([FromRoute] string path,
        [FromQuery, ModelBinder(typeof(CommaDelimitedModelBinder))] FileNonDefaultIncludeType[] include = default,
        [Range(0, 100)] int limit = 0)
        => PathEndsWithInternal(Uri.UnescapeDataString(path), include, limit);

    /// <summary>
    /// Search for a file by path or name. Internally, it will convert forward
    /// slash (/) and backwards slash (\) to the system directory separator
    /// before matching.
    /// </summary>
    /// <param name="path">The path to search for.</param>
    /// <param name="include">Include items that are not included by default</param>
    /// <param name="limit">Limit the number of returned results.</param>
    /// <returns>A list of all files with a file location that ends with the given path.</returns>
    [NonAction]
    private ActionResult<List<File>> PathEndsWithInternal(string path, FileNonDefaultIncludeType[] include, int limit = 0)
    {
        if (string.IsNullOrWhiteSpace(path))
            return new List<File>();

        var query = path
            .Replace('/', Path.DirectorySeparatorChar)
            .Replace('\\', Path.DirectorySeparatorChar);
        var results = RepoFactory.VideoLocalPlace.GetAll()
            .AsParallel()
            .Where(location => location.Path?.EndsWith(query, StringComparison.OrdinalIgnoreCase) ?? false)
            .Select(location => location.VideoLocal)
            .Where(file =>
            {
                if (file == null)
                    return false;

                var xrefs = file.EpisodeCrossReferences;
                var series = xrefs.FirstOrDefault(xref => xref.AnimeID is not 0)?.AnimeSeries;
                return series == null || User.AllowedSeries(series);
            })
            .DistinctBy(file => file.VideoLocalID);

        if (limit <= 0)
            return results
                .Select(a => new File(HttpContext, a, include.Contains(FileNonDefaultIncludeType.XRefs), include.Contains(FileNonDefaultIncludeType.ReleaseInfo),
            include.Contains(FileNonDefaultIncludeType.MediaInfo), include.Contains(FileNonDefaultIncludeType.AbsolutePaths)))
                .ToList();

        return results
            .Take(limit)
            .Select(a => new File(HttpContext, a, include.Contains(FileNonDefaultIncludeType.XRefs), include.Contains(FileNonDefaultIncludeType.ReleaseInfo),
            include.Contains(FileNonDefaultIncludeType.MediaInfo), include.Contains(FileNonDefaultIncludeType.AbsolutePaths)))
            .ToList();
    }

    /// <summary>
    /// Search for a file by path or name via regex. Internally, it will convert \/ to the system directory separator and match against the string
    /// </summary>
    /// <param name="path">a path to search for. URL Encoded</param>
    /// <returns></returns>
    [HttpGet("PathRegex/{*path}")]
    public ActionResult<List<File>> RegexSearchByPath([FromRoute] string path)
    {
        var query = path;
        if (query.Contains('%') || query.Contains('+')) query = Uri.UnescapeDataString(query);
        if (query.Contains('%')) query = Uri.UnescapeDataString(query);
        if (Path.DirectorySeparatorChar == '\\') query = query.Replace("\\/", "\\\\");
        Regex regex;

        try
        {
            regex = new Regex(query, RegexOptions.CultureInvariant | RegexOptions.IgnoreCase);
        }
        catch (RegexParseException e)
        {
            return ValidationProblem(e.Message, "path");
        }

        var results = RepoFactory.VideoLocalPlace.GetAll().AsParallel()
            .Where(a => regex.IsMatch(a.Path)).Select(a => a.VideoLocal)
            .Distinct()
            .Where(a =>
            {
                var ser = a?.AnimeEpisodes.FirstOrDefault()?.AnimeSeries;
                return ser == null || User.AllowedSeries(ser);
            }).Select(a => new File(HttpContext, a, true)).ToList();
        return results;
    }

    /// <summary>
    /// Search for a file by path or name via regex. Internally, it will convert \/ to the system directory separator and match against the string
    /// </summary>
    /// <param name="path">a path to search for. URL Encoded</param>
    /// <returns></returns>
    [HttpGet("FilenameRegex/{*path}")]
    public ActionResult<List<File>> RegexSearchByFileName([FromRoute] string path)
    {
        var query = path;
        if (query.Contains('%') || query.Contains('+')) query = Uri.UnescapeDataString(query);
        if (query.Contains('%')) query = Uri.UnescapeDataString(query);
        if (Path.DirectorySeparatorChar == '\\') query = query.Replace("\\/", "\\\\");
        Regex regex;

        try
        {
            regex = new Regex(query, RegexOptions.CultureInvariant | RegexOptions.IgnoreCase);
        }
        catch (RegexParseException e)
        {
            return ValidationProblem(e.Message, "path");
        }

        var results = RepoFactory.VideoLocalPlace.GetAll().AsParallel()
            .Where(a => regex.IsMatch(a.FileName)).Select(a => a.VideoLocal)
            .Distinct()
            .Where(a =>
            {
                var ser = a?.AnimeEpisodes.FirstOrDefault()?.AnimeSeries;
                return ser == null || User.AllowedSeries(ser);
            }).Select(a => new File(HttpContext, a, true)).ToList();
        return results;
    }
}<|MERGE_RESOLUTION|>--- conflicted
+++ resolved
@@ -852,11 +852,7 @@
     }
 
     [NonAction]
-<<<<<<< HEAD
-    private void ScrobbleToTrakt(VideoLocal file, SVR_AnimeEpisode episode, long position, ScrobblePlayingStatus status)
-=======
     private void ScrobbleToTrakt(SVR_AnimeEpisode episode, float percentage, ScrobblePlayingStatus status)
->>>>>>> 74149b08
     {
         if (User.IsTraktUser == 0)
             return;
