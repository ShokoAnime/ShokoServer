--- conflicted
+++ resolved
@@ -67,11 +67,7 @@
             //Populate Cloud Providers
             foreach (ICloudPlugin plugin in CloudFileSystemPluginFactory.Instance.List)
             {
-<<<<<<< HEAD
-                if (plugin.Name.Equals("Local File System", StringComparison.InvariantCultureIgnoreCase))
-=======
                 if (!plugin.Name.Equals("Local File System", StringComparison.InvariantCultureIgnoreCase))
->>>>>>> c34eadfd
                 {
                     CloudProvider p = new CloudProvider
                     {
@@ -349,11 +345,7 @@
             try
             {
                 ImportFolders.Clear();
-<<<<<<< HEAD
-                Repo.ImportFolder.GetAll().ForEach(a => ImportFolders.Add(a));
-=======
                 RepoFactory.ImportFolder.GetAll().ForEach(a => ImportFolders.Add(a));
->>>>>>> c34eadfd
             }
             catch (Exception ex)
             {
@@ -366,11 +358,7 @@
             try
             {
                 CloudAccounts.Clear();
-<<<<<<< HEAD
-                Repo.CloudAccount.GetAll().ForEach(a => CloudAccounts.Add(a));
-=======
                 RepoFactory.CloudAccount.GetAll().ForEach(a => CloudAccounts.Add(a));
->>>>>>> c34eadfd
             }
             catch (Exception ex)
             {
@@ -384,11 +372,7 @@
             {
                 FolderProviders.Clear();
                 FolderProviders.Add(SVR_CloudAccount.CreateLocalFileSystemAccount());
-<<<<<<< HEAD
-                Repo.CloudAccount.GetAll().ForEach(a => FolderProviders.Add(a));
-=======
                 RepoFactory.CloudAccount.GetAll().ForEach(a => FolderProviders.Add(a));
->>>>>>> c34eadfd
             }
             catch (Exception ex)
             {
