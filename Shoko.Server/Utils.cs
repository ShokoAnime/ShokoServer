﻿using System;
using System.Collections.Generic;
using System.ComponentModel;
using System.Diagnostics;
using System.IO;
using System.Linq;
using System.Reflection;
using System.Runtime.InteropServices;
using System.Security.Cryptography;
using System.Security.Principal;
using System.Text;
using System.Text.RegularExpressions;
<<<<<<< HEAD
using System.Threading;
using Shoko.Models.Server;
=======
>>>>>>> f83b3263
using NLog;
using NutzCode.CloudFileSystem;
using Shoko.Commons.Utils;
using Shoko.Models.Enums;
using Directory = Pri.LongPath.Directory;
using File = Pri.LongPath.File;
using Path = Pri.LongPath.Path;

namespace Shoko.Server
{
    public static class Utils
    {
        [DllImport("kernel32.dll", SetLastError = true)]
        [return: MarshalAs(UnmanagedType.Bool)]
        static extern bool IsWow64Process(IntPtr hProcess, [MarshalAs(UnmanagedType.Bool)] out bool isWow64);

        [DllImport("kernel32.dll", CharSet = CharSet.Auto, SetLastError = true)]
        static extern IntPtr GetCurrentProcess();

        [DllImport("kernel32.dll", CharSet = CharSet.Auto)]
        static extern IntPtr GetModuleHandle(string moduleName);

        [DllImport("kernel32.dll", CharSet = CharSet.Ansi, SetLastError = true)]
        static extern IntPtr GetProcAddress(IntPtr hModule, string methodName);

        private static readonly Logger logger = LogManager.GetCurrentClassLogger();

        public static bool GrantAccess(string path)
        {
            if (IsLinux) return true; //TODO: Implement properly, but as linux uses $HOME for the path, we should be fine.

            if (Directory.Exists(path))
            {
                List<string> perms = Misc.RecursiveGetDirectoriesWithoutEveryonePermission(path);
                if (perms.Count > 0)
                {
                    bool result = Misc.RecursiveSetDirectoriesToEveryoneFullControlPermission(perms);
                    if (result)
                    {
                        perms = Misc.RecursiveGetDirectoriesWithoutEveryonePermission(path);
                        if (perms.Count > 0)
                            result = false;
                    }
                    if (!result)
                    {
                        if (!IsAdministrator())
                        {
                            logger.Info("Needed to set '" + path + "' permissions and failed, restarting as admin.");
                            RestartAsAdmin();
                        }
                        else
                        {
                            logger.Error("Unable to set Everyone permissions to '" + path + "' directory, or subdirectories, please chkdsk or set everyone permissions at hand.");
                            return false;
                        }
                    }

                }
            }
            return true;
        }

        public static string CalculateSHA1(string text, Encoding enc)
        {
            byte[] buffer = enc.GetBytes(text);
            SHA1CryptoServiceProvider cryptoTransformSHA1 =
                new SHA1CryptoServiceProvider();
            string hash = BitConverter.ToString(cryptoTransformSHA1.ComputeHash(buffer)).Replace("-", "");

            return hash;
        }

        public static readonly List<string> Paths = new List<string>
        {
            "JMMServerImage",
            "JMMServerBinary",
            "JMMServerMetro",
            "JMMServerMetroImage",
            "JMMServerStreaming",
            string.Empty
        };

        public static void NetSh(this StreamWriter sw, string path, string verb, string port)
        {
            if (verb == "add")
                sw.WriteLine($@"netsh http add urlacl url=http://+:{port}/{path} sddl=D:(A;;GA;;;S-1-1-0)");
            else
                sw.WriteLine($@"netsh http delete urlacl url=http://+:{port}/{path}");
        }

        public static string acls = ":\\s+(http://(\\*|\\+):({0}).*?/)\\s?\r\n";

        public static void CleanUpDefaultPortsInNetSh(this StreamWriter sw, int[] ports)
        {
            Regex acl = new Regex(string.Format(acls, string.Join("|", ports.Select(a => a.ToString()))),
                RegexOptions.Singleline);
            Process proc = new Process
            {
                StartInfo =
                {
                    FileName = "netsh",
                    Arguments = "http show urlacl",
                    Verb = "runas",
                    CreateNoWindow = true,
                    RedirectStandardOutput = true,
                    WindowStyle = ProcessWindowStyle.Hidden,
                    UseShellExecute = false
                }
            };
            proc.Start();
            StreamReader sr = proc.StandardOutput;
            string str = sr.ReadToEnd();
            proc.WaitForExit();
            foreach (Match m in acl.Matches(str))
            {
                if (m.Success)
                {
                    sw.WriteLine($@"netsh http delete urlacl url={m.Groups[1].Value}");
                }
            }
        }

        /// <summary>
        /// Setup system with needed network settings for JMMServer operation. Will invoke an escalation prompt to user. If changing port numbers please give new and old port.
        /// Do NOT add nancy hosted URLs to this. Nancy has an issue with ServiceHost stealing the reservations, and will handle its URLs itself.
        /// </summary>
        /// <param name="OldPort">The port JMMServer was set to run on.</param>
        /// <param name="Port">The port JMMServer will be running on.</param>
        /// <param name="FilePort">The port JMMServer will use for files.</param>
        /// <param name="OldFilePort">The port JMMServer was set to use for files.</param>
        public static bool SetNetworkRequirements(string Port, string FilePort, string OldPort, string OldFilePort)
        {
            string BatchFile = Path.Combine(System.IO.Path.GetTempPath(), "NetworkConfig.bat");
            Process proc = new Process
            {
                StartInfo =
                {
                    FileName = "cmd.exe",
                    Arguments = $@"/c {BatchFile}",
                    Verb = "runas",
                    CreateNoWindow = true,
                    WindowStyle = ProcessWindowStyle.Hidden,
                    UseShellExecute = true
                }
            };

            try
            {
                StreamWriter BatchFileStream = new StreamWriter(BatchFile);

                //Cleanup previous
                try
                {
                    BatchFileStream.CleanUpDefaultPortsInNetSh(new[] {int.Parse(OldPort), int.Parse(OldFilePort)});
                    BatchFileStream.WriteLine(
                        "netsh advfirewall firewall delete rule name=\"JMM Server - Client Port\"");
                    BatchFileStream.WriteLine("netsh advfirewall firewall delete rule name=\"JMM Server - File Port\"");
                    BatchFileStream.WriteLine(
                        $@"netsh advfirewall firewall add rule name=""JMM Server - Client Port"" dir=in action=allow protocol=TCP localport={
                                Port
                            }");
                    Paths.ForEach(a => BatchFileStream.NetSh(a, "add", Port));
                    BatchFileStream.WriteLine(
                        $@"netsh advfirewall firewall add rule name=""JMM Server - File Port"" dir=in action=allow protocol=TCP localport={
                                FilePort
                            }");
                    BatchFileStream.NetSh("", "add", FilePort);
                }
                finally
                {
                    BatchFileStream.Close();
                }

                proc.Start();
                proc.WaitForExit();
                int exitCode = proc.ExitCode;
                proc.Close();
                File.Delete(BatchFile);
                if (exitCode != 0)
                {
                    logger.Error("Temporary batch process for netsh and firewall settings returned error code: " +
                                 exitCode);
                    return false;
                }
            }
            catch (Exception ex)
            {
                logger.Error(ex, ex.ToString());
                return false;
            }

            logger.Info("Network requirements set.");

            return true;
        }

        /*
        public static bool SetNetworkRequirements(string Port = null, string FilePort = null, string oldPort = null,
            string oldFilePort = null)
        {
            string BatchFile = Path.Combine(System.IO.Path.GetTempPath(), "NetworkConfig.bat");
            int exitCode = -1;
            Process proc = new Process();

            proc.StartInfo.FileName = "cmd.exe";
            proc.StartInfo.Arguments = string.Format(@"/c {0}", BatchFile);
            proc.StartInfo.Verb = "runas";
            proc.StartInfo.CreateNoWindow = true;
            proc.StartInfo.WindowStyle = ProcessWindowStyle.Hidden;
            proc.StartInfo.UseShellExecute = true;

            try
            {
                StreamWriter BatchFileStream = new StreamWriter(BatchFile);

                #region Cleanup Default Ports

                if (ServerSettings.JMMServerPort != 8111.ToString())
                {
                    BatchFileStream.WriteLine(string.Format(
                        @"netsh http delete urlacl url=http://+:{0}/JMMServerImage", 8111));
                    BatchFileStream.WriteLine(string.Format(
                        @"netsh http delete urlacl url=http://+:{0}/JMMServerBinary", 8111));
                    BatchFileStream.WriteLine(string.Format(
                        @"netsh http delete urlacl url=http://+:{0}/JMMServerMetro", 8111));
                    BatchFileStream.WriteLine(
                        string.Format(@"netsh http delete urlacl url=http://+:{0}/JMMServerMetroImage", 8111));
                    BatchFileStream.WriteLine(string.Format(@"netsh http delete urlacl url=http://+:{0}/JMMServerPlex",
                        8111));
                    BatchFileStream.WriteLine(string.Format(@"netsh http delete urlacl url=http://+:{0}/JMMServerKodi",
                        8111));
                    BatchFileStream.WriteLine(string.Format(@"netsh http delete urlacl url=http://+:{0}/JMMServerREST",
                        8111));
                    BatchFileStream.WriteLine(
                        string.Format(@"netsh http delete urlacl url=http://+:{0}/JMMServerStreaming", 8111));
                    BatchFileStream.WriteLine(
                        string.Format(
                            @"netsh advfirewall firewall delete rule name=""JMM Server - Client Port"" protocol=TCP localport={0}",
                            8111));
                }

                if (ServerSettings.JMMServerFilePort != 8112.ToString())
                {
                    BatchFileStream.WriteLine(string.Format(@"netsh http delete urlacl url=http://+:{0}/JMMFilePort",
                        8112));
                    BatchFileStream.WriteLine(
                        string.Format(
                            @"netsh advfirewall firewall delete rule name=""JMM Server - File Port"" protocol=TCP localport={0}",
                            8112));
                }

                #endregion

                if (!string.IsNullOrEmpty(Port))
                {
                    BatchFileStream.WriteLine(
                        string.Format(
                            @"netsh advfirewall firewall add rule name=""JMM Server - Client Port"" dir=in action=allow protocol=TCP localport={0}",
                            Port));
                    BatchFileStream.WriteLine(
                        string.Format(
                            @"netsh advfirewall firewall delete rule name=""JMM Server - Client Port"" protocol=TCP localport={0}",
                            oldPort));

                    BatchFileStream.WriteLine(
                        string.Format(@"netsh http add urlacl url=http://+:{0}/JMMServerImage user=everyone",
                            Port));
                    BatchFileStream.WriteLine(
                        string.Format(@"netsh http add urlacl url=http://+:{0}/JMMServerBinary user=everyone",
                            Port));
                    BatchFileStream.WriteLine(
                        string.Format(@"netsh http add urlacl url=http://+:{0}/JMMServerMetro user=everyone",
                            Port));
                    BatchFileStream.WriteLine(string.Format(@"netsh http add urlacl url=http://+:{0} user=everyone",Port));
                    BatchFileStream.WriteLine(string.Format(
                        @"netsh http add urlacl url=http://+:{0}/JMMServerMetroImage user=everyone", Port));
                    BatchFileStream.WriteLine(
                        string.Format(@"netsh http add urlacl url=http://+:{0}/JMMServerPlex user=everyone", Port));
                    BatchFileStream.WriteLine(
                        string.Format(@"netsh http add urlacl url=http://+:{0}/JMMServerKodi user=everyone", Port));
                    BatchFileStream.WriteLine(
                        string.Format(@"netsh http add urlacl url=http://+:{0}/JMMServerREST user=everyone", Port));
                    BatchFileStream.WriteLine(string.Format(
                        @"netsh http add urlacl url=http://+:{0}/JMMServerStreaming user=everyone", Port));
                }
                if (!string.IsNullOrEmpty(FilePort))
                {
                    BatchFileStream.WriteLine(
                        string.Format(
                            @"netsh advfirewall firewall add rule name=""JMM Server - File Port"" dir=in action=allow protocol=TCP localport={0}",
                            FilePort));
                    BatchFileStream.WriteLine(
                        string.Format(
                            @"netsh advfirewall firewall delete rule name=""JMM Server - File Port"" protocol=TCP localport={0}",
                            oldFilePort));

                    BatchFileStream.WriteLine(
                        string.Format(@"netsh http add urlacl url=http://+:{0}/JMMFilePort user=everyone",
                            FilePort));
                }

                if (!string.IsNullOrEmpty(oldPort))
                {
                    BatchFileStream.WriteLine(string.Format(
                        @"netsh http delete urlacl url=http://+:{0}/JMMServerImage", oldPort));
                    BatchFileStream.WriteLine(string.Format(
                        @"netsh http delete urlacl url=http://+:{0}/JMMServerBinary", oldPort));
                    BatchFileStream.WriteLine(string.Format(
                        @"netsh http delete urlacl url=http://+:{0}/JMMServerMetro", oldPort));
                    BatchFileStream.WriteLine(
                        string.Format(@"netsh http delete urlacl url=http://+:{0}/JMMServerMetroImage", oldPort));
                    BatchFileStream.WriteLine(string.Format(@"netsh http delete urlacl url=http://+:{0}/JMMServerPlex",
                        oldPort));
                    BatchFileStream.WriteLine(string.Format(@"netsh http delete urlacl url=http://+:{0}/JMMServerKodi",
                        oldPort));
                    BatchFileStream.WriteLine(string.Format(@"netsh http delete urlacl url=http://+:{0}/JMMServerREST",
                        oldPort));
                    BatchFileStream.WriteLine(
                        string.Format(@"netsh http delete urlacl url=http://+:{0}/JMMServerStreaming", oldPort));
                }
                if (!string.IsNullOrEmpty(oldFilePort))
                    BatchFileStream.WriteLine(string.Format(@"netsh http delete urlacl url=http://+:{0}/JMMFilePort",
                        oldFilePort));

                BatchFileStream.Close();

                proc.Start();
                proc.WaitForExit();
                exitCode = proc.ExitCode;
                proc.Close();
                File.Delete(BatchFile);
            }
            catch (Exception ex)
            {
                logger.Error( ex,ex.ToString());
                return false;
            }

            logger.Info("Network requirements set.");

            return true;
        }
        */
        // Function to display parent function
        public static string GetParentMethodName()
        {
            StackTrace stackTrace = new StackTrace();
            StackFrame stackFrame = stackTrace.GetFrame(2);
            MethodBase methodBase = stackFrame.GetMethod();
            return methodBase.Name;
        }

        public class ErrorEventArgs : EventArgs
        {
            public string Message { get; internal set; }

            public string Title { get; internal set; }

            public bool IsError { get; internal set; }=true;
        }

        public class CancelReasonEventArgs : CancelEventArgs
        {
            public CancelReasonEventArgs(string reason, string formTitle)
            {
                FormTitle = formTitle;
                Reason = reason;
            }

            public string Reason { get; }
            public string FormTitle { get; }
        }
        
        public static event EventHandler<ErrorEventArgs> ErrorMessage;
        public static event EventHandler<CancelReasonEventArgs> YesNoRequired;

        public static event EventHandler OnEvents;

        public delegate void DispatchHandler(Action a);

        public static event DispatchHandler OnDispatch;

        public static void DoEvents()
        {

            OnEvents?.Invoke(null,null);
        }

        public static void MainThreadDispatch(Action a)
        {
            if (OnDispatch != null)
                OnDispatch?.Invoke(a);
            else
            {
                a();
            }

        }
        public static bool ShowYesNo(string title, string msg)
        {
            CancelReasonEventArgs args = new CancelReasonEventArgs(msg, title);
            YesNoRequired?.Invoke(null, args);
            return !args.Cancel;
        }
        public static void ShowErrorMessage(Exception ex)
        {
            //MessageBox.Show(ex.Message, "Error", MessageBoxButtons.OK, MessageBoxIcon.Error);
            ErrorMessage?.Invoke(null, new ErrorEventArgs {Message = ex.Message});
            logger.Error(ex, ex.ToString());
        }

        public static void ShowErrorMessage(string msg)
        {
            //MessageBox.Show(msg, "Error", MessageBoxButtons.OK, MessageBoxIcon.Error);
            ErrorMessage?.Invoke(null, new ErrorEventArgs { Message = msg });
            logger.Error(msg);
        }

        public static void ShowErrorMessage(string title, string msg)
        {
            //MessageBox.Show(msg, "Error", MessageBoxButtons.OK, MessageBoxIcon.Error);
            ErrorMessage?.Invoke(null, new ErrorEventArgs { Message = msg , Title=title });
            logger.Error(msg);
        }

        public static void ShowMessage(string title, string msg)
        {
            //MessageBox.Show(msg, "Error", MessageBoxButtons.OK, MessageBoxIcon.Error);
            ErrorMessage?.Invoke(null, new ErrorEventArgs { Message = msg, Title = title, IsError=false});
            logger.Error(msg);
        }
        
        public static string GetApplicationVersion(Assembly a)
        {
            AssemblyName an = a.GetName();
            return an.Version.ToString();
        }

        public static string GetApplicationExtraVersion(Assembly a)
        {
            AssemblyInformationalVersionAttribute version =
                (AssemblyInformationalVersionAttribute) a.GetCustomAttribute(
                    typeof(AssemblyInformationalVersionAttribute));
            if (version == null)
            {
                return string.Empty;
            }
            return version.InformationalVersion;
        }

        public static long GetCurrentUTCTime()
        {
            DateTime dt = DateTime.Now.ToUniversalTime();
            TimeSpan sp = dt.Subtract(new DateTime(1970, 1, 1, 0, 0, 0));
            return (long) sp.TotalSeconds;
        }

        private static string[] escapes = {"SOURCE", "TAKEN", "FROM", "HTTP", "ANN", "ANIMENFO", "ANIDB", "ANIMESUKI"};

        public static string ReparseDescription(string description)
        {
            if (string.IsNullOrEmpty(description)) return "";

            string val = description;
            val = val.Replace("<br />", Environment.NewLine)
                .Replace("<br/>", Environment.NewLine)
                .Replace("<i>", "")
                .Replace("</i>", "")
                .Replace("<b>", "")
                .Replace("</b>", "")
                .Replace("[i]", "")
                .Replace("[/i]", "")
                .Replace("[b]", "")
                .Replace("[/b]", "");
            val = val.Replace("<BR />", Environment.NewLine)
                .Replace("<BR/>", Environment.NewLine)
                .Replace("<I>", "")
                .Replace("</I>", "")
                .Replace("<B>", "")
                .Replace("</B>", "")
                .Replace("[I]", "")
                .Replace("[/I]", "")
                .Replace("[B]", "")
                .Replace("[/B]", "");

            string vup = val.ToUpper();
            while (vup.Contains("[URL") || vup.Contains("[/URL]"))
            {
                int a = vup.IndexOf("[URL", StringComparison.Ordinal);
                if (a >= 0)
                {
                    int b = vup.IndexOf("]", a + 1, StringComparison.Ordinal);
                    if (b >= 0)
                    {
                        val = val.Substring(0, a) + val.Substring(b + 1);
                        vup = val.ToUpper();
                    }
                }
                a = vup.IndexOf("[/URL]", StringComparison.Ordinal);
                if (a < 0) continue;
                val = val.Substring(0, a) + val.Substring(a + 6);
                vup = val.ToUpper();
            }
            while (vup.Contains("HTTP:"))
            {
                int a = vup.IndexOf("HTTP:", StringComparison.Ordinal);
                if (a < 0) continue;
                int b = vup.IndexOf(" ", a + 1, StringComparison.Ordinal);
                if (b < 0) break;
                if (vup[b + 1] == '[')
                {
                    int c = vup.IndexOf("]", b + 1, StringComparison.Ordinal);
                    val = val.Substring(0, a) + " " + val.Substring(b + 2, c - b - 2) + val.Substring(c + 1);
                }
                else
                {
                    val = val.Substring(0, a) + val.Substring(b);
                }
                vup = val.ToUpper();
            }
            int d = -1;
            do
            {
                if (d + 1 >= vup.Length)
                    break;
                d = vup.IndexOf("[", d + 1, StringComparison.Ordinal);
                if (d == -1) continue;
                int b = vup.IndexOf("]", d + 1, StringComparison.Ordinal);
                if (b == -1) continue;
                string cont = vup.Substring(d, b - d);
                bool dome = escapes.Any(s => cont.Contains(s));
                if (!dome) continue;
                val = val.Substring(0, d) + val.Substring(b + 1);
                vup = val.ToUpper();
            } while (d != -1);
            d = -1;
            do
            {
                if (d + 1 >= vup.Length)
                    break;

                d = vup.IndexOf("(", d + 1, StringComparison.Ordinal);
                if (d == -1) continue;
                int b = vup.IndexOf(")", d + 1, StringComparison.Ordinal);
                if (b == -1) continue;
                string cont = vup.Substring(d, b - d);
                bool dome = escapes.Any(s => cont.Contains(s));
                if (!dome) continue;
                val = val.Substring(0, d) + val.Substring(b + 1);
                vup = val.ToUpper();
            } while (d != -1);

            d = vup.IndexOf("SOURCE:", StringComparison.Ordinal);
            if (d == -1)
                d = vup.IndexOf("SOURCE :", StringComparison.Ordinal);
            if (d > 0) val = val.Substring(0, d);
            return val.Trim();
        }

        public static string FormatSecondsToDisplayTime(int secs)
        {
            TimeSpan t = TimeSpan.FromSeconds(secs);

            if (t.Hours > 0)
                return $"{t.Hours}:{t.Minutes.ToString().PadLeft(2, '0')}:{t.Seconds.ToString().PadLeft(2, '0')}";
            return $"{t.Minutes}:{t.Seconds.ToString().PadLeft(2, '0')}";
        }

        public static string FormatAniDBRating(double rat)
        {
            // the episode ratings from UDP are out of 1000, while the HTTP AP gives it out of 10
            rat /= 100;

            return $"{rat:0.00}";
        }

        public static int? ProcessNullableInt(string sint)
        {
            if (string.IsNullOrEmpty(sint))
                return null;
            return int.Parse(sint);
        }

        public static string RemoveInvalidFolderNameCharacters(string folderName)
        {
            string ret = folderName.Replace(@"*", "");
            ret = ret.Replace(@"|", "");
            ret = ret.Replace(@"\", "");
            ret = ret.Replace(@"/", "");
            ret = ret.Replace(@":", "");
            ret = ret.Replace("\"", ""); // double quote
            ret = ret.Replace(@">", "");
            ret = ret.Replace(@"<", "");
            ret = ret.Replace(@"?", "");
            while (ret.EndsWith("."))
                ret = ret.Substring(0, ret.Length - 1);
            return ret.Trim();
        }

        public static string ReplaceInvalidFolderNameCharacters(string folderName)
        {
            string ret = folderName.Replace(@"*", @"★");
            ret = ret.Replace(@"|", @"¦");
            ret = ret.Replace(@"\", @"\");
            ret = ret.Replace(@"/", @"⁄");
            ret = ret.Replace(@":", @"։");
            ret = ret.Replace("\"", "״"); // double quote
            ret = ret.Replace(@">", @"›");
            ret = ret.Replace(@"<", @"‹");
            ret = ret.Replace(@"?", @"﹖");
            ret = ret.Replace(@"...", @"…");
            if (ret.StartsWith(".")) ret = "․" + ret.Substring(1, ret.Length - 1);
            while (ret.EndsWith("."))
                ret = ret.Substring(0, ret.Length - 1) + '․';
            return ret.Trim();
        }

        public static string GetSortName(string name)
        {
            string newName = name;
            if (newName.ToLower().StartsWith("the ", StringComparison.InvariantCultureIgnoreCase))
                newName = newName.Remove(0, 4);
            if (newName.ToLower().StartsWith("a ", StringComparison.InvariantCultureIgnoreCase))
                newName = newName.Remove(0, 2);

            return newName;
        }

        public static string GetOSInfo()
        {
            //Get Operating system information.
            OperatingSystem os = Environment.OSVersion;
            //Get version information about the os.
            Version vs = os.Version;

            //Variable to hold our return value
            string operatingSystem = "";

            if (os.Platform == PlatformID.Win32Windows)
            {
                //This is a pre-NT version of Windows
                switch (vs.Minor)
                {
                    case 0:
                        operatingSystem = "95";
                        break;
                    case 10:
                        if (vs.Revision.ToString() == "2222A")
                            operatingSystem = "98SE";
                        else
                            operatingSystem = "98";
                        break;
                    case 90:
                        operatingSystem = "Me";
                        break;
                }
            }
            else if (os.Platform == PlatformID.Win32NT)
            {
                switch (vs.Major)
                {
                    case 3:
                        operatingSystem = "NT 3.51";
                        break;
                    case 4:
                        operatingSystem = "NT 4.0";
                        break;
                    case 5:
                        if (vs.Minor == 0)
                            operatingSystem = "2000";
                        else
                            operatingSystem = "XP";
                        break;
                    case 6:
                        switch (vs.Minor)
                        {
                            case 0:
                                operatingSystem = "Vista / 2008 Server";
                                break;
                            case 1:
                                operatingSystem = "7 / 2008 Server R2";
                                break;
                            case 2:
                                operatingSystem = "8 / 2012 Server";
                                break;
                            case 3:
                                operatingSystem = "8.1 / 2012 Server R2";
                                break;
                            default:
                                operatingSystem = "Unknown";
                                break;
                        }
                        break;
                }
            }
            //Make sure we actually got something in our OS check
            //We don't want to just return " Service Pack 2" or " 32-bit"
            //That information is useless without the OS version.
            if (operatingSystem != "")
            {
                //Got something.  Let's prepend "Windows" and get more info.
                operatingSystem = "Windows " + operatingSystem;
                //See if there's a service pack installed.
                if (os.ServicePack != "")
                {
                    //Append it to the OS name.  i.e. "Windows XP Service Pack 3"
                    operatingSystem += " " + os.ServicePack;
                }
                //Append the OS architecture.  i.e. "Windows XP Service Pack 3 32-bit"
                operatingSystem += " " + GetOSArchitecture() + "-bit";
            }
            //Return the information we've gathered.
            return operatingSystem;
        }

        public static string GetMd5Hash(string input)
        {
            using (MD5 md5Hash = MD5.Create())
            {
                return GetMd5Hash(md5Hash, input);
            }
        }

        public static string GetMd5Hash(MD5 md5Hash, string input)
        {
            // Convert the input string to a byte array and compute the hash.
            byte[] data = md5Hash.ComputeHash(Encoding.UTF8.GetBytes(input));

            // Create a new Stringbuilder to collect the bytes
            // and create a string.
            StringBuilder sBuilder = new StringBuilder();

            // Loop through each byte of the hashed data
            // and format each one as a hexadecimal string.
            for (int i = 0; i < data.Length; i++)
                sBuilder.Append(data[i].ToString("x2"));

            // Return the hexadecimal string.
            return sBuilder.ToString();
        }

        public static int GetOSArchitecture() => Is64BitOperatingSystem ? 64 : 32;

        public static bool Is64BitProcess => IntPtr.Size == 8;

        public static bool Is64BitOperatingSystem
        {
            get
            {
                // Clearly if this is a 64-bit process we must be on a 64-bit OS.
                if (Is64BitProcess)
                    return true;
                // Ok, so we are a 32-bit process, but is the OS 64-bit?
                // If we are running under Wow64 than the OS is 64-bit.
                return ModuleContainsFunction("kernel32.dll", "IsWow64Process") &&
                       IsWow64Process(GetCurrentProcess(), out bool isWow64) &&
                       isWow64;
            }
        }

        static bool ModuleContainsFunction(string moduleName, string methodName)
        {
            IntPtr hModule = GetModuleHandle(moduleName);
            if (hModule != IntPtr.Zero)
                return GetProcAddress(hModule, methodName) != IntPtr.Zero;
            return false;
        }

        #region PrettyFilesize

        [DllImport("Shlwapi.dll", CharSet = CharSet.Auto)]
        static extern long StrFormatByteSize(long fileSize,
            [MarshalAs(UnmanagedType.LPTStr)] StringBuilder buffer, int bufferSize);

        public static string FormatByteSize(long fileSize)
        {
            if (IsRunningOnMono()) return GetBytesReadable(fileSize);

            StringBuilder sbBuffer = new StringBuilder(20);
            StrFormatByteSize(fileSize, sbBuffer, 20);
            return sbBuffer.ToString();
        }

        // Returns the human-readable file size for an arbitrary, 64-bit file size 
        // The default format is "0.### XB", e.g. "4.2 KB" or "1.434 GB"
        // http://www.somacon.com/p576.php
        public static string GetBytesReadable(long i)
        {
            // Get absolute value
            long absolute_i = (i < 0 ? -i : i);
            // Determine the suffix and readable value
            string suffix;
            double readable;
            if (absolute_i >= 0x1000000000000000) // Exabyte
            {
                suffix = "EB";
                readable = (i >> 50);
            }
            else if (absolute_i >= 0x4000000000000) // Petabyte
            {
                suffix = "PB";
                readable = (i >> 40);
            }
            else if (absolute_i >= 0x10000000000) // Terabyte
            {
                suffix = "TB";
                readable = (i >> 30);
            }
            else if (absolute_i >= 0x40000000) // Gigabyte
            {
                suffix = "GB";
                readable = (i >> 20);
            }
            else if (absolute_i >= 0x100000) // Megabyte
            {
                suffix = "MB";
                readable = (i >> 10);
            }
            else if (absolute_i >= 0x400) // Kilobyte
            {
                suffix = "KB";
                readable = i;
            }
            else
            {
                return i.ToString("0 B"); // Byte
            }
            // Divide by 1024 to get fractional value
            readable = (readable / 1024);
            // Return formatted number with suffix
            return readable.ToString("0.### ") + suffix;
        }

        #endregion

        public static List<string> GetPossibleSubtitleFiles(string fileName)
        {
            List<string> subtileFiles = new List<string>
            {
                Path.Combine(Path.GetDirectoryName(fileName),
                Path.GetFileNameWithoutExtension(fileName) + ".srt"),
                Path.Combine(Path.GetDirectoryName(fileName),
                Path.GetFileNameWithoutExtension(fileName) + ".ass"),
                Path.Combine(Path.GetDirectoryName(fileName),
                Path.GetFileNameWithoutExtension(fileName) + ".ssa"),
                Path.Combine(Path.GetDirectoryName(fileName),
                Path.GetFileNameWithoutExtension(fileName) + ".idx"),
                Path.Combine(Path.GetDirectoryName(fileName),
                Path.GetFileNameWithoutExtension(fileName) + ".sub"),
                Path.Combine(Path.GetDirectoryName(fileName),
                Path.GetFileNameWithoutExtension(fileName) + ".rar")
            };
            return subtileFiles;
        }

        /// <summary>
        /// This method attempts to take a video resolution, and return something that is closer to a standard
        /// </summary>
        /// <param name="res"></param>
        /// <returns></returns>
        public static string GetStandardisedVideoResolution(string res) => FileQualityFilter.GetResolution(res) ?? res;

        public static int GetVideoWidth(string videoResolution)
        {
            int videoWidth = 0;
            if (videoResolution.Trim().Length > 0)
            {
                string[] dimensions = videoResolution.Split('x');
                if (dimensions.Length > 0) int.TryParse(dimensions[0], out videoWidth);
            }
            return videoWidth;
        }

        public static int GetVideoHeight(string videoResolution)
        {
            int videoHeight = 0;
            if (videoResolution.Trim().Length > 0)
            {
                string[] dimensions = videoResolution.Split('x');
                if (dimensions.Length > 1) int.TryParse(dimensions[1], out videoHeight);
            }
            return videoHeight;
        }

        public static int GetScheduledHours(ScheduledUpdateFrequency freq)
        {
            switch (freq)
            {
                case ScheduledUpdateFrequency.Daily:
                    return 24;
                case ScheduledUpdateFrequency.HoursSix:
                    return 6;
                case ScheduledUpdateFrequency.HoursTwelve:
                    return 12;
                case ScheduledUpdateFrequency.WeekOne:
                    return 24 * 7;
                case ScheduledUpdateFrequency.MonthOne:
                    return 24 * 30;
                case ScheduledUpdateFrequency.Never:
                    return int.MaxValue;
            }

            return int.MaxValue;
        }

        public static void GetFilesForImportFolder(IDirectory sDir, ref List<string> fileList)
        {
            try
            {
                if (sDir == null)
                {
                    logger.Error("Filesystem not found");
                    return;
                }
                // get root level files

                FileSystemResult r = sDir.Populate();
                if (r == null || !r.IsOk)
                {
                    logger.Error($"Unable to retrieve folder {sDir.FullName}");
                    return;
                }

                fileList.AddRange(sDir.Files.Select(a => a.FullName));

                // search sub folders
                foreach (IDirectory dir in sDir.Directories)
                    GetFilesForImportFolder(dir, ref fileList);
            }
            catch (Exception excpt)
            {
                Console.WriteLine(excpt.Message);
            }
        }

        public static void ExecuteCommandSync(object command)
        {
            try
            {
                // create the ProcessStartInfo using "cmd" as the program to be run,
                // and "/c " as the parameters.
                // Incidentally, /c tells cmd that we want it to execute the command that follows,
                // and then exit.
                ProcessStartInfo procStartInfo =
                    new ProcessStartInfo("cmd", "/c " + command)
                    {

                        // The following commands are needed to redirect the standard output.
                        // This means that it will be redirected to the Process.StandardOutput StreamReader.
                        RedirectStandardOutput = true,
                        UseShellExecute = false,
                        // Do not create the black window.
                        CreateNoWindow = true
                    };
                // Now we create a process, assign its ProcessStartInfo and start it
                Process proc = new Process
                {
                    StartInfo = procStartInfo
                };
                proc.Start();
                // Get the output into a string
                string result = proc.StandardOutput.ReadToEnd();
                // Display the command output.
                Console.WriteLine(result);
            }
            catch
            {
                // Log the exception
            }
        }

        public static void ClearAutoUpdateCache()
        {
            // rmdir /s /q "%userprofile%\wc"
            ExecuteCommandSync("rmdir /s /q \"%userprofile%\\wc\"");
        }

        public static bool IsAdministrator()
        {
            var identity = WindowsIdentity.GetCurrent();
            var principal = new WindowsPrincipal(identity);
            return principal.IsInRole(WindowsBuiltInRole.Administrator);
        }

        ///<summary>Returns the end of a text reader.</summary>
        ///<param name="reader">The reader to read from.</param>
        ///<param name="lineCount">The number of lines to return.</param>
        ///<returns>The last lneCount lines from the reader.</returns>
        public static string[] Tail(this TextReader reader, int lineCount)
        {
            var buffer = new List<string>(lineCount);
            string line;
            for (int i = 0; i < lineCount; i++)
            {
                line = reader.ReadLine();
                if (line == null) return buffer.ToArray();
                buffer.Add(line);
            }

            int lastLine =
                lineCount -
                1; //The index of the last line read from the buffer.  Everything > this index was read earlier than everything <= this indes

            while (null != (line = reader.ReadLine()))
            {
                lastLine++;
                if (lastLine == lineCount) lastLine = 0;
                buffer[lastLine] = line;
            }

            if (lastLine == lineCount - 1) return buffer.ToArray();
            var retVal = new string[lineCount];
            buffer.CopyTo(lastLine + 1, retVal, 0, lineCount - lastLine - 1);
            buffer.CopyTo(0, retVal, lineCount - lastLine - 1, lastLine + 1);
            return retVal;
        }

        public static void RestartAsAdmin()
        {
            if (Utils.IsRunningOnMono()) return; //Again, mono cannot handle this.

            string BatchFile = Path.Combine(System.IO.Path.GetTempPath(), "RestartAsAdmin.bat");
            var exeName = Process.GetCurrentProcess().MainModule.FileName;

            Process proc = new Process();

            proc.StartInfo.FileName = "cmd.exe";
            proc.StartInfo.Arguments = $@"/c {BatchFile}";
            proc.StartInfo.Verb = "runas";
            proc.StartInfo.CreateNoWindow = true;
            proc.StartInfo.WindowStyle = ProcessWindowStyle.Hidden;
            proc.StartInfo.UseShellExecute = true;

            try
            {
                StreamWriter BatchFileStream = new StreamWriter(BatchFile);

                try
                {
                    // Wait a few seconds to allow shutdown later on, use task kill just in case still running
                    string batchline =
                        $"timeout 5 && taskkill /F /IM {AppDomain.CurrentDomain.FriendlyName} /fi \"memusage gt 2\" && \"{exeName}\"";
                    logger.Log(LogLevel.Info, "RestartAsAdmin batch line: " + batchline);
                    BatchFileStream.WriteLine(batchline);
                }
                finally
                {
                    BatchFileStream.Close();
                }

                proc.Start();
                ServerSettings.DoServerShutdown(new ServerSettings.ReasonedEventArgs());
                Environment.Exit(0);
            }
            catch (Exception ex)
            {
                logger.Log(LogLevel.Error, "Error occured during RestartAsAdmin(): " + ex.Message);
            }
        }

        public static bool IsDirectoryWritable(string dirPath, bool throwIfFails = false)
        {
            try
            {
                using (File.Create(Path.Combine(dirPath, Path.GetRandomFileName()), 1, FileOptions.DeleteOnClose))
                {
                    return true;
                }
            }
            catch
            {
                if (throwIfFails)
                    throw;
                return false;
            }
        }

        public static bool IsLinux
        {
            get
            {
                int p = (int)Environment.OSVersion.Platform;
                return (p == 4) || (p == 6) || (p == 128);
            }
        }

        public static bool IsRunningOnMono() => Type.GetType("Mono.Runtime") != null;
    }
}<|MERGE_RESOLUTION|>--- conflicted
+++ resolved
@@ -10,11 +10,10 @@
 using System.Security.Principal;
 using System.Text;
 using System.Text.RegularExpressions;
-<<<<<<< HEAD
+
 using System.Threading;
 using Shoko.Models.Server;
-=======
->>>>>>> f83b3263
+
 using NLog;
 using NutzCode.CloudFileSystem;
 using Shoko.Commons.Utils;
@@ -76,7 +75,7 @@
             }
             return true;
         }
-
+  
         public static string CalculateSHA1(string text, Encoding enc)
         {
             byte[] buffer = enc.GetBytes(text);
@@ -372,7 +371,7 @@
             public string Message { get; internal set; }
 
             public string Title { get; internal set; }
-
+            
             public bool IsError { get; internal set; }=true;
         }
 
@@ -399,7 +398,7 @@
 
         public static void DoEvents()
         {
-
+  
             OnEvents?.Invoke(null,null);
         }
 
@@ -580,7 +579,7 @@
 
             if (t.Hours > 0)
                 return $"{t.Hours}:{t.Minutes.ToString().PadLeft(2, '0')}:{t.Seconds.ToString().PadLeft(2, '0')}";
-            return $"{t.Minutes}:{t.Seconds.ToString().PadLeft(2, '0')}";
+                return $"{t.Minutes}:{t.Seconds.ToString().PadLeft(2, '0')}";
         }
 
         public static string FormatAniDBRating(double rat)
@@ -595,7 +594,7 @@
         {
             if (string.IsNullOrEmpty(sint))
                 return null;
-            return int.Parse(sint);
+                return int.Parse(sint);
         }
 
         public static string RemoveInvalidFolderNameCharacters(string folderName)
@@ -740,19 +739,19 @@
 
         public static string GetMd5Hash(MD5 md5Hash, string input)
         {
-            // Convert the input string to a byte array and compute the hash.
+            // Convert the input string to a byte array and compute the hash. 
             byte[] data = md5Hash.ComputeHash(Encoding.UTF8.GetBytes(input));
 
-            // Create a new Stringbuilder to collect the bytes
+            // Create a new Stringbuilder to collect the bytes 
             // and create a string.
             StringBuilder sBuilder = new StringBuilder();
 
-            // Loop through each byte of the hashed data
-            // and format each one as a hexadecimal string.
+            // Loop through each byte of the hashed data  
+            // and format each one as a hexadecimal string. 
             for (int i = 0; i < data.Length; i++)
                 sBuilder.Append(data[i].ToString("x2"));
 
-            // Return the hexadecimal string.
+            // Return the hexadecimal string. 
             return sBuilder.ToString();
         }
 
@@ -1066,7 +1065,7 @@
                 }
 
                 proc.Start();
-                ServerSettings.DoServerShutdown(new ServerSettings.ReasonedEventArgs());
+                ServerSettings.DoServerShutdown(new ServerSettings.ReasonedEventArgs());         
                 Environment.Exit(0);
             }
             catch (Exception ex)
@@ -1088,7 +1087,7 @@
             {
                 if (throwIfFails)
                     throw;
-                return false;
+                    return false;
             }
         }
 
