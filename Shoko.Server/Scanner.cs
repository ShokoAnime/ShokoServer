﻿using System;
using System.Collections.Generic;
using System.Collections.ObjectModel;
using System.ComponentModel;
using System.IO;
using System.Linq;
using System.Threading;
using System.Windows;
using System.Windows.Threading;
using NLog;
using Shoko.Commons.Extensions;
using Shoko.Commons.Notification;
using Shoko.Commons.Queue;
using Shoko.Models;
using Shoko.Models.Enums;
using Shoko.Models.Queue;
using Shoko.Models.Server;
using Shoko.Server.Commands;
using Shoko.Server.Databases;
using Shoko.Server.Models;
using Shoko.Server.FileHelper;
using Shoko.Server.PlexAndKodi;
using Shoko.Server.Repositories;

namespace Shoko.Server
{
    public class Scanner : INotifyPropertyChangedExt
    {
        private BackgroundWorker workerIntegrityScanner = new BackgroundWorker();

        public Scanner()
        {
            workerIntegrityScanner.WorkerReportsProgress = true;
            workerIntegrityScanner.WorkerSupportsCancellation = true;
            workerIntegrityScanner.DoWork += WorkerIntegrityScanner_DoWork;
        }

        public static Scanner Instance { get; set; } = new Scanner();

        public event PropertyChangedEventHandler PropertyChanged;

        public void NotifyPropertyChanged(string propname)
        {
            PropertyChanged?.Invoke(this, new PropertyChangedEventArgs(propname));
        }

        private int queueCount = 0;

        public int QueueCount
        {
            get { return queueCount; }
            set { this.SetField(() => queueCount, value); }
        }

        public void Init()
        {
<<<<<<< HEAD
             RepoFactory.Scan.GetAll().ForEach(a => Scans.Add(a));
            Scan runscan = Scans.FirstOrDefault(a => a.GetScanStatus() == ScanStatus.Running);
=======
            Application.Current.Dispatcher.Invoke(() => { RepoFactory.Scan.GetAll().ForEach(a => Scans.Add(a)); });
            SVR_Scan runscan = Scans.FirstOrDefault(a => a.GetScanStatus() == ScanStatus.Running);
>>>>>>> 231a0fa5
            if (runscan != null)
            {
                ActiveScan = runscan;
                StartScan();
            }
        }

        public void StartScan()
        {
            if (ActiveScan == null)
                return;
            RunScan = ActiveScan;
            cancelIntegrityCheck = false;
            workerIntegrityScanner.RunWorkerAsync();
        }

        public void ClearScan()
        {
            if (ActiveScan == null)
                return;
            if (workerIntegrityScanner.IsBusy && RunScan == ActiveScan)
                CancelScan();
            RepoFactory.ScanFile.Delete(RepoFactory.ScanFile.GetByScanID(ActiveScan.ScanID));
            RepoFactory.Scan.Delete(ActiveScan);
            Scans.Remove(ActiveScan);
            ActiveScan = null;
        }

        public void DoEvents()
        {
            DispatcherFrame frame = new DispatcherFrame();
            Dispatcher.CurrentDispatcher.BeginInvoke(DispatcherPriority.Background,
                new DispatcherOperationCallback(ExitFrame), frame);
            Dispatcher.PushFrame(frame);
        }

        public object ExitFrame(object f)
        {
            ((DispatcherFrame) f).Continue = false;

            return null;
        }

        public void CancelScan()
        {
            if (ActiveScan == null)
                return;
            if (workerIntegrityScanner.IsBusy)
            {
                cancelIntegrityCheck = true;
                while (workerIntegrityScanner.IsBusy)
                {
                    DoEvents();
                    Thread.Sleep(100);
                }
                cancelIntegrityCheck = false;
            }
        }

        public bool Finished => (ActiveScan != null && ActiveScan.GetScanStatus() == ScanStatus.Finish) ||
                                ActiveScan == null;

        public string QueueState => ActiveScan != null ? ActiveScan.GetStatusText() : string.Empty;
        public bool QueuePaused => ActiveScan != null && ActiveScan.GetScanStatus() == ScanStatus.Standby;
        public bool QueueRunning => ActiveScan != null && ActiveScan.GetScanStatus() == ScanStatus.Running;
        public bool Exists => (ActiveScan != null);
        private SVR_Scan activeScan;

        public SVR_Scan ActiveScan
        {
            get { return activeScan; }
            set
            {
                if (value != activeScan)
                {
                    activeScan = value;
                    Refresh();
                    
                    {
                        ActiveErrorFiles.Clear();
                        if (value != null)
                            RepoFactory.ScanFile.GetWithError(value.ScanID).ForEach(a => ActiveErrorFiles.Add(a));
                    };
                }
            }
        }

        public void Refresh()
        {
            this.OnPropertyChanged(() => Exists, () => Finished, () => QueueState, () => QueuePaused,
                () => QueueRunning);
            if (activeScan != null)
                QueueCount = RepoFactory.ScanFile.GetWaitingCount(activeScan.ScanID);
        }

        public ObservableCollection<SVR_Scan> Scans { get; set; } = new ObservableCollection<SVR_Scan>();

        public ObservableCollection<ScanFile> ActiveErrorFiles { get; set; } = new ObservableCollection<ScanFile>();

        public bool HasFiles => Finished && ActiveErrorFiles.Count > 0;

        public void AddErrorScan(ScanFile file)
        {
            
                if (ActiveScan != null && ActiveScan.ScanID == file.ScanID)
                    ActiveErrorFiles.Add(file);
       
        }

        public void DeleteAllErroredFiles()
        {
            if (ActiveScan == null) return;
            var files = ActiveErrorFiles.ToList();
            ActiveErrorFiles.Clear();
            HashSet<SVR_AnimeEpisode> episodesToUpdate = new HashSet<SVR_AnimeEpisode>();
            HashSet<SVR_AnimeSeries> seriesToUpdate = new HashSet<SVR_AnimeSeries>();
            using (var session = DatabaseFactory.SessionFactory.OpenSession())
            {
                files.ForEach(file =>
                {
                    SVR_VideoLocal_Place place = RepoFactory.VideoLocalPlace.GetByID(file.VideoLocal_Place_ID);
                    place.RemoveAndDeleteFileWithOpenTransaction(session, episodesToUpdate, seriesToUpdate);
                });
                // update everything we modified
                foreach (SVR_AnimeEpisode ep in episodesToUpdate)
                {
                    if (ep.AnimeEpisodeID == 0)
                    {
                        ep.PlexContract = null;
                        RepoFactory.AnimeEpisode.Save(ep);
                    }
                    try
                    {
                        ep.PlexContract = Helper.GenerateVideoFromAnimeEpisode(ep);
                        RepoFactory.AnimeEpisode.SaveWithOpenTransaction(session, ep);
                    }
                    catch (Exception ex)
                    {
                        LogManager.GetCurrentClassLogger().Error(ex, ex.ToString());
                    }
                }
                foreach (SVR_AnimeSeries ser in seriesToUpdate)
                {
                    ser.QueueUpdateStats();
                }
            }
            RepoFactory.ScanFile.Delete(files);
        }

        private bool cancelIntegrityCheck = false;
        internal SVR_Scan RunScan;

        public static int OnHashProgress(string fileName, int percentComplete)
        {
            return 1; //continue hashing (return 0 to abort)
        }

        private void WorkerIntegrityScanner_DoWork(object sender, DoWorkEventArgs e)
        {
            if (RunScan != null && RunScan.GetScanStatus() != ScanStatus.Finish)
            {
                bool paused = ShokoService.CmdProcessorHasher.Paused;
                ShokoService.CmdProcessorHasher.Paused = true;
                SVR_Scan s = RunScan;
                s.Status = (int) ScanStatus.Running;
                RepoFactory.Scan.Save(s);
                Refresh();
                List<ScanFile> files = RepoFactory.ScanFile.GetWaiting(s.ScanID);
                int cnt = 0;
                foreach (ScanFile sf in files)
                {
                    try
                    {
                        if (!File.Exists(sf.FullName))
                            sf.Status = (int) ScanFileStatus.ErrorFileNotFound;
                        else
                        {
                            FileInfo f = new FileInfo(sf.FullName);
                            if (sf.FileSize != f.Length)
                                sf.Status = (int) ScanFileStatus.ErrorInvalidSize;
                            else
                            {
                                ShokoService.CmdProcessorHasher.QueueState = new QueueStateStruct()
                                {
                                    queueState = QueueStateEnum.HashingFile,
                                    extraParams = new[] { sf.FullName }
                                };
                                Hashes hashes =
                                    FileHashHelper.GetHashInfo(sf.FullName, true, OnHashProgress, false, false, false);
                                if (string.IsNullOrEmpty(hashes.ED2K))
                                {
                                    sf.Status = (int) ScanFileStatus.ErrorMissingHash;
                                }
                                else
                                {
                                    sf.HashResult = hashes.ED2K;
                                    if (!sf.Hash.Equals(sf.HashResult, StringComparison.InvariantCultureIgnoreCase))
                                        sf.Status = (int) ScanFileStatus.ErrorInvalidHash;
                                    else
                                        sf.Status = (int) ScanFileStatus.ProcessedOK;
                                }
                            }
                        }
                    }
                    catch (Exception)
                    {
                        sf.Status = (int) ScanFileStatus.ErrorIOError;
                    }
                    cnt++;
                    sf.CheckDate = DateTime.Now;
                    RepoFactory.ScanFile.Save(sf);
                    if (sf.Status > (int) ScanFileStatus.ProcessedOK)
                        Scanner.Instance.AddErrorScan(sf);
                    Refresh();

                    if (cancelIntegrityCheck)
                        break;
                }
                if (files.Any(a => a.GetScanFileStatus() == ScanFileStatus.Waiting))
                    s.Status = (int) ScanStatus.Standby;
                else
                    s.Status = (int) ScanStatus.Finish;
                RepoFactory.Scan.Save(s);
                Refresh();
                RunScan = null;
                ShokoService.CmdProcessorHasher.Paused = paused;
            }
        }
    }
}<|MERGE_RESOLUTION|>--- conflicted
+++ resolved
@@ -54,13 +54,8 @@
 
         public void Init()
         {
-<<<<<<< HEAD
-             RepoFactory.Scan.GetAll().ForEach(a => Scans.Add(a));
+            RepoFactory.Scan.GetAll().ForEach(a => Scans.Add(a));
             Scan runscan = Scans.FirstOrDefault(a => a.GetScanStatus() == ScanStatus.Running);
-=======
-            Application.Current.Dispatcher.Invoke(() => { RepoFactory.Scan.GetAll().ForEach(a => Scans.Add(a)); });
-            SVR_Scan runscan = Scans.FirstOrDefault(a => a.GetScanStatus() == ScanStatus.Running);
->>>>>>> 231a0fa5
             if (runscan != null)
             {
                 ActiveScan = runscan;
