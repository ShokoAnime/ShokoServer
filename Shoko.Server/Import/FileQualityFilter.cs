--- conflicted
+++ resolved
@@ -6,10 +6,6 @@
 using Shoko.Models.Server;
 using Shoko.Server.Extensions;
 using Shoko.Server.Models;
-<<<<<<< HEAD
-using static Shoko.Models.FileQualityFilter;
-=======
->>>>>>> c34eadfd
 
 namespace Shoko.Server
 {
@@ -556,18 +552,6 @@
         private static Tuple<int, int> GetResolutionInternal(SVR_VideoLocal videoLocal, SVR_AniDB_File aniFile)
         {
             string[] res = aniFile?.File_VideoResolution?.Split('x');
-<<<<<<< HEAD
-            if (res == null || res.Length != 2 || res[0] == "0" && res[1] == "0")
-            {
-                var stream = videoLocal?.Media?.Parts?.SelectMany(a => a.Streams)
-                    ?.FirstOrDefault(a => a.StreamType == "1");
-                if (stream != null)
-                    res = new[] {stream.Width, stream.Height};
-            }
-            if (res == null || res.Length != 2 || res[0] == "0" && res[1] == "0") return null;
-            if (!int.TryParse(res[0], out int oldWidth)) return null;
-            if (!int.TryParse(res[1], out int oldHeight)) return null;
-=======
             int oldHeight = 0, oldWidth = 0;
             if (res == null || res.Length != 2 || res[0] == "0" && res[1] == "0")
             {
@@ -582,7 +566,6 @@
             if (res == null || res.Length != 2 || res[0] == "0" && res[1] == "0") return null;
             if (oldHeight == 0 && oldWidth == 0 && !int.TryParse(res[0], out oldWidth)) return null;
             if (oldHeight == 0 && oldWidth == 0 && !int.TryParse(res[1], out oldHeight)) return null;
->>>>>>> c34eadfd
             if (oldWidth == 0 || oldHeight == 0) return null;
             return new Tuple<int, int>(oldWidth, oldHeight);
         }
