﻿using System;
using System.Collections.Generic;
using System.IO;
using System.Linq;
using NLog;
using NutzCode.CloudFileSystem;
using Shoko.Commons.Extensions;
using Shoko.Commons.Queue;
using Shoko.Models.Enums;
using Shoko.Models.Queue;
using Shoko.Models.Server;
using Shoko.Server.CommandQueue.Commands;
using Shoko.Server.CommandQueue.Commands.AniDB;
using Shoko.Server.CommandQueue.Commands.Hash;
using Shoko.Server.CommandQueue.Commands.Image;
using Shoko.Server.CommandQueue.Commands.Server;
using Shoko.Server.CommandQueue.Commands.Trakt;
using Shoko.Server.CommandQueue.Commands.TvDB;
using Shoko.Server.CommandQueue.Commands.WebCache;
using Shoko.Server.Extensions;
using Shoko.Server.Models;
using Shoko.Server.PlexAndKodi;
using Shoko.Server.Providers.MovieDB;
using Shoko.Server.Providers.TraktTV;
using Shoko.Server.Providers.TvDB;
using Shoko.Server.Providers.WebCache;
using Shoko.Server.Repositories;
using Shoko.Server.Settings;
using Utils = Shoko.Server.Utilities.Utils;

//using Shoko.Server.Commands.Azure;

namespace Shoko.Server.Import
{
    public class Importer
    {
        private static Logger logger = LogManager.GetCurrentClassLogger();

        public static void RunImport_IntegrityCheck()
        {
            // files which have not been hashed yet
            // or files which do not have a VideoInfo record
            List<SVR_VideoLocal> filesToHash = Repo.Instance.VideoLocal.GetVideosWithoutHash();
            Dictionary<int, SVR_VideoLocal> dictFilesToHash = new Dictionary<int, SVR_VideoLocal>();
            foreach (SVR_VideoLocal vl in filesToHash)
            {
                dictFilesToHash[vl.VideoLocalID] = vl;
                SVR_VideoLocal_Place p = vl.GetBestVideoLocalPlace(true);
                if (p != null)
                {
                    CommandQueue.Queue.Instance.Add(new CmdHashFile(p.FullServerPath, false));
                }
            }

            foreach (SVR_VideoLocal vl in filesToHash)
            {
                // don't use if it is in the previous list
                if (dictFilesToHash.ContainsKey(vl.VideoLocalID)) continue;
                try
                {
                    SVR_VideoLocal_Place p = vl.GetBestVideoLocalPlace(true);
                    if (p != null)
                    {
                        CommandQueue.Queue.Instance.Add(new CmdHashFile(p.FullServerPath, false));
                    }
                }
                catch (Exception ex)
                {
                    string msg = $"Error RunImport_IntegrityCheck XREF: {vl.ToStringDetailed()} - {ex}";
                    logger.Info(msg);
                }
            }

            // files which have been hashed, but don't have an associated episode
            foreach (SVR_VideoLocal v in Repo.Instance.VideoLocal.GetVideosWithoutEpisode()
                .Where(a => !string.IsNullOrEmpty(a.Hash)))
            {
                CommandQueue.Queue.Instance.Add(new CmdServerProcessFile(v.VideoLocalID, false));
            }

            // check that all the episode data is populated
            foreach (SVR_VideoLocal vl in Repo.Instance.VideoLocal.GetAll().Where(a => !string.IsNullOrEmpty(a.Hash)))
            {
                // if the file is not manually associated, then check for AniDB_File info
                SVR_AniDB_File aniFile = Repo.Instance.AniDB_File.GetByHash(vl.Hash);
                foreach (CrossRef_File_Episode xref in vl.EpisodeCrossRefs)
                {
                    if (xref.CrossRefSource != (int) CrossRefSource.AniDB) continue;
                    if (aniFile == null)
                    {
                        CommandQueue.Queue.Instance.Add(new CmdServerProcessFile(vl.VideoLocalID, false));
                    }
                }

                if (aniFile == null) continue;

                // the cross ref is created before the actually episode data is downloaded
                // so lets check for that
                bool missingEpisodes = false;
                foreach (CrossRef_File_Episode xref in aniFile.EpisodeCrossRefs)
                {
                    AniDB_Episode ep = Repo.Instance.AniDB_Episode.GetByEpisodeID(xref.EpisodeID);
                    if (ep == null) missingEpisodes = true;
                }

                if (missingEpisodes)
                {
                    // this will then download the anime etc
                    CommandQueue.Queue.Instance.Add(new CmdServerProcessFile(vl.VideoLocalID, false));
                }
            }
        }

        public static void SyncMedia()
        {
            WebCacheAPI.Instance.AddMediaInfo(Repo.Instance.VideoLocal.GetAll().Select(a=>a.ToMediaRequest()));
        }

        public static void SyncHashes()
        {
            CommandQueue.Queue.Instance.Add(new CmdServerSyncHashes());
        }

        public static void RunImport_ScanFolder(int importFolderID)
        {
            // get a complete list of files
            List<string> fileList = new List<string>();
            int filesFound = 0, videosFound = 0;
            int i = 0;

            try
            {
                SVR_ImportFolder fldr = Repo.Instance.ImportFolder.GetByID(importFolderID);
                if (fldr == null) return;

                // first build a list of files that we already know about, as we don't want to process them again

                List<SVR_VideoLocal_Place> filesAll =
                    Repo.Instance.VideoLocal_Place.GetByImportFolder(fldr.ImportFolderID);
                Dictionary<string, SVR_VideoLocal_Place> dictFilesExisting =
                    new Dictionary<string, SVR_VideoLocal_Place>();
                foreach (SVR_VideoLocal_Place vl in filesAll)
                {
                    try
                    {
                        dictFilesExisting[vl.FullServerPath] = vl;
                    }
                    catch (Exception ex)
                    {
                        string msg = string.Format("Error RunImport_ScanFolder XREF: {0} - {1}", vl.FullServerPath,
                            ex.ToString());
                        logger.Info(msg);
                    }
                }

                logger.Debug("ImportFolder: {0} || {1}", fldr.ImportFolderName, fldr.ImportFolderLocation);
                Utils.GetFilesForImportFolder(fldr.BaseDirectory, ref fileList);

                // Get Ignored Files and remove them from the scan listing
                var ignoredFiles = Repo.Instance.VideoLocal.GetIgnoredVideos().SelectMany(a => a.Places)
                    .Select(a => a.FullServerPath).Where(a => !string.IsNullOrEmpty(a) ).ToList();
                fileList = fileList.Except(ignoredFiles, StringComparer.InvariantCultureIgnoreCase).ToList();

                // get a list of all files in the share
                foreach (string fileName in fileList)
                {
                    i++;

                    if (dictFilesExisting.ContainsKey(fileName))
                    {
                        if (fldr.IsDropSource == 1)
                            dictFilesExisting[fileName].RenameAndMoveAsRequired();
                    }
                    if (fileName.Contains("$RECYCLE.BIN")) continue;

                    filesFound++;
                    logger.Trace("Processing File {0}/{1} --- {2}", i, fileList.Count, fileName);

                    if (!Utils.IsVideo(fileName)) continue;

                    videosFound++;




                    CommandQueue.Queue.Instance.Add(new CmdHashFile(fileName, false));
                }
                logger.Debug("Found {0} new files", filesFound);
                logger.Debug("Found {0} videos", videosFound);
            }
            catch (Exception ex)
            {
                logger.Error(ex, ex.ToString());
            }
        }

        public static void RunImport_DropFolders()
        {
            // get a complete list of files
            List<string> fileList = new List<string>();
            foreach (SVR_ImportFolder share in Repo.Instance.ImportFolder.GetAll())
            {
                if (!share.FolderIsDropSource) continue;

                logger.Debug("ImportFolder: {0} || {1}", share.ImportFolderName, share.ImportFolderLocation);
                Utils.GetFilesForImportFolder(share.BaseDirectory, ref fileList);
            }

            // Get Ignored Files and remove them from the scan listing
            var ignoredFiles = Repo.Instance.VideoLocal.GetIgnoredVideos().SelectMany(a => a.Places)
                .Select(a => a.FullServerPath).Where(a => !string.IsNullOrEmpty(a)).ToList();
            fileList = fileList.Except(ignoredFiles, StringComparer.InvariantCultureIgnoreCase).ToList();

            // get a list of all the shares we are looking at
            int filesFound = 0, videosFound = 0;
            int i = 0;

            // get a list of all files in the share
            foreach (string fileName in fileList)
            {
                i++;
                if (fileName.Contains("$RECYCLE.BIN")) continue;
                filesFound++;
                logger.Trace("Processing File {0}/{1} --- {2}", i, fileList.Count, fileName);

                if (!Utils.IsVideo(fileName)) continue;

                videosFound++;

                CommandQueue.Queue.Instance.Add(new CmdHashFile(fileName, false));
            }
            logger.Debug("Found {0} files", filesFound);
            logger.Debug("Found {0} videos", videosFound);
        }

        public static void RunImport_NewFiles()
        {
            // first build a list of files that we already know about, as we don't want to process them again
            IReadOnlyList<SVR_VideoLocal_Place> filesAll = Repo.Instance.VideoLocal_Place.GetAll();
            Dictionary<string, SVR_VideoLocal_Place> dictFilesExisting = new Dictionary<string, SVR_VideoLocal_Place>();
            foreach (SVR_VideoLocal_Place vl in filesAll)
            {
                try
                {
                    if (vl.FullServerPath == null)
                    {
                        logger.Info("Invalid File Path found. Removing: " + vl.VideoLocal_Place_ID);
                        vl.RemoveRecord();
                        continue;
                    }
                    dictFilesExisting[vl.FullServerPath] = vl;
                }
                catch (Exception ex)
                {
                    string msg = string.Format("Error RunImport_NewFiles XREF: {0} - {1}",
                        ((vl.FullServerPath ?? vl.FilePath) ?? vl.VideoLocal_Place_ID.ToString()),
                        ex.ToString());
                    logger.Error(msg);
                    //throw;
                }
            }

            // Steps for processing a file
            // 1. Check if it is a video file
            // 2. Check if we have a VideoLocal record for that file
            // .........

            // get a complete list of files
            List<string> fileList = new List<string>();
            foreach (SVR_ImportFolder share in Repo.Instance.ImportFolder.GetAll())
            {
                logger.Debug("ImportFolder: {0} || {1}", share.ImportFolderName, share.ImportFolderLocation);
                try
                {
                    Utils.GetFilesForImportFolder(share.BaseDirectory, ref fileList);
                }
                catch (Exception ex)
                {
                    logger.Error(ex, ex.ToString());
                }
            }

            // get a list fo files that we haven't processed before
            List<string> fileListNew = new List<string>();
            foreach (string fileName in fileList)
            {
                if (fileName.Contains("$RECYCLE.BIN")) continue;
                if (!dictFilesExisting.ContainsKey(fileName))
                    fileListNew.Add(fileName);
            }

            // get a list of all the shares we are looking at
            int filesFound = 0, videosFound = 0;
            int i = 0;

            // get a list of all files in the share
            foreach (string fileName in fileListNew)
            {
                i++;
                filesFound++;
                logger.Trace("Processing File {0}/{1} --- {2}", i, fileList.Count, fileName);

                if (!Utils.IsVideo(fileName)) continue;

                videosFound++;

                CommandQueue.Queue.Instance.Add(new CmdHashFile(fileName, false));
            }
            logger.Debug("Found {0} files", filesFound);
            logger.Debug("Found {0} videos", videosFound);
        }

        public static void RunImport_ImportFolderNewFiles(SVR_ImportFolder fldr)
        {
            List<string> fileList = new List<string>();
            int filesFound = 0, videosFound = 0;
            int i = 0;
            List<SVR_VideoLocal_Place> filesAll = Repo.Instance.VideoLocal_Place.GetByImportFolder(fldr.ImportFolderID);
            Utils.GetFilesForImportFolder(fldr.BaseDirectory, ref fileList);

            HashSet<string> fs = new HashSet<string>(fileList);
            foreach (SVR_VideoLocal_Place v in filesAll)
            {
                if (fs.Contains(v.FullServerPath))
                    fileList.Remove(v.FullServerPath);
            }

            // get a list of all files in the share
            foreach (string fileName in fileList)
            {
                i++;
                if (fileName.Contains("$RECYCLE.BIN")) continue;
                filesFound++;
                logger.Trace("Processing File {0}/{1} --- {2}", i, fileList.Count, fileName);

                if (!Utils.IsVideo(fileName)) continue;

                videosFound++;

                CommandQueue.Queue.Instance.Add(new CmdHashFile(fileName, false));
            }
            logger.Debug("Found {0} files", filesFound);
            logger.Debug("Found {0} videos", videosFound);
        }

        public static void RunImport_GetImages()
        {
            // AniDB posters
            foreach (SVR_AniDB_Anime anime in Repo.Instance.AniDB_Anime.GetAll())
            {
                if (anime.AnimeID == 8580)
                    Console.Write("");

                if (string.IsNullOrEmpty(anime.PosterPath)) continue;

                bool fileExists = File.Exists(anime.PosterPath);
                if (!fileExists)
                {
                    CommandQueue.Queue.Instance.Add(new CmdImageDownloadAllAniDb(anime.AnimeID, false));
                }
            }

            // TvDB Posters
            if (ServerSettings.Instance.TvDB.AutoPosters)
            {
                Dictionary<int, int> postersCount = new Dictionary<int, int>();

                // build a dictionary of series and how many images exist
                IReadOnlyList<TvDB_ImagePoster> allPosters = Repo.Instance.TvDB_ImagePoster.GetAll();
                foreach (TvDB_ImagePoster tvPoster in allPosters)
                {
                    if (string.IsNullOrEmpty(tvPoster.GetFullImagePath())) continue;
                    bool fileExists = File.Exists(tvPoster.GetFullImagePath());

                    if (fileExists)
                    {
                        if (postersCount.ContainsKey(tvPoster.SeriesID))
                            postersCount[tvPoster.SeriesID] = postersCount[tvPoster.SeriesID] + 1;
                        else
                            postersCount[tvPoster.SeriesID] = 1;
                    }
                }

                foreach (TvDB_ImagePoster tvPoster in allPosters)
                {
                    if (string.IsNullOrEmpty(tvPoster.GetFullImagePath())) continue;
                    bool fileExists = File.Exists(tvPoster.GetFullImagePath());

                    int postersAvailable = 0;
                    if (postersCount.ContainsKey(tvPoster.SeriesID))
                        postersAvailable = postersCount[tvPoster.SeriesID];

                    if (!fileExists && postersAvailable < ServerSettings.Instance.TvDB.AutoPostersAmount)
                    {
                        CommandQueue.Queue.Instance.Add(new CmdImageDownload(tvPoster.TvDB_ImagePosterID, ImageEntityType.TvDB_Cover, false));

                        if (postersCount.ContainsKey(tvPoster.SeriesID))
                            postersCount[tvPoster.SeriesID] = postersCount[tvPoster.SeriesID] + 1;
                        else
                            postersCount[tvPoster.SeriesID] = 1;
                    }
                }
            }

            // TvDB Fanart
            if (ServerSettings.Instance.TvDB.AutoFanart)
            {
                Dictionary<int, int> fanartCount = new Dictionary<int, int>();
                IReadOnlyList<TvDB_ImageFanart> allFanart = Repo.Instance.TvDB_ImageFanart.GetAll();
                foreach (TvDB_ImageFanart tvFanart in allFanart)
                {
                    // build a dictionary of series and how many images exist
                    if (string.IsNullOrEmpty(tvFanart.GetFullImagePath())) continue;
                    bool fileExists = File.Exists(tvFanart.GetFullImagePath());

                    if (fileExists)
                    {
                        if (fanartCount.ContainsKey(tvFanart.SeriesID))
                            fanartCount[tvFanart.SeriesID] = fanartCount[tvFanart.SeriesID] + 1;
                        else
                            fanartCount[tvFanart.SeriesID] = 1;
                    }
                }

                foreach (TvDB_ImageFanart tvFanart in allFanart)
                {
                    if (string.IsNullOrEmpty(tvFanart.GetFullImagePath())) continue;
                    bool fileExists = File.Exists(tvFanart.GetFullImagePath());

                    int fanartAvailable = 0;
                    if (fanartCount.ContainsKey(tvFanart.SeriesID))
                        fanartAvailable = fanartCount[tvFanart.SeriesID];

                    if (!fileExists && fanartAvailable < ServerSettings.Instance.TvDB.AutoFanartAmount)
                    {
                        CommandQueue.Queue.Instance.Add(new CmdImageDownload(tvFanart.TvDB_ImageFanartID,ImageEntityType.TvDB_FanArt, false));

                        if (fanartCount.ContainsKey(tvFanart.SeriesID))
                            fanartCount[tvFanart.SeriesID] = fanartCount[tvFanart.SeriesID] + 1;
                        else
                            fanartCount[tvFanart.SeriesID] = 1;
                    }
                }
            }

            // TvDB Wide Banners
            if (ServerSettings.Instance.TvDB.AutoWideBanners)
            {
                Dictionary<int, int> fanartCount = new Dictionary<int, int>();

                // build a dictionary of series and how many images exist
                IReadOnlyList<TvDB_ImageWideBanner> allBanners = Repo.Instance.TvDB_ImageWideBanner.GetAll();
                foreach (TvDB_ImageWideBanner tvBanner in allBanners)
                {
                    if (string.IsNullOrEmpty(tvBanner.GetFullImagePath())) continue;
                    bool fileExists = File.Exists(tvBanner.GetFullImagePath());

                    if (fileExists)
                    {
                        if (fanartCount.ContainsKey(tvBanner.SeriesID))
                            fanartCount[tvBanner.SeriesID] = fanartCount[tvBanner.SeriesID] + 1;
                        else
                            fanartCount[tvBanner.SeriesID] = 1;
                    }
                }

                foreach (TvDB_ImageWideBanner tvBanner in allBanners)
                {
                    if (string.IsNullOrEmpty(tvBanner.GetFullImagePath())) continue;
                    bool fileExists = File.Exists(tvBanner.GetFullImagePath());

                    int bannersAvailable = 0;
                    if (fanartCount.ContainsKey(tvBanner.SeriesID))
                        bannersAvailable = fanartCount[tvBanner.SeriesID];

                    if (!fileExists && bannersAvailable < ServerSettings.Instance.TvDB.AutoWideBannersAmount)
                    {
                        CommandQueue.Queue.Instance.Add(new CmdImageDownload(tvBanner.TvDB_ImageWideBannerID,ImageEntityType.TvDB_Banner, false));

                        if (fanartCount.ContainsKey(tvBanner.SeriesID))
                            fanartCount[tvBanner.SeriesID] = fanartCount[tvBanner.SeriesID] + 1;
                        else
                            fanartCount[tvBanner.SeriesID] = 1;
                    }
                }
            }

            // TvDB Episodes

            foreach (TvDB_Episode tvEpisode in Repo.Instance.TvDB_Episode.GetAll())
            {
                if (string.IsNullOrEmpty(tvEpisode.GetFullImagePath())) continue;
                bool fileExists = File.Exists(tvEpisode.GetFullImagePath());
                if (!fileExists)
                {
                    CommandQueue.Queue.Instance.Add(new CmdImageDownload(tvEpisode.TvDB_EpisodeID, ImageEntityType.TvDB_Episode, false));
                }
            }

            // MovieDB Posters
            if (ServerSettings.Instance.MovieDb.AutoPosters)
            {
                Dictionary<int, int> postersCount = new Dictionary<int, int>();

                // build a dictionary of series and how many images exist
                IReadOnlyList<MovieDB_Poster> allPosters = Repo.Instance.MovieDB_Poster.GetAll();
                foreach (MovieDB_Poster moviePoster in allPosters)
                {
                    if (string.IsNullOrEmpty(moviePoster.GetFullImagePath())) continue;
                    bool fileExists = File.Exists(moviePoster.GetFullImagePath());

                    if (fileExists)
                    {
                        if (postersCount.ContainsKey(moviePoster.MovieId))
                            postersCount[moviePoster.MovieId] = postersCount[moviePoster.MovieId] + 1;
                        else
                            postersCount[moviePoster.MovieId] = 1;
                    }
                }

                foreach (MovieDB_Poster moviePoster in allPosters)
                {
                    if (string.IsNullOrEmpty(moviePoster.GetFullImagePath())) continue;
                    bool fileExists = File.Exists(moviePoster.GetFullImagePath());

                    int postersAvailable = 0;
                    if (postersCount.ContainsKey(moviePoster.MovieId))
                        postersAvailable = postersCount[moviePoster.MovieId];

                    if (!fileExists && postersAvailable < ServerSettings.Instance.MovieDb.AutoPostersAmount)
                    {
                        CommandQueue.Queue.Instance.Add(new CmdImageDownload(moviePoster.MovieDB_PosterID, ImageEntityType.MovieDB_Poster, false));


                        if (postersCount.ContainsKey(moviePoster.MovieId))
                            postersCount[moviePoster.MovieId] = postersCount[moviePoster.MovieId] + 1;
                        else
                            postersCount[moviePoster.MovieId] = 1;
                    }
                }
            }

            // MovieDB Fanart
            if (ServerSettings.Instance.MovieDb.AutoFanart)
            {
                Dictionary<int, int> fanartCount = new Dictionary<int, int>();

                // build a dictionary of series and how many images exist
                IReadOnlyList<MovieDB_Fanart> allFanarts = Repo.Instance.MovieDB_Fanart.GetAll();
                foreach (MovieDB_Fanart movieFanart in allFanarts)
                {
                    if (string.IsNullOrEmpty(movieFanart.GetFullImagePath())) continue;
                    bool fileExists = File.Exists(movieFanart.GetFullImagePath());

                    if (fileExists)
                    {
                        if (fanartCount.ContainsKey(movieFanart.MovieId))
                            fanartCount[movieFanart.MovieId] = fanartCount[movieFanart.MovieId] + 1;
                        else
                            fanartCount[movieFanart.MovieId] = 1;
                    }
                }

                foreach (MovieDB_Fanart movieFanart in Repo.Instance.MovieDB_Fanart.GetAll())
                {
                    if (string.IsNullOrEmpty(movieFanart.GetFullImagePath())) continue;
                    bool fileExists = File.Exists(movieFanart.GetFullImagePath());

                    int fanartAvailable = 0;
                    if (fanartCount.ContainsKey(movieFanart.MovieId))
                        fanartAvailable = fanartCount[movieFanart.MovieId];

                    if (!fileExists && fanartAvailable < ServerSettings.Instance.MovieDb.AutoFanartAmount)
                    {
                        CommandQueue.Queue.Instance.Add(new CmdImageDownload(movieFanart.MovieDB_FanartID, ImageEntityType.MovieDB_FanArt, false));

                        if (fanartCount.ContainsKey(movieFanart.MovieId))
                            fanartCount[movieFanart.MovieId] = fanartCount[movieFanart.MovieId] + 1;
                        else
                            fanartCount[movieFanart.MovieId] = 1;
                    }
                }
            }

            // AniDB Characters
            if (ServerSettings.Instance.AniDb.DownloadCharacters)
            {
                foreach (AniDB_Character chr in Repo.Instance.AniDB_Character.GetAll())
                {
                    if (string.IsNullOrEmpty(chr.GetPosterPath())) continue;
                    bool fileExists = File.Exists(chr.GetPosterPath());
                    if (fileExists) continue;
                    var AnimeID = Repo.Instance.AniDB_Anime_Character.GetByCharID(chr.CharID)?.FirstOrDefault()
                                      ?.AnimeID ?? 0;
                    if (AnimeID == 0) continue;
                    CommandQueue.Queue.Instance.Add(new CmdImageDownloadAllAniDb(AnimeID, false));
                }
            }

            // AniDB Creators
            if (ServerSettings.Instance.AniDb.DownloadCreators)
            {
                foreach (AniDB_Seiyuu seiyuu in Repo.Instance.AniDB_Seiyuu.GetAll())
                {
                    if (string.IsNullOrEmpty(seiyuu.GetPosterPath())) continue;
                    bool fileExists = File.Exists(seiyuu.GetPosterPath());
                    if (fileExists) continue;
                    var chr = Repo.Instance.AniDB_Character_Seiyuu.GetBySeiyuuID(seiyuu.SeiyuuID).FirstOrDefault();
                    if (chr == null) continue;
                    var AnimeID = Repo.Instance.AniDB_Anime_Character.GetByCharID(chr.CharID)?.FirstOrDefault()
                                      ?.AnimeID ?? 0;
                    if (AnimeID == 0) continue;
                    CommandQueue.Queue.Instance.Add(new CmdImageDownloadAllAniDb(AnimeID, false));
                }
            }
        }

        public static void ValidateAllImages()
        {
<<<<<<< HEAD
            CommandQueue.Queue.Instance.Add(new CmdServerValidateAllImages());
=======
            Analytics.PostEvent("Management", nameof(ValidateAllImages));

            CommandRequest_ValidateAllImages cmd = new CommandRequest_ValidateAllImages();
            cmd.Save();
>>>>>>> 7019e08e
        }

        public static void RunImport_ScanTvDB()
        {
            Analytics.PostEvent("Management", nameof(RunImport_ScanTvDB));

            TvDBApiHelper.ScanForMatches();
        }

        public static void RunImport_ScanTrakt()
        {
            if (ServerSettings.Instance.TraktTv.Enabled && !string.IsNullOrEmpty(ServerSettings.Instance.TraktTv.AuthToken))
                TraktTVHelper.ScanForMatches();
        }

        public static void RunImport_ScanMovieDB()
        {
            Analytics.PostEvent("Management", nameof(RunImport_ScanMovieDB));
            MovieDBHelper.ScanForMatches();
        }

        public static void RunImport_UpdateTvDB(bool forced)
        {
            Analytics.PostEvent("Management", nameof(RunImport_UpdateTvDB));

            TvDBApiHelper.UpdateAllInfo(forced);
        }

        public static void RunImport_UpdateAllAniDB()
        {
            Analytics.PostEvent("Management", nameof(RunImport_UpdateAllAniDB));

            foreach (SVR_AniDB_Anime anime in Repo.Instance.AniDB_Anime.GetAll())
            {
                CommandQueue.Queue.Instance.Add(new CmdAniDBGetAnimeHTTP(anime.AnimeID, true, false));
            }
        }

        public static void RemoveRecordsWithoutPhysicalFiles()
        {
            logger.Info("Remove Missing Files: Start");
            HashSet<SVR_AnimeEpisode> episodesToUpdate = new HashSet<SVR_AnimeEpisode>();
            HashSet<SVR_AnimeSeries> seriesToUpdate = new HashSet<SVR_AnimeSeries>();
            {
                // remove missing files in valid import folders
                Dictionary<SVR_ImportFolder, List<SVR_VideoLocal_Place>> filesAll = Repo.Instance.VideoLocal_Place.GetAll()
                    .Where(a => a.ImportFolder != null)
                    .GroupBy(a => a.ImportFolder)
                    .ToDictionary(a => a.Key, a => a.ToList());
                foreach (SVR_ImportFolder folder in filesAll.Keys)
                {
                    IFileSystem fs = folder.FileSystem;
                    if (fs == null) continue;

                    foreach (SVR_VideoLocal_Place vl in filesAll[folder])
                    {
                        FileSystemResult<IObject> obj = null;
                        if (!string.IsNullOrWhiteSpace(vl.FullServerPath)) obj = (FileSystemResult<IObject>)fs.Resolve(vl.FullServerPath);
                        if (obj != null && obj.Status == Status.Ok) continue;
                        // delete video local record
                        logger.Info("Removing Missing File: {0}", vl.VideoLocalID);
                        vl.RemoveRecordWithOpenTransaction(episodesToUpdate, seriesToUpdate);
                    }
                }

                List<SVR_VideoLocal> videoLocalsAll = Repo.Instance.VideoLocal.GetAll().ToList();
                // remove empty videolocals
                Repo.Instance.VideoLocal.FindAndDelete(() => videoLocalsAll.Where(a => a.IsEmpty()).ToList());

                // Remove duplicate videolocals
                Dictionary<string, List<SVR_VideoLocal>> locals = videoLocalsAll
                    .Where(a => !string.IsNullOrWhiteSpace(a.Hash))
                    .GroupBy(a => a.Hash)
                    .ToDictionary(g => g.Key, g => g.ToList());
                var toRemove = new List<SVR_VideoLocal>();
                var comparer = new VideoLocalComparer();

                foreach (string hash in locals.Keys)
                {
                    List<SVR_VideoLocal> values = locals[hash];
                    values.Sort(comparer);
                    SVR_VideoLocal to = values.First();
                    List<SVR_VideoLocal> froms = values.Where(s => s != to).ToList();
                    foreach (SVR_VideoLocal from in froms)
                    {
                        List<SVR_VideoLocal_Place> places = from.Places;
                        if (places == null || places.Count == 0) continue;
                        {
                            Repo.Instance.VideoLocal_Place.BatchAction(places, places.Count, (place, _) => place.VideoLocalID = to.VideoLocalID);
                        }
                    }
                    toRemove.AddRange(froms);
                }

                Repo.Instance.VideoLocal.FindAndDelete(() => toRemove);

                // Remove files in invalid import folders
                foreach (SVR_VideoLocal v in videoLocalsAll)
                {
                    List<SVR_VideoLocal_Place> places = v.Places;
                    if (v.Places?.Count > 0)
                    {
                        foreach (SVR_VideoLocal_Place place in places)
                        {
                            if (!string.IsNullOrWhiteSpace(place?.FullServerPath)) continue;
                            logger.Info("RemoveRecordsWithOrphanedImportFolder : {0}", v.Info);
                            episodesToUpdate.UnionWith(v.GetAnimeEpisodes());
                            seriesToUpdate.UnionWith(v.GetAnimeEpisodes().Select(a => a.GetAnimeSeries())
                                .DistinctBy(a => a.AnimeSeriesID));
                            Repo.Instance.VideoLocal_Place.Delete(place);
                        }
                    }
                    // Remove duplicate places
                    places = v.Places;
                    if (places?.Count == 1) continue;
                    if (places?.Count > 0)
                    {
                        places = places.DistinctBy(a => a.FullServerPath).ToList();
                        places = v.Places?.Except(places).ToList();
                        Repo.Instance.VideoLocal_Place.Delete(places);
                    }
                    if (v.Places?.Count > 0) continue;
                    // delete video local record
                    logger.Info("RemoveOrphanedVideoLocal : {0}", v.Info);
                    episodesToUpdate.UnionWith(v.GetAnimeEpisodes());
                    seriesToUpdate.UnionWith(v.GetAnimeEpisodes().Select(a => a.GetAnimeSeries())
                        .DistinctBy(a => a.AnimeSeriesID));
                    CommandQueue.Queue.Instance.Add(new CmdAniDBDeleteFileFromMyList(v.MyListID));
                    Repo.Instance.VideoLocal.Delete(v);
                }

                // Clean up failed imports
                Repo.Instance.CrossRef_File_Episode.FindAndDelete(() => Repo.Instance.VideoLocal.GetAll().SelectMany(a => Repo.Instance.CrossRef_File_Episode.GetByHash(a.Hash))
                    .Where(a => Repo.Instance.AniDB_Anime.GetByID(a.AnimeID) == null ||
                                a.GetEpisode() == null).ToList());

                // update everything we modified
                Repo.Instance.AnimeEpisode.BatchAction(episodesToUpdate, episodesToUpdate.Count, (ep, _) =>
                    {
                        if (ep.AnimeEpisodeID == 0)
                        {
                            ep.PlexContract = null;
                        }
                        try
                        {
                            ep.PlexContract = Helper.GenerateVideoFromAnimeEpisode(ep);
                        }
                        catch (Exception ex)
                        {
                            LogManager.GetCurrentClassLogger().Error(ex, ex.ToString());
                        }
                    });
                        
                foreach (SVR_AnimeSeries ser in seriesToUpdate)
                {
                    ser.QueueUpdateStats();
                }
            }
            logger.Info("Remove Missing Files: Finished");
        }

        public static string DeleteCloudAccount(int cloudaccountID)
        {
            SVR_CloudAccount cl = Repo.Instance.CloudAccount.GetByID(cloudaccountID);
            if (cl == null) return "Could not find Cloud Account ID: " + cloudaccountID;
            foreach (SVR_ImportFolder f in Repo.Instance.ImportFolder.GetByCloudId(cl.CloudID))
            {
                string r = DeleteImportFolder(f.ImportFolderID);
                if (!string.IsNullOrEmpty(r))
                    return r;
            }
            Repo.Instance.CloudAccount.Delete(cloudaccountID);
            ServerInfo.Instance.RefreshImportFolders();
            ServerInfo.Instance.RefreshCloudAccounts();
            return string.Empty;
        }

        public static string DeleteImportFolder(int importFolderID)
        {
            try
            {
                SVR_ImportFolder ns = Repo.Instance.ImportFolder.GetByID(importFolderID);

                if (ns == null) return "Could not find Import Folder ID: " + importFolderID;

                // first delete all the files attached  to this import folder
                Dictionary<int, SVR_AnimeSeries> affectedSeries = new Dictionary<int, SVR_AnimeSeries>();

                foreach (SVR_VideoLocal_Place vid in Repo.Instance.VideoLocal_Place.GetByImportFolder(importFolderID))
                {
                    //Thread.Sleep(5000);
                    logger.Info("Deleting video local record: {0}", vid.FullServerPath);

                    List<SVR_AnimeEpisode> animeEpisodes = vid.VideoLocal?.GetAnimeEpisodes();
                    if (animeEpisodes?.Count > 0)
                    {
                        var ser = animeEpisodes[0].GetAnimeSeries();
                        if (ser != null && !affectedSeries.ContainsKey(ser.AnimeSeriesID))
                            affectedSeries.Add(ser.AnimeSeriesID, ser);
                    }
                    SVR_VideoLocal v = vid.VideoLocal;
                    // delete video local record
                    logger.Info("RemoveRecordsWithoutPhysicalFiles : {0}", vid.FullServerPath);
                    if (v?.Places.Count == 1)
                    {
                        Repo.Instance.VideoLocal_Place.Delete(vid);
                        Repo.Instance.VideoLocal.Delete(v);
                        CommandQueue.Queue.Instance.Add(new CmdAniDBDeleteFileFromMyList(v.MyListID));
                    }
                    else
                        Repo.Instance.VideoLocal_Place.Delete(vid);
                }

                // delete any duplicate file records which reference this folder
                Repo.Instance.DuplicateFile.Delete(Repo.Instance.DuplicateFile.GetByImportFolder1(importFolderID));
                Repo.Instance.DuplicateFile.Delete(Repo.Instance.DuplicateFile.GetByImportFolder2(importFolderID));

                // delete the import folder
                Repo.Instance.ImportFolder.Delete(importFolderID);

                //TODO APIv2: Delete this hack after migration to headless
                //hack until gui id dead
                try
                {
                    Utils.MainThreadDispatch(() =>
                    {
                        ServerInfo.Instance.RefreshImportFolders();
                    });
                }
                catch
                {
                    //dont do this at home :-)
                }

                foreach (SVR_AnimeSeries ser in affectedSeries.Values)
                {
                    ser.QueueUpdateStats();
                }

                return string.Empty;
            }
            catch (Exception ex)
            {
                logger.Error(ex, ex.ToString());
                return ex.Message;
            }
        }

        public static void UpdateAllStats()
        {
            Analytics.PostEvent("Management", "Update All Stats");
            foreach (SVR_AnimeSeries ser in Repo.Instance.AnimeSeries.GetAll())
            {
                ser.QueueUpdateStats();
            }

            foreach (SVR_GroupFilter gf in Repo.Instance.GroupFilter.GetAll())
            {
                gf.QueueUpdate();
            }

            Repo.Instance.GroupFilter.CreateOrVerifyLockedFilters();
        }

        public static int UpdateAniDBFileData(bool missingInfo, bool outOfDate, bool countOnly)
        {
            List<SVR_VideoLocal> vidsToUpdate = new List<SVR_VideoLocal>();
            try
            {
                if (missingInfo)
                {
                    List<SVR_VideoLocal> vids = Repo.Instance.VideoLocal.GetByAniDBResolution("0x0");

                    foreach (SVR_VideoLocal vid in vids)
                    {
                        if (!vidsToUpdate.Any(a=>a.VideoLocalID==vid.VideoLocalID))
                            vidsToUpdate.Add(vid);
                    }

                    vids = Repo.Instance.VideoLocal.GetWithMissingChapters();
                    foreach (SVR_VideoLocal vid in vids)
                    {
                        if (!vidsToUpdate.Any(a => a.VideoLocalID == vid.VideoLocalID))
                            vidsToUpdate.Add(vid);
                    }
                }

                if (outOfDate)
                {
                    List<SVR_VideoLocal> vids = Repo.Instance.VideoLocal.GetByInternalVersion(1);

                    foreach (SVR_VideoLocal vid in vids)
                    {
                        if (!vidsToUpdate.Any(a => a.VideoLocalID == vid.VideoLocalID))
                            vidsToUpdate.Add(vid);
                    }
                }

                if (!countOnly)
                {
                    CommandQueue.Queue.Instance.AddRange(vidsToUpdate.Select(a=>new CmdAniDBGetFile(a, true)));
                }
            }
            catch (Exception ex)
            {
                logger.Error(ex, ex.ToString());
            }

            return vidsToUpdate.Count;
        }

        public static void CheckForDayFilters()
        {
            ScheduledUpdate sched =
                Repo.Instance.ScheduledUpdate.GetByUpdateType((int) ScheduledUpdateType.DayFiltersUpdate);
            if (sched != null)
            {
                if (DateTime.Now.Day == sched.LastUpdate.Day)
                    return;
            }
            //Get GroupFiters that change daily

            HashSet<GroupFilterConditionType> conditions = new HashSet<GroupFilterConditionType>
            {
                GroupFilterConditionType.AirDate,
                GroupFilterConditionType.LatestEpisodeAirDate,
                GroupFilterConditionType.SeriesCreatedDate,
                GroupFilterConditionType.EpisodeWatchedDate,
                GroupFilterConditionType.EpisodeAddedDate
            };
            List<SVR_GroupFilter> evalfilters = Repo.Instance.GroupFilter.GetWithConditionsTypes(conditions)
                .Where(
                    a => a.Conditions.Any(b => conditions.Contains(b.GetConditionTypeEnum()) &&
                                               b.GetConditionOperatorEnum() == GroupFilterOperator.LastXDays))
                .ToList();

            Repo.Instance.GroupFilter.BatchAction(evalfilters, evalfilters.Count, (g, _) => g.CalculateGroupsAndSeries());

            using (var upd = Repo.Instance.ScheduledUpdate.BeginAddOrUpdate(() => sched, () =>
            {
                return new ScheduledUpdate
                {
                    UpdateType = (int)ScheduledUpdateType.DayFiltersUpdate,
                    UpdateDetails = string.Empty
                };
            }))
            {
                upd.Entity.LastUpdate = DateTime.Now;
                upd.Commit();
            }
        }

        public static void CheckForTvDBUpdates(bool forceRefresh)
        {
            if (ServerSettings.Instance.TvDB.UpdateFrequency == ScheduledUpdateFrequency.Never && !forceRefresh) return;
            int freqHours = Utils.GetScheduledHours(ServerSettings.Instance.TvDB.UpdateFrequency);

            // update tvdb info every 12 hours

            ScheduledUpdate sched = Repo.Instance.ScheduledUpdate.GetByUpdateType((int) ScheduledUpdateType.TvDBInfo);
            if (sched != null)
            {
                // if we have run this in the last 12 hours and are not forcing it, then exit
                TimeSpan tsLastRun = DateTime.Now - sched.LastUpdate;
                if (tsLastRun.TotalHours < freqHours)
                {
                    if (!forceRefresh) return;
                }
            }

            List<int> tvDBIDs = new List<int>();
            bool tvDBOnline = false;
            string serverTime = TvDBApiHelper.IncrementalTvDBUpdate(ref tvDBIDs, ref tvDBOnline);

            if (tvDBOnline)
            {
                foreach (int tvid in tvDBIDs)
                {
                    // download and update series info, episode info and episode images
                    // will also download fanart, posters and wide banners
                    CommandQueue.Queue.Instance.Add(new CmdTvDBUpdateSeries(tvid,true));
                }
            }

            using (var upd = Repo.Instance.ScheduledUpdate.BeginAddOrUpdate(() => sched, () =>
            {
                return new ScheduledUpdate
                {
                    UpdateType = (int)ScheduledUpdateType.TvDBInfo
                };
            }))
            {
                upd.Entity.LastUpdate = DateTime.Now;
                upd.Entity.UpdateDetails = serverTime;
                upd.Commit();
            }

            TvDBApiHelper.ScanForMatches();
        }

        public static void CheckForCalendarUpdate(bool forceRefresh)
        {
            if (ServerSettings.Instance.AniDb.Calendar_UpdateFrequency == ScheduledUpdateFrequency.Never && !forceRefresh)
                return;
            int freqHours = Utils.GetScheduledHours(ServerSettings.Instance.AniDb.Calendar_UpdateFrequency);

            // update the calendar every 12 hours
            // we will always assume that an anime was downloaded via http first

            ScheduledUpdate sched =
                Repo.Instance.ScheduledUpdate.GetByUpdateType((int) ScheduledUpdateType.AniDBCalendar);
            if (sched != null)
            {
                // if we have run this in the last 12 hours and are not forcing it, then exit
                TimeSpan tsLastRun = DateTime.Now - sched.LastUpdate;
                if (tsLastRun.TotalHours < freqHours)
                {
                    if (!forceRefresh) return;
                }
            }

            CommandQueue.Queue.Instance.Add(new CmdAniDBGetCalendar(forceRefresh));
        }

        public static void SendUserInfoUpdate(bool forceRefresh)
        {
            // update the anonymous user info every 12 hours
            // we will always assume that an anime was downloaded via http first

            ScheduledUpdate sched =
                Repo.Instance.ScheduledUpdate.GetByUpdateType((int) ScheduledUpdateType.AzureUserInfo);
            if (sched != null)
            {
                // if we have run this in the last 6 hours and are not forcing it, then exit
                TimeSpan tsLastRun = DateTime.Now - sched.LastUpdate;
                if (tsLastRun.TotalHours < 6)
                {
                    if (!forceRefresh) return;
                }
            }

            using (var upd = Repo.Instance.ScheduledUpdate.BeginAddOrUpdate(() => sched, () =>
            {
                return new ScheduledUpdate
                {
                    UpdateType = (int)ScheduledUpdateType.AzureUserInfo,
                    UpdateDetails = string.Empty
                };
            }))
            {
                upd.Entity.LastUpdate = DateTime.Now;
                upd.Commit();
            }

           // CommandQueue.Queue.Instance.Add(new CmdWebCacheSendUserInfo(ServerSettings.Instance.AniDb.Username));
        }

        public static void CheckForAnimeUpdate(bool forceRefresh)
        {
            if (ServerSettings.Instance.AniDb.Anime_UpdateFrequency == ScheduledUpdateFrequency.Never && !forceRefresh) return;
            int freqHours = Utils.GetScheduledHours(ServerSettings.Instance.AniDb.Anime_UpdateFrequency);

            // check for any updated anime info every 12 hours

            ScheduledUpdate sched = Repo.Instance.ScheduledUpdate.GetByUpdateType((int) ScheduledUpdateType.AniDBUpdates);
            if (sched != null)
            {
                // if we have run this in the last 12 hours and are not forcing it, then exit
                TimeSpan tsLastRun = DateTime.Now - sched.LastUpdate;
                if (tsLastRun.TotalHours < freqHours)
                {
                    if (!forceRefresh) return;
                }
            }

            CommandQueue.Queue.Instance.Add(new CmdAniDBGetUpdated(true));
        }

        public static void CheckForMyListStatsUpdate(bool forceRefresh)
        {
            if (ServerSettings.Instance.AniDb.MyListStats_UpdateFrequency == ScheduledUpdateFrequency.Never && !forceRefresh)
                return;
            int freqHours = Utils.GetScheduledHours(ServerSettings.Instance.AniDb.MyListStats_UpdateFrequency);

            ScheduledUpdate sched =
                Repo.Instance.ScheduledUpdate.GetByUpdateType((int) ScheduledUpdateType.AniDBMylistStats);
            if (sched != null)
            {
                // if we have run this in the last 24 hours and are not forcing it, then exit
                TimeSpan tsLastRun = DateTime.Now - sched.LastUpdate;
                logger.Trace("Last AniDB MyList Stats Update: {0} minutes ago", tsLastRun.TotalMinutes);
                if (tsLastRun.TotalHours < freqHours)
                {
                    if (!forceRefresh) return;
                }
            }

            CommandQueue.Queue.Instance.Add(new CmdAniDBUpdateMyListStats(forceRefresh));
        }

        public static void CheckForMyListSyncUpdate(bool forceRefresh)
        {
            if (ServerSettings.Instance.AniDb.MyList_UpdateFrequency == ScheduledUpdateFrequency.Never && !forceRefresh) return;
            int freqHours = Utils.GetScheduledHours(ServerSettings.Instance.AniDb.MyList_UpdateFrequency);

            // update the calendar every 24 hours

            ScheduledUpdate sched =
                Repo.Instance.ScheduledUpdate.GetByUpdateType((int) ScheduledUpdateType.AniDBMyListSync);
            if (sched != null)
            {
                // if we have run this in the last 24 hours and are not forcing it, then exit
                TimeSpan tsLastRun = DateTime.Now - sched.LastUpdate;
                logger.Trace("Last AniDB MyList Sync: {0} minutes ago", tsLastRun.TotalMinutes);
                if (tsLastRun.TotalHours < freqHours)
                {
                    if (!forceRefresh) return;
                }
            }

            CommandQueue.Queue.Instance.Add(new CmdAniDBSyncMyList(forceRefresh));
        }

        public static void CheckForTraktSyncUpdate(bool forceRefresh)
        {
            if (!ServerSettings.Instance.TraktTv.Enabled) return;
            if (ServerSettings.Instance.TraktTv.SyncFrequency == ScheduledUpdateFrequency.Never && !forceRefresh) return;
            int freqHours = Utils.GetScheduledHours(ServerSettings.Instance.TraktTv.SyncFrequency);

            // update the calendar every xxx hours

            ScheduledUpdate sched = Repo.Instance.ScheduledUpdate.GetByUpdateType((int) ScheduledUpdateType.TraktSync);
            if (sched != null)
            {
                // if we have run this in the last xxx hours and are not forcing it, then exit
                TimeSpan tsLastRun = DateTime.Now - sched.LastUpdate;
                logger.Trace("Last Trakt Sync: {0} minutes ago", tsLastRun.TotalMinutes);
                if (tsLastRun.TotalHours < freqHours)
                {
                    if (!forceRefresh) return;
                }
            }

            if (ServerSettings.Instance.TraktTv.Enabled && !string.IsNullOrEmpty(ServerSettings.Instance.TraktTv.AuthToken))
            {
                CommandQueue.Queue.Instance.Add(new CmdTraktSyncCollection(false));
            }
        }

        public static void CheckForTraktAllSeriesUpdate(bool forceRefresh)
        {
            if (!ServerSettings.Instance.TraktTv.Enabled) return;
            if (ServerSettings.Instance.TraktTv.UpdateFrequency == ScheduledUpdateFrequency.Never && !forceRefresh) return;
            int freqHours = Utils.GetScheduledHours(ServerSettings.Instance.TraktTv.UpdateFrequency);

            // update the calendar every xxx hours
            ScheduledUpdate sched = Repo.Instance.ScheduledUpdate.GetByUpdateType((int) ScheduledUpdateType.TraktUpdate);
            if (sched != null)
            {
                // if we have run this in the last xxx hours and are not forcing it, then exit
                TimeSpan tsLastRun = DateTime.Now - sched.LastUpdate;
                logger.Trace("Last Trakt Update: {0} minutes ago", tsLastRun.TotalMinutes);
                if (tsLastRun.TotalHours < freqHours)
                {
                    if (!forceRefresh) return;
                }
            }

            CommandQueue.Queue.Instance.Add(new CmdTraktUpdateAllSeries(false));
        }

        public static void CheckForTraktTokenUpdate(bool forceRefresh)
        {
            try
            {
                if (!ServerSettings.Instance.TraktTv.Enabled) return;
                // by updating the Trakt token regularly, the user won't need to authorize again
                int freqHours = 24; // we need to update this daily

                ScheduledUpdate sched =
                    Repo.Instance.ScheduledUpdate.GetByUpdateType((int) ScheduledUpdateType.TraktToken);
                if (sched != null)
                {
                    // if we have run this in the last xxx hours and are not forcing it, then exit
                    TimeSpan tsLastRun = DateTime.Now - sched.LastUpdate;
                    logger.Trace("Last Trakt Token Update: {0} minutes ago", tsLastRun.TotalMinutes);
                    if (tsLastRun.TotalHours < freqHours)
                    {
                        if (!forceRefresh) return;
                    }
                }

                TraktTVHelper.RefreshAuthToken();

                using (var upd = Repo.Instance.ScheduledUpdate.BeginAddOrUpdate(() => sched, () =>
                {
                    return new ScheduledUpdate
                    {
                        UpdateType = (int)ScheduledUpdateType.TraktToken,
                        UpdateDetails = string.Empty
                    };
                }))
                {
                    upd.Entity.LastUpdate = DateTime.Now;
                    upd.Commit();
                }
            }
            catch (Exception ex)
            {
                logger.Error(ex, "Error in CheckForTraktTokenUpdate: " + ex.ToString());
            }
        }

        public static void CheckForAniDBFileUpdate(bool forceRefresh)
        {
            if (ServerSettings.Instance.AniDb.File_UpdateFrequency == ScheduledUpdateFrequency.Never && !forceRefresh) return;
            int freqHours = Utils.GetScheduledHours(ServerSettings.Instance.AniDb.File_UpdateFrequency);

            // check for any updated anime info every 12 hours

            ScheduledUpdate sched =
                Repo.Instance.ScheduledUpdate.GetByUpdateType((int) ScheduledUpdateType.AniDBFileUpdates);
            if (sched != null)
            {
                // if we have run this in the last 12 hours and are not forcing it, then exit
                TimeSpan tsLastRun = DateTime.Now - sched.LastUpdate;
                if (tsLastRun.TotalHours < freqHours && !forceRefresh)
                {
                    return;
                }
            }

            UpdateAniDBFileData(true, false, false);

            // files which have been hashed, but don't have an associated episode
            List<SVR_VideoLocal> filesWithoutEpisode = Repo.Instance.VideoLocal.GetVideosWithoutEpisode();

            foreach (SVR_VideoLocal vl in filesWithoutEpisode)
            {
                CommandQueue.Queue.Instance.Add(new CmdServerProcessFile(vl.VideoLocalID, true));
            }

            // now check for any files which have been manually linked and are less than 30 days old

            using (var upd = Repo.Instance.ScheduledUpdate.BeginAddOrUpdate(() => sched, () =>
            {
                return new ScheduledUpdate
                {
                    UpdateType = (int)ScheduledUpdateType.AniDBFileUpdates,
                    UpdateDetails = string.Empty
                };
            }))
            {
                upd.Entity.LastUpdate = DateTime.Now;
                upd.Commit();
            }
        }

        public static void CheckForPreviouslyIgnored()
        {
            try
            {
                IReadOnlyList<SVR_VideoLocal> filesAll = Repo.Instance.VideoLocal.GetAll();
                IReadOnlyList<SVR_VideoLocal> filesIgnored = Repo.Instance.VideoLocal.GetIgnoredVideos();

                foreach (SVR_VideoLocal vl in filesAll)
                {
                    if (vl.IsIgnored == 0)
                    {
                        // Check if we have this file marked as previously ignored, matches only if it has the same hash
                        List<SVR_VideoLocal> resultVideoLocalsIgnored =
                            filesIgnored.Where(s => s.Hash == vl.Hash).ToList();

                        if (resultVideoLocalsIgnored.Any())
                        {
                            using (var upd = Repo.Instance.VideoLocal.BeginAddOrUpdate(() => vl))
                            {
                                upd.Entity.IsIgnored = 1;
                                upd.Commit(false);
                            }
                        }
                    }
                }
            }
            catch (Exception ex)
            {
                logger.Error(ex, string.Format("Error in CheckForPreviouslyIgnored: {0}", ex));
            }
        }

        public static void UpdateAniDBTitles()
        {
            int freqHours = 100;

            bool process = false;

            if (!process) return;

            // check for any updated anime info every 100 hours

            ScheduledUpdate sched = Repo.Instance.ScheduledUpdate.GetByUpdateType((int) ScheduledUpdateType.AniDBTitles);
            if (sched != null)
            {
                // if we have run this in the last 100 hours and are not forcing it, then exit
                TimeSpan tsLastRun = DateTime.Now - sched.LastUpdate;
                if (tsLastRun.TotalHours < freqHours) return;
            }

            using (var upd = Repo.Instance.ScheduledUpdate.BeginAddOrUpdate(() => sched, () =>
            {
                return new ScheduledUpdate
                {
                    UpdateType = (int)ScheduledUpdateType.AniDBTitles,
                    UpdateDetails = string.Empty
                };
            }))
            {
                upd.Entity.LastUpdate = DateTime.Now;
                upd.Commit();
            }
            //CommandQueue.Queue.Instance.Add(new CmdAniDBGetTitles());
        }
    }
}<|MERGE_RESOLUTION|>--- conflicted
+++ resolved
@@ -617,14 +617,8 @@
 
         public static void ValidateAllImages()
         {
-<<<<<<< HEAD
+            Analytics.PostEvent("Management", nameof(ValidateAllImages));
             CommandQueue.Queue.Instance.Add(new CmdServerValidateAllImages());
-=======
-            Analytics.PostEvent("Management", nameof(ValidateAllImages));
-
-            CommandRequest_ValidateAllImages cmd = new CommandRequest_ValidateAllImages();
-            cmd.Save();
->>>>>>> 7019e08e
         }
 
         public static void RunImport_ScanTvDB()
