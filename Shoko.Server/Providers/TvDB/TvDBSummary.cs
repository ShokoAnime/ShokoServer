--- conflicted
+++ resolved
@@ -34,11 +34,7 @@
         {
             try
             {
-<<<<<<< HEAD
-                crossRefTvDBV2 = Repo.CrossRef_AniDB_TvDBV2.GetByAnimeID(AnimeID);
-=======
                 crossRefTvDB = RepoFactory.CrossRef_AniDB_TvDB.GetByAnimeID(AnimeID);
->>>>>>> c34eadfd
             }
             catch (Exception ex)
             {
