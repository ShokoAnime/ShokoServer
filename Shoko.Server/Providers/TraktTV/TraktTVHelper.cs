--- conflicted
+++ resolved
@@ -484,13 +484,9 @@
         {
             if (!ServerSettings.Instance.TraktTv.Enabled) return;
 
-<<<<<<< HEAD
+            Analytics.PostEvent("TraktTV", nameof(ScanForMatches));
+
             IReadOnlyList<SVR_AnimeSeries> allSeries = Repo.Instance.AnimeSeries.GetAll();
-=======
-            Analytics.PostEvent("TraktTV", nameof(ScanForMatches));
-
-            IReadOnlyList<SVR_AnimeSeries> allSeries = RepoFactory.AnimeSeries.GetAll();
->>>>>>> 17f0d416
 
             IReadOnlyList<CrossRef_AniDB_TraktV2> allCrossRefs = Repo.Instance.CrossRef_AniDB_TraktV2.GetAll();
             List<int> alreadyLinked = new List<int>();
