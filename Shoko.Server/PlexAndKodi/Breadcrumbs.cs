--- conflicted
+++ resolved
@@ -39,11 +39,7 @@
 
             cache.Key = v.Key;
             cache.Title = v.Title ?? string.Empty;
-<<<<<<< HEAD
-            cache.Index = v.Index;
-=======
             cache.Index = v.Index.ToString();
->>>>>>> c34eadfd
             if (!noart)
             {
                 cache.GrandParentThumb = cache.ParentThumb;
