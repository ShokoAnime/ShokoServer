﻿using System;
using System.Collections.Generic;
using System.Globalization;
using System.IO;
using System.Linq;
using System.Text;
using System.Xml.Serialization;
using NLog;
using Shoko.Commons.Extensions;
using Shoko.Models.Client;
using Shoko.Models.Enums;
using Shoko.Models.PlexAndKodi;
using Shoko.Models.Server;
using Shoko.Server.Databases;
using Shoko.Server.Extensions;
using Shoko.Server.ImageDownload;
using Shoko.Server.Models;
using Shoko.Server.Repositories;
using AnimeTypes = Shoko.Models.PlexAndKodi.AnimeTypes;
using Directory = Shoko.Models.PlexAndKodi.Directory;
using Stream = Shoko.Models.PlexAndKodi.Stream;

namespace Shoko.Server.PlexAndKodi
{
    public static class Helper
    {
        public static string ConstructVideoLocalStream(this IProvider prov, int userid, int vid, string name,
            bool autowatch)
        {
            return prov.ServerUrl(ServerSettings.Instance.ServerPort,
                "Stream/" + vid + "/" + userid + "/" + autowatch + "/" + name, prov.IsExternalRequest());
        }

        public static string ConstructFileStream(this IProvider prov, int userid, string file, bool autowatch)
        {
            return prov.ServerUrl(ServerSettings.Instance.ServerPort,
                "Stream/Filename/" + Base64EncodeUrl(file) + "/" + userid + "/" + autowatch, prov.IsExternalRequest());
        }

        public static string ConstructImageLink(this IProvider prov, int type, int id)
        {
            return prov.ServerUrl(ServerSettings.Instance.ServerPort,
                ShokoServer.PathAddressREST + "/" + type + "/" + id);
        }

        public static string ConstructSupportImageLink(this IProvider prov, string name)
        {
            string relation = prov.GetRelation().ToString(CultureInfo.InvariantCulture);
            return prov.ServerUrl(ServerSettings.Instance.ServerPort,
                ShokoServer.PathAddressREST + "/Support/" + name + "/" + relation);
        }

        public static string ConstructSupportImageLinkTV(this IProvider prov, string name)
        {
            return prov.ServerUrl(ServerSettings.Instance.ServerPort,
                ShokoServer.PathAddressREST + "/Support/" + name);
        }

        public static string ConstructThumbLink(this IProvider prov, int type, int id)
        {
            string relation = prov.GetRelation().ToString(CultureInfo.InvariantCulture);
            return prov.ServerUrl(ServerSettings.Instance.ServerPort,
                ShokoServer.PathAddressREST + "/Thumb/" + type + "/" + id + "/" + relation);
        }

        public static string ConstructTVThumbLink(this IProvider prov, int type, int id)
        {
            return prov.ServerUrl(ServerSettings.Instance.ServerPort,
                ShokoServer.PathAddressREST + "/Thumb/" + type + "/" + id + "/1.3333");
        }

        public static string ConstructCharacterImage(this IProvider prov, int id)
        {
            return prov.ServerUrl(ServerSettings.Instance.ServerPort, ShokoServer.PathAddressREST + "/2/" + id);
        }

        public static string ConstructSeiyuuImage(this IProvider prov, int id)
        {
            return prov.ServerUrl(ServerSettings.Instance.ServerPort, ShokoServer.PathAddressREST + "/3/" + id);
        }

        public static readonly Lazy<Dictionary<string, double>> _relations =
            new Lazy<Dictionary<string, double>>(CreateRelationsMap, isThreadSafe: true);

        private static double GetRelation(this IProvider prov)
        {
            var relations = _relations.Value;

            string product = prov.RequestHeader("X-Plex-Product");
            if (product != null)
            {
                string kh = product.ToUpper();
                foreach (string n in relations.Keys.Where(a => a != "DEFAULT"))
                {
                    if (n != null && kh.Contains(n))
                        return relations[n];
                }
            }
            return relations["DEFAULT"];
        }

        private static Dictionary<string, double> CreateRelationsMap()
        {
            var relations = new Dictionary<string, double>();
            string[] aspects = ServerSettings.Instance.Plex.ThumbnailAspects.Split(',');

            for (int x = 0; x < aspects.Length; x += 2)
            {
                string key = aspects[x].Trim().ToUpper();

                double.TryParse(aspects[x + 1].Trim(), NumberStyles.Any, CultureInfo.InvariantCulture, out double val);
                relations.Add(key, val);
            }

            if (!relations.ContainsKey("DEFAULT"))
            {
                relations.Add("DEFAULT", 0.666667D);
            }

            return relations;
        }

        public static string Base64EncodeUrl(string plainText)
        {
            var plainTextBytes = Encoding.UTF8.GetBytes(plainText);
            return Convert.ToBase64String(plainTextBytes).Replace("+", "-").Replace("/", "_").Replace("=", ",");
        }

        public static string Base64DecodeUrl(string url)
        {
            byte[] data = Convert.FromBase64String(url.Replace("-", "+").Replace("_", "/").Replace(",", "="));
            return Encoding.UTF8.GetString(data);
        }

        public static SVR_JMMUser GetUser(string userid)
        {
            IReadOnlyList<SVR_JMMUser> allusers = Repo.Instance.JMMUser.GetAll();
            foreach (SVR_JMMUser n in allusers)
            {
                if (userid.FindIn(n.GetPlexUsers()))
                {
                    return n;
                }
            }
            return allusers.FirstOrDefault(a => a.IsAdmin == 1) ??
                   allusers.FirstOrDefault(a => a.Username == "Default") ?? allusers.First();
        }

        public static SVR_JMMUser GetJMMUser(string userid)
        {
            IReadOnlyList<SVR_JMMUser> allusers = Repo.Instance.JMMUser.GetAll();
            int.TryParse(userid, out int id);
            return allusers.FirstOrDefault(a => a.JMMUserID == id) ??
                   allusers.FirstOrDefault(a => a.IsAdmin == 1) ??
                   allusers.FirstOrDefault(a => a.Username == "Default") ?? allusers.First();
        }


        public static void AddLinksToAnimeEpisodeVideo(IProvider prov, Video v, int userid)
        {
            if (v.AnimeType == AnimeTypes.AnimeEpisode.ToString())
                v.Key = prov.ContructVideoUrl(userid, v.Id, JMMType.Episode);
            else if (v.Medias != null && v.Medias.Count > 0)
                v.Key = prov.ContructVideoUrl(userid, v.Medias[0].Id, JMMType.File);
            if (v.Medias == null) return;
            foreach (Media m in v.Medias)
            {
                if (m?.Parts == null) continue;
                foreach (Part p in m.Parts)
                {
                    string ff = "file." + p.Container;
                    p.Key = prov.ConstructVideoLocalStream(userid, m.Id, ff, prov.AutoWatch);
                    if (p.Streams == null) continue;
                    foreach (Stream s in p.Streams.Where(a => a.File != null && a.StreamType == 3))
                    {
                        s.Key = prov.ConstructFileStream(userid, s.File, prov.AutoWatch);
                    }
                }
            }
        }

        public static Video VideoFromVideoLocal(IProvider prov, SVR_VideoLocal v, int userid)
        {
            Video l = new Video
            {
                AnimeType = AnimeTypes.AnimeFile.ToString(),
                Id = v.VideoLocalID,
                Type = "episode",
                Summary = "Episode Overview Not Available", //TODO Intenationalization
                Title = Path.GetFileNameWithoutExtension(v.FileName),
                AddedAt = v.DateTimeCreated.ToUnixTime(),
                UpdatedAt = v.DateTimeUpdated.ToUnixTime(),
                OriginallyAvailableAt = v.DateTimeCreated.ToPlexDate(),
                Year = v.DateTimeCreated.Year,
                Medias = new List<Media>()
            };
            VideoLocal_User vlr = v.GetUserRecord(userid);
            if (vlr?.WatchedDate != null)
                l.LastViewedAt = vlr.WatchedDate.Value.ToUnixTime();
            if (vlr?.ResumePosition > 0)
                l.ViewOffset = vlr.ResumePosition;
            Media m = v.Media;
            if (m?.Duration != 0)
            {
                SVR_VideoLocal_Place pl = v.GetBestVideoLocalPlace();
                if (pl != null)
                    using (var upd = Repo.Instance.VideoLocal.BeginAddOrUpdate(() => v))
                    {
                        if (pl.RefreshMediaInfo()) upd.Commit(true);
                    }
                m = v.Media;
            }
            if (m != null)
            {
                l.Medias.Add(m);
                l.Duration = m.Duration;
            }
            AddLinksToAnimeEpisodeVideo(prov, l, userid);
            return l;
        }


        public static Video VideoFromAnimeEpisode(IProvider prov, List<CrossRef_AniDB_TvDBV2> cross,
            KeyValuePair<SVR_AnimeEpisode, CL_AnimeEpisode_User> e, int userid)
        {
            Video v = e.Key.PlexContract?.Clone<Video>(prov);
            if (v?.Thumb != null)
                v.Thumb = prov.ReplaceSchemeHost(v.Thumb);
            if (v != null && (v.Medias == null || v.Medias.Count == 0))
            {
                using (var upd = Repo.Instance.AnimeEpisode.BeginAddOrUpdate(() => e.Key))
                {

                    foreach (SVR_VideoLocal vl2 in upd.Entity.GetVideoLocals())
                    {
                        if (vl2.Media?.Duration != 0) continue;
                        SVR_VideoLocal_Place pl = vl2.GetBestVideoLocalPlace();

                        if (pl != null)
                            using (var upd2 = Repo.Instance.VideoLocal.BeginAddOrUpdate(() => vl2))
                            {
                                if (pl.RefreshMediaInfo()) upd2.Commit(true);
                            }
                    }
                    upd.Commit();
                }
                v = e.Key.PlexContract?.Clone<Video>(prov);
            }
            if (v != null)
            {
                if (e.Key.AniDB_Episode == null) return v;
                if (e.Value != null)
                {
                    v.ViewCount = e.Value.WatchedCount;
                    if (e.Value.WatchedDate.HasValue)
                        v.LastViewedAt = e.Value.WatchedDate.Value.ToUnixTime();
                }
                v.ParentIndex = 1;
                if (e.Key.EpisodeTypeEnum != EpisodeType.Episode)
                {
                    v.ParentIndex = 0;
                }

                if (e.Key.EpisodeTypeEnum == EpisodeType.Episode)
                {
                    string client = prov.GetPlexClient().Product;
                    if (client == "Plex for Windows" || client == "Plex Home Theater")
                        v.Title = $"{v.EpisodeNumber}. {v.Title}";
                }

                if (cross != null && cross.Count > 0)
                {
                    CrossRef_AniDB_TvDBV2 c2 =
                        cross.FirstOrDefault(
                            a =>
                                a.AniDBStartEpisodeType == v.EpisodeType &&
                                a.AniDBStartEpisodeNumber <= v.EpisodeNumber);
                    if (c2?.TvDBSeasonNumber > 0)
                        v.ParentIndex = c2.TvDBSeasonNumber;
                }
                AddLinksToAnimeEpisodeVideo(prov, v, userid);
            }
            v.AddResumePosition(prov, userid);

            return v;
        }

        public static Video GenerateVideoFromAnimeEpisode(SVR_AnimeEpisode ep)
        {
            Video l = new Video();
            List<SVR_VideoLocal> vids = ep.GetVideoLocals();
            l.Type = "episode";
            l.Summary = "Episode Overview Not Available"; //TODO Intenationalization
            l.Id = ep.AnimeEpisodeID;
            l.AnimeType = AnimeTypes.AnimeEpisode.ToString();
            if (vids.Count > 0)
            {
                //List<string> hashes = vids.Select(a => a.Hash).Distinct().ToList();
                l.Title = Path.GetFileNameWithoutExtension(vids[0].FileName);
                l.AddedAt = vids[0].DateTimeCreated.ToUnixTime();
                l.UpdatedAt = vids[0].DateTimeUpdated.ToUnixTime();
                l.OriginallyAvailableAt = vids[0].DateTimeCreated.ToPlexDate();
                l.Year = vids[0].DateTimeCreated.Year;
                l.Medias = new List<Media>();
                foreach (SVR_VideoLocal v in vids)
                {
                    if ((v.Media?.Duration ?? 0) == 0)
                    {
                        SVR_VideoLocal_Place pl = v.GetBestVideoLocalPlace();
                        if (pl != null)
                            using (var upd = Repo.Instance.VideoLocal.BeginAddOrUpdate(() => v))
                            {
                                if (pl.RefreshMediaInfo()) upd.Commit(true);
                            }
                    }
                    v.Media?.Parts?.Where(a => a != null)
                        ?.ToList()
                        ?.ForEach(a =>
                        {
                            if (string.IsNullOrEmpty(a.LocalKey))
                                a.LocalKey = v?.GetBestVideoLocalPlace()?.FullServerPath ?? null;
                        });
                    if (v.Media != null)
                        l.Medias.Add(v.Media);
                }

                string title = ep.Title;
                if (!string.IsNullOrEmpty(title)) l.Title = title;

                string romaji = Repo.Instance.AniDB_Episode_Title.GetByEpisodeIDAndLanguage(ep.AniDB_EpisodeID, "X-JAT")
                    .FirstOrDefault()?.Title;
                if (!string.IsNullOrEmpty(romaji)) l.OriginalTitle = romaji;

                AniDB_Episode aep = ep?.AniDB_Episode;
                if (aep != null)
                {
                    l.EpisodeNumber = aep.EpisodeNumber;
                    l.Index = aep.EpisodeNumber;
                    l.EpisodeType = aep.EpisodeType;
                    l.Rating = (int)float.Parse(aep.Rating, CultureInfo.InvariantCulture);
                    AniDB_Vote vote =
                        Repo.Instance.AniDB_Vote.GetByEntityAndType(ep.AnimeEpisodeID, AniDBVoteType.Episode);
                    if (vote != null) l.UserRating = (int)(vote.VoteValue / 100D);

                    if (aep.GetAirDateAsDate().HasValue)
                    {
                        l.Year = aep.GetAirDateAsDate()?.Year ?? 0;
                        l.OriginallyAvailableAt = aep.GetAirDateAsDate()?.ToPlexDate();
                    }

                    #region TvDB

                    TvDB_Episode tvep = ep.TvDBEpisode;
                    if (tvep != null)
                    {
                        l.Thumb = tvep.GenPoster(null);
                        l.Summary = tvep.Overview;
                        l.Season = $"{tvep.SeasonNumber}x{tvep.EpisodeNumber:0#}";
                    }
                    #endregion
                }
                if (l.Thumb == null || l.Summary == null)
                {
                    l.Thumb = ((IProvider)null).ConstructSupportImageLink("plex_404.png");
                    l.Summary = "Episode Overview not Available";
                }
            }
            l.Id = ep.AnimeEpisodeID;
            return l;
        }

        private static void GetValidVideoRecursive(IProvider prov, SVR_GroupFilter f, int userid, Directory pp)
        {
            List<SVR_GroupFilter> gfs = Repo.Instance.GroupFilter.GetByParentID(f.GroupFilterID)
                .Where(a => a.GroupsIds.ContainsKey(userid) && a.GroupsIds[userid].Count > 0)
                .ToList();

            foreach (SVR_GroupFilter gg in gfs.Where(a => (a.FilterType & (int)GroupFilterType.Directory) == 0))
            {
                if (gg.GroupsIds.ContainsKey(userid))
                {
                    HashSet<int> groups = gg.GroupsIds[userid];
                    if (groups.Count != 0)
                    {
                        foreach (int grp in groups.Randomize(f.GroupFilterID))
                        {
                            SVR_AnimeGroup ag = Repo.Instance.AnimeGroup.GetByID(grp);
                            Video v = ag.GetPlexContract(userid);
                            if (v?.Art == null || v.Thumb == null) continue;
                            pp.Art = prov.ReplaceSchemeHost(v.Art);
                            pp.Thumb = prov.ReplaceSchemeHost(v.Thumb);
                            break;
                        }
                    }
                }
                if (pp.Art != null)
                    break;
            }
            if (pp.Art == null)
            {
                foreach (SVR_GroupFilter gg in gfs
                    .Where(a => (a.FilterType & (int)GroupFilterType.Directory) == (int)GroupFilterType.Directory &&
                                a.InvisibleInClients == 0)
                    .Randomize(f.GroupFilterID))
                {
                    GetValidVideoRecursive(prov, gg, userid, pp);
                    if (pp.Art != null)
                        break;
                }
            }
            pp.LeafCount = gfs.Count;
            pp.ViewedLeafCount = 0;
        }

        public static Directory DirectoryFromFilter(IProvider prov, SVR_GroupFilter gg,
            int userid)
        {
            Directory pp = new Directory { Type = "show" };
            pp.Key = prov.ConstructFilterIdUrl(userid, gg.GroupFilterID);
            pp.Title = gg.GroupFilterName;
            pp.Id = gg.GroupFilterID;
            pp.AnimeType = AnimeTypes.AnimeGroupFilter.ToString();
            if ((gg.FilterType & (int)GroupFilterType.Directory) == (int)GroupFilterType.Directory)
            {
                GetValidVideoRecursive(prov, gg, userid, pp);
            }
            else if (gg.GroupsIds.ContainsKey(userid))
            {
                HashSet<int> groups = gg.GroupsIds[userid];
                if (groups.Count == 0) return pp;
                pp.LeafCount = groups.Count;
                pp.ViewedLeafCount = 0;
                foreach (int grp in groups.Randomize())
                {
                    SVR_AnimeGroup ag = Repo.Instance.AnimeGroup.GetByID(grp);
                    Video v = ag.GetPlexContract(userid);
                    if (v?.Art == null || v.Thumb == null) continue;
                    pp.Art = prov.ReplaceSchemeHost(v.Art);
                    pp.Thumb = prov.ReplaceSchemeHost(v.Thumb);
                    break;
                }
                return pp;
            }
            return pp;
        }


        public static void AddInformationFromMasterSeries(Video v, CL_AnimeSeries_User cserie, Video nv,
            bool omitExtraData = false)
        {
            bool ret = false;
            v.ParentThumb = v.GrandparentThumb = nv.Thumb;
            if (cserie.AniDBAnime.AniDBAnime.Restricted > 0)
                v.ContentRating = "R";
            switch (cserie.AniDBAnime.AniDBAnime.AnimeType)
            {
                case (int)AnimeType.Movie:
                    v.Type = "movie";
                    if (v.Title.StartsWith("Complete Movie"))
                    {
                        v.Title = nv.Title;
                        v.Summary = nv.Summary;
                        v.Index = 0;
                        ret = true;
                    }
                    else if (v.Title.StartsWith("Part "))
                    {
                        v.Title = nv.Title + " - " + v.Title;
                        v.Summary = nv.Summary;
                    }
                    v.Thumb = nv.Thumb;
                    break;
                case (int)AnimeType.OVA:
                    if (v.Title == "OVA")
                    {
                        v.Title = nv.Title;
                        v.Type = "movie";
                        v.Thumb = nv.Thumb;
                        v.Summary = nv.Summary;
                        v.Index = 0;
                        ret = true;
                    }
                    break;
            }
            if (string.IsNullOrEmpty(v.Art))
                v.Art = nv.Art;
            if (!omitExtraData)
            {
                if (v.Tags == null)
                    v.Tags = nv.Tags;
                if (v.Genres == null)
                    v.Genres = nv.Genres;
                if (v.Roles == null)
                    v.Roles = nv.Roles;
            }
            if (v.Rating == 0)
                v.Rating = nv.Rating;
            if (v.Thumb == null)
                v.Thumb = v.ParentThumb;
            v.IsMovie = ret;
        }

        public static IEnumerable<T> Randomize<T>(this IEnumerable<T> source, int seed = -1)
        {
            var rnd = seed == -1 ? new Random() : new Random(seed);
            return source.OrderBy(item => rnd.Next());
        }

        public static string GetRandomFanartFromVideo(Video v, IProvider prov)
        {
            return GetRandomArtFromList(v.Fanarts, prov);
        }

        public static string GetRandomBannerFromVideo(Video v, IProvider prov)
        {
            return GetRandomArtFromList(v.Banners, prov);
        }

        public static string GetRandomArtFromList(List<Contract_ImageDetails> list, IProvider prov)
        {
            if (list == null || list.Count == 0) return null;
            Contract_ImageDetails art;
            if (list.Count == 1)
            {
                art = list[0];
            }
            else
            {
                Random rand = new Random();
                art = list[rand.Next(0, list.Count)];
            }
            ImageDetails details = new ImageDetails()
            {
                ImageID = art.ImageID,
                ImageType = (ImageEntityType)art.ImageType
            };
            return details.GenArt(prov);
        }

        public static Video GenerateFromAnimeGroup(SVR_AnimeGroup grp, int userid, List<SVR_AnimeSeries> allSeries)
        {
            CL_AnimeGroup_User cgrp = grp.GetUserContract(userid);
            int subgrpcnt = grp.GetAllChildGroups().Count;

            if ((cgrp.Stat_SeriesCount == 1) && (subgrpcnt == 0))
            {
                SVR_AnimeSeries ser = ShokoServiceImplementation.GetSeriesForGroup(grp.AnimeGroupID, allSeries);
                CL_AnimeSeries_User cserie = ser?.GetUserContract(userid);
                if (cserie == null) return null;
                Video v = GenerateFromSeries(cserie, ser, ser.GetAnime(), userid);
                v.AirDate = ser.AirDate;
                v.UpdatedAt = ser.LatestEpisodeAirDate.HasValue
                    ? ser.LatestEpisodeAirDate.Value.ToUnixTime()
                    : null;
                v.Group = cgrp;
                return v;
            }
            else
            {
                SVR_AnimeSeries ser = grp.DefaultAnimeSeriesID.HasValue
                    ? allSeries.FirstOrDefault(a => a.AnimeSeriesID == grp.DefaultAnimeSeriesID.Value)
                    : allSeries.Find(a => a.AirDate != DateTime.MinValue);
                if (ser == null && allSeries.Count > 0)
                    ser = allSeries[0];
                CL_AnimeSeries_User cserie = ser?.GetUserContract(userid);
                Video v = FromGroup(cgrp, cserie, userid, subgrpcnt);
                v.Group = cgrp;
                v.AirDate = cgrp.Stat_AirDate_Min ?? DateTime.MinValue;
                v.UpdatedAt = cgrp.LatestEpisodeAirDate?.ToUnixTime();
                v.Rating = (int)Math.Round((grp.AniDBRating / 100), 1);
                List<Tag> newTags = new List<Tag>();
                foreach (AniDB_Tag tag in grp.Tags)
                {
                    Tag newTag = new Tag();
                    TextInfo textInfo = new CultureInfo("en-US", false).TextInfo;
                    newTag.Value = textInfo.ToTitleCase(tag.TagName.Trim());
                    if (!newTags.Contains(newTag)) newTags.Add(newTag);
                }
                v.Genres = newTags;
                if (ser == null) return v;
                List<AnimeTitle> newTitles = ser.GetAnime()
                    .GetTitles()
                    .Select(title => new AnimeTitle
                    {
                        Title = title.Title,
                        Language = title.Language,
                        Type = title.TitleType
                    })
                    .ToList();
                v.Titles = newTitles;

                v.Roles = new List<RoleTag>();

                //TODO Character implementation is limited in JMM, One Character, could have more than one Seiyuu
                if (ser.GetAnime()?.Contract?.AniDBAnime?.Characters != null)
                {
                    foreach (CL_AniDB_Character c in ser.GetAnime().Contract.AniDBAnime.Characters)
                    {
                        string ch = c?.CharName;
                        AniDB_Seiyuu seiyuu = c?.Seiyuu;
                        if (string.IsNullOrEmpty(ch)) continue;
                        RoleTag t = new RoleTag
                        {
                            Value = seiyuu?.SeiyuuName
                        };
                        if (seiyuu != null)
                            t.TagPicture = Helper.ConstructSeiyuuImage(null, seiyuu.AniDB_SeiyuuID);
                        t.Role = ch;
                        t.RoleDescription = c?.CharDescription;
                        t.RolePicture = Helper.ConstructCharacterImage(null, c.CharID);
                        v.Roles.Add(t);
                    }
                }
                if (cserie?.AniDBAnime?.AniDBAnime?.Fanarts != null)
                {
                    v.Fanarts = new List<Contract_ImageDetails>();
                    cserie?.AniDBAnime?.AniDBAnime?.Fanarts.ForEach(
                        a =>
                            v.Fanarts.Add(new Contract_ImageDetails()
                            {
                                ImageID = a.AniDB_Anime_DefaultImageID,
                                ImageType = a.ImageType
                            }));
                }
                if (cserie?.AniDBAnime?.AniDBAnime?.Banners == null) return v;
                v.Banners = new List<Contract_ImageDetails>();
                cserie?.AniDBAnime?.AniDBAnime?.Banners.ForEach(
                    a =>
                        v.Banners.Add(new Contract_ImageDetails()
                        {
                            ImageID = a.AniDB_Anime_DefaultImageID,
                            ImageType = a.ImageType
                        }));
                return v;
            }
        }


        public static List<Video> ConvertToDirectory(List<Video> n, IProvider prov)
        {
            List<Video> ks = new List<Video>();
            foreach (Video n1 in n)
            {
                Video m;
                if (n1 is Directory)
                    m = n1;
                else
                    m = n1.Clone<Directory>(prov);
                m.ParentThumb = m.GrandparentThumb = null;
                ks.Add(m);
            }
            return ks;
        }

        public static Video MayReplaceVideo(Video v1, SVR_AnimeSeries ser, CL_AnimeSeries_User cserie, int userid,
            bool all = true, Video serie = null)
        {
            int epcount = all
                ? ser.GetAnimeEpisodesCountWithVideoLocal()
                : ser.GetAnimeEpisodesNormalCountWithVideoLocal();
            if ((epcount != 1) || (cserie.AniDBAnime.AniDBAnime.AnimeType != (int)AnimeType.OVA &&
                                   cserie.AniDBAnime.AniDBAnime.AnimeType != (int)AnimeType.Movie)) return v1;
            try
            {
                List<SVR_AnimeEpisode> episodes = ser.GetAnimeEpisodes();
                Video v2 = episodes[0].PlexContract;
                if (v2.IsMovie)
                {
                    AddInformationFromMasterSeries(v2, cserie, serie ?? v1);
                    v2.Thumb = (serie ?? v1).Thumb;
                    return v2;
                }
            }
            catch
            {
                //Fast fix if file do not exist, and still is in db. (Xml Serialization of video info will fail on null)
            }
            return v1;
        }


        private static Video FromGroup(CL_AnimeGroup_User grp, CL_AnimeSeries_User ser, int userid, int subgrpcnt)
        {
            Directory p = new Directory
            {
                Id = grp.AnimeGroupID,
                AnimeType = AnimeTypes.AnimeGroup.ToString(),
                Title = grp.GroupName,
                Summary = grp.Description,
                Type = "show",
                AirDate = grp.Stat_AirDate_Min ?? DateTime.MinValue
            };
            if (grp.Stat_AllYears.Count > 0)
            {
                p.Year = grp.Stat_AllYears?.Min() ?? 0;
            }
            if (ser != null)
            {
                p.Thumb = ser.AniDBAnime?.AniDBAnime.DefaultImagePoster.GenPoster(null);
                p.Art = ser.AniDBAnime?.AniDBAnime.DefaultImageFanart.GenArt(null);
            }
            p.LeafCount = grp.UnwatchedEpisodeCount + grp.WatchedEpisodeCount;
            p.ViewedLeafCount = grp.WatchedEpisodeCount;
            p.ChildCount = grp.Stat_SeriesCount + subgrpcnt;
            if ((grp.UnwatchedEpisodeCount == 0) && grp.WatchedDate.HasValue)
                p.LastViewedAt = grp.WatchedDate.Value.ToUnixTime();
            return p;
        }

        public static Video GenerateFromSeries(CL_AnimeSeries_User cserie, SVR_AnimeSeries ser, SVR_AniDB_Anime anidb,
            int userid)
        {
            Video v = new Directory();
            Dictionary<SVR_AnimeEpisode, CL_AnimeEpisode_User> episodes = ser.GetAnimeEpisodes()
                .ToDictionary(a => a, a => a.GetUserContract(userid));
            episodes = episodes.Where(a => a.Value == null || a.Value.LocalFileCount > 0)
                .ToDictionary(a => a.Key, a => a.Value);
            FillSerie(v, ser, episodes, anidb, cserie, userid);
            if (ser.GetAnimeNumberOfEpisodeTypes() > 1)
                v.Type = "show";
            else if ((cserie.AniDBAnime.AniDBAnime.AnimeType == (int)AnimeType.Movie) ||
                     (cserie.AniDBAnime.AniDBAnime.AnimeType == (int)AnimeType.OVA))
            {
                v = MayReplaceVideo(v, ser, cserie, userid);
            }
            return v;
        }

        private static string SummaryFromAnimeContract(CL_AnimeSeries_User c)
        {
            string s = c.AniDBAnime.AniDBAnime.Description;
            if (string.IsNullOrEmpty(s) && c.MovieDB_Movie != null)
                s = c.MovieDB_Movie.Overview;
            if (string.IsNullOrEmpty(s) && c.TvDB_Series != null && c.TvDB_Series.Count > 0)
                s = c.TvDB_Series[0].Overview;
            return s;
        }


        private static void FillSerie(Video p, SVR_AnimeSeries aser,
            Dictionary<SVR_AnimeEpisode, CL_AnimeEpisode_User> eps,
            SVR_AniDB_Anime anidb, CL_AnimeSeries_User ser, int userid)
        {
            CL_AniDB_Anime anime = ser.AniDBAnime.AniDBAnime;
            p.Id = ser.AnimeSeriesID;
            p.AnimeType = AnimeTypes.AnimeSerie.ToString();
            if (ser.AniDBAnime.AniDBAnime.Restricted > 0)
                p.ContentRating = "R";
            p.Title = aser.GetSeriesName();
            p.Summary = SummaryFromAnimeContract(ser);
            p.Type = "show";
            p.AirDate = DateTime.MinValue;
            TextInfo textInfo = new CultureInfo("en-US", false).TextInfo;
            if (anime.GetAllTags().Count > 0)
            {
                p.Genres = new List<Tag>();
                anime.GetAllTags()
                    .ToList()
                    .ForEach(a => p.Genres.Add(new Tag { Value = textInfo.ToTitleCase(a.Trim()) }));
            }
            //p.OriginalTitle
            if (anime.AirDate.HasValue)
            {
                p.AirDate = anime.AirDate.Value;
                p.OriginallyAvailableAt = anime.AirDate.Value.ToPlexDate();
                p.Year = anime.AirDate.Value.Year;
            }
            p.LeafCount = anime.EpisodeCount;
            //p.ChildCount = p.LeafCount;
            p.ViewedLeafCount = ser.WatchedEpisodeCount;
            p.Rating = (int)Math.Round((anime.Rating / 100D), 1);
            AniDB_Vote vote = Repo.Instance.AniDB_Vote.GetByEntityAndType(anidb.AnimeID, AniDBVoteType.Anime) ??
                                Repo.Instance.AniDB_Vote.GetByEntityAndType(anidb.AnimeID, AniDBVoteType.AnimeTemp);
            if (vote != null) p.UserRating = (int)(vote.VoteValue / 100D);

            List<CrossRef_AniDB_TvDBV2> ls = ser.CrossRefAniDBTvDBV2;
            if (ls != null && ls.Count > 0)
            {
                foreach (CrossRef_AniDB_TvDBV2 c in ls)
                {
                    if (c.TvDBSeasonNumber == 0) continue;
                    p.Season = c.TvDBSeasonNumber.ToString();
                    p.Index = c.TvDBSeasonNumber;
                }
            }
            p.Thumb = p.ParentThumb = anime.DefaultImagePoster.GenPoster(null);
            p.Art = anime?.DefaultImageFanart?.GenArt(null);
            if (anime?.Fanarts != null)
            {
                p.Fanarts = new List<Contract_ImageDetails>();
                anime.Fanarts.ForEach(
                    a =>
                        p.Fanarts.Add(new Contract_ImageDetails()
                        {
                            ImageID = a.AniDB_Anime_DefaultImageID,
                            ImageType = a.ImageType
                        }));
            }
            if (anime?.Banners != null)
            {
                p.Banners = new List<Contract_ImageDetails>();
                anime.Banners.ForEach(
                    a =>
                        p.Banners.Add(new Contract_ImageDetails()
                        {
                            ImageID = a.AniDB_Anime_DefaultImageID,
                            ImageType = a.ImageType
                        }));
            }

<<<<<<< HEAD
            if (eps != null)
            {
                List<EpisodeType> types = eps.Keys.Select(a => a.EpisodeTypeEnum).Distinct().ToList();
                p.ChildCount = types.Count > 1 ? types.Count : eps.Keys.Count;
            }
            p.Roles = new List<RoleTag>();
=======
                if (eps != null)
                {
                    List<EpisodeType> types = eps.Keys.Where(a => a.AniDB_Episode != null)
                        .Select(a => a.EpisodeTypeEnum).Distinct().ToList();
                    p.ChildCount = types.Count > 1 ? types.Count : eps.Keys.Count;
                }
                p.Roles = new List<RoleTag>();
>>>>>>> bb8adad2

            //TODO Character implementation is limited in JMM, One Character, could have more than one Seiyuu
            if (anime.Characters != null)
            {
                foreach (CL_AniDB_Character c in anime.Characters)
                {
                    string ch = c?.CharName;
                    AniDB_Seiyuu seiyuu = c?.Seiyuu;
                    if (string.IsNullOrEmpty(ch)) continue;
                    RoleTag t = new RoleTag
                    {
                        Value = seiyuu?.SeiyuuName
                    };
                    if (seiyuu != null)
                        t.TagPicture = ConstructSeiyuuImage(null, seiyuu.AniDB_SeiyuuID);
                    t.Role = ch;
                    t.RoleDescription = c?.CharDescription;
                    t.RolePicture = ConstructCharacterImage(null, c.CharID);
                    p.Roles.Add(t);
                }
            }
            p.Titles = new List<AnimeTitle>();
            foreach (AniDB_Anime_Title title in anidb.GetTitles())
            {
                p.Titles.Add(
                    new AnimeTitle { Language = title.Language, Title = title.Title, Type = title.TitleType });
            }
        }
    }
}<|MERGE_RESOLUTION|>--- conflicted
+++ resolved
@@ -808,22 +808,13 @@
                         }));
             }
 
-<<<<<<< HEAD
             if (eps != null)
             {
-                List<EpisodeType> types = eps.Keys.Select(a => a.EpisodeTypeEnum).Distinct().ToList();
+                List<EpisodeType> types = eps.Keys.Where(a => a.AniDB_Episode != null)
+                        .Select(a => a.EpisodeTypeEnum).Distinct().ToList();
                 p.ChildCount = types.Count > 1 ? types.Count : eps.Keys.Count;
             }
             p.Roles = new List<RoleTag>();
-=======
-                if (eps != null)
-                {
-                    List<EpisodeType> types = eps.Keys.Where(a => a.AniDB_Episode != null)
-                        .Select(a => a.EpisodeTypeEnum).Distinct().ToList();
-                    p.ChildCount = types.Count > 1 ? types.Count : eps.Keys.Count;
-                }
-                p.Roles = new List<RoleTag>();
->>>>>>> bb8adad2
 
             //TODO Character implementation is limited in JMM, One Character, could have more than one Seiyuu
             if (anime.Characters != null)
