﻿using System;
using System.Collections.Generic;
using System.Globalization;
using System.IO;
using System.Linq;
using System.Text;
using System.Xml.Serialization;
using Nancy.Session;
using NLog;
using Shoko.Commons.Extensions;
using Shoko.Models.Client;
using Shoko.Models.Enums;
using Shoko.Models.PlexAndKodi;
using Shoko.Models.Server;
using Shoko.Server.Extensions;
using Shoko.Server.ImageDownload;
using Shoko.Server.Models;
using Shoko.Server.Repositories;
using AnimeTypes = Shoko.Models.PlexAndKodi.AnimeTypes;
using Directory = Shoko.Models.PlexAndKodi.Directory;
using Stream = Shoko.Models.PlexAndKodi.Stream;

namespace Shoko.Server.PlexAndKodi
{
    public static class Helper
    {
        public static string ConstructVideoLocalStream(this IProvider prov, int userid, int vid, string name,
            bool autowatch)
        {
            return prov.ServerUrl(int.Parse(ServerSettings.JMMServerPort),
                "Stream/" + vid + "/" + userid + "/" + autowatch + "/" + name, prov.IsExternalRequest());
        }

        public static string ConstructFileStream(this IProvider prov, int userid, string file, bool autowatch)
        {
            return prov.ServerUrl(int.Parse(ServerSettings.JMMServerPort),
                "Stream/Filename/" + Base64EncodeUrl(file) + "/" + userid + "/" + autowatch, prov.IsExternalRequest());
        }

        public static string ConstructImageLink(this IProvider prov, int type, int id)
        {
            return prov.ServerUrl(int.Parse(ServerSettings.JMMServerPort),
                ShokoServer.PathAddressREST + "/" + type + "/" + id);
        }

        public static string ConstructSupportImageLink(this IProvider prov, string name)
        {
            string relation = prov.GetRelation().ToString(CultureInfo.InvariantCulture);
            return prov.ServerUrl(int.Parse(ServerSettings.JMMServerPort),
                ShokoServer.PathAddressREST + "/Support/" + name + "/" + relation);
        }

        public static string ConstructSupportImageLinkTV(this IProvider prov, string name)
        {
            return prov.ServerUrl(int.Parse(ServerSettings.JMMServerPort),
                ShokoServer.PathAddressREST + "/Support/" + name);
        }

        public static string ConstructThumbLink(this IProvider prov, int type, int id)
        {
            string relation = prov.GetRelation().ToString(CultureInfo.InvariantCulture);
            return prov.ServerUrl(int.Parse(ServerSettings.JMMServerPort),
                ShokoServer.PathAddressREST + "/Thumb/" + type + "/" + id + "/" + relation);
        }

        public static string ConstructTVThumbLink(this IProvider prov, int type, int id)
        {
            return prov.ServerUrl(int.Parse(ServerSettings.JMMServerPort),
                ShokoServer.PathAddressREST + "/Thumb/" + type + "/" + id + "/1.3333");
        }

        public static string ConstructCharacterImage(this IProvider prov, int id)
        {
            return prov.ServerUrl(int.Parse(ServerSettings.JMMServerPort), ShokoServer.PathAddressREST + "/2/" + id);
        }

        public static string ConstructSeiyuuImage(this IProvider prov, int id)
        {
            return prov.ServerUrl(int.Parse(ServerSettings.JMMServerPort), ShokoServer.PathAddressREST + "/3/" + id);
        }

        public static readonly Lazy<Dictionary<string, double>> _relations =
            new Lazy<Dictionary<string, double>>(CreateRelationsMap, isThreadSafe: true);

        private static double GetRelation(this IProvider prov)
        {
            var relations = _relations.Value;

            string product = prov.RequestHeader("X-Plex-Product");
            if (product != null)
            {
                string kh = product.ToUpper();
                foreach (string n in relations.Keys.Where(a => a != "DEFAULT"))
                {
                    if (n != null && kh.Contains(n))
                        return relations[n];
                }
            }
            return relations["DEFAULT"];
        }

        private static Dictionary<string, double> CreateRelationsMap()
        {
            var relations = new Dictionary<string, double>();
            string[] aspects = ServerSettings.PlexThumbnailAspects.Split(',');

            for (int x = 0; x < aspects.Length; x += 2)
            {
                string key = aspects[x].Trim().ToUpper();

                double.TryParse(aspects[x + 1].Trim(), NumberStyles.Any, CultureInfo.InvariantCulture, out double val);
                relations.Add(key, val);
            }

            if (!relations.ContainsKey("DEFAULT"))
            {
                relations.Add("DEFAULT", 0.666667D);
            }

            return relations;
        }

        public static string Base64EncodeUrl(string plainText)
        {
            var plainTextBytes = Encoding.UTF8.GetBytes(plainText);
            return Convert.ToBase64String(plainTextBytes).Replace("+", "-").Replace("/", "_").Replace("=", ",");
        }

        public static string Base64DecodeUrl(string url)
        {
            byte[] data = Convert.FromBase64String(url.Replace("-", "+").Replace("_", "/").Replace(",", "="));
            return Encoding.UTF8.GetString(data);
        }

        public static SVR_JMMUser GetUser(string userid)
        {
            IReadOnlyList<SVR_JMMUser> allusers = Repo.JMMUser.GetAll();
            foreach (SVR_JMMUser n in allusers)
            {
                if (userid.FindIn(n.GetPlexUsers()))
                {
                    return n;
                }
            }
            return allusers.FirstOrDefault(a => a.IsAdmin == 1) ??
                   allusers.FirstOrDefault(a => a.Username == "Default") ?? allusers.First();
        }

        public static SVR_JMMUser GetJMMUser(string userid)
        {
            IReadOnlyList<SVR_JMMUser> allusers = Repo.JMMUser.GetAll();
            int.TryParse(userid, out int id);
            return allusers.FirstOrDefault(a => a.JMMUserID == id) ??
                   allusers.FirstOrDefault(a => a.IsAdmin == 1) ??
                   allusers.FirstOrDefault(a => a.Username == "Default") ?? allusers.First();
        }


<<<<<<< HEAD
        public static (bool,SVR_VideoLocal) RefreshIfMediaEmpty(SVR_VideoLocal vl, Video v)
        {
            if (v.Medias != null && v.Medias.Count != 0) return (false,vl);
            return (true, Repo.VideoLocal.Touch(() => Repo.VideoLocal.GetByID(vl.VideoLocalID),true));
        }

=======
>>>>>>> c34eadfd
        public static void AddLinksToAnimeEpisodeVideo(IProvider prov, Video v, int userid)
        {
            if (v.AnimeType == AnimeTypes.AnimeEpisode.ToString())
                v.Key = prov.ContructVideoUrl(userid, v.Id, JMMType.Episode);
            else if (v.Medias != null && v.Medias.Count > 0)
                v.Key = prov.ContructVideoUrl(userid, v.Medias[0].Id, JMMType.File);
            if (v.Medias == null) return;
            foreach (Media m in v.Medias)
            {
                if (m?.Parts == null) continue;
                foreach (Part p in m.Parts)
                {
                    string ff = "file." + p.Container;
                    p.Key = prov.ConstructVideoLocalStream(userid, m.Id, ff, prov.AutoWatch);
                    if (p.Streams == null) continue;
<<<<<<< HEAD
                    foreach (Stream s in p.Streams.Where(a => a.File != null && a.StreamType == "3"))
=======
                    foreach (Stream s in p.Streams.Where(a => a.File != null && a.StreamType == 3))
>>>>>>> c34eadfd
                    {
                        s.Key = prov.ConstructFileStream(userid, s.File, prov.AutoWatch);
                    }
                }
            }
        }

        public static (Video,SVR_VideoLocal) VideoFromVideoLocal(IProvider prov, SVR_VideoLocal v, int userid)
        {
            Video l = new Video
            {
                AnimeType = AnimeTypes.AnimeFile.ToString(),
                Id = v.VideoLocalID,
                Type = "episode",
                Summary = "Episode Overview Not Available", //TODO Intenationalization
                Title = Path.GetFileNameWithoutExtension(v.FileName),
                AddedAt = v.DateTimeCreated.ToUnixTime(),
                UpdatedAt = v.DateTimeUpdated.ToUnixTime(),
                OriginallyAvailableAt = v.DateTimeCreated.ToPlexDate(),
                Year = v.DateTimeCreated.Year,
                Medias = new List<Media>()
            };
            VideoLocal_User vlr = v.GetUserRecord(userid);
            if (vlr?.WatchedDate != null)
                l.LastViewedAt = vlr.WatchedDate.Value.ToUnixTime();
            if (vlr?.ResumePosition > 0)
<<<<<<< HEAD
                l.ViewOffset = vlr.ResumePosition.ToString();
=======
                l.ViewOffset = vlr.ResumePosition;
>>>>>>> c34eadfd
            Media m = v.Media;
            if (m?.Duration != 0)
            {

                SVR_VideoLocal_Place pl = v.GetBestVideoLocalPlace();
<<<<<<< HEAD
                if (pl != null)
                {
                    using (var upd = Repo.VideoLocal.BeginAddOrUpdate(() => Repo.VideoLocal.GetByID(v.VideoLocalID)))
                    {
                        if (pl.RefreshMediaInfo(upd.Entity))
                            v=upd.Commit(true);
                    }
                }

=======
                if (pl?.RefreshMediaInfo() == true)
                    RepoFactory.VideoLocal.Save(v, true);
>>>>>>> c34eadfd
                m = v.Media;
            }
            if (m != null)
            {
                l.Medias.Add(m);
                l.Duration = m.Duration;
            }
            AddLinksToAnimeEpisodeVideo(prov, l, userid);
            return (l,v);
        }


        public static Video VideoFromAnimeEpisode(IProvider prov, List<CrossRef_AniDB_TvDBV2> cross,
            KeyValuePair<SVR_AnimeEpisode, CL_AnimeEpisode_User> e, int userid)
        {
            Video v = e.Key.PlexContract?.Clone<Video>(prov);
            if (v?.Thumb != null)
                v.Thumb = prov.ReplaceSchemeHost(v.Thumb);
            if (v != null && (v.Medias == null || v.Medias.Count == 0))
            {
                using (var upd = Repo.VideoLocal.BeginBatchUpdate(() => e.Key.GetVideoLocals()))
                {
<<<<<<< HEAD
                    foreach (SVR_VideoLocal vl2 in upd)
                    {
                        if (!string.IsNullOrEmpty(vl2.Media?.Duration)) continue;
                        SVR_VideoLocal_Place pl = vl2.GetBestVideoLocalPlace();
                        if (pl != null)
                        {
                            if (pl.RefreshMediaInfo(vl2))
                                upd.Update(vl2);
                        }
                    }
                    upd.Commit(true);

=======
                    if (vl2.Media?.Duration != 0) continue;
                    SVR_VideoLocal_Place pl = vl2.GetBestVideoLocalPlace();
                    if (pl?.RefreshMediaInfo() == true)
                        RepoFactory.VideoLocal.Save(vl2, true);
>>>>>>> c34eadfd
                }

                SVR_AnimeEpisode rep=Repo.AnimeEpisode.Touch(() => Repo.AnimeEpisode.GetByID(e.Key.AnimeEpisodeID));
                v = rep.PlexContract?.Clone<Video>(prov);
            }
            if (v != null)
            {
                if (e.Value != null)
                {
                    v.ViewCount = e.Value.WatchedCount;
                    if (e.Value.WatchedDate.HasValue)
                        v.LastViewedAt = e.Value.WatchedDate.Value.ToUnixTime();
                }
<<<<<<< HEAD
                v.ParentIndex = "1";
=======
                v.ParentIndex = 1;
>>>>>>> c34eadfd
                if (e.Key.EpisodeTypeEnum != EpisodeType.Episode)
                {
                    v.ParentIndex = 0;
                }

                if (e.Key.EpisodeTypeEnum == EpisodeType.Episode)
                {
                    string client = prov.GetPlexClient().Product;
                    if (client == "Plex for Windows" || client == "Plex Home Theater")
                        v.Title = $"{v.EpisodeNumber}. {v.Title}";
                }

                if (cross != null && cross.Count > 0)
                {
                    CrossRef_AniDB_TvDBV2 c2 =
                        cross.FirstOrDefault(
                            a =>
                                a.AniDBStartEpisodeType == v.EpisodeType &&
                                a.AniDBStartEpisodeNumber <= v.EpisodeNumber);
                    if (c2?.TvDBSeasonNumber > 0)
                        v.ParentIndex = c2.TvDBSeasonNumber;
                }
                AddLinksToAnimeEpisodeVideo(prov, v, userid);
            }
            v.AddResumePosition(prov, userid);

            return v;
        }

        public static Video GenerateVideoFromAnimeEpisode(SVR_AnimeEpisode ep)
        {
            Video l = new Video();
            List<SVR_VideoLocal> vids = ep.GetVideoLocals();
            l.Type = "episode";
            l.Summary = "Episode Overview Not Available"; //TODO Intenationalization
            l.Id = ep.AnimeEpisodeID;
            l.AnimeType = AnimeTypes.AnimeEpisode.ToString();
            if (vids.Count > 0)
            {
                //List<string> hashes = vids.Select(a => a.Hash).Distinct().ToList();
                l.Title = Path.GetFileNameWithoutExtension(vids[0].FileName);
                l.AddedAt = vids[0].DateTimeCreated.ToUnixTime();
                l.UpdatedAt = vids[0].DateTimeUpdated.ToUnixTime();
                l.OriginallyAvailableAt = vids[0].DateTimeCreated.ToPlexDate();
                l.Year = vids[0].DateTimeCreated.Year;
                l.Medias = new List<Media>();
                foreach (SVR_VideoLocal vll in vids)
                {
<<<<<<< HEAD
                    SVR_VideoLocal v = vll;
                    if (string.IsNullOrEmpty(v.Media?.Duration))
                    {
                        SVR_VideoLocal_Place pl = v.GetBestVideoLocalPlace();
                        if (pl != null)
                        {
                            using (var upd = Repo.VideoLocal.BeginAddOrUpdate(()=>Repo.VideoLocal.GetByID(v.VideoLocalID)))
                            {
                                if (pl.RefreshMediaInfo(upd.Entity))
                                    v=upd.Commit(true);
                            }
                        }

=======
                    if ((v.Media?.Duration ?? 0) == 0)
                    {
                        SVR_VideoLocal_Place pl = v.GetBestVideoLocalPlace();
                        if (pl?.RefreshMediaInfo() == true)
                            RepoFactory.VideoLocal.Save(v, true);
>>>>>>> c34eadfd
                    }
                    v.Media?.Parts?.Where(a => a != null)
                        ?.ToList()
                        ?.ForEach(a =>
                        {
                            if (string.IsNullOrEmpty(a.LocalKey))
                                a.LocalKey = v?.GetBestVideoLocalPlace()?.FullServerPath ?? null;
                        });
                    if (v.Media != null)
                        l.Medias.Add(v.Media);
                }

                string title = ep.Title;
                if (!string.IsNullOrEmpty(title)) l.Title = title;

                string romaji = RepoFactory.AniDB_Episode_Title.GetByEpisodeIDAndLanguage(ep.AniDB_EpisodeID, "X-JAT")
                    .FirstOrDefault()?.Title;
                if (!string.IsNullOrEmpty(romaji)) l.OriginalTitle = romaji;

                AniDB_Episode aep = ep?.AniDB_Episode;
                if (aep != null)
                {
                    l.EpisodeNumber = aep.EpisodeNumber;
                    l.Index = aep.EpisodeNumber;
                    l.EpisodeType = aep.EpisodeType;
                    l.Rating = (int) float.Parse(aep.Rating, CultureInfo.InvariantCulture);
                    AniDB_Vote vote =
<<<<<<< HEAD
                        Repo.AniDB_Vote.GetByEntityAndType(ep.AnimeEpisodeID, AniDBVoteType.Episode);
                    if (vote != null) l.UserRating = (vote.VoteValue / 100D).ToString(CultureInfo.InvariantCulture);

                    if (aep.GetAirDateAsDate().HasValue)
                    {
                        l.Year = aep.GetAirDateAsDate()?.Year.ToString();
=======
                        RepoFactory.AniDB_Vote.GetByEntityAndType(ep.AnimeEpisodeID, AniDBVoteType.Episode);
                    if (vote != null) l.UserRating = (int) (vote.VoteValue / 100D);

                    if (aep.GetAirDateAsDate().HasValue)
                    {
                        l.Year = aep.GetAirDateAsDate()?.Year ?? 0;
>>>>>>> c34eadfd
                        l.OriginallyAvailableAt = aep.GetAirDateAsDate()?.ToPlexDate();
                    }

                    #region TvDB

<<<<<<< HEAD
                    List<CrossRef_AniDB_TvDBV2> xref_tvdbv2 =
                        Repo.CrossRef_AniDB_TvDBV2.GetByAnimeID(aep.AnimeID);
                    if (xref_tvdbv2.Count > 0)
                    {
                        TvDB_Episode tvep = ep.TvDBEpisode;
                        if (tvep != null)
                        {
                            l.Thumb = tvep.GenPoster(null);
                            l.Summary = tvep.Overview;
                            l.Season = $"{tvep.SeasonNumber}x{tvep.EpisodeNumber:0#}";
                        }
                        else
                        {
                            string anime = "[Blank]";
                            SVR_AnimeSeries ser = ep.GetAnimeSeries();
                            var anidb = ser.GetAnime();
                            bool shouldhaveTvDB = anidb.AnimeType != (int) AnimeType.Movie && anidb.Restricted == 0 &&
                                                  !aep.GetFutureDated();
                            if (shouldhaveTvDB)
                            {
                                if (ser.GetSeriesName() != null) anime = ser.GetSeriesName();
                                LogManager.GetCurrentClassLogger()
                                    .Warn(
                                        $"{anime}:  Episode {aep.EpisodeNumber} - {aep.EnglishName} did not match an episode to its TvDB Link. Please check the TvDB links for it.");
                            }
                        }
                    }

                    #endregion

                    #region TvDB Overrides

                    CrossRef_AniDB_TvDB_Episode xref_tvdb =
                        Repo.CrossRef_AniDB_TvDB_Episode.GetByAniDBEpisodeID(aep.AniDB_EpisodeID);
                    if (xref_tvdb != null)
                    {
                        TvDB_Episode tvdb_ep = Repo.TvDB_Episode.GetByTvDBID(xref_tvdb.TvDBEpisodeID);
                        if (tvdb_ep != null)
                        {
                            l.Thumb = tvdb_ep.GenPoster(null);
                            l.Summary = tvdb_ep.Overview;
                            l.Season = $"{tvdb_ep.SeasonNumber}x{tvdb_ep.EpisodeNumber:0#}";
                        }
=======
                    TvDB_Episode tvep = ep.TvDBEpisode;
                    if (tvep != null)
                    {
                        l.Thumb = tvep.GenPoster(null);
                        l.Summary = tvep.Overview;
                        l.Season = $"{tvep.SeasonNumber}x{tvep.EpisodeNumber:0#}";
>>>>>>> c34eadfd
                    }
                    #endregion
                }
                if (l.Thumb == null || l.Summary == null)
                {
                    l.Thumb = ((IProvider) null).ConstructSupportImageLink("plex_404.png");
                    l.Summary = "Episode Overview not Available";
                }
            }
            l.Id = ep.AnimeEpisodeID;
            return l;
        }

<<<<<<< HEAD
        private static void AddCrossRef_AniDB_TvDBV2(int animeID, int anistart, int tvdbID,
            int tvdbSeason, string title)
        {
            CrossRef_AniDB_TvDBV2 xref =
                Repo.CrossRef_AniDB_TvDBV2.GetByTvDBID(tvdbID, tvdbSeason, 1, animeID,
                    (int) EpisodeType.Episode, anistart);
            if (xref != null) return;
            using (var cupd = Repo.CrossRef_AniDB_TvDBV2.BeginAdd())
            {
                cupd.Entity.AnimeID = animeID;
                cupd.Entity.AniDBStartEpisodeType = (int) EpisodeType.Episode;
                cupd.Entity.AniDBStartEpisodeNumber = anistart;

                cupd.Entity.TvDBID = tvdbID;
                cupd.Entity.TvDBSeasonNumber = tvdbSeason;
                cupd.Entity.TvDBStartEpisodeNumber = 1;
                cupd.Entity.TvDBTitle = title;
                cupd.Commit();
            }
        }

=======
>>>>>>> c34eadfd
        private static void GetValidVideoRecursive(IProvider prov, SVR_GroupFilter f, int userid, Directory pp)
        {
            List<SVR_GroupFilter> gfs = Repo.GroupFilter.GetByParentID(f.GroupFilterID)
                .Where(a => a.GroupsIds.ContainsKey(userid) && a.GroupsIds[userid].Count > 0)
                .ToList();

            foreach (SVR_GroupFilter gg in gfs.Where(a => (a.FilterType & (int) GroupFilterType.Directory) == 0))
            {
                if (gg.GroupsIds.ContainsKey(userid))
                {
                    HashSet<int> groups = gg.GroupsIds[userid];
                    if (groups.Count != 0)
                    {
                        foreach (int grp in groups.Randomize(f.GroupFilterID))
                        {
                            SVR_AnimeGroup ag = Repo.AnimeGroup.GetByID(grp);
                            Video v = ag.GetPlexContract(userid);
                            if (v?.Art == null || v.Thumb == null) continue;
                            pp.Art = prov.ReplaceSchemeHost(v.Art);
                            pp.Thumb = prov.ReplaceSchemeHost(v.Thumb);
                            break;
                        }
                    }
                }
                if (pp.Art != null)
                    break;
            }
            if (pp.Art == null)
            {
                foreach (SVR_GroupFilter gg in gfs
                    .Where(a => (a.FilterType & (int) GroupFilterType.Directory) == (int) GroupFilterType.Directory &&
                                a.InvisibleInClients == 0)
                    .Randomize(f.GroupFilterID))
                {
                    GetValidVideoRecursive(prov, gg, userid, pp);
                    if (pp.Art != null)
                        break;
                }
            }
            pp.LeafCount = gfs.Count;
            pp.ViewedLeafCount = 0;
        }

        public static Directory DirectoryFromFilter(IProvider prov, SVR_GroupFilter gg,
            int userid)
        {
            Directory pp = new Directory {Type = "show"};
            pp.Key = prov.ConstructFilterIdUrl(userid, gg.GroupFilterID);
            pp.Title = gg.GroupFilterName;
            pp.Id = gg.GroupFilterID;
            pp.AnimeType = AnimeTypes.AnimeGroupFilter.ToString();
            if ((gg.FilterType & (int) GroupFilterType.Directory) == (int) GroupFilterType.Directory)
            {
                GetValidVideoRecursive(prov, gg, userid, pp);
            }
            else if (gg.GroupsIds.ContainsKey(userid))
            {
                HashSet<int> groups = gg.GroupsIds[userid];
                if (groups.Count == 0) return pp;
<<<<<<< HEAD
                pp.LeafCount = groups.Count.ToString();
                pp.ViewedLeafCount = "0";
                foreach (int grp in groups.Randomize())
                {
                    SVR_AnimeGroup ag = Repo.AnimeGroup.GetByID(grp);
=======
                pp.LeafCount = groups.Count;
                pp.ViewedLeafCount = 0;
                foreach (int grp in groups.Randomize())
                {
                    SVR_AnimeGroup ag = RepoFactory.AnimeGroup.GetByID(grp);
>>>>>>> c34eadfd
                    Video v = ag.GetPlexContract(userid);
                    if (v?.Art == null || v.Thumb == null) continue;
                    pp.Art = prov.ReplaceSchemeHost(v.Art);
                    pp.Thumb = prov.ReplaceSchemeHost(v.Thumb);
                    break;
                }
                return pp;
            }
            return pp;
        }


        public static void AddInformationFromMasterSeries(Video v, CL_AnimeSeries_User cserie, Video nv,
            bool omitExtraData = false)
        {
            bool ret = false;
            v.ParentThumb = v.GrandparentThumb = nv.Thumb;
            if (cserie.AniDBAnime.AniDBAnime.Restricted > 0)
                v.ContentRating = "R";
            switch (cserie.AniDBAnime.AniDBAnime.AnimeType)
            {
                case (int) AnimeType.Movie:
                    v.Type = "movie";
                    if (v.Title.StartsWith("Complete Movie"))
                    {
                        v.Title = nv.Title;
                        v.Summary = nv.Summary;
<<<<<<< HEAD
                        v.Index = null;
=======
                        v.Index = 0;
>>>>>>> c34eadfd
                        ret = true;
                    }
                    else if (v.Title.StartsWith("Part "))
                    {
                        v.Title = nv.Title + " - " + v.Title;
                        v.Summary = nv.Summary;
                    }
                    v.Thumb = nv.Thumb;
                    break;
                case (int) AnimeType.OVA:
                    if (v.Title == "OVA")
                    {
                        v.Title = nv.Title;
                        v.Type = "movie";
                        v.Thumb = nv.Thumb;
                        v.Summary = nv.Summary;
<<<<<<< HEAD
                        v.Index = null;
=======
                        v.Index = 0;
>>>>>>> c34eadfd
                        ret = true;
                    }
                    break;
            }
            if (string.IsNullOrEmpty(v.Art))
                v.Art = nv.Art;
            if (!omitExtraData)
            {
                if (v.Tags == null)
                    v.Tags = nv.Tags;
                if (v.Genres == null)
                    v.Genres = nv.Genres;
                if (v.Roles == null)
                    v.Roles = nv.Roles;
            }
            if (v.Rating == 0)
                v.Rating = nv.Rating;
            if (v.Thumb == null)
                v.Thumb = v.ParentThumb;
            v.IsMovie = ret;
        }

<<<<<<< HEAD


        public static string GetRandomBannerFromSeries(List<SVR_AnimeSeries> series, IProvider prov)
        {
            return series.Randomize().Select(ser => ser.GetAnime()?.GetDefaultWideBannerDetailsNoBlanks())
                .Where(banner => banner != null).Select(banner => banner.GenArt(prov)).FirstOrDefault();
        }


=======
>>>>>>> c34eadfd
        public static IEnumerable<T> Randomize<T>(this IEnumerable<T> source, int seed = -1)
        {
            var rnd = seed == -1 ? new Random() : new Random(seed);
            return source.OrderBy(item => rnd.Next());
        }

<<<<<<< HEAD


        public static string GetRandomFanartFromSeries(List<SVR_AnimeSeries> series, IProvider prov)
        {
            return series.Randomize().Select(ser => ser.GetAnime()?.GetDefaultFanartDetailsNoBlanks())
                .Where(fanart => fanart != null).Select(fanart => fanart.GenArt(prov)).FirstOrDefault();
        }

        public static string GetRandomFanartFromVideoList(List<Video> videos)
        {
            return videos.Randomize().Where(v => v.Art != null).Select(v => v.Art).FirstOrDefault();
        }

=======
>>>>>>> c34eadfd
        public static string GetRandomFanartFromVideo(Video v, IProvider prov)
        {
            return GetRandomArtFromList(v.Fanarts, prov);
        }

        public static string GetRandomBannerFromVideo(Video v, IProvider prov)
        {
            return GetRandomArtFromList(v.Banners, prov);
        }

        public static string GetRandomArtFromList(List<Contract_ImageDetails> list, IProvider prov)
        {
            if (list == null || list.Count == 0) return null;
            Contract_ImageDetails art;
            if (list.Count == 1)
            {
                art = list[0];
            }
            else
            {
                Random rand = new Random();
                art = list[rand.Next(0, list.Count)];
            }
            ImageDetails details = new ImageDetails()
            {
                ImageID = art.ImageID,
                ImageType = (ImageEntityType) art.ImageType
            };
            return details.GenArt(prov);
        }

        public static Video GenerateFromAnimeGroup(SVR_AnimeGroup grp, int userid, List<SVR_AnimeSeries> allSeries)
        {
            CL_AnimeGroup_User cgrp = grp.GetUserContract(userid);
            int subgrpcnt = grp.GetAllChildGroups().Count;

            if ((cgrp.Stat_SeriesCount == 1) && (subgrpcnt == 0))
            {
                SVR_AnimeSeries ser = ShokoServiceImplementation.GetSeriesForGroup(grp.AnimeGroupID, allSeries);
                CL_AnimeSeries_User cserie = ser?.GetUserContract(userid);
                if (cserie == null) return null;
<<<<<<< HEAD
                Video v = GenerateFromSeries(cserie, ser, ser.GetAnime(), userid);
=======
                Video v = GenerateFromSeries(cserie, ser, ser.GetAnime(), userid, session);
>>>>>>> c34eadfd
                v.AirDate = ser.AirDate;
                v.UpdatedAt = ser.LatestEpisodeAirDate.HasValue
                    ? ser.LatestEpisodeAirDate.Value.ToUnixTime()
                    : null;
                v.Group = cgrp;
                return v;
            }
            else
            {
                SVR_AnimeSeries ser = grp.DefaultAnimeSeriesID.HasValue
                    ? allSeries.FirstOrDefault(a => a.AnimeSeriesID == grp.DefaultAnimeSeriesID.Value)
                    : allSeries.Find(a => a.AirDate != DateTime.MinValue);
                if (ser == null && allSeries.Count > 0)
                    ser = allSeries[0];
                CL_AnimeSeries_User cserie = ser?.GetUserContract(userid);
                Video v = FromGroup(cgrp, cserie, userid, subgrpcnt);
                v.Group = cgrp;
                v.AirDate = cgrp.Stat_AirDate_Min ?? DateTime.MinValue;
                v.UpdatedAt = cgrp.LatestEpisodeAirDate?.ToUnixTime();
                v.Rating = (int) Math.Round((grp.AniDBRating / 100), 1);
                List<Tag> newTags = new List<Tag>();
                foreach (AniDB_Tag tag in grp.Tags)
                {
                    Tag newTag = new Tag();
                    TextInfo textInfo = new CultureInfo("en-US", false).TextInfo;
                    newTag.Value = textInfo.ToTitleCase(tag.TagName.Trim());
                    if (!newTags.Contains(newTag)) newTags.Add(newTag);
                }
                v.Genres = newTags;
                if (ser == null) return v;
                List<AnimeTitle> newTitles = ser.GetAnime()
                    .GetTitles()
                    .Select(title => new AnimeTitle
                    {
                        Title = title.Title,
                        Language = title.Language,
                        Type = title.TitleType
                    })
                    .ToList();
                v.Titles = newTitles;

                v.Roles = new List<RoleTag>();

                //TODO Character implementation is limited in JMM, One Character, could have more than one Seiyuu
                if (ser.GetAnime()?.Contract?.AniDBAnime?.Characters != null)
                {
                    foreach (CL_AniDB_Character c in ser.GetAnime().Contract.AniDBAnime.Characters)
                    {
                        string ch = c?.CharName;
                        AniDB_Seiyuu seiyuu = c?.Seiyuu;
                        if (string.IsNullOrEmpty(ch)) continue;
                        RoleTag t = new RoleTag
                        {
                            Value = seiyuu?.SeiyuuName
                        };
                        if (seiyuu != null)
<<<<<<< HEAD
                            t.TagPicture = Helper.ConstructSeiyuuImage(null, seiyuu.SeiyuuID);
=======
                            t.TagPicture = Helper.ConstructSeiyuuImage(null, seiyuu.AniDB_SeiyuuID);
>>>>>>> c34eadfd
                        t.Role = ch;
                        t.RoleDescription = c?.CharDescription;
                        t.RolePicture = Helper.ConstructCharacterImage(null, c.CharID);
                        v.Roles.Add(t);
                    }
                }
                if (cserie?.AniDBAnime?.AniDBAnime?.Fanarts != null)
                {
                    v.Fanarts = new List<Contract_ImageDetails>();
                    cserie?.AniDBAnime?.AniDBAnime?.Fanarts.ForEach(
                        a =>
                            v.Fanarts.Add(new Contract_ImageDetails()
                            {
                                ImageID = a.AniDB_Anime_DefaultImageID,
                                ImageType = a.ImageType
                            }));
                }
                if (cserie?.AniDBAnime?.AniDBAnime?.Banners == null) return v;
                v.Banners = new List<Contract_ImageDetails>();
                cserie?.AniDBAnime?.AniDBAnime?.Banners.ForEach(
                    a =>
                        v.Banners.Add(new Contract_ImageDetails()
                        {
                            ImageID = a.AniDB_Anime_DefaultImageID,
                            ImageType = a.ImageType
                        }));
                return v;
            }
        }


        public static List<Video> ConvertToDirectory(List<Video> n, IProvider prov)
        {
            List<Video> ks = new List<Video>();
            foreach (Video n1 in n)
            {
                Video m;
                if (n1 is Directory)
                    m = n1;
                else
                    m = n1.Clone<Directory>(prov);
                m.ParentThumb = m.GrandparentThumb = null;
                ks.Add(m);
            }
            return ks;
        }

        public static Video MayReplaceVideo(Video v1, SVR_AnimeSeries ser, CL_AnimeSeries_User cserie, int userid,
            bool all = true, Video serie = null)
        {
            int epcount = all
                ? ser.GetAnimeEpisodesCountWithVideoLocal()
                : ser.GetAnimeEpisodesNormalCountWithVideoLocal();
            if ((epcount != 1) || (cserie.AniDBAnime.AniDBAnime.AnimeType != (int) AnimeType.OVA &&
                                   cserie.AniDBAnime.AniDBAnime.AnimeType != (int) AnimeType.Movie)) return v1;
            try
            {
                List<SVR_AnimeEpisode> episodes = ser.GetAnimeEpisodes();
                Video v2 = episodes[0].PlexContract;
                if (v2.IsMovie)
                {
                    AddInformationFromMasterSeries(v2, cserie, serie ?? v1);
                    v2.Thumb = (serie ?? v1).Thumb;
                    return v2;
                }
            }
            catch
            {
                //Fast fix if file do not exist, and still is in db. (Xml Serialization of video info will fail on null)
            }
            return v1;
        }


        private static Video FromGroup(CL_AnimeGroup_User grp, CL_AnimeSeries_User ser, int userid, int subgrpcnt)
        {
            Directory p = new Directory
            {
                Id = grp.AnimeGroupID,
                AnimeType = AnimeTypes.AnimeGroup.ToString(),
                Title = grp.GroupName,
                Summary = grp.Description,
                Type = "show",
                AirDate = grp.Stat_AirDate_Min ?? DateTime.MinValue
            };
            if (grp.Stat_AllYears.Count > 0)
            {
                p.Year = grp.Stat_AllYears?.Min() ?? 0;
            }
            if (ser != null)
            {
                p.Thumb = ser.AniDBAnime?.AniDBAnime.DefaultImagePoster.GenPoster(null);
                p.Art = ser.AniDBAnime?.AniDBAnime.DefaultImageFanart.GenArt(null);
            }
            p.LeafCount = grp.UnwatchedEpisodeCount + grp.WatchedEpisodeCount;
            p.ViewedLeafCount = grp.WatchedEpisodeCount;
            p.ChildCount = grp.Stat_SeriesCount + subgrpcnt;
            if ((grp.UnwatchedEpisodeCount == 0) && grp.WatchedDate.HasValue)
                p.LastViewedAt = grp.WatchedDate.Value.ToUnixTime();
            return p;
        }

        public static Video GenerateFromSeries(CL_AnimeSeries_User cserie, SVR_AnimeSeries ser, SVR_AniDB_Anime anidb,
            int userid)
        {
            Video v = new Directory();
            Dictionary<SVR_AnimeEpisode, CL_AnimeEpisode_User> episodes = ser.GetAnimeEpisodes()
                .ToDictionary(a => a, a => a.GetUserContract(userid));
            episodes = episodes.Where(a => a.Value == null || a.Value.LocalFileCount > 0)
                .ToDictionary(a => a.Key, a => a.Value);
            FillSerie(v, ser, episodes, anidb, cserie, userid);
            if (ser.GetAnimeNumberOfEpisodeTypes() > 1)
                v.Type = "show";
            else if ((cserie.AniDBAnime.AniDBAnime.AnimeType == (int) AnimeType.Movie) ||
                     (cserie.AniDBAnime.AniDBAnime.AnimeType == (int) AnimeType.OVA))
            {
                v = MayReplaceVideo(v, ser, cserie, userid);
            }
            return v;
        }

        private static string SummaryFromAnimeContract(CL_AnimeSeries_User c)
        {
            string s = c.AniDBAnime.AniDBAnime.Description;
            if (string.IsNullOrEmpty(s) && c.MovieDB_Movie != null)
                s = c.MovieDB_Movie.Overview;
            if (string.IsNullOrEmpty(s) && c.TvDB_Series != null && c.TvDB_Series.Count > 0)
                s = c.TvDB_Series[0].Overview;
            return s;
        }


        private static void FillSerie(Video p, SVR_AnimeSeries aser,
            Dictionary<SVR_AnimeEpisode, CL_AnimeEpisode_User> eps,
            SVR_AniDB_Anime anidb, CL_AnimeSeries_User ser, int userid)
        {
            CL_AniDB_Anime anime = ser.AniDBAnime.AniDBAnime;
            p.Id = ser.AnimeSeriesID.ToString();
            p.AnimeType = AnimeTypes.AnimeSerie.ToString();
            if (ser.AniDBAnime.AniDBAnime.Restricted > 0)
                p.ContentRating = "R";
            p.Title = aser.GetSeriesName();
            p.Summary = SummaryFromAnimeContract(ser);
            p.Type = "show";
            p.AirDate = DateTime.MinValue;
            TextInfo textInfo = new CultureInfo("en-US", false).TextInfo;
            if (anime.GetAllTags().Count > 0)
            {
                p.Genres = new List<Tag>();
                anime.GetAllTags()
                    .ToList()
                    .ForEach(a => p.Genres.Add(new Tag {Value = textInfo.ToTitleCase(a.Trim())}));
            }
            //p.OriginalTitle
            if (anime.AirDate.HasValue)
            {
                p.AirDate = anime.AirDate.Value;
                p.OriginallyAvailableAt = anime.AirDate.Value.ToPlexDate();
                p.Year = anime.AirDate.Value.Year.ToString();
            }
            p.LeafCount = anime.EpisodeCount.ToString();
            //p.ChildCount = p.LeafCount;
            p.ViewedLeafCount = ser.WatchedEpisodeCount.ToString();
            p.Rating = Math.Round((anime.Rating / 100D), 1).ToString(CultureInfo.InvariantCulture);
            AniDB_Vote vote = Repo.AniDB_Vote.GetByEntityAndType(anidb.AnimeID, AniDBVoteType.Anime) ??
                                Repo.AniDB_Vote.GetByEntityAndType(anidb.AnimeID, AniDBVoteType.AnimeTemp);
            if (vote != null) p.UserRating = (vote.VoteValue / 100D).ToString(CultureInfo.InvariantCulture);

            List<CrossRef_AniDB_TvDBV2> ls = ser.CrossRefAniDBTvDBV2;
            if (ls != null && ls.Count > 0)
            {
                foreach (CrossRef_AniDB_TvDBV2 c in ls)
                {
                    if (c.TvDBSeasonNumber == 0) continue;
                    p.Season = c.TvDBSeasonNumber.ToString();
                    p.Index = p.Season;
                }
            }
            p.Thumb = p.ParentThumb = anime.DefaultImagePoster.GenPoster(null);
            p.Art = anime?.DefaultImageFanart?.GenArt(null);
            if (anime?.Fanarts != null)
            {
                p.Fanarts = new List<Contract_ImageDetails>();
                anime.Fanarts.ForEach(
                    a =>
                        p.Fanarts.Add(new Contract_ImageDetails()
                        {
                            ImageID = a.AniDB_Anime_DefaultImageID,
                            ImageType = a.ImageType
                        }));
            }
            if (anime?.Banners != null)
            {
<<<<<<< HEAD
                p.Banners = new List<Contract_ImageDetails>();
                anime.Banners.ForEach(
                    a =>
                        p.Banners.Add(new Contract_ImageDetails()
                        {
                            ImageID = a.AniDB_Anime_DefaultImageID,
                            ImageType = a.ImageType
                        }));
            }

            if (eps != null)
            {
                List<EpisodeType> types = eps.Keys.Select(a => a.EpisodeTypeEnum).Distinct().ToList();
                p.ChildCount = types.Count > 1 ? types.Count.ToString() : eps.Keys.Count.ToString();
            }
            p.Roles = new List<RoleTag>();
=======
                ISessionWrapper sessionWrapper = session.Wrap();
                CL_AniDB_Anime anime = ser.AniDBAnime.AniDBAnime;
                p.Id = ser.AnimeSeriesID;
                p.AnimeType = AnimeTypes.AnimeSerie.ToString();
                if (ser.AniDBAnime.AniDBAnime.Restricted > 0)
                    p.ContentRating = "R";
                p.Title = aser.GetSeriesName();
                p.Summary = SummaryFromAnimeContract(ser);
                p.Type = "show";
                p.AirDate = DateTime.MinValue;
                TextInfo textInfo = new CultureInfo("en-US", false).TextInfo;
                if (anime.GetAllTags().Count > 0)
                {
                    p.Genres = new List<Tag>();
                    anime.GetAllTags()
                        .ToList()
                        .ForEach(a => p.Genres.Add(new Tag {Value = textInfo.ToTitleCase(a.Trim())}));
                }
                //p.OriginalTitle
                if (anime.AirDate.HasValue)
                {
                    p.AirDate = anime.AirDate.Value;
                    p.OriginallyAvailableAt = anime.AirDate.Value.ToPlexDate();
                    p.Year = anime.AirDate.Value.Year;
                }
                p.LeafCount = anime.EpisodeCount;
                //p.ChildCount = p.LeafCount;
                p.ViewedLeafCount = ser.WatchedEpisodeCount;
                p.Rating = (int) Math.Round((anime.Rating / 100D), 1);
                AniDB_Vote vote = RepoFactory.AniDB_Vote.GetByEntityAndType(anidb.AnimeID, AniDBVoteType.Anime) ??
                                  RepoFactory.AniDB_Vote.GetByEntityAndType(anidb.AnimeID, AniDBVoteType.AnimeTemp);
                if (vote != null) p.UserRating = (int) (vote.VoteValue / 100D);

                List<CrossRef_AniDB_TvDBV2> ls = ser.CrossRefAniDBTvDBV2;
                if (ls != null && ls.Count > 0)
                {
                    foreach (CrossRef_AniDB_TvDBV2 c in ls)
                    {
                        if (c.TvDBSeasonNumber == 0) continue;
                        p.Season = c.TvDBSeasonNumber.ToString();
                        p.Index = c.TvDBSeasonNumber;
                    }
                }
                p.Thumb = p.ParentThumb = anime.DefaultImagePoster.GenPoster(null);
                p.Art = anime?.DefaultImageFanart?.GenArt(null);
                if (anime?.Fanarts != null)
                {
                    p.Fanarts = new List<Contract_ImageDetails>();
                    anime.Fanarts.ForEach(
                        a =>
                            p.Fanarts.Add(new Contract_ImageDetails()
                            {
                                ImageID = a.AniDB_Anime_DefaultImageID,
                                ImageType = a.ImageType
                            }));
                }
                if (anime?.Banners != null)
                {
                    p.Banners = new List<Contract_ImageDetails>();
                    anime.Banners.ForEach(
                        a =>
                            p.Banners.Add(new Contract_ImageDetails()
                            {
                                ImageID = a.AniDB_Anime_DefaultImageID,
                                ImageType = a.ImageType
                            }));
                }

                if (eps != null)
                {
                    List<EpisodeType> types = eps.Keys.Select(a => a.EpisodeTypeEnum).Distinct().ToList();
                    p.ChildCount = types.Count > 1 ? types.Count : eps.Keys.Count;
                }
                p.Roles = new List<RoleTag>();
>>>>>>> c34eadfd

            //TODO Character implementation is limited in JMM, One Character, could have more than one Seiyuu
            if (anime.Characters != null)
            {
                foreach (CL_AniDB_Character c in anime.Characters)
                {
                    string ch = c?.CharName;
                    AniDB_Seiyuu seiyuu = c?.Seiyuu;
                    if (string.IsNullOrEmpty(ch)) continue;
                    RoleTag t = new RoleTag
                    {
<<<<<<< HEAD
                        Value = seiyuu?.SeiyuuName
                    };
                    if (seiyuu != null)
                        t.TagPicture = ConstructSeiyuuImage(null, seiyuu.SeiyuuID);
                    t.Role = ch;
                    t.RoleDescription = c?.CharDescription;
                    t.RolePicture = ConstructCharacterImage(null, c.CharID);
                    p.Roles.Add(t);
=======
                        string ch = c?.CharName;
                        AniDB_Seiyuu seiyuu = c?.Seiyuu;
                        if (string.IsNullOrEmpty(ch)) continue;
                        RoleTag t = new RoleTag
                        {
                            Value = seiyuu?.SeiyuuName
                        };
                        if (seiyuu != null)
                            t.TagPicture = ConstructSeiyuuImage(null, seiyuu.AniDB_SeiyuuID);
                        t.Role = ch;
                        t.RoleDescription = c?.CharDescription;
                        t.RolePicture = ConstructCharacterImage(null, c.CharID);
                        p.Roles.Add(t);
                    }
                }
                p.Titles = new List<AnimeTitle>();
                foreach (AniDB_Anime_Title title in anidb.GetTitles())
                {
                    p.Titles.Add(
                        new AnimeTitle {Language = title.Language, Title = title.Title, Type = title.TitleType});
>>>>>>> c34eadfd
                }
            }
            p.Titles = new List<AnimeTitle>();
            foreach (AniDB_Anime_Title title in anidb.GetTitles())
            {
                p.Titles.Add(
                    new AnimeTitle {Language = title.Language, Title = title.Title, Type = title.TitleType});
            }

        }
    }
}<|MERGE_RESOLUTION|>--- conflicted
+++ resolved
@@ -156,15 +156,6 @@
         }
 
 
-<<<<<<< HEAD
-        public static (bool,SVR_VideoLocal) RefreshIfMediaEmpty(SVR_VideoLocal vl, Video v)
-        {
-            if (v.Medias != null && v.Medias.Count != 0) return (false,vl);
-            return (true, Repo.VideoLocal.Touch(() => Repo.VideoLocal.GetByID(vl.VideoLocalID),true));
-        }
-
-=======
->>>>>>> c34eadfd
         public static void AddLinksToAnimeEpisodeVideo(IProvider prov, Video v, int userid)
         {
             if (v.AnimeType == AnimeTypes.AnimeEpisode.ToString())
@@ -180,11 +171,7 @@
                     string ff = "file." + p.Container;
                     p.Key = prov.ConstructVideoLocalStream(userid, m.Id, ff, prov.AutoWatch);
                     if (p.Streams == null) continue;
-<<<<<<< HEAD
-                    foreach (Stream s in p.Streams.Where(a => a.File != null && a.StreamType == "3"))
-=======
                     foreach (Stream s in p.Streams.Where(a => a.File != null && a.StreamType == 3))
->>>>>>> c34eadfd
                     {
                         s.Key = prov.ConstructFileStream(userid, s.File, prov.AutoWatch);
                     }
@@ -211,30 +198,14 @@
             if (vlr?.WatchedDate != null)
                 l.LastViewedAt = vlr.WatchedDate.Value.ToUnixTime();
             if (vlr?.ResumePosition > 0)
-<<<<<<< HEAD
-                l.ViewOffset = vlr.ResumePosition.ToString();
-=======
                 l.ViewOffset = vlr.ResumePosition;
->>>>>>> c34eadfd
             Media m = v.Media;
             if (m?.Duration != 0)
             {
 
                 SVR_VideoLocal_Place pl = v.GetBestVideoLocalPlace();
-<<<<<<< HEAD
-                if (pl != null)
-                {
-                    using (var upd = Repo.VideoLocal.BeginAddOrUpdate(() => Repo.VideoLocal.GetByID(v.VideoLocalID)))
-                    {
-                        if (pl.RefreshMediaInfo(upd.Entity))
-                            v=upd.Commit(true);
-                    }
-                }
-
-=======
                 if (pl?.RefreshMediaInfo() == true)
                     RepoFactory.VideoLocal.Save(v, true);
->>>>>>> c34eadfd
                 m = v.Media;
             }
             if (m != null)
@@ -257,25 +228,10 @@
             {
                 using (var upd = Repo.VideoLocal.BeginBatchUpdate(() => e.Key.GetVideoLocals()))
                 {
-<<<<<<< HEAD
-                    foreach (SVR_VideoLocal vl2 in upd)
-                    {
-                        if (!string.IsNullOrEmpty(vl2.Media?.Duration)) continue;
-                        SVR_VideoLocal_Place pl = vl2.GetBestVideoLocalPlace();
-                        if (pl != null)
-                        {
-                            if (pl.RefreshMediaInfo(vl2))
-                                upd.Update(vl2);
-                        }
-                    }
-                    upd.Commit(true);
-
-=======
                     if (vl2.Media?.Duration != 0) continue;
                     SVR_VideoLocal_Place pl = vl2.GetBestVideoLocalPlace();
                     if (pl?.RefreshMediaInfo() == true)
                         RepoFactory.VideoLocal.Save(vl2, true);
->>>>>>> c34eadfd
                 }
 
                 SVR_AnimeEpisode rep=Repo.AnimeEpisode.Touch(() => Repo.AnimeEpisode.GetByID(e.Key.AnimeEpisodeID));
@@ -289,11 +245,7 @@
                     if (e.Value.WatchedDate.HasValue)
                         v.LastViewedAt = e.Value.WatchedDate.Value.ToUnixTime();
                 }
-<<<<<<< HEAD
-                v.ParentIndex = "1";
-=======
                 v.ParentIndex = 1;
->>>>>>> c34eadfd
                 if (e.Key.EpisodeTypeEnum != EpisodeType.Episode)
                 {
                     v.ParentIndex = 0;
@@ -342,27 +294,11 @@
                 l.Medias = new List<Media>();
                 foreach (SVR_VideoLocal vll in vids)
                 {
-<<<<<<< HEAD
-                    SVR_VideoLocal v = vll;
-                    if (string.IsNullOrEmpty(v.Media?.Duration))
-                    {
-                        SVR_VideoLocal_Place pl = v.GetBestVideoLocalPlace();
-                        if (pl != null)
-                        {
-                            using (var upd = Repo.VideoLocal.BeginAddOrUpdate(()=>Repo.VideoLocal.GetByID(v.VideoLocalID)))
-                            {
-                                if (pl.RefreshMediaInfo(upd.Entity))
-                                    v=upd.Commit(true);
-                            }
-                        }
-
-=======
                     if ((v.Media?.Duration ?? 0) == 0)
                     {
                         SVR_VideoLocal_Place pl = v.GetBestVideoLocalPlace();
                         if (pl?.RefreshMediaInfo() == true)
                             RepoFactory.VideoLocal.Save(v, true);
->>>>>>> c34eadfd
                     }
                     v.Media?.Parts?.Where(a => a != null)
                         ?.ToList()
@@ -390,78 +326,23 @@
                     l.EpisodeType = aep.EpisodeType;
                     l.Rating = (int) float.Parse(aep.Rating, CultureInfo.InvariantCulture);
                     AniDB_Vote vote =
-<<<<<<< HEAD
-                        Repo.AniDB_Vote.GetByEntityAndType(ep.AnimeEpisodeID, AniDBVoteType.Episode);
-                    if (vote != null) l.UserRating = (vote.VoteValue / 100D).ToString(CultureInfo.InvariantCulture);
-
-                    if (aep.GetAirDateAsDate().HasValue)
-                    {
-                        l.Year = aep.GetAirDateAsDate()?.Year.ToString();
-=======
                         RepoFactory.AniDB_Vote.GetByEntityAndType(ep.AnimeEpisodeID, AniDBVoteType.Episode);
                     if (vote != null) l.UserRating = (int) (vote.VoteValue / 100D);
 
                     if (aep.GetAirDateAsDate().HasValue)
                     {
                         l.Year = aep.GetAirDateAsDate()?.Year ?? 0;
->>>>>>> c34eadfd
                         l.OriginallyAvailableAt = aep.GetAirDateAsDate()?.ToPlexDate();
                     }
 
                     #region TvDB
 
-<<<<<<< HEAD
-                    List<CrossRef_AniDB_TvDBV2> xref_tvdbv2 =
-                        Repo.CrossRef_AniDB_TvDBV2.GetByAnimeID(aep.AnimeID);
-                    if (xref_tvdbv2.Count > 0)
-                    {
-                        TvDB_Episode tvep = ep.TvDBEpisode;
-                        if (tvep != null)
-                        {
-                            l.Thumb = tvep.GenPoster(null);
-                            l.Summary = tvep.Overview;
-                            l.Season = $"{tvep.SeasonNumber}x{tvep.EpisodeNumber:0#}";
-                        }
-                        else
-                        {
-                            string anime = "[Blank]";
-                            SVR_AnimeSeries ser = ep.GetAnimeSeries();
-                            var anidb = ser.GetAnime();
-                            bool shouldhaveTvDB = anidb.AnimeType != (int) AnimeType.Movie && anidb.Restricted == 0 &&
-                                                  !aep.GetFutureDated();
-                            if (shouldhaveTvDB)
-                            {
-                                if (ser.GetSeriesName() != null) anime = ser.GetSeriesName();
-                                LogManager.GetCurrentClassLogger()
-                                    .Warn(
-                                        $"{anime}:  Episode {aep.EpisodeNumber} - {aep.EnglishName} did not match an episode to its TvDB Link. Please check the TvDB links for it.");
-                            }
-                        }
-                    }
-
-                    #endregion
-
-                    #region TvDB Overrides
-
-                    CrossRef_AniDB_TvDB_Episode xref_tvdb =
-                        Repo.CrossRef_AniDB_TvDB_Episode.GetByAniDBEpisodeID(aep.AniDB_EpisodeID);
-                    if (xref_tvdb != null)
-                    {
-                        TvDB_Episode tvdb_ep = Repo.TvDB_Episode.GetByTvDBID(xref_tvdb.TvDBEpisodeID);
-                        if (tvdb_ep != null)
-                        {
-                            l.Thumb = tvdb_ep.GenPoster(null);
-                            l.Summary = tvdb_ep.Overview;
-                            l.Season = $"{tvdb_ep.SeasonNumber}x{tvdb_ep.EpisodeNumber:0#}";
-                        }
-=======
                     TvDB_Episode tvep = ep.TvDBEpisode;
                     if (tvep != null)
                     {
                         l.Thumb = tvep.GenPoster(null);
                         l.Summary = tvep.Overview;
                         l.Season = $"{tvep.SeasonNumber}x{tvep.EpisodeNumber:0#}";
->>>>>>> c34eadfd
                     }
                     #endregion
                 }
@@ -475,30 +356,6 @@
             return l;
         }
 
-<<<<<<< HEAD
-        private static void AddCrossRef_AniDB_TvDBV2(int animeID, int anistart, int tvdbID,
-            int tvdbSeason, string title)
-        {
-            CrossRef_AniDB_TvDBV2 xref =
-                Repo.CrossRef_AniDB_TvDBV2.GetByTvDBID(tvdbID, tvdbSeason, 1, animeID,
-                    (int) EpisodeType.Episode, anistart);
-            if (xref != null) return;
-            using (var cupd = Repo.CrossRef_AniDB_TvDBV2.BeginAdd())
-            {
-                cupd.Entity.AnimeID = animeID;
-                cupd.Entity.AniDBStartEpisodeType = (int) EpisodeType.Episode;
-                cupd.Entity.AniDBStartEpisodeNumber = anistart;
-
-                cupd.Entity.TvDBID = tvdbID;
-                cupd.Entity.TvDBSeasonNumber = tvdbSeason;
-                cupd.Entity.TvDBStartEpisodeNumber = 1;
-                cupd.Entity.TvDBTitle = title;
-                cupd.Commit();
-            }
-        }
-
-=======
->>>>>>> c34eadfd
         private static void GetValidVideoRecursive(IProvider prov, SVR_GroupFilter f, int userid, Directory pp)
         {
             List<SVR_GroupFilter> gfs = Repo.GroupFilter.GetByParentID(f.GroupFilterID)
@@ -558,19 +415,11 @@
             {
                 HashSet<int> groups = gg.GroupsIds[userid];
                 if (groups.Count == 0) return pp;
-<<<<<<< HEAD
-                pp.LeafCount = groups.Count.ToString();
-                pp.ViewedLeafCount = "0";
-                foreach (int grp in groups.Randomize())
-                {
-                    SVR_AnimeGroup ag = Repo.AnimeGroup.GetByID(grp);
-=======
                 pp.LeafCount = groups.Count;
                 pp.ViewedLeafCount = 0;
                 foreach (int grp in groups.Randomize())
                 {
                     SVR_AnimeGroup ag = RepoFactory.AnimeGroup.GetByID(grp);
->>>>>>> c34eadfd
                     Video v = ag.GetPlexContract(userid);
                     if (v?.Art == null || v.Thumb == null) continue;
                     pp.Art = prov.ReplaceSchemeHost(v.Art);
@@ -598,11 +447,7 @@
                     {
                         v.Title = nv.Title;
                         v.Summary = nv.Summary;
-<<<<<<< HEAD
-                        v.Index = null;
-=======
                         v.Index = 0;
->>>>>>> c34eadfd
                         ret = true;
                     }
                     else if (v.Title.StartsWith("Part "))
@@ -619,11 +464,7 @@
                         v.Type = "movie";
                         v.Thumb = nv.Thumb;
                         v.Summary = nv.Summary;
-<<<<<<< HEAD
-                        v.Index = null;
-=======
                         v.Index = 0;
->>>>>>> c34eadfd
                         ret = true;
                     }
                     break;
@@ -646,40 +487,12 @@
             v.IsMovie = ret;
         }
 
-<<<<<<< HEAD
-
-
-        public static string GetRandomBannerFromSeries(List<SVR_AnimeSeries> series, IProvider prov)
-        {
-            return series.Randomize().Select(ser => ser.GetAnime()?.GetDefaultWideBannerDetailsNoBlanks())
-                .Where(banner => banner != null).Select(banner => banner.GenArt(prov)).FirstOrDefault();
-        }
-
-
-=======
->>>>>>> c34eadfd
         public static IEnumerable<T> Randomize<T>(this IEnumerable<T> source, int seed = -1)
         {
             var rnd = seed == -1 ? new Random() : new Random(seed);
             return source.OrderBy(item => rnd.Next());
         }
 
-<<<<<<< HEAD
-
-
-        public static string GetRandomFanartFromSeries(List<SVR_AnimeSeries> series, IProvider prov)
-        {
-            return series.Randomize().Select(ser => ser.GetAnime()?.GetDefaultFanartDetailsNoBlanks())
-                .Where(fanart => fanart != null).Select(fanart => fanart.GenArt(prov)).FirstOrDefault();
-        }
-
-        public static string GetRandomFanartFromVideoList(List<Video> videos)
-        {
-            return videos.Randomize().Where(v => v.Art != null).Select(v => v.Art).FirstOrDefault();
-        }
-
-=======
->>>>>>> c34eadfd
         public static string GetRandomFanartFromVideo(Video v, IProvider prov)
         {
             return GetRandomArtFromList(v.Fanarts, prov);
@@ -721,11 +534,7 @@
                 SVR_AnimeSeries ser = ShokoServiceImplementation.GetSeriesForGroup(grp.AnimeGroupID, allSeries);
                 CL_AnimeSeries_User cserie = ser?.GetUserContract(userid);
                 if (cserie == null) return null;
-<<<<<<< HEAD
-                Video v = GenerateFromSeries(cserie, ser, ser.GetAnime(), userid);
-=======
                 Video v = GenerateFromSeries(cserie, ser, ser.GetAnime(), userid, session);
->>>>>>> c34eadfd
                 v.AirDate = ser.AirDate;
                 v.UpdatedAt = ser.LatestEpisodeAirDate.HasValue
                     ? ser.LatestEpisodeAirDate.Value.ToUnixTime()
@@ -782,11 +591,7 @@
                             Value = seiyuu?.SeiyuuName
                         };
                         if (seiyuu != null)
-<<<<<<< HEAD
-                            t.TagPicture = Helper.ConstructSeiyuuImage(null, seiyuu.SeiyuuID);
-=======
                             t.TagPicture = Helper.ConstructSeiyuuImage(null, seiyuu.AniDB_SeiyuuID);
->>>>>>> c34eadfd
                         t.Role = ch;
                         t.RoleDescription = c?.CharDescription;
                         t.RolePicture = Helper.ConstructCharacterImage(null, c.CharID);
@@ -980,24 +785,6 @@
             }
             if (anime?.Banners != null)
             {
-<<<<<<< HEAD
-                p.Banners = new List<Contract_ImageDetails>();
-                anime.Banners.ForEach(
-                    a =>
-                        p.Banners.Add(new Contract_ImageDetails()
-                        {
-                            ImageID = a.AniDB_Anime_DefaultImageID,
-                            ImageType = a.ImageType
-                        }));
-            }
-
-            if (eps != null)
-            {
-                List<EpisodeType> types = eps.Keys.Select(a => a.EpisodeTypeEnum).Distinct().ToList();
-                p.ChildCount = types.Count > 1 ? types.Count.ToString() : eps.Keys.Count.ToString();
-            }
-            p.Roles = new List<RoleTag>();
-=======
                 ISessionWrapper sessionWrapper = session.Wrap();
                 CL_AniDB_Anime anime = ser.AniDBAnime.AniDBAnime;
                 p.Id = ser.AnimeSeriesID;
@@ -1072,7 +859,6 @@
                     p.ChildCount = types.Count > 1 ? types.Count : eps.Keys.Count;
                 }
                 p.Roles = new List<RoleTag>();
->>>>>>> c34eadfd
 
             //TODO Character implementation is limited in JMM, One Character, could have more than one Seiyuu
             if (anime.Characters != null)
@@ -1084,16 +870,6 @@
                     if (string.IsNullOrEmpty(ch)) continue;
                     RoleTag t = new RoleTag
                     {
-<<<<<<< HEAD
-                        Value = seiyuu?.SeiyuuName
-                    };
-                    if (seiyuu != null)
-                        t.TagPicture = ConstructSeiyuuImage(null, seiyuu.SeiyuuID);
-                    t.Role = ch;
-                    t.RoleDescription = c?.CharDescription;
-                    t.RolePicture = ConstructCharacterImage(null, c.CharID);
-                    p.Roles.Add(t);
-=======
                         string ch = c?.CharName;
                         AniDB_Seiyuu seiyuu = c?.Seiyuu;
                         if (string.IsNullOrEmpty(ch)) continue;
@@ -1114,7 +890,6 @@
                 {
                     p.Titles.Add(
                         new AnimeTitle {Language = title.Language, Title = title.Title, Type = title.TitleType});
->>>>>>> c34eadfd
                 }
             }
             p.Titles = new List<AnimeTitle>();
