﻿using System;
using System.Collections.Generic;
using System.IO;
using System.Linq;
using Nancy.Rest.Module;
using Shoko.Models.PlexAndKodi;
using Shoko.Commons.Properties;
using Shoko.Models.Client;
using Shoko.Models.Enums;
using Shoko.Models.Server;
using Shoko.Server.Commands;
using Shoko.Server.Models;
using NLog;
using Shoko.Models.Plex.Connections;
using Shoko.Server.Plex;
using Shoko.Server.PlexAndKodi.Kodi;
using Shoko.Server.PlexAndKodi.Plex;
using Shoko.Server.Repositories;
using Shoko.Commons.Extensions;

using Directory = Shoko.Models.PlexAndKodi.Directory;
using MediaContainer = Shoko.Models.PlexAndKodi.MediaContainer;

// ReSharper disable FunctionComplexityOverflow

namespace Shoko.Server.PlexAndKodi
{
    public class CommonImplementation
    {
        public static Logger logger = LogManager.GetCurrentClassLogger();

        //private functions are use internal

        public System.IO.Stream GetSupportImage(string name)
        {
            if (string.IsNullOrEmpty(name))
                return new MemoryStream();
            name = Path.GetFileNameWithoutExtension(name);
            System.Resources.ResourceManager man = Resources.ResourceManager;
            byte[] dta = (byte[]) man.GetObject(name);
            if ((dta == null) || (dta.Length == 0))
                return new MemoryStream();
            MemoryStream ms = new MemoryStream(dta);
            ms.Seek(0, SeekOrigin.Begin);
            return new StreamWithResponse(ms, "image/png");
        }

        public MediaContainer GetFilters(IProvider prov, string uid)
        {
            int.TryParse(uid, out int t);
            SVR_JMMUser user = t > 0 ? Helper.GetJMMUser(uid) : Helper.GetUser(uid);
            if (user == null)
                return new MediaContainer() {ErrorString = "User not found"};
            int userid = user.JMMUserID;

            BreadCrumbs info = prov.UseBreadCrumbs
                ? new BreadCrumbs {Key = prov.ConstructFiltersUrl(userid), Title = "Anime"}
                : null;
            BaseObject ret =
                new BaseObject(prov.NewMediaContainer(MediaContainerTypes.Show, "Anime", false, false, info));
            if (!ret.Init(prov))
                return new MediaContainer(); //Normal OPTION VERB
            List<Video> dirs = new List<Video>();
            try
            {
                List<SVR_GroupFilter> allGfs = Repo.GroupFilter.GetTopLevel()
                    .Where(a => a.InvisibleInClients == 0 &&
                                (
                                    (a.GroupsIds.ContainsKey(userid) && a.GroupsIds[userid].Count > 0)
                                    || (a.FilterType & (int) GroupFilterType.Directory) ==
                                    (int) GroupFilterType.Directory)
                    )
                    .ToList();


<<<<<<< HEAD
                foreach (SVR_GroupFilter gg in allGfs)
                {
                    Directory pp = Helper.DirectoryFromFilter(prov, gg, userid);
                    if (pp != null)
=======
                    foreach (SVR_GroupFilter gg in allGfs)
                    {
                        Directory pp = Helper.DirectoryFromFilter(prov, gg, userid);
                        if (pp != null)
                            dirs.Add(prov, pp, info);
                    }
                    List<SVR_VideoLocal> vids = RepoFactory.VideoLocal.GetVideosWithoutEpisodeUnsorted().ToList();
                    if (vids.Count > 0)
                    {
                        Directory pp = new Directory() {Type = "show"};
                        pp.Key = prov.ShortUrl(prov.ConstructUnsortUrl(userid));
                        pp.Title = "Unsort";
                        pp.AnimeType = Shoko.Models.PlexAndKodi.AnimeTypes.AnimeUnsort.ToString();
                        pp.Thumb = prov.ConstructSupportImageLink("plex_unsort.png");
                        pp.LeafCount = vids.Count;
                        pp.ViewedLeafCount = 0;
                        dirs.Add(prov, pp, info);
                    }
                    var playlists = RepoFactory.Playlist.GetAll();
                    if (playlists.Count > 0)
                    {
                        Directory pp = new Directory() {Type = "show"};
                        pp.Key = prov.ShortUrl(prov.ConstructPlaylistUrl(userid));
                        pp.Title = "Playlists";
                        pp.AnimeType = Shoko.Models.PlexAndKodi.AnimeTypes.AnimePlaylist.ToString();
                        pp.Thumb = prov.ConstructSupportImageLink("plex_playlists.png");
                        pp.LeafCount = playlists.Count;
                        pp.ViewedLeafCount = 0;
>>>>>>> c34eadfd
                        dirs.Add(prov, pp, info);
                }
                List<SVR_VideoLocal> vids = Repo.VideoLocal.GetVideosWithoutEpisode();
                if (vids.Count > 0)
                {
                    Directory pp = new Directory() {Type = "show"};
                    pp.Key = prov.ShortUrl(prov.ConstructUnsortUrl(userid));
                    pp.Title = "Unsort";
                    pp.AnimeType = Shoko.Models.PlexAndKodi.AnimeTypes.AnimeUnsort.ToString();
                    pp.Thumb = prov.ConstructSupportImageLink("plex_unsort.png");
                    pp.LeafCount = vids.Count.ToString();
                    pp.ViewedLeafCount = "0";
                    dirs.Add(prov, pp, info);
                }
                var playlists = Repo.Playlist.GetAll();
                if (playlists.Count > 0)
                {
                    Directory pp = new Directory() {Type = "show"};
                    pp.Key = prov.ShortUrl(prov.ConstructPlaylistUrl(userid));
                    pp.Title = "Playlists";
                    pp.AnimeType = Shoko.Models.PlexAndKodi.AnimeTypes.AnimePlaylist.ToString();
                    pp.Thumb = prov.ConstructSupportImageLink("plex_playlists.png");
                    pp.LeafCount = playlists.Count.ToString();
                    pp.ViewedLeafCount = "0";
                    dirs.Add(prov, pp, info);
                }
                dirs = dirs.OrderBy(a => a.Title).ToList();

                ret.MediaContainer.RandomizeArt(prov, dirs);
                if (prov.AddPlexPrefsItem)
                {
                    Directory dir = new Directory
                    {
                        Prompt = "Search"
                    };
                    dir.Thumb = dir.Art = "/:/plugins/com.plexapp.plugins.myanime/resources/Search.png";
                    dir.Key = "/video/jmm/search";
                    dir.Title = "Search";
                    dir.Search = "1";
                    dirs.Add(dir);
                }
                if (prov.AddPlexSearchItem)
                {
                    Directory dir = new Directory();
                    dir.Thumb = dir.Art = "/:/plugins/com.plexapp.plugins.myanime/resources/Gear.png";
                    dir.Key = "/:/plugins/com.plexapp.plugins.myanime/prefs";
                    dir.Title = "Preferences";
                    dir.Settings = "1";
                    dirs.Add(dir);
                }
                ret.Childrens = dirs;
                PlexDeviceInfo dinfo = prov.GetPlexClient();
                if (dinfo != null)
                    logger.Info(dinfo.ToString());
                return ret.GetStream(prov);
            }
            catch (Exception ex)
            {
                logger.Error(ex, ex.ToString());
                return new MediaContainer() {ErrorString = "System Error, see JMMServer logs for more information"};
            }
        }

        public MediaContainer GetMetadata(IProvider prov, string UserId, int type, string Id, string historyinfo,
            bool nocast = false, int? filter = null)
        {
            try
            {
                BreadCrumbs his = prov.UseBreadCrumbs ? BreadCrumbs.FromKey(historyinfo) : null;
                SVR_JMMUser user = Helper.GetJMMUser(UserId);

                switch ((JMMType) type)
                {
                    case JMMType.Group:
                        return GetItemsFromGroup(prov, user.JMMUserID, Id, his, nocast, filter);
                    case JMMType.GroupFilter:
                        return GetGroupsOrSubFiltersFromFilter(prov, user.JMMUserID, Id, his, nocast);
                    case JMMType.GroupUnsort:
                        return GetUnsort(prov, user.JMMUserID, his);
                    case JMMType.Serie:
                        return GetItemsFromSerie(prov, user.JMMUserID, Id, his, nocast);
                    case JMMType.Episode:
                        return GetFromEpisode(prov, user.JMMUserID, Id, his);
                    case JMMType.File:
                        return GetFromFile(prov, user.JMMUserID, Id, his);
                    case JMMType.Playlist:
                        return GetItemsFromPlaylist(prov, user.JMMUserID, Id, his);
                    case JMMType.FakeIosThumb:
                        return FakeParentForIOSThumbnail(prov, Id);
                }
                return new MediaContainer() {ErrorString = "Unsupported Type"};
            }
            catch (Exception ex)
            {
                logger.Error(ex, ex.ToString());
                return new MediaContainer() {ErrorString = "System Error, see JMMServer logs for more information"};
            }
        }

        private MediaContainer GetItemsFromPlaylist(IProvider prov, int userid, string id, BreadCrumbs info)
        {
            var PlaylistID = -1;
            int.TryParse(id, out PlaylistID);

            if (PlaylistID == 0)
            {
                var ret = new BaseObject(
                    prov.NewMediaContainer(MediaContainerTypes.Show, "Playlists", true, true, info));
                if (!ret.Init(prov))
                    return new MediaContainer(); //Normal
                var retPlaylists = new List<Video>();
                var playlists = Repo.Playlist.GetAll();

                foreach (var playlist in playlists)
                {
                    var dir = new Directory
                    {
<<<<<<< HEAD
                        Key = prov.ShortUrl(prov.ConstructPlaylistIdUrl(userid, playlist.PlaylistID)),
                        Title = playlist.PlaylistName,
                        Id = playlist.PlaylistID.ToString(),
                        AnimeType = Shoko.Models.PlexAndKodi.AnimeTypes.AnimePlaylist.ToString()
                    };
                    var episodeID = -1;
                    if (int.TryParse(playlist.PlaylistItems.Split('|')[0].Split(';')[1], out episodeID))
                    {
                        var anime = Repo.AnimeEpisode.GetByID(episodeID)
                            .GetAnimeSeries()
                            .GetAnime();
                        dir.Thumb = anime?.GetDefaultPosterDetailsNoBlanks()?.GenPoster(prov);
                        dir.Art = anime?.GetDefaultFanartDetailsNoBlanks()?.GenArt(prov);
                        dir.Banner = anime?.GetDefaultWideBannerDetailsNoBlanks()?.GenArt(prov);
=======
                        var dir = new Directory
                        {
                            Key = prov.ShortUrl(prov.ConstructPlaylistIdUrl(userid, playlist.PlaylistID)),
                            Title = playlist.PlaylistName,
                            Id = playlist.PlaylistID,
                            AnimeType = Shoko.Models.PlexAndKodi.AnimeTypes.AnimePlaylist.ToString()
                        };
                        var episodeID = -1;
                        if (int.TryParse(playlist.PlaylistItems.Split('|')[0].Split(';')[1], out episodeID))
                        {
                            var anime = RepoFactory.AnimeEpisode.GetByID(episodeID)
                                .GetAnimeSeries()
                                .GetAnime();
                            dir.Thumb = anime?.GetDefaultPosterDetailsNoBlanks()?.GenPoster(prov);
                            dir.Art = anime?.GetDefaultFanartDetailsNoBlanks()?.GenArt(prov);
                            dir.Banner = anime?.GetDefaultWideBannerDetailsNoBlanks()?.GenArt(prov);
                        }
                        else
                        {
                            dir.Thumb = prov.ConstructSupportImageLink("plex_404V.png");
                        }
                        dir.LeafCount = playlist.PlaylistItems.Split('|').Count();
                        dir.ViewedLeafCount = 0;
                        retPlaylists.Add(prov, dir, info);
>>>>>>> c34eadfd
                    }
                    else
                    {
                        dir.Thumb = prov.ConstructSupportImageLink("plex_404V.png");
                    }
                    dir.LeafCount = playlist.PlaylistItems.Split('|').Count().ToString();
                    dir.ViewedLeafCount = "0";
                    retPlaylists.Add(prov, dir, info);
                }
                retPlaylists = retPlaylists.OrderBy(a => a.Title).ToList();
                ret.Childrens = retPlaylists;
                return ret.GetStream(prov);

            }
            if (PlaylistID > 0)
            {
                var playlist = Repo.Playlist.GetByID(PlaylistID);
                var playlistItems = playlist.PlaylistItems.Split('|');
                var vids = new List<Video>();
                var ret =
                    new BaseObject(prov.NewMediaContainer(MediaContainerTypes.Episode, playlist.PlaylistName, true,
                        true,
                        info));
                if (!ret.Init(prov))
                    return new MediaContainer(); //Normal
                foreach (var item in playlistItems)
                {
                    try
                    {
                        var episodeID = -1;
                        int.TryParse(item.Split(';')[1], out episodeID);
                        if (episodeID < 0) return new MediaContainer() {ErrorString = "Invalid Episode ID"};
                        SVR_AnimeEpisode e = Repo.AnimeEpisode.GetByID(episodeID);
                        if (e == null)
                            return new MediaContainer() {ErrorString = "Invalid Episode"};
                        KeyValuePair<SVR_AnimeEpisode, CL_AnimeEpisode_User> ep =
                            new KeyValuePair<SVR_AnimeEpisode, CL_AnimeEpisode_User>(e,
                                e.GetUserContract(userid));
                        if (ep.Value != null && ep.Value.LocalFileCount == 0)
                            continue;
                        SVR_AnimeSeries ser = Repo.AnimeSeries.GetByID(ep.Key.AnimeSeriesID);
                        if (ser == null)
                            return new MediaContainer() {ErrorString = "Invalid Series"};
                        CL_AnimeSeries_User con = ser.GetUserContract(userid);
                        if (con == null)
                            return new MediaContainer() {ErrorString = "Invalid Series, Contract not found"};
                        Video v = Helper.VideoFromAnimeEpisode(prov, con.CrossRefAniDBTvDBV2, ep, userid);
                        if (v != null && v.Medias != null && v.Medias.Count > 0)
                        {
                            Helper.AddInformationFromMasterSeries(v, con, ser.GetPlexContract(userid));
                            v.Type = "episode";
                            vids.Add(prov, v, info);
                            PlexDeviceInfo dinfo = prov.GetPlexClient();
                            if (prov.ConstructFakeIosParent && dinfo != null && dinfo.Client == PlexClient.IOS)
                                v.GrandparentKey =
                                    prov.Proxyfy(prov.ConstructFakeIosThumb(userid, v.ParentThumb,
                                        v.Art ?? v.ParentArt ?? v.GrandparentArt));
                            v.ParentKey = null;
                        }
                    }
                    catch
                    {
                        //Fast fix if file do not exist, and still is in db. (Xml Serialization of video info will fail on null)
                    }
                }
                ret.MediaContainer.RandomizeArt(prov, vids);
                ret.Childrens = vids;
                return ret.GetStream(prov);
            }
            return new MediaContainer() {ErrorString = "Invalid Playlist"};
        }

        private MediaContainer GetUnsort(IProvider prov, int userid, BreadCrumbs info)
        {
            BaseObject ret =
                new BaseObject(prov.NewMediaContainer(MediaContainerTypes.Video, "Unsort", true, true, info));
            if (!ret.Init(prov))
                return new MediaContainer();
            List<Video> dirs = new List<Video>();
            List<SVR_VideoLocal> vids = Repo.VideoLocal.GetVideosWithoutEpisode();
            foreach (SVR_VideoLocal v in vids.OrderByDescending(a => a.DateTimeCreated))
            {
                try
                {
                    (Video m,_) = Helper.VideoFromVideoLocal(prov, v, userid);
                    dirs.Add(prov, m, info);
                    m.Thumb = prov.ConstructSupportImageLink("plex_404.png");
                    m.ParentThumb = prov.ConstructSupportImageLink("plex_unsort.png");
                    m.ParentKey = null;
                    PlexDeviceInfo dinfo = prov.GetPlexClient();
                    if (prov.ConstructFakeIosParent && dinfo != null && dinfo.Client == PlexClient.IOS)

                        m.GrandparentKey =
                            prov.Proxyfy(prov.ConstructFakeIosThumb(userid, m.ParentThumb,
                                m.Art ?? m.ParentArt ?? m.GrandparentArt));
                }
                catch
                {
                    //Fast fix if file do not exist, and still is in db. (Xml Serialization of video info will fail on null)
                }
            }
            ret.Childrens = dirs;
            return ret.GetStream(prov);
        }

        private MediaContainer GetFromFile(IProvider prov, int userid, string Id, BreadCrumbs info)
        {
            if (!int.TryParse(Id, out int id))
                return new MediaContainer() { ErrorString = "Invalid File Id" };
            SVR_VideoLocal vi = Repo.VideoLocal.GetByID(id);
            BaseObject ret =
                new BaseObject(prov.NewMediaContainer(MediaContainerTypes.File,
                    Path.GetFileNameWithoutExtension(vi.FileName ?? string.Empty),
                    true, false, info));
            (Video v2, _) = Helper.VideoFromVideoLocal(prov, vi, userid);
            List<Video> dirs = new List<Video>();
            dirs.EppAdd(prov, v2, info, true);
            v2.Thumb = prov.ConstructSupportImageLink("plex_404.png");
            v2.ParentThumb = prov.ConstructSupportImageLink("plex_unsort.png");
            PlexDeviceInfo dinfo = prov.GetPlexClient();
            if (prov.ConstructFakeIosParent && dinfo != null && dinfo.Client == PlexClient.IOS)

                v2.GrandparentKey =
                    prov.Proxyfy(prov.ConstructFakeIosThumb(userid, v2.ParentThumb,
                        v2.Art ?? v2.ParentArt ?? v2.GrandparentArt));
            v2.ParentKey = null;
            if (prov.UseBreadCrumbs)
                v2.Key = prov.ShortUrl(ret.MediaContainer.Key);
            ret.MediaContainer.Childrens = dirs;
            return ret.GetStream(prov);
        }

        private MediaContainer GetFromEpisode(IProvider prov, int userid, string Id, BreadCrumbs info)
        {
            if (!int.TryParse(Id, out int id))
                return new MediaContainer() { ErrorString = "Invalid Episode Id" };
            BaseObject ret =
            new BaseObject(prov.NewMediaContainer(MediaContainerTypes.Episode, "Episode", true, true, info));
            List<Video> dirs = new List<Video>();

            SVR_AnimeEpisode e = Repo.AnimeEpisode.GetByID(id);
            if (e == null)
                return new MediaContainer() {ErrorString = "Invalid Episode Id"};
            KeyValuePair<SVR_AnimeEpisode, CL_AnimeEpisode_User> ep =
                new KeyValuePair<SVR_AnimeEpisode, CL_AnimeEpisode_User>(e,
                    e.GetUserContract(userid));
            if (ep.Value != null && ep.Value.LocalFileCount == 0)
                return new MediaContainer() {ErrorString = "Episode do not have videolocals"};
            AniDB_Episode aep = ep.Key.AniDB_Episode;
            if (aep == null)
                return new MediaContainer() {ErrorString = "Invalid Episode AniDB link not found"};
            SVR_AnimeSeries ser = Repo.AnimeSeries.GetByID(ep.Key.AnimeSeriesID);
            if (ser == null)
                return new MediaContainer() {ErrorString = "Invalid Serie"};
            SVR_AniDB_Anime anime = ser.GetAnime();
            CL_AnimeSeries_User con = ser.GetUserContract(userid);
            if (con == null)
                return new MediaContainer() {ErrorString = "Invalid Serie, Contract not found"};
            try
            {
                Video v = Helper.VideoFromAnimeEpisode(prov, con.CrossRefAniDBTvDBV2, ep, userid);
                if (v != null)
                {
                    Video nv = ser.GetPlexContract(userid);
                    Helper.AddInformationFromMasterSeries(v, con, ser.GetPlexContract(userid),
                        prov is KodiProvider);
                    if (v.Medias != null && v.Medias.Count > 0)
                    {
                        v.Type = "episode";
                        dirs.EppAdd(prov, v, info, true);
                        PlexDeviceInfo dinfo = prov.GetPlexClient();
                        if (prov.ConstructFakeIosParent && dinfo != null && dinfo.Client == PlexClient.IOS)
                            v.GrandparentKey =
                                prov.Proxyfy(prov.ConstructFakeIosThumb(userid, v.ParentThumb,
                                    v.Art ?? v.ParentArt ?? v.GrandparentArt));
                        v.ParentKey = null;
                    }
                    if (prov.UseBreadCrumbs)
                        v.Key = prov.ShortUrl(ret.MediaContainer.Key);
                    ret.MediaContainer.Art = prov.ReplaceSchemeHost(nv.Art ?? nv.ParentArt ?? nv.GrandparentArt);
                }
                ret.MediaContainer.Childrens = dirs;
                return ret.GetStream(prov);
            }
            catch
            {
                //Fast fix if file do not exist, and still is in db. (Xml Serialization of video info will fail on null)
            }

            return new MediaContainer() {ErrorString = "Episode Not Found"};
        }

        public Dictionary<int, string> GetUsers()
        {
            Dictionary<int, string> users = new Dictionary<int, string>();
            try
            {
                foreach (SVR_JMMUser us in Repo.JMMUser.GetAll())
                {
                    users.Add(us.JMMUserID, us.Username);
                }
                return users;
            }
            catch
            {
                return null;
            }
        }

        public PlexContract_Users GetUsers(IProvider prov)
        {
            PlexContract_Users gfs = new PlexContract_Users();
            try
            {
                gfs.Users = new List<PlexContract_User>();
                foreach (SVR_JMMUser us in Repo.JMMUser.GetAll())
                {
                    PlexContract_User p = new PlexContract_User
                    {
                        id = us.JMMUserID.ToString(),
                        name = us.Username
                    };
                    gfs.Users.Add(p);
                }
            }
            catch (Exception ex)
            {
                logger.Error(ex, ex.ToString());
                return new PlexContract_Users() {ErrorString = "System Error, see JMMServer logs for more information"};
            }
            return gfs;
        }

        public Response GetVersion()
        {
            Response rsp = new Response();
            try
            {
                rsp.Code = "200";
                rsp.Message = System.Reflection.Assembly.GetEntryAssembly().GetName().Version.ToString();
                return rsp;
            }
            catch (Exception e)
            {
                logger.Error(e, e.ToString());
                rsp.Code = "500";
                rsp.Message = "System Error, see JMMServer logs for more information";
            }
            return rsp;
        }

        public MediaContainer Search(IProvider prov, string UserId, int lim, string query, bool searchTag,
            bool nocast = false)
        {
            BreadCrumbs info = prov.UseBreadCrumbs
                ? new BreadCrumbs
                {
                    Key = prov.ConstructSearchUrl(UserId, lim, query, searchTag),
                    Title = "Search for '" + query + "'"
                }
                : null;

            BaseObject ret =
                new BaseObject(prov.NewMediaContainer(MediaContainerTypes.Show, "Search for '" + query + "'", true,
                    true,
                    info));
            if (lim == 0)
                lim = 100;

            SVR_JMMUser user = Helper.GetUser(UserId);
            if (user == null) return new MediaContainer() {ErrorString = "User Not Found"};
            List<Video> ls = new List<Video>();
            int cnt = 0;
            IEnumerable<SVR_AnimeSeries> series = searchTag
                ? Repo.AnimeSeries.GetAll()
                    .Where(
                        a =>
                            a.Contract != null && a.Contract.AniDBAnime != null &&
                            a.Contract.AniDBAnime.AniDBAnime != null &&
                            (a.Contract.AniDBAnime.AniDBAnime.GetAllTags()
                                 .Contains(query,
                                     StringComparer.InvariantCultureIgnoreCase) ||
                             a.Contract.AniDBAnime.CustomTags.Select(b => b.TagName)
                                 .Contains(query, StringComparer.InvariantCultureIgnoreCase)))
                : Repo.AnimeSeries.GetAll()
                    .Where(
                        a =>
                            a.Contract != null && a.Contract.AniDBAnime != null &&
                            a.Contract.AniDBAnime.AniDBAnime != null &&
                            string.Join(",", a.Contract.AniDBAnime.AniDBAnime.AllTitles)
                                .IndexOf(query, 0, StringComparison.InvariantCultureIgnoreCase) >= 0);

            //List<AniDB_Anime> animes = searchTag ? RepoFactory.AniDB_Anime.SearchByTag(query) : RepoFactory.AniDB_Anime.SearchByName(query);
            foreach (SVR_AnimeSeries ser in series)
            {
                if (!user.AllowedSeries(ser)) continue;
                Video v = ser.GetPlexContract(user.JMMUserID)?.Clone<Directory>(prov);
                if (v != null)
                {
                    switch (ser.Contract.AniDBAnime.AniDBAnime.AnimeType)
                    {
                        case (int) AnimeType.Movie:
                            v.SourceTitle = "Anime Movies";
                            break;
                        case (int) AnimeType.OVA:
                            v.SourceTitle = "Anime Ovas";
                            break;
                        case (int) AnimeType.Other:
                            v.SourceTitle = "Anime Others";
                            break;
                        case (int) AnimeType.TVSeries:
                            v.SourceTitle = "Anime Series";
                            break;
                        case (int) AnimeType.TVSpecial:
                            v.SourceTitle = "Anime Specials";
                            break;
                        case (int) AnimeType.Web:
                            v.SourceTitle = "Anime Web Clips";
                            break;
                    }
                    if (nocast) v.Roles = null;
                    v.GenerateKey(prov, user.JMMUserID);
                    ls.Add(prov, v, info);
                }
                cnt++;
                if (cnt == lim)
                    break;
            }
            ret.MediaContainer.RandomizeArt(prov, ls);
            ret.MediaContainer.Childrens = Helper.ConvertToDirectory(ls, prov);
            return ret.GetStream(prov);
        }

        public MediaContainer GetItemsFromGroup(IProvider prov, int userid, string GroupId, BreadCrumbs info,
            bool nocast, int? filterID)
        {
            int.TryParse(GroupId, out int groupID);
            if (groupID == -1)
                return new MediaContainer() {ErrorString = "Invalid Group Id"};

            List<Video> retGroups = new List<Video>();
            SVR_AnimeGroup grp = Repo.AnimeGroup.GetByID(groupID);

            if (grp == null)
                return new MediaContainer {ErrorString = "Invalid Group"};

            BaseObject ret =
                new BaseObject(prov.NewMediaContainer(MediaContainerTypes.Show, grp.GroupName, false, true, info));
            if (!ret.Init(prov))
                return new MediaContainer();

            CL_AnimeGroup_User basegrp = grp?.GetUserContract(userid);
            if (basegrp != null)
            {
                List<SVR_AnimeSeries> seriesList = grp.GetSeries();
                if (filterID != null)
                {
                    SVR_GroupFilter filter = Repo.GroupFilter.GetByID(filterID.Value);
                    if (filter != null)
                    {
                        if (filter.ApplyToSeries > 0)
                        {
                            if (filter.SeriesIds.ContainsKey(userid))
                                seriesList =
                                    seriesList.Where(a => filter.SeriesIds[userid].Contains(a.AnimeSeriesID)).ToList();
                        }
                    }
                }
                foreach (SVR_AnimeGroup grpChild in grp.GetChildGroups())
                {
                    var v = grpChild.GetPlexContract(userid);
                    if (v != null)
                    {
                        v.Type = "show";
                        v.GenerateKey(prov, userid);

                        v.Art = Helper.GetRandomFanartFromVideo(v, prov) ?? v.Art;
                        v.Banner = Helper.GetRandomBannerFromVideo(v, prov) ?? v.Banner;

                        if (nocast) v.Roles = null;
                        retGroups.Add(prov, v, info);
                        v.ParentThumb = v.GrandparentThumb = null;
                    }
                }
                foreach (SVR_AnimeSeries ser in seriesList)
                {
                    var v = ser.GetPlexContract(userid)?.Clone<Directory>(prov);
                    if (v != null)
                    {
                        v.AirDate = ser.AirDate;
                        v.Group = basegrp;
                        v.Type = "show";
                        v.GenerateKey(prov, userid);
                        v.Art = Helper.GetRandomFanartFromVideo(v, prov) ?? v.Art;
                        v.Banner = Helper.GetRandomBannerFromVideo(v, prov) ?? v.Banner;
                        if (nocast) v.Roles = null;
                        retGroups.Add(prov, v, info);
                        v.ParentThumb = v.GrandparentThumb = null;
                    }
                }
            }
            ret.MediaContainer.RandomizeArt(prov, retGroups);
            ret.Childrens = Helper.ConvertToDirectory(retGroups.OrderBy(a => a.AirDate).ToList(), prov);
            FilterExtras(prov, ret.Childrens);
            return ret.GetStream(prov);
        }

        public Response ToggleWatchedStatusOnEpisode(IProvider prov, string userid, int aep, bool wstatus)
        {
            Response rsp = new Response
            {
                Code = "400",
                Message = "Bad Request"
            };
            try
            {

                if (!int.TryParse(userid, out int usid))
                    return rsp;

                SVR_AnimeEpisode ep = Repo.AnimeEpisode.GetByID(aep);
                if (ep == null)
                {
                    rsp.Code = "404";
                    rsp.Message = "Episode Not Found";
                    return rsp;
                }
                ep.ToggleWatchedStatus(wstatus, true, DateTime.Now, false, usid, true);
<<<<<<< HEAD
                SVR_AnimeSeries.UpdateStats(ep.GetAnimeSeries(), true, false, true);
=======
                ep.GetAnimeSeries().UpdateStats(true, false, true);
>>>>>>> c34eadfd
                rsp.Code = "200";
                rsp.Message = null;
            }
            catch (Exception ex)
            {
                rsp.Code = "500";
                rsp.Message = "Internal Error : " + ex;
                logger.Error(ex, ex.ToString());
            }
            return rsp;
        }

        public Response ToggleWatchedStatusOnSeries(IProvider prov, string userid, int aep,
            bool wstatus)
        {
            //prov.AddResponseHeaders();

            Response rsp = new Response
            {
                Code = "400",
                Message = "Bad Request"
            };
            try
            {
                if (!int.TryParse(userid, out int usid))
                    return rsp;

                SVR_AnimeSeries series = Repo.AnimeSeries.GetByID(aep);
                if (series == null)
                {
                    rsp.Code = "404";
                    rsp.Message = "Episode Not Found";
                    return rsp;
                }

                List<SVR_AnimeEpisode> eps = series.GetAnimeEpisodes();
                foreach (SVR_AnimeEpisode ep in eps)
                {
                    if (ep.EpisodeTypeEnum == EpisodeType.Credits) continue;
                    if (ep.EpisodeTypeEnum == EpisodeType.Trailer) continue;

                    ep.ToggleWatchedStatus(wstatus, true, DateTime.Now, false, usid, true);
                }

                SVR_AnimeSeries.UpdateStats(series, true, false, true);
                rsp.Code = "200";
                rsp.Message = null;
            }
            catch (Exception ex)
            {
                rsp.Code = "500";
                rsp.Message = "Internal Error : " + ex;
                logger.Error(ex, ex.ToString());
            }
            return rsp;
        }

        public Response ToggleWatchedStatusOnGroup(IProvider prov, string userid, int aep,
            bool wstatus)
        {
            //prov.AddResponseHeaders();

            Response rsp = new Response
            {
                Code = "400",
                Message = "Bad Request"
            };
            try
            {
                if (!int.TryParse(userid, out int usid))
                    return rsp;

                SVR_AnimeGroup group = Repo.AnimeGroup.GetByID(aep);
                if (group == null)
                {
                    rsp.Code = "404";
                    rsp.Message = "Episode Not Found";
                    return rsp;
                }

                foreach (SVR_AnimeSeries series in group.GetAllSeries())
                {
                    foreach (SVR_AnimeEpisode ep in series.GetAnimeEpisodes())
                    {
                        if (ep.EpisodeTypeEnum == EpisodeType.Credits) continue;
                        if (ep.EpisodeTypeEnum == EpisodeType.Trailer) continue;

                        ep.ToggleWatchedStatus(wstatus, true, DateTime.Now, false, usid, true);
                    }
                    SVR_AnimeSeries.UpdateStats(series, true, false, false);
                }
                group.TopLevelAnimeGroup.UpdateStatsFromTopLevel(true, true, false);

                rsp.Code = "200";
                rsp.Message = null;
            }
            catch (Exception ex)
            {
                rsp.Code = "500";
                rsp.Message = "Internal Error : " + ex;
                logger.Error(ex, ex.ToString());
            }
            return rsp;
        }

        public Response VoteAnime(IProvider prov, string userid, int objid, float vvalue,
            int vt)
        {
            Response rsp = new Response
            {
                Code = "400",
                Message = "Bad Request"
            };
            try
            {
                if (!int.TryParse(userid, out int usid))
                    return rsp;

                if (vt == (int) AniDBVoteType.Episode)
                {
                    SVR_AnimeEpisode ep = Repo.AnimeEpisode.GetByID(objid);
                    if (ep == null)
                    {
                        rsp.Code = "404";
                        rsp.Message = "Episode Not Found";
                        return rsp;
                    }
                    SVR_AniDB_Anime anime = ep.GetAnimeSeries().GetAnime();
                    if (anime == null)
                    {
                        rsp.Code = "404";
                        rsp.Message = "Anime Not Found";
                        return rsp;
                    }
                    string msg = string.Format("Voting for anime episode: {0} - Value: {1}", ep.AnimeEpisodeID,
                        vvalue);
                    logger.Info(msg);

                    // lets save to the database and assume it will work
                    int iVoteValue = 0;
                    if (vvalue > 0)
                        iVoteValue = (int)(vvalue * 100);
                    else
                        iVoteValue = (int)vvalue;
                    msg = string.Format("Voting for anime episode Formatted: {0} - Value: {1}", ep.AnimeEpisodeID,
                        iVoteValue);
                    logger.Info(msg);

                    using (var upd = Repo.AniDB_Vote.BeginAddOrUpdate(() => Repo.AniDB_Vote.GetByEntityAndType(ep.AnimeEpisodeID, AniDBVoteType.Episode)))
                    {
                        upd.Entity.EntityID = ep.AnimeEpisodeID;
                        upd.Entity.VoteType = vt;
                        upd.Entity.VoteValue = iVoteValue;
                        upd.Commit();

                    }
                    CommandRequest_VoteAnime cmdVote = new CommandRequest_VoteAnime(anime.AnimeID, vt,
                        Convert.ToDecimal(vvalue));
                    cmdVote.Save();
                }

                if (vt == (int) AniDBVoteType.Anime)
                {
                    SVR_AnimeSeries ser = Repo.AnimeSeries.GetByID(objid);
                    SVR_AniDB_Anime anime = ser.GetAnime();
                    if (anime == null)
                    {
                        rsp.Code = "404";
                        rsp.Message = "Anime Not Found";
                        return rsp;
                    }
                    string msg = string.Format("Voting for anime: {0} - Value: {1}", anime.AnimeID, vvalue);
                    logger.Info(msg);

                    // lets save to the database and assume it will work

                    int iVoteValue = 0;
                    if (vvalue > 0)
                        iVoteValue = (int)(vvalue * 100);
                    else
                        iVoteValue = (int)vvalue;

                    msg = string.Format("Voting for anime Formatted: {0} - Value: {1}", anime.AnimeID, iVoteValue);
                    logger.Info(msg);


                    using (var upd = Repo.AniDB_Vote.BeginAddOrUpdate(() => (Repo.AniDB_Vote.GetByEntityAndType(anime.AnimeID, AniDBVoteType.AnimeTemp) ?? Repo.AniDB_Vote.GetByEntityAndType(anime.AnimeID, AniDBVoteType.Anime))))
                    {
                        upd.Entity.EntityID = anime.AnimeID;
                        upd.Entity.VoteType = vt;
                        upd.Entity.VoteValue = iVoteValue;
                        upd.Commit();
                    }
                    CommandRequest_VoteAnime cmdVote = new CommandRequest_VoteAnime(anime.AnimeID, vt,
                        Convert.ToDecimal(vvalue));
                    cmdVote.Save();
                }
                rsp.Code = "200";
                rsp.Message = null;
            }
            catch (Exception ex)
            {
                rsp.Code = "500";
                rsp.Message = "Internal Error : " + ex;
                logger.Error(ex, ex.ToString());
            }
            return rsp;
        }

        public Response TraktScrobble(IProvider prov, string animeId, int typeTrakt, float progressTrakt, int status)
        {
            Response rsp = new Response
            {
                Code = "400",
                Message = "Bad Request"
            };
            try
            {
                Providers.TraktTV.ScrobblePlayingStatus statusTraktV2 = Providers.TraktTV.ScrobblePlayingStatus.Start;
                switch (status)
                {
                    case (int) Providers.TraktTV.ScrobblePlayingStatus.Start:
                        statusTraktV2 = Providers.TraktTV.ScrobblePlayingStatus.Start;
                        break;
                    case (int) Providers.TraktTV.ScrobblePlayingStatus.Pause:
                        statusTraktV2 = Providers.TraktTV.ScrobblePlayingStatus.Pause;
                        break;
                    case (int) Providers.TraktTV.ScrobblePlayingStatus.Stop:
                        statusTraktV2 = Providers.TraktTV.ScrobblePlayingStatus.Stop;
                        break;
                }

                progressTrakt = progressTrakt / 10;

                switch (typeTrakt)
                {
                    // Movie
                    case (int) Providers.TraktTV.ScrobblePlayingType.movie:
                        rsp.Code = Providers.TraktTV.TraktTVHelper.Scrobble(
                                Providers.TraktTV.ScrobblePlayingType.movie, animeId,
                                statusTraktV2, progressTrakt)
                            .ToString();
                        rsp.Message = "Movie Scrobbled";
                        break;
                    // TV episode
                    case (int) Providers.TraktTV.ScrobblePlayingType.episode:
                        rsp.Code =
                            Providers.TraktTV.TraktTVHelper.Scrobble(Providers.TraktTV.ScrobblePlayingType.episode,
                                    animeId,
                                    statusTraktV2, progressTrakt)
                                .ToString();
                        rsp.Message = "Episode Scrobbled";
                        break;
                    //error
                }
            }
            catch (Exception ex)
            {
                rsp.Code = "500";
                rsp.Message = "Internal Error : " + ex;
                logger.Error(ex, ex.ToString());
            }
            return rsp;
        }

        private MediaContainer FakeParentForIOSThumbnail(IProvider prov, string base64)
        {
            BaseObject ret = new BaseObject(prov.NewMediaContainer(MediaContainerTypes.None, null, false, true, null));
            if (!ret.Init(prov))
                return new MediaContainer();
            string[] urls = Helper.Base64DecodeUrl(base64).Split('|');
            string thumb = prov.ReplaceSchemeHost(urls[0]);
            string art = prov.ReplaceSchemeHost(urls[1]);
            Directory v = new Directory()
            {
                Thumb = thumb,
                ParentThumb = thumb,
                GrandparentThumb = thumb,
                Art = art,
                ParentArt = art,
                GrandparentArt = art
            };
            ret.MediaContainer.Thumb = ret.MediaContainer.ParentThumb = ret.MediaContainer.GrandparentThumb = thumb;
            ret.MediaContainer.Art = ret.MediaContainer.ParentArt = ret.MediaContainer.GrandparentArt = art;
            List<Video> vids = new List<Video>
            {
                v
            };
            ret.Childrens = vids;
            return ret.GetStream(prov);
        }

        private void FilterExtras(IProvider provider, List<Video> videos)
        {
            foreach (Video v in videos)
            {
                if (!provider.EnableAnimeTitlesInLists)
                    v.Titles = null;
                if (!provider.EnableGenresInLists)
                    v.Genres = null;
                if (!provider.EnableRolesInLists)
                    v.Roles = null;
            }
        }

        public MediaContainer GetItemsFromSerie(IProvider prov, int userid, string SerieId, BreadCrumbs info,
            bool nocast)
        {
            BaseObject ret = null;
            EpisodeType? eptype = null;
            int serieID;
            if (SerieId.Contains("_"))
            {
                string[] ndata = SerieId.Split('_');
                if (!int.TryParse(ndata[0], out int ept))
                    return new MediaContainer() {ErrorString = "Invalid Serie Id"};
                eptype = (EpisodeType) ept;
                if (!int.TryParse(ndata[1], out serieID))
                    return new MediaContainer() {ErrorString = "Invalid Serie Id"};
            }
            else
            {
                if (!int.TryParse(SerieId, out serieID))
                    return new MediaContainer() {ErrorString = "Invalid Serie Id"};
            }


            if (serieID == -1)
                return new MediaContainer() {ErrorString = "Invalid Serie Id"};
            SVR_AnimeSeries ser = Repo.AnimeSeries.GetByID(serieID);
            if (ser == null)
                return new MediaContainer() {ErrorString = "Invalid Series"};
            CL_AnimeSeries_User cseries = ser.GetUserContract(userid);
            if (cseries == null)
                return new MediaContainer() {ErrorString = "Invalid Series, Contract Not Found"};
            Video nv = ser.GetPlexContract(userid);


            Dictionary<SVR_AnimeEpisode, CL_AnimeEpisode_User> episodes = ser.GetAnimeEpisodes()
                .ToDictionary(a => a, a => a.GetUserContract(userid));
            episodes = episodes.Where(a => a.Value == null || a.Value.LocalFileCount > 0)
                .ToDictionary(a => a.Key, a => a.Value);
            if (eptype.HasValue)
            {
                episodes = episodes.Where(a => a.Key.EpisodeTypeEnum == eptype.Value)
                    .ToDictionary(a => a.Key, a => a.Value);
            }
            else
            {
                List<EpisodeType> types = episodes.Keys.Select(a => a.EpisodeTypeEnum).Distinct().ToList();
                if (types.Count > 1)
                {
<<<<<<< HEAD
                    ret = new BaseObject(
                        prov.NewMediaContainer(MediaContainerTypes.Show, "Types", false, true, info));
                    if (!ret.Init(prov))
                        return new MediaContainer();
                    ret.MediaContainer.Art = cseries.AniDBAnime?.AniDBAnime?.DefaultImageFanart.GenArt(prov);
                    ret.MediaContainer.LeafCount =
                        (cseries.WatchedEpisodeCount + cseries.UnwatchedEpisodeCount).ToString();
                    ret.MediaContainer.ViewedLeafCount = cseries.WatchedEpisodeCount.ToString();
                    List<PlexEpisodeType> eps = new List<PlexEpisodeType>();
                    foreach (EpisodeType ee in types)
                    {
                        PlexEpisodeType k2 = new PlexEpisodeType();
                        PlexEpisodeType.EpisodeTypeTranslated(k2, ee,
                            (Shoko.Models.Enums.AnimeType) cseries.AniDBAnime.AniDBAnime.AnimeType,
                            episodes.Count(a => a.Key.EpisodeTypeEnum == ee));
                        eps.Add(k2);
                    }
                    List<Video> dirs = new List<Video>();
                    //bool converttoseason = true;
=======
                    List<EpisodeType> types = episodes.Keys.Select(a => a.EpisodeTypeEnum).Distinct().ToList();
                    if (types.Count > 1)
                    {
                        ret = new BaseObject(
                            prov.NewMediaContainer(MediaContainerTypes.Show, "Types", false, true, info));
                        if (!ret.Init(prov))
                            return new MediaContainer();
                        ret.MediaContainer.Art = cseries.AniDBAnime?.AniDBAnime?.DefaultImageFanart.GenArt(prov);
                        ret.MediaContainer.LeafCount =
                            (cseries.WatchedEpisodeCount + cseries.UnwatchedEpisodeCount);
                        ret.MediaContainer.ViewedLeafCount = cseries.WatchedEpisodeCount;
                        List<PlexEpisodeType> eps = new List<PlexEpisodeType>();
                        foreach (EpisodeType ee in types)
                        {
                            PlexEpisodeType k2 = new PlexEpisodeType();
                            PlexEpisodeType.EpisodeTypeTranslated(k2, ee,
                                (Shoko.Models.Enums.AnimeType) cseries.AniDBAnime.AniDBAnime.AnimeType,
                                episodes.Count(a => a.Key.EpisodeTypeEnum == ee));
                            eps.Add(k2);
                        }
                        List<Video> dirs = new List<Video>();
                        //bool converttoseason = true;
>>>>>>> c34eadfd

                    foreach (PlexEpisodeType ee in eps.OrderBy(a => a.Name))
                    {
                        Video v = new Directory
                        {
                            Art = nv.Art,
                            Title = ee.Name,
                            AnimeType = "AnimeType",
                            LeafCount = ee.Count.ToString()
                        };
                        v.ChildCount = v.LeafCount;
                        v.ViewedLeafCount = "0";
                        v.Key = prov.ShortUrl(prov.ConstructSerieIdUrl(userid, ee.Type + "_" + ser.AnimeSeriesID));
                        v.Thumb = Helper.ConstructSupportImageLink(prov, ee.Image);
                        if ((ee.AnimeType == Shoko.Models.Enums.AnimeType.Movie) ||
                            (ee.AnimeType == Shoko.Models.Enums.AnimeType.OVA))
                        {
<<<<<<< HEAD
                            v = Helper.MayReplaceVideo(v, ser, cseries, userid, false, nv);
=======
                            Video v = new Directory
                            {
                                Art = nv.Art,
                                Title = ee.Name,
                                AnimeType = "AnimeType",
                                LeafCount = ee.Count
                            };
                            v.ChildCount = v.LeafCount;
                            v.ViewedLeafCount = 0;
                            v.Key = prov.ShortUrl(prov.ConstructSerieIdUrl(userid, ee.Type + "_" + ser.AnimeSeriesID));
                            v.Thumb = Helper.ConstructSupportImageLink(prov, ee.Image);
                            if ((ee.AnimeType == Shoko.Models.Enums.AnimeType.Movie) ||
                                (ee.AnimeType == Shoko.Models.Enums.AnimeType.OVA))
                            {
                                v = Helper.MayReplaceVideo(v, ser, cseries, userid, false, nv);
                            }
                            dirs.Add(prov, v, info, false, true);
>>>>>>> c34eadfd
                        }
                        dirs.Add(prov, v, info, false, true);
                    }
                    ret.Childrens = dirs;
                    return ret.GetStream(prov);
                }
<<<<<<< HEAD
            }
            ret =
                new BaseObject(prov.NewMediaContainer(MediaContainerTypes.Episode, ser.GetSeriesName(), true,
                    true, info));
            if (!ret.Init(prov))
                return new MediaContainer();
            ret.MediaContainer.Art = cseries.AniDBAnime?.AniDBAnime?.DefaultImageFanart.GenArt(prov);
            ret.MediaContainer.LeafCount =
                (cseries.WatchedEpisodeCount + cseries.UnwatchedEpisodeCount).ToString();
            ret.MediaContainer.ViewedLeafCount = cseries.WatchedEpisodeCount.ToString();
=======
                ret =
                    new BaseObject(prov.NewMediaContainer(MediaContainerTypes.Episode, ser.GetSeriesName(), true,
                        true, info));
                if (!ret.Init(prov))
                    return new MediaContainer();
                ret.MediaContainer.Art = cseries.AniDBAnime?.AniDBAnime?.DefaultImageFanart.GenArt(prov);
                ret.MediaContainer.LeafCount =
                    (cseries.WatchedEpisodeCount + cseries.UnwatchedEpisodeCount);
                ret.MediaContainer.ViewedLeafCount = cseries.WatchedEpisodeCount;
>>>>>>> c34eadfd

            // Here we are collapsing to episodes

            List<Video> vids = new List<Video>();

            if ((eptype.HasValue) && (info != null))
                info.ParentKey = info.GrandParentKey;
            bool hasRoles = false;
            foreach (KeyValuePair<SVR_AnimeEpisode, CL_AnimeEpisode_User> ep in episodes)
            {
                try
                {
                    Video v = Helper.VideoFromAnimeEpisode(prov, cseries.CrossRefAniDBTvDBV2, ep, userid);
                    if (v != null && v.Medias != null && v.Medias.Count > 0)
                    {
                        if (nocast && !hasRoles) hasRoles = true;
                        Helper.AddInformationFromMasterSeries(v, cseries, nv, hasRoles);
                        v.Type = "episode";
                        vids.Add(prov, v, info);
                        v.GrandparentThumb = v.ParentThumb;
                        PlexDeviceInfo dinfo = prov.GetPlexClient();
                        if (prov.ConstructFakeIosParent && dinfo != null && dinfo.Client == PlexClient.IOS)
                            v.GrandparentKey =
                                prov.Proxyfy(prov.ConstructFakeIosThumb(userid, v.ParentThumb,
                                    v.Art ?? v.ParentArt ?? v.GrandparentArt));
                        v.ParentKey = null;
                        if (!hasRoles) hasRoles = true;
                    }
                }
<<<<<<< HEAD
                catch
                {
                    //Fast fix if file do not exist, and still is in db. (Xml Serialization of video info will fail on null)
                }
=======
                ret.Childrens = vids.OrderBy(a => a.EpisodeNumber).ToList();
                FilterExtras(prov, ret.Childrens);
                return ret.GetStream(prov);
>>>>>>> c34eadfd
            }
            ret.Childrens = vids.OrderBy(a => int.Parse(a.EpisodeNumber)).ToList();
            FilterExtras(prov, ret.Childrens);
            return ret.GetStream(prov);

        }

        private MediaContainer GetGroupsOrSubFiltersFromFilter(IProvider prov, int userid, string GroupFilterId,
            BreadCrumbs info, bool nocast)
        {
            //List<Joint> retGroups = new List<Joint>();
            try
            {
                int.TryParse(GroupFilterId, out int groupFilterID);
                List<Video> retGroups = new List<Video>();
                if (groupFilterID == -1)
                    return new MediaContainer() {ErrorString = "Invalid Group Filter"};
                DateTime start = DateTime.Now;

                SVR_GroupFilter gf;
                gf = Repo.GroupFilter.GetByID(groupFilterID);
                if (gf == null) return new MediaContainer() {ErrorString = "Invalid Group Filter"};

                BaseObject ret =
                    new BaseObject(prov.NewMediaContainer(MediaContainerTypes.Show, gf.GroupFilterName, false, true,
                        info));
                if (!ret.Init(prov))
                    return new MediaContainer();
                List<SVR_GroupFilter> allGfs =
                    Repo.GroupFilter.GetByParentID(groupFilterID)
                        .Where(a => a.InvisibleInClients == 0 &&
                                    (
                                        (a.GroupsIds.ContainsKey(userid) && a.GroupsIds[userid].Count > 0)
                                        || (a.FilterType & (int) GroupFilterType.Directory) ==
                                        (int) GroupFilterType.Directory)
                        )
                        .ToList();
                List<Directory> dirs = new List<Directory>();
                foreach (SVR_GroupFilter gg in allGfs)
                {
                    Directory pp = Helper.DirectoryFromFilter(prov, gg, userid);
                    if (pp != null)
                        dirs.Add(prov, pp, info);
                }
                if (dirs.Count > 0)
                {
                    ret.Childrens = dirs.OrderBy(a => a.Title).Cast<Video>().ToList();
                    return ret.GetStream(prov);
                }
                Dictionary<CL_AnimeGroup_User, Video> order = new Dictionary<CL_AnimeGroup_User, Video>();
                if (gf.GroupsIds.ContainsKey(userid))
                {
                    // NOTE: The ToList() in the below foreach is required to prevent enumerable was modified exception
                    foreach (SVR_AnimeGroup grp in gf.GroupsIds[userid]
                        .ToList()
                        .Select(a => Repo.AnimeGroup.GetByID(a))
                        .Where(a => a != null))
                    {
                        Video v = grp.GetPlexContract(userid)?.Clone<Directory>(prov);
                        if (v != null)
                        {
                            if (v.Group == null)
                                v.Group = grp.GetUserContract(userid);
                            v.GenerateKey(prov, userid);
                            v.Type = "show";
                            v.Art = Helper.GetRandomFanartFromVideo(v, prov) ?? v.Art;
                            v.Banner = Helper.GetRandomBannerFromVideo(v, prov) ?? v.Banner;
                            if (nocast) v.Roles = null;
                            order.Add(v.Group, v);
                            retGroups.Add(prov, v, info);
                            v.ParentThumb = v.GrandparentThumb = null;
                        }
                    }
                }
                ret.MediaContainer.RandomizeArt(prov, retGroups);
                IEnumerable<CL_AnimeGroup_User> grps = retGroups.Select(a => a.Group);
                grps = gf.SortCriteriaList.Count != 0
                    ? GroupFilterHelper.Sort(grps, gf)
                    : grps.OrderBy(a => a.GroupName);
                ret.Childrens = grps.Select(a => order[a]).ToList();
                FilterExtras(prov, ret.Childrens);
                return ret.GetStream(prov);

            }
            catch (Exception ex)
            {
                logger.Error(ex, ex.ToString());
                return new MediaContainer() {ErrorString = "System Error, see JMMServer logs for more information"};
            }
        }

        public void UseDirectories(int userId, List<Shoko.Models.Plex.Libraries.Directory> directories)
        {
            if (directories == null)
            {
                ServerSettings.Plex_Libraries = new int[0];
                return;
            }

            ServerSettings.Plex_Libraries = directories.Select(s => s.Key).ToArray();
        }

        public Shoko.Models.Plex.Libraries.Directory[] Directories(int userId) => PlexHelper.GetForUser(RepoFactory.JMMUser.GetByID(userId)).GetDirectories();

        public void UseDevice(int userId, MediaDevice server) =>
            PlexHelper.GetForUser(RepoFactory.JMMUser.GetByID(userId)).UseServer(server);

        public MediaDevice[] AvailableDevices(int userId) =>
            PlexHelper.GetForUser(RepoFactory.JMMUser.GetByID(userId)).GetPlexServers().ToArray();

        public MediaDevice CurrentDevice(int userId) =>
            PlexHelper.GetForUser(RepoFactory.JMMUser.GetByID(userId)).ServerCache;
    }
}<|MERGE_RESOLUTION|>--- conflicted
+++ resolved
@@ -73,12 +73,6 @@
                     .ToList();
 
 
-<<<<<<< HEAD
-                foreach (SVR_GroupFilter gg in allGfs)
-                {
-                    Directory pp = Helper.DirectoryFromFilter(prov, gg, userid);
-                    if (pp != null)
-=======
                     foreach (SVR_GroupFilter gg in allGfs)
                     {
                         Directory pp = Helper.DirectoryFromFilter(prov, gg, userid);
@@ -107,7 +101,6 @@
                         pp.Thumb = prov.ConstructSupportImageLink("plex_playlists.png");
                         pp.LeafCount = playlists.Count;
                         pp.ViewedLeafCount = 0;
->>>>>>> c34eadfd
                         dirs.Add(prov, pp, info);
                 }
                 List<SVR_VideoLocal> vids = Repo.VideoLocal.GetVideosWithoutEpisode();
@@ -225,22 +218,6 @@
                 {
                     var dir = new Directory
                     {
-<<<<<<< HEAD
-                        Key = prov.ShortUrl(prov.ConstructPlaylistIdUrl(userid, playlist.PlaylistID)),
-                        Title = playlist.PlaylistName,
-                        Id = playlist.PlaylistID.ToString(),
-                        AnimeType = Shoko.Models.PlexAndKodi.AnimeTypes.AnimePlaylist.ToString()
-                    };
-                    var episodeID = -1;
-                    if (int.TryParse(playlist.PlaylistItems.Split('|')[0].Split(';')[1], out episodeID))
-                    {
-                        var anime = Repo.AnimeEpisode.GetByID(episodeID)
-                            .GetAnimeSeries()
-                            .GetAnime();
-                        dir.Thumb = anime?.GetDefaultPosterDetailsNoBlanks()?.GenPoster(prov);
-                        dir.Art = anime?.GetDefaultFanartDetailsNoBlanks()?.GenArt(prov);
-                        dir.Banner = anime?.GetDefaultWideBannerDetailsNoBlanks()?.GenArt(prov);
-=======
                         var dir = new Directory
                         {
                             Key = prov.ShortUrl(prov.ConstructPlaylistIdUrl(userid, playlist.PlaylistID)),
@@ -265,7 +242,6 @@
                         dir.LeafCount = playlist.PlaylistItems.Split('|').Count();
                         dir.ViewedLeafCount = 0;
                         retPlaylists.Add(prov, dir, info);
->>>>>>> c34eadfd
                     }
                     else
                     {
@@ -694,11 +670,7 @@
                     return rsp;
                 }
                 ep.ToggleWatchedStatus(wstatus, true, DateTime.Now, false, usid, true);
-<<<<<<< HEAD
-                SVR_AnimeSeries.UpdateStats(ep.GetAnimeSeries(), true, false, true);
-=======
                 ep.GetAnimeSeries().UpdateStats(true, false, true);
->>>>>>> c34eadfd
                 rsp.Code = "200";
                 rsp.Message = null;
             }
@@ -1051,27 +1023,6 @@
                 List<EpisodeType> types = episodes.Keys.Select(a => a.EpisodeTypeEnum).Distinct().ToList();
                 if (types.Count > 1)
                 {
-<<<<<<< HEAD
-                    ret = new BaseObject(
-                        prov.NewMediaContainer(MediaContainerTypes.Show, "Types", false, true, info));
-                    if (!ret.Init(prov))
-                        return new MediaContainer();
-                    ret.MediaContainer.Art = cseries.AniDBAnime?.AniDBAnime?.DefaultImageFanart.GenArt(prov);
-                    ret.MediaContainer.LeafCount =
-                        (cseries.WatchedEpisodeCount + cseries.UnwatchedEpisodeCount).ToString();
-                    ret.MediaContainer.ViewedLeafCount = cseries.WatchedEpisodeCount.ToString();
-                    List<PlexEpisodeType> eps = new List<PlexEpisodeType>();
-                    foreach (EpisodeType ee in types)
-                    {
-                        PlexEpisodeType k2 = new PlexEpisodeType();
-                        PlexEpisodeType.EpisodeTypeTranslated(k2, ee,
-                            (Shoko.Models.Enums.AnimeType) cseries.AniDBAnime.AniDBAnime.AnimeType,
-                            episodes.Count(a => a.Key.EpisodeTypeEnum == ee));
-                        eps.Add(k2);
-                    }
-                    List<Video> dirs = new List<Video>();
-                    //bool converttoseason = true;
-=======
                     List<EpisodeType> types = episodes.Keys.Select(a => a.EpisodeTypeEnum).Distinct().ToList();
                     if (types.Count > 1)
                     {
@@ -1094,7 +1045,6 @@
                         }
                         List<Video> dirs = new List<Video>();
                         //bool converttoseason = true;
->>>>>>> c34eadfd
 
                     foreach (PlexEpisodeType ee in eps.OrderBy(a => a.Name))
                     {
@@ -1112,9 +1062,6 @@
                         if ((ee.AnimeType == Shoko.Models.Enums.AnimeType.Movie) ||
                             (ee.AnimeType == Shoko.Models.Enums.AnimeType.OVA))
                         {
-<<<<<<< HEAD
-                            v = Helper.MayReplaceVideo(v, ser, cseries, userid, false, nv);
-=======
                             Video v = new Directory
                             {
                                 Art = nv.Art,
@@ -1132,25 +1079,12 @@
                                 v = Helper.MayReplaceVideo(v, ser, cseries, userid, false, nv);
                             }
                             dirs.Add(prov, v, info, false, true);
->>>>>>> c34eadfd
                         }
                         dirs.Add(prov, v, info, false, true);
                     }
                     ret.Childrens = dirs;
                     return ret.GetStream(prov);
                 }
-<<<<<<< HEAD
-            }
-            ret =
-                new BaseObject(prov.NewMediaContainer(MediaContainerTypes.Episode, ser.GetSeriesName(), true,
-                    true, info));
-            if (!ret.Init(prov))
-                return new MediaContainer();
-            ret.MediaContainer.Art = cseries.AniDBAnime?.AniDBAnime?.DefaultImageFanart.GenArt(prov);
-            ret.MediaContainer.LeafCount =
-                (cseries.WatchedEpisodeCount + cseries.UnwatchedEpisodeCount).ToString();
-            ret.MediaContainer.ViewedLeafCount = cseries.WatchedEpisodeCount.ToString();
-=======
                 ret =
                     new BaseObject(prov.NewMediaContainer(MediaContainerTypes.Episode, ser.GetSeriesName(), true,
                         true, info));
@@ -1160,7 +1094,6 @@
                 ret.MediaContainer.LeafCount =
                     (cseries.WatchedEpisodeCount + cseries.UnwatchedEpisodeCount);
                 ret.MediaContainer.ViewedLeafCount = cseries.WatchedEpisodeCount;
->>>>>>> c34eadfd
 
             // Here we are collapsing to episodes
 
@@ -1190,16 +1123,9 @@
                         if (!hasRoles) hasRoles = true;
                     }
                 }
-<<<<<<< HEAD
-                catch
-                {
-                    //Fast fix if file do not exist, and still is in db. (Xml Serialization of video info will fail on null)
-                }
-=======
                 ret.Childrens = vids.OrderBy(a => a.EpisodeNumber).ToList();
                 FilterExtras(prov, ret.Childrens);
                 return ret.GetStream(prov);
->>>>>>> c34eadfd
             }
             ret.Childrens = vids.OrderBy(a => int.Parse(a.EpisodeNumber)).ToList();
             FilterExtras(prov, ret.Childrens);
