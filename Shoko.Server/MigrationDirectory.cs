﻿ using System;
<<<<<<< HEAD
 using System.IO;
=======
using System.Collections.Generic;
using System.IO;
>>>>>>> c34eadfd
using System.Linq;

namespace Shoko.Server
{
    public class MigrationDirectory
    {
        public string From { get; set; }
        public string To { get; set; }

        public bool ShouldMigrate => (!Directory.Exists(To) && Directory.Exists(From));

        public bool Migrate()
        {
            DirectoryInfo fromDir = new DirectoryInfo(From);
            DirectoryInfo toDir = new DirectoryInfo(To);

            if (!fromDir.Root.Name.Equals(toDir.Root.Name, StringComparison.InvariantCultureIgnoreCase))
            {
                long size = RecursiveDirSize(fromDir);
                DriveInfo info = new DriveInfo(toDir.Root.Name);
                if (info.AvailableFreeSpace < size)
                {
                    Utils.ShowErrorMessage("Not enough space",$"Unable to migrate directory {fromDir} into {toDir} not enough space");
                    return false;
                }
            }
            MoveDirectory(From, To);
            return true;
        }

        private long RecursiveDirSize(DirectoryInfo info)
        {
            long size = 0;
            info.GetFiles().ToList().ForEach(a => size += a.Length);
            info.GetDirectories().ToList().ForEach(a => size += RecursiveDirSize(a));
            size += 2048; //MiniSafety
            return size;
        }


        public bool SafeMigrate()
        {
            try
            {
                if (ShouldMigrate)
                {
                    bool result = Migrate();
                    if (result)
                        Utils.GrantAccess(To);
                    return result;
                }
                return true;
            }
            catch
            {
                Utils.ShowErrorMessage("Migration ERROR",$"We are unable to move the directory '{From}' to '{To}', please move the directory with explorer");
                return false;
            }
        }


        private void MoveDirectory(string @from, string to)
        {
            DirectoryInfo fromDir = new DirectoryInfo(@from);
            DirectoryInfo toDir = new DirectoryInfo(to);

            if (fromDir.Root.Name.Equals(toDir.Root.Name, StringComparison.InvariantCultureIgnoreCase))
            {
                Directory.Move(@from, to);
                return;
            }

            Directory.CreateDirectory(to);
            foreach (FileInfo file in fromDir.GetFiles())
            {
                string newPath = Path.Combine(to, file.Name);
                file.CopyTo(newPath);
                file.Delete();
            }
            foreach (DirectoryInfo subDir in fromDir.GetDirectories())
            {
                string newPath = Path.Combine(to, subDir.Name);
                MoveDirectory(subDir.FullName, newPath);
            }
            Directory.Delete(@from, true);
        }
    }
}<|MERGE_RESOLUTION|>--- conflicted
+++ resolved
@@ -1,10 +1,6 @@
 ﻿ using System;
-<<<<<<< HEAD
- using System.IO;
-=======
 using System.Collections.Generic;
 using System.IO;
->>>>>>> c34eadfd
 using System.Linq;
 
 namespace Shoko.Server
