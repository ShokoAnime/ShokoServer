--- conflicted
+++ resolved
@@ -1,24 +1,14 @@
 ﻿using System;
 using System.Collections.Generic;
-<<<<<<< HEAD
-using System.ComponentModel.DataAnnotations.Schema;
-using System.Linq;
-using System.Text.RegularExpressions;
-using Force.DeepCloner;
-=======
 using System.Globalization;
 using System.Linq;
 using System.Text.RegularExpressions;
 using Force.DeepCloner;
 using Newtonsoft.Json;
 using NHibernate;
->>>>>>> c34eadfd
 using NLog;
 using Shoko.Commons.Extensions;
-<<<<<<< HEAD
-=======
 using Shoko.Commons.Utils;
->>>>>>> c34eadfd
 using Shoko.Models.Client;
 using Shoko.Models.Enums;
 using Shoko.Models.PlexAndKodi;
@@ -29,22 +19,13 @@
 using Shoko.Server.LZ4;
 using Shoko.Server.Providers;
 using Shoko.Server.Repositories;
-<<<<<<< HEAD
-using Shoko.Server.Repositories.Repos;
-=======
 using Shoko.Server.Repositories.NHibernate;
 using Formatting = Newtonsoft.Json.Formatting;
->>>>>>> c34eadfd
 
 namespace Shoko.Server.Models
 {
     public class SVR_AnimeSeries : AnimeSeries
     {
-<<<<<<< HEAD
-        public const int CONTRACT_VERSION = 8;
-        private static readonly Logger logger = LogManager.GetCurrentClassLogger();
-
-=======
         #region DB Columns
 
         public int ContractVersion { get; set; }
@@ -54,16 +35,11 @@
         #endregion
 
         public const int CONTRACT_VERSION = 9;
->>>>>>> c34eadfd
 
         private CL_AnimeSeries_User _contract;
 
-<<<<<<< HEAD
-        [NotMapped]
-=======
         private CL_AnimeSeries_User _contract;
 
->>>>>>> c34eadfd
         public virtual CL_AnimeSeries_User Contract
         {
             get
@@ -193,10 +169,7 @@
             _contract = null;
         }
 
-<<<<<<< HEAD
-=======
         private static readonly Logger logger = LogManager.GetCurrentClassLogger();
->>>>>>> c34eadfd
 
         public string GetSeriesName()
         {
@@ -221,63 +194,6 @@
             return seriesName;
         }
 
-<<<<<<< HEAD
-        public string GetFormattedTitle(List<CL_AnimeTitle> titles)
-        {
-            foreach (NamingLanguage nlan in Languages.PreferredNamingLanguages)
-            {
-                string thisLanguage = nlan.Language.Trim().ToUpper();
-
-                // Romaji and English titles will be contained in MAIN and/or OFFICIAL
-                // we won't use synonyms for these two languages
-                if (thisLanguage.Equals(Shoko.Models.Constants.AniDBLanguageType.Romaji) || thisLanguage.Equals(Shoko.Models.Constants.AniDBLanguageType.English))
-                {
-                    foreach (CL_AnimeTitle title in titles)
-                    {
-                        string titleType = title.TitleType.Trim().ToUpper();
-                        // first try the  Main title
-                        if (titleType == Shoko.Models.Constants.AnimeTitleType.Main.ToUpper() && title.Language.Trim().ToUpper() == thisLanguage)
-                            return title.Title;
-                    }
-                }
-
-                // now try the official title
-                foreach (CL_AnimeTitle title in titles)
-                {
-                    string titleType = title.TitleType.Trim().ToUpper();
-                    if (titleType == Shoko.Models.Constants.AnimeTitleType.Official.ToUpper() && title.Language.Trim().ToUpper() == thisLanguage)
-                        return title.Title;
-                }
-
-                // try synonyms
-                if (ServerSettings.LanguageUseSynonyms)
-                {
-                    foreach (CL_AnimeTitle title in titles)
-                    {
-                        string titleType = title.TitleType.Trim().ToUpper();
-                        if (titleType == Shoko.Models.Constants.AnimeTitleType.Synonym.ToUpper() && title.Language.Trim().ToUpper() == thisLanguage)
-                            return title.Title;
-                    }
-                }
-            }
-
-            return null;
-        }
-
-        public string GetSeriesNameFromContract(CL_AnimeSeries_User con)
-        {
-            if (!string.IsNullOrEmpty(con.SeriesNameOverride))
-                return SeriesNameOverride;
-            if (ServerSettings.SeriesNameSource != DataSourceType.AniDB)
-            {
-                if (con.TvDB_Series != null && con.TvDB_Series.Count > 0 && !string.IsNullOrEmpty(con.TvDB_Series[0].SeriesName) && !con.TvDB_Series[0].SeriesName.ToUpper().Contains("**DUPLICATE"))
-                {
-                    return con.TvDB_Series[0].SeriesName;
-                }
-            }
-
-            return GetFormattedTitle(con.AniDBAnime.AnimeTitles) ?? con.AniDBAnime.AniDBAnime.MainTitle;
-=======
         public string GenresRaw
         {
             get
@@ -286,7 +202,6 @@
                     return string.Empty;
                 return GetAnime().TagsString;
             }
->>>>>>> c34eadfd
         }
 
 
@@ -294,20 +209,6 @@
 
         public int GetAnimeEpisodesNormalCountWithVideoLocal()
         {
-<<<<<<< HEAD
-            return Repo.AnimeEpisode.GetBySeriesID(AnimeSeriesID).Count(a => a.EpisodeTypeEnum == EpisodeType.Episode && Repo.CrossRef_File_Episode.GetByEpisodeID(Repo.AniDB_Episode.GetByEpisodeID(a.AniDB_EpisodeID)?.EpisodeID ?? 0).Select(b => Repo.VideoLocal.GetByHash(b.Hash)).Count(b => b != null) > 0);
-
-            /*
-            using (var session = JMMService.SessionFactory.OpenSession())
-            {
-                return
-                    Convert.ToInt32(
-                        session.CreateQuery(
-                            "Select count(*) FROM AnimeEpisode as aepi, AniDB_Episode as epi WHERE aepi.AniDB_EpisodeID = epi.EpisodeID AND epi.EpisodeType=1 AND (select count(*) from VideoLocal as vl, CrossRef_File_Episode as xref where vl.Hash = xref.Hash and xref.EpisodeID = epi.EpisodeID) > 0 AND aepi.AnimeSeriesID = :animeid")
-                            .SetParameter("animeid", AnimeSeriesID)
-                            .UniqueResult());
-            }*/
-=======
             return
                 RepoFactory.AnimeEpisode
                     .GetBySeriesID(AnimeSeriesID)
@@ -317,36 +218,10 @@
                                                         ?.EpisodeID ?? 0)
                                     .Select(b => RepoFactory.VideoLocal.GetByHash(b.Hash))
                                     .Count(b => b != null) > 0);
->>>>>>> c34eadfd
         }
 
         public int GetAnimeNumberOfEpisodeTypes()
         {
-<<<<<<< HEAD
-            return Repo.AnimeEpisode.GetBySeriesID(AnimeSeriesID).Where(a => Repo.CrossRef_File_Episode.GetByEpisodeID(Repo.AniDB_Episode.GetByEpisodeID(a.AniDB_EpisodeID)?.EpisodeID ?? 0).Select(b => Repo.VideoLocal.GetByHash(b.Hash)).Count(b => b != null) > 0).Select(a => a.EpisodeTypeEnum).Distinct().Count();
-            /*
-
-
-            return
-                new AnimeEpisodeRepository()
-                    .GetBySeriesID(AnimeSeriesID)
-                    .Select(a => aer.GetByEpisodeID(a.AniDB_EpisodeID))
-                    .Where(a => a != null)
-                    .SelectMany(a => cr.GetByEpisodeID(a.EpisodeID))
-                    .Where(a => a != null && vl.GetByHash(a.Hash) != null).GroupBy(a=>a.);*/
-            /*
-             * 
-            /*
-            using (var session = JMMService.SessionFactory.OpenSession())
-            {
-                return
-                    Convert.ToInt32(
-                        session.CreateQuery(
-                            "Select count(distinct epi.EpisodeType) FROM AnimeEpisode as aepi, AniDB_Episode as epi WHERE aepi.AniDB_EpisodeID = epi.EpisodeID AND epi.EpisodeType=1 AND (select count(*) from VideoLocal as vl, CrossRef_File_Episode as xref where vl.Hash = xref.Hash and xref.EpisodeID = epi.EpisodeID) > 0 AND aepi.AnimeSeriesID = :animeid")
-                            .SetParameter("animeid", AnimeSeriesID)
-                            .UniqueResult());
-            }*/
-=======
             return RepoFactory.AnimeEpisode
                 .GetBySeriesID(AnimeSeriesID)
                 .Where(a => RepoFactory.CrossRef_File_Episode
@@ -357,26 +232,10 @@
                 .Select(a => a.EpisodeTypeEnum)
                 .Distinct()
                 .Count();
->>>>>>> c34eadfd
         }
 
         public int GetAnimeEpisodesCountWithVideoLocal()
         {
-<<<<<<< HEAD
-            return Repo.AnimeEpisode.GetBySeriesID(AnimeSeriesID).Count(a => Repo.CrossRef_File_Episode.GetByEpisodeID(Repo.AniDB_Episode.GetByEpisodeID(a.AniDB_EpisodeID)?.EpisodeID ?? 0).Select(b => Repo.VideoLocal.GetByHash(b.Hash)).Count(b => b != null) > 0);
-            /*
-            using (var session = JMMService.SessionFactory.OpenSession())
-            {
-                return
-                    Convert.ToInt32(
-                        session.CreateQuery(
-                            "Select count(*) FROM AnimeEpisode as aepi, AniDB_Episode as epi WHERE aepi.AniDB_EpisodeID = epi.EpisodeID AND (select count(*) from VideoLocal as vl, CrossRef_File_Episode as xref where vl.Hash = xref.Hash and xref.EpisodeID = epi.EpisodeID) > 0 AND aepi.AnimeSeriesID = :animeid")
-                            .SetParameter("animeid", AnimeSeriesID)
-                            .UniqueResult());
-            }*/
-        }
-
-=======
             return RepoFactory.AnimeEpisode.GetBySeriesID(AnimeSeriesID)
                 .Count(a => RepoFactory.CrossRef_File_Episode
                                 .GetByEpisodeID(
@@ -449,22 +308,10 @@
 
         public List<CrossRef_AniDB_MAL> CrossRefMAL => RepoFactory.CrossRef_AniDB_MAL.GetByAnimeID(AniDB_ID);
 
->>>>>>> c34eadfd
         public CL_AnimeSeries_User GetUserContract(int userid, HashSet<GroupFilterConditionType> types = null)
         {
             try
             {
-<<<<<<< HEAD
-                contract.UnwatchedEpisodeCount = rr.UnwatchedEpisodeCount;
-                contract.WatchedEpisodeCount = rr.WatchedEpisodeCount;
-                contract.WatchedDate = rr.WatchedDate;
-                contract.PlayedCount = rr.PlayedCount;
-                contract.WatchedCount = rr.WatchedCount;
-                contract.StoppedCount = rr.StoppedCount;
-            }
-
-            if (types != null)
-=======
                 CL_AnimeSeries_User contract = Contract?.DeepClone();
                 if (contract == null)
                 {
@@ -508,16 +355,9 @@
                 return contract;
             }
             catch
->>>>>>> c34eadfd
             {
                 return null;
             }
-<<<<<<< HEAD
-
-            contract.AniDBAnime.AniDBAnime.FormattedTitle = GetSeriesNameFromContract(contract);
-            return contract;
-=======
->>>>>>> c34eadfd
         }
 
         public Video GetPlexContract(int userid)
@@ -531,13 +371,9 @@
         private SVR_AnimeSeries_User GetOrCreateUserRecord(int userid)
         {
             SVR_AnimeSeries_User rr = GetUserRecord(userid);
-<<<<<<< HEAD
-            if (rr == null)
-=======
             if (rr != null)
                 return rr;
             rr = new SVR_AnimeSeries_User(userid, AnimeSeriesID)
->>>>>>> c34eadfd
             {
                 using (var upd = Repo.AnimeSeries_User.BeginAdd())
                 {
@@ -578,21 +414,14 @@
                 }
             }
 
-<<<<<<< HEAD
-            return watchedep;
-=======
         public SVR_AnimeSeries_User GetUserRecord(int userID)
         {
             return RepoFactory.AnimeSeries_User.GetByUserAndSeriesID(userID, AnimeSeriesID);
->>>>>>> c34eadfd
         }
 
         public SVR_AnimeSeries_User GetUserRecord(int userID) => Repo.AnimeSeries_User.GetByUserAndSeriesID(userID, AnimeSeriesID);
 
 
-<<<<<<< HEAD
-        public SVR_AniDB_Anime GetAnime() => Repo.AniDB_Anime.GetByID(AniDB_ID);
-=======
         public DateTime AirDate
         {
             get
@@ -609,7 +438,6 @@
                 return DateTime.MinValue;
             }
         }
->>>>>>> c34eadfd
 
         public void Populate_RA(SVR_AniDB_Anime anime)
         {
@@ -620,8 +448,6 @@
             SeriesNameOverride = string.Empty;
         }
 
-<<<<<<< HEAD
-=======
         public void Populate(SVR_AniDB_Anime anime)
         {
             AniDB_ID = anime.AnimeID;
@@ -630,7 +456,6 @@
             DateTimeCreated = DateTime.Now;
             SeriesNameOverride = string.Empty;
         }
->>>>>>> c34eadfd
 
         public void CreateAnimeEpisodes()
         {
@@ -638,14 +463,6 @@
             if (anime == null) return;
 
             foreach (AniDB_Episode ep in anime.GetAniDBEpisodes())
-<<<<<<< HEAD
-            {
-                ep.CreateAnimeEpisode(AnimeSeriesID);
-            }
-        }
-
-        public void UpdateGroupFilters(HashSet<GroupFilterConditionType> types, SVR_JMMUser user = null)
-=======
                 ep.CreateAnimeEpisode(session, AnimeSeriesID);
         }
 
@@ -658,7 +475,6 @@
         /// Gets the very top level AnimeGroup which this series belongs to
         /// </summary>
         public SVR_AnimeGroup TopLevelAnimeGroup
->>>>>>> c34eadfd
         {
             HashSet<GroupFilterConditionType> n = new HashSet<GroupFilterConditionType>(types);
             IEnumerable<SVR_JMMUser> users = new List<SVR_JMMUser> {user};
@@ -667,25 +483,11 @@
             Dictionary<int, CL_AnimeSeries_User> cgrps = new Dictionary<int, CL_AnimeSeries_User>();
             foreach (SVR_JMMUser u in users)
             {
-<<<<<<< HEAD
-                cgrps.Add(u.JMMUserID, GetUserContract(u.JMMUserID, n));
-            }
-            using (var upd = Repo.GroupFilter.BeginBatchUpdate(() => Repo.GroupFilter.GetWithConditionTypesAndAll(n)))
-            {
-                foreach (SVR_GroupFilter gf in upd)
-                {
-                    foreach (SVR_JMMUser u in users)
-                        gf.CalculateGroupFilterSeries_RA(cgrps[u.JMMUserID], u, u.JMMUserID);
-                    upd.Update(gf);
-                }
-                upd.Commit();
-=======
                 SVR_AnimeGroup parentGroup = RepoFactory.AnimeGroup.GetByID(AnimeGroupID);
 
                 while (parentGroup?.AnimeGroupParentID != null)
                     parentGroup = RepoFactory.AnimeGroup.GetByID(parentGroup.AnimeGroupParentID.Value);
                 return parentGroup;
->>>>>>> c34eadfd
             }
         }
 
@@ -717,22 +519,6 @@
             if (seriesBatch == null)
                 throw new ArgumentNullException(nameof(seriesBatch));
 
-<<<<<<< HEAD
-            var grpFilterCondTypesPerSeries = new Dictionary<int, HashSet<GroupFilterConditionType>>();
-
-            if (seriesBatch.Count == 0)
-            {
-                return grpFilterCondTypesPerSeries;
-            }
-
-            var animeIds = seriesBatch.Select(s => s.AniDB_ID).ToList();
-            var tvDbByAnime = Repo.TvDB_Series.GetByAnimeIDsV2(animeIds);
-            var movieByAnime = Repo.MovieDb_Movie.GetByAnimeIDs(animeIds);
-            var malXrefByAnime = Repo.CrossRef_AniDB_MAL.GetByAnimeIDs(animeIds);
-            var defImagesByAnime = Repo.AniDB_Anime.GetDefaultImagesByAnime(animeIds);
-
-            foreach (SVR_AnimeSeries oa in seriesBatch)
-=======
             HashSet<GroupFilterConditionType> n = new HashSet<GroupFilterConditionType>(types);
             foreach (SVR_GroupFilter gf in RepoFactory.GroupFilter.GetWithConditionTypesAndAll(n))
             {
@@ -791,7 +577,6 @@
                 () => RepoFactory.AniDB_Anime.GetDefaultImagesByAnime(session, animeIds.Value), false);
 
             foreach (SVR_AnimeSeries series in seriesBatch)
->>>>>>> c34eadfd
             {
                 SVR_AnimeSeries series = oa;
                 CL_AnimeSeries_User contract = series.Contract?.DeepClone();
@@ -836,15 +621,8 @@
 
                         CL_AniDB_Anime aniDbAnime = contract.AniDBAnime.AniDBAnime;
 
-<<<<<<< HEAD
-                        if (!defImagesByAnime.TryGetValue(animeRec.AnimeID, out DefaultAnimeImages defImages))
-                        {
-                            defImages = new DefaultAnimeImages {AnimeID = animeRec.AnimeID};
-                        }
-=======
                         if (!defImagesByAnime.Value.TryGetValue(animeRec.AnimeID, out DefaultAnimeImages defImages))
                             defImages = new DefaultAnimeImages { AnimeID = animeRec.AnimeID };
->>>>>>> c34eadfd
 
                         aniDbAnime.DefaultImagePoster = defImages.GetPosterContractNoBlanks();
                         aniDbAnime.DefaultImageFanart = defImages.GetFanartContractNoBlanks(aniDbAnime);
@@ -854,15 +632,6 @@
                     // TvDB contracts
                     var tvDbCrossRefs = tvDbByAnime[series.AniDB_ID].ToList();
 
-<<<<<<< HEAD
-                    foreach (var missingTvDbSeries in tvDbCrossRefs.Where(cr => cr.Item2 == null).Select(cr => cr.Item1))
-                    {
-                        logger.Warn("You are missing database information for TvDB series: {0} - {1}", missingTvDbSeries.TvDBID, missingTvDbSeries.TvDBTitle);
-                    }
-
-                    contract.CrossRefAniDBTvDBV2 = tvDbCrossRefs.Select(s => s.Item1).ToList();
-                    contract.TvDB_Series = tvDbCrossRefs.Select(s => s.Item2).ToList();
-=======
                     foreach (var missingTvDbSeries in tvDbCrossRefs.Where(cr => cr.Item2 == null)
                         .Select(cr => cr.Item1))
                         logger.Warn("You are missing database information for TvDB series: {0} - {1}",
@@ -872,7 +641,6 @@
                     contract.TvDB_Series = tvDbCrossRefs
                         .Select(s => s.Item2)
                         .ToList();
->>>>>>> c34eadfd
 
                     // MovieDB contracts
 
@@ -888,12 +656,8 @@
                     }
 
                     // MAL contracts
-<<<<<<< HEAD
-                    contract.CrossRefAniDBMAL = malXrefByAnime[series.AniDB_ID].ToList();
-=======
                     contract.CrossRefAniDBMAL = malXrefByAnime.Value[series.AniDB_ID]
                         .ToList();
->>>>>>> c34eadfd
                 }
 
                 HashSet<GroupFilterConditionType> typesChanged = GetConditionTypesChanged(series.Contract, contract);
@@ -920,66 +684,6 @@
         {
             try
             {
-<<<<<<< HEAD
-                contract = new CL_AnimeSeries_User();
-                onlystats = false;
-            }
-
-            contract.AniDB_ID = AniDB_ID;
-            contract.AnimeGroupID = AnimeGroupID;
-            contract.AnimeSeriesID = AnimeSeriesID;
-            contract.DateTimeUpdated = DateTimeUpdated;
-            contract.DateTimeCreated = DateTimeCreated;
-            contract.DefaultAudioLanguage = DefaultAudioLanguage;
-            contract.DefaultSubtitleLanguage = DefaultSubtitleLanguage;
-            contract.LatestLocalEpisodeNumber = LatestLocalEpisodeNumber;
-            contract.LatestEpisodeAirDate = LatestEpisodeAirDate;
-            contract.AirsOn = AirsOn;
-            contract.EpisodeAddedDate = EpisodeAddedDate;
-            contract.MissingEpisodeCount = MissingEpisodeCount;
-            contract.MissingEpisodeCountGroups = MissingEpisodeCountGroups;
-            contract.SeriesNameOverride = SeriesNameOverride;
-            contract.DefaultFolder = DefaultFolder;
-            contract.PlayedCount = 0;
-            contract.StoppedCount = 0;
-            contract.UnwatchedEpisodeCount = 0;
-            contract.WatchedCount = 0;
-            contract.WatchedDate = null;
-            contract.WatchedEpisodeCount = 0;
-            if (onlystats)
-            {
-                HashSet<GroupFilterConditionType> types2 = GetConditionTypesChanged(Contract, contract);
-                return (contract,types2);
-            }
-
-            SVR_AniDB_Anime animeRec = GetAnime();
-            List<CrossRef_AniDB_TvDBV2> tvDBCrossRefs = GetCrossRefTvDBV2();
-            CrossRef_AniDB_Other movieDBCrossRef = CrossRefMovieDB;
-            MovieDB_Movie movie = null;
-            if (movieDBCrossRef != null)
-                movie = movieDBCrossRef.GetMovieDB_Movie();
-            List<TvDB_Series> sers = new List<TvDB_Series>();
-            foreach (CrossRef_AniDB_TvDBV2 xref in tvDBCrossRefs)
-            {
-                TvDB_Series tvser = xref.GetTvDBSeries();
-                if (tvser != null)
-                    sers.Add(tvser);
-                else
-                    logger.Warn("You are missing database information for TvDB series: {0} - {1}", xref.TvDBID, xref.TvDBTitle);
-            }
-
-            // get AniDB data
-            if (animeRec != null)
-            {
-                if (animeRec.Contract == null)
-                {
-                    SVR_AniDB_Anime.UpdateContractDetailed(animeRec);
-                }
-
-                contract.AniDBAnime = animeRec.Contract.DeepClone();
-                contract.AniDBAnime.AniDBAnime.DefaultImagePoster = animeRec.GetDefaultPoster()?.ToClient();
-                if (contract.AniDBAnime.AniDBAnime.DefaultImagePoster == null)
-=======
                 CL_AnimeSeries_User contract = Contract?.DeepClone();
                 if (contract == null)
                 {
@@ -1009,7 +713,6 @@
                 contract.WatchedDate = null;
                 contract.WatchedEpisodeCount = 0;
                 if (onlystats)
->>>>>>> c34eadfd
                 {
                     HashSet<GroupFilterConditionType> types2 = GetConditionTypesChanged(Contract, contract);
                     Contract = contract;
@@ -1030,14 +733,8 @@
                     else
                         logger.Warn("You are missing database information for TvDB series: {0}", xref.TvDBID);
                 }
-<<<<<<< HEAD
-
-                contract.AniDBAnime.AniDBAnime.DefaultImageFanart = animeRec.GetDefaultFanart()?.ToClient();
-                if (contract.AniDBAnime.AniDBAnime.DefaultImageFanart == null)
-=======
                 // get AniDB data
                 if (animeRec != null)
->>>>>>> c34eadfd
                 {
                     if (animeRec.Contract == null)
                         RepoFactory.AniDB_Anime.Save(animeRec);
@@ -1066,16 +763,8 @@
                     }
                     contract.AniDBAnime.AniDBAnime.DefaultImageWideBanner = animeRec.GetDefaultWideBanner()?.ToClient();
                 }
-<<<<<<< HEAD
-
-                contract.AniDBAnime.AniDBAnime.DefaultImageWideBanner = animeRec.GetDefaultWideBanner()?.ToClient();
-            }
-
-            contract.CrossRefAniDBTvDBV2 = tvDBCrossRefs.ToList();
-=======
 
                 contract.CrossRefAniDBTvDBV2 = RepoFactory.CrossRef_AniDB_TvDB.GetV2LinksFromAnime(AniDB_ID);
->>>>>>> c34eadfd
 
 
                 contract.TvDB_Series = sers;
@@ -1094,14 +783,6 @@
             {
                 throw;
             }
-<<<<<<< HEAD
-
-            contract.CrossRefAniDBMAL = CrossRefMAL?.ToList() ?? new List<CrossRef_AniDB_MAL>();
-            HashSet<GroupFilterConditionType> types = GetConditionTypesChanged(Contract, contract);
-            return (contract,types);
-
-=======
->>>>>>> c34eadfd
         }
 
 
@@ -1176,39 +857,13 @@
 
         public void QueueUpdateStats()
         {
-<<<<<<< HEAD
-            CommandRequest_RefreshAnime cmdRefreshAnime = new CommandRequest_RefreshAnime(AniDB_ID);
-            cmdRefreshAnime.Save();
-=======
             return $"Series: {GetAnime().MainTitle} ({AnimeSeriesID})";
             //return string.Empty;
->>>>>>> c34eadfd
         }
 
         public static SVR_AnimeSeries UpdateStats(SVR_AnimeSeries animeSeries, bool watchedStats, bool missingEpsStats, bool updateAllGroupsAbove)
         {
-<<<<<<< HEAD
-            DateTime start = DateTime.Now;
-            //DateTime startOverall = DateTime.Now;
-            logger.Info("Starting Updating STATS for SERIES {0} ({1} - {2} - {3})", animeSeries, watchedStats, missingEpsStats, updateAllGroupsAbove);
-
-
-            List<SVR_JMMUser> allUsers = Repo.JMMUser.GetAll();
-
-            DateTime startEps = DateTime.Now;
-            List<SVR_AnimeEpisode> eps = animeSeries.GetAnimeEpisodes();
-            TimeSpan tsEps = DateTime.Now - startEps;
-            logger.Trace("Got episodes for SERIES {0} in {1}ms", animeSeries, tsEps.TotalMilliseconds);
-
-            DateTime startVids = DateTime.Now;
-            List<SVR_VideoLocal> vidsTemp = Repo.VideoLocal.GetByAniDBAnimeID(animeSeries.AniDB_ID);
-            List<CrossRef_File_Episode> crossRefs = Repo.CrossRef_File_Episode.GetByAnimeID(animeSeries.AniDB_ID);
-
-            Dictionary<int, List<CrossRef_File_Episode>> dictCrossRefs = new Dictionary<int, List<CrossRef_File_Episode>>();
-            foreach (CrossRef_File_Episode xref in crossRefs)
-=======
             public EpisodeList(AnimeType ept)
->>>>>>> c34eadfd
             {
                 if (!dictCrossRefs.ContainsKey(xref.EpisodeID))
                     dictCrossRefs[xref.EpisodeID] = new List<CrossRef_File_Episode>();
@@ -1299,214 +954,6 @@
                 }
             }
 
-<<<<<<< HEAD
-                TimeSpan ts = DateTime.Now - start;
-                logger.Trace("Updated WATCHED stats for SERIES {0} in {1}ms", animeSeries, ts.TotalMilliseconds);
-                start = DateTime.Now;
-
-
-                if (missingEpsStats)
-                {
-                    AnimeType animeType = AnimeType.TVSeries;
-                    SVR_AniDB_Anime aniDB_Anime = animeSeries.GetAnime();
-                    if (aniDB_Anime != null)
-                    {
-                        animeType = aniDB_Anime.GetAnimeTypeEnum();
-                    }
-
-                    int missingEpisodeCount = 0;
-                    int missingEpisodeCountGroups = 0;
-
-                    // get all the group status records
-                    List<AniDB_GroupStatus> grpStatuses = Repo.AniDB_GroupStatus.GetByAnimeID(animeSeries.AniDB_ID);
-
-                    // find all the episodes for which the user has a file
-                    // from this we can determine what their latest episode number is
-                    // find out which groups the user is collecting
-
-                    List<int> userReleaseGroups = new List<int>();
-                    foreach (SVR_AnimeEpisode ep in eps)
-                    {
-                        List<SVR_VideoLocal> vids = new List<SVR_VideoLocal>();
-                        if (dictCrossRefs.ContainsKey(ep.AniDB_EpisodeID))
-                        {
-                            foreach (CrossRef_File_Episode xref in dictCrossRefs[ep.AniDB_EpisodeID])
-                            {
-                                if (xref.EpisodeID == ep.AniDB_EpisodeID)
-                                {
-                                    if (dictVids.ContainsKey(xref.Hash))
-                                        vids.Add(dictVids[xref.Hash]);
-                                }
-                            }
-                        }
-
-                        //List<VideoLocal> vids = ep.VideoLocals;
-                        foreach (SVR_VideoLocal vid in vids)
-                        {
-                            SVR_AniDB_File anifile = vid.GetAniDBFile();
-                            if (anifile != null)
-                            {
-                                if (!userReleaseGroups.Contains(anifile.GroupID)) userReleaseGroups.Add(anifile.GroupID);
-                            }
-                        }
-                    }
-
-                    int latestLocalEpNumber = 0;
-                    DateTime lastEpAirDate = DateTime.MinValue;
-                    EpisodeList epReleasedList = new EpisodeList(animeType);
-                    EpisodeList epGroupReleasedList = new EpisodeList(animeType);
-
-                    Dictionary<DayOfWeek, int> daysofweekcounter = new Dictionary<DayOfWeek, int>();
-
-                    foreach (SVR_AnimeEpisode ep in eps)
-                    {
-                        //List<VideoLocal> vids = ep.VideoLocals;
-                        if (ep.EpisodeTypeEnum != EpisodeType.Episode) continue;
-
-                        List<SVR_VideoLocal> vids = new List<SVR_VideoLocal>();
-                        if (dictCrossRefs.ContainsKey(ep.AniDB_EpisodeID))
-                        {
-                            foreach (CrossRef_File_Episode xref in dictCrossRefs[ep.AniDB_EpisodeID])
-                            {
-                                if (xref.EpisodeID == ep.AniDB_EpisodeID)
-                                {
-                                    if (dictVids.ContainsKey(xref.Hash))
-                                        vids.Add(dictVids[xref.Hash]);
-                                }
-                            }
-                        }
-
-
-                        AniDB_Episode aniEp = ep.AniDB_Episode;
-
-
-                        int thisEpNum = aniEp.EpisodeNumber;
-
-                        if (thisEpNum > latestLocalEpNumber && vids.Count > 0)
-                        {
-                            latestLocalEpNumber = thisEpNum;
-                        }
-
-                        DateTime? airdate = ep.AniDB_Episode.GetAirDateAsDate();
-
-                        // Only count episodes that have already aired
-                        if (airdate.HasValue && !(airdate > DateTime.Now))
-                        {
-                            // Only convert if we have time info
-                            DateTime airdateLocal;
-                            if (airdate.Value.Hour == 0 && airdate.Value.Minute == 0 && airdate.Value.Second == 0)
-                            {
-                                airdateLocal = airdate.Value;
-                            }
-                            else
-                            {
-                                airdateLocal = DateTime.SpecifyKind(airdate.Value, DateTimeKind.Unspecified);
-                                airdateLocal = TimeZoneInfo.ConvertTime(airdateLocal, TimeZoneInfo.FindSystemTimeZoneById("Tokyo Standard Time"), TimeZoneInfo.Local);
-                            }
-
-                            if (!daysofweekcounter.ContainsKey(airdateLocal.DayOfWeek))
-                                daysofweekcounter.Add(airdateLocal.DayOfWeek, 0);
-                            daysofweekcounter[airdateLocal.DayOfWeek]++;
-                            if (lastEpAirDate < airdate.Value)
-                                lastEpAirDate = airdate.Value;
-                        }
-
-                        // does this episode have a file released 
-                        // does this episode have a file released by the group the user is collecting
-                        bool epReleased = false;
-                        bool epReleasedGroup = false;
-                        foreach (AniDB_GroupStatus gs in grpStatuses)
-                        {
-                            if (gs.LastEpisodeNumber >= thisEpNum) epReleased = true;
-                            if (userReleaseGroups.Contains(gs.GroupID) && gs.HasGroupReleasedEpisode(thisEpNum))
-                                epReleasedGroup = true;
-                        }
-
-
-                        try
-                        {
-                            epReleasedList.Add(ep, !epReleased || vids.Count != 0);
-                            epGroupReleasedList.Add(ep, !epReleasedGroup || vids.Count != 0);
-                        }
-                        catch (Exception e)
-                        {
-                            logger.Trace($"Error {e}");
-                            throw;
-                        }
-                    }
-
-                    foreach (EpisodeList.StatEpisodes eplst in epReleasedList)
-                    {
-                        if (!eplst.Available)
-                            missingEpisodeCount++;
-                    }
-
-                    foreach (EpisodeList.StatEpisodes eplst in epGroupReleasedList)
-                    {
-                        if (!eplst.Available)
-                            missingEpisodeCountGroups++;
-                    }
-
-
-                    using (var serupd = Repo.AnimeSeries.BeginAddOrUpdate(() => Repo.AnimeSeries.GetByID(animeSeries.AnimeSeriesID)))
-                    {
-                        serupd.Entity.MissingEpisodeCount = missingEpisodeCount;
-                        serupd.Entity.MissingEpisodeCountGroups = missingEpisodeCountGroups;
-                        serupd.Entity.LatestLocalEpisodeNumber = latestLocalEpNumber;
-                        if (lastEpAirDate != DateTime.MinValue)
-                            serupd.Entity.LatestEpisodeAirDate = lastEpAirDate;
-                        if (daysofweekcounter.Count > 0)
-                        {
-                            serupd.Entity.AirsOn = daysofweekcounter.OrderByDescending(a => a.Value).FirstOrDefault().Key;
-                        }
-
-                        animeSeries = serupd.Commit((false, false, false, false));
-                    }
-
-                }
-                
-                ts = DateTime.Now - start;
-                logger.Trace("Updated MISSING EPS stats for SERIES {0} in {1}ms", animeSeries, ts.TotalMilliseconds);
-
-            
-
-            if (updateAllGroupsAbove)
-            {
-                foreach (SVR_AnimeGroup grp in animeSeries.AllGroupsAbove)
-                {
-                    SVR_AnimeGroup.UpdateStats(grp, watchedStats, missingEpsStats);
-                }
-            }
-
-            return animeSeries;
-            /*
-            ts = DateTime.Now - start;
-	        logger.Trace("Updated GROUPS ABOVE stats for SERIES {0} in {1}ms", this.ToString(), ts.TotalMilliseconds);
-	        start = DateTime.Now;
-
-	        TimeSpan tsOverall = DateTime.Now - startOverall;
-	        logger.Info("Finished Updating STATS for SERIES {0} in {1}ms ({2} - {3} - {4})", this.ToString(),
-	            tsOverall.TotalMilliseconds,
-	            watchedStats, missingEpsStats, updateAllGroupsAbove);
-                */
-//	        StatsCache.Instance.UpdateUsingSeries(AnimeSeriesID);
-        }
-
-        internal class EpisodeList : List<EpisodeList.StatEpisodes>
-        {
-            private readonly Regex partmatch = new Regex("part (\\d.*?) of (\\d.*)");
-
-            private readonly Regex remmultispace = new Regex("\\s+");
-
-            private readonly Regex remsymbols = new Regex("[^A-Za-z0-9 ]");
-
-            public EpisodeList(AnimeType ept)
-            {
-                AnimeType = ept;
-            }
-
-            private AnimeType AnimeType { get; }
-=======
             private AnimeType AnimeType { get; set; }
 
             readonly Regex partmatch =
@@ -1516,22 +963,15 @@
 
             private readonly Regex remmultispace =
                 new Regex("\\s+");
->>>>>>> c34eadfd
 
             public void Add(SVR_AnimeEpisode ep, bool available)
             {
                 if (AnimeType == AnimeType.OVA || AnimeType == AnimeType.Movie)
                 {
-<<<<<<< HEAD
-                    AniDB_Episode aniEp = ep.AniDB_Episode;
-                    string ename = aniEp.EnglishName.ToLower();
-                    Match m = partmatch.Match(ename);
-=======
                     string ename = ep.Title;
                     bool empty = string.IsNullOrEmpty(ename);
                     Match m = null;
                     if (!empty) m = partmatch.Match(ename);
->>>>>>> c34eadfd
                     StatEpisodes.StatEpisode s = new StatEpisodes.StatEpisode
                     {
                         Available = available
@@ -1553,11 +993,7 @@
                     }
                     else
                     {
-<<<<<<< HEAD
-                        if (ename == "complete movie" || ename == "movie" || ename == "ova")
-=======
                         if (empty || ename == "complete movie" || ename == "movie" || ename == "ova")
->>>>>>> c34eadfd
                         {
                             s.Match = string.Empty;
                         }
@@ -1582,11 +1018,6 @@
                                 fnd = k;
                                 break;
                             }
-<<<<<<< HEAD
-                        }
-
-=======
->>>>>>> c34eadfd
                         if (fnd != null)
                             break;
                     }
@@ -1621,27 +1052,11 @@
                 {
                     get
                     {
-<<<<<<< HEAD
-                        int maxcnt = 0;
-                        foreach (StatEpisode k in this)
-                        {
-                            if (k.PartCount > maxcnt)
-                                maxcnt = k.PartCount;
-                        }
-
-                        int[] parts = new int[maxcnt + 1];
-                        foreach (StatEpisode k in this)
-                        {
-                            if (k.EpisodeType == StatEpisode.EpType.Complete && k.Available)
-                                return true;
-                            if (k.EpisodeType == StatEpisode.EpType.Part && k.Available)
-=======
                         int maxcnt = this.Select(k => k.PartCount).Concat(new[] {0}).Max();
                         int[] parts = new int[maxcnt + 1];
                         foreach (StatEpisode k in this)
                         {
                             switch (k.EpisodeType)
->>>>>>> c34eadfd
                             {
                                 case StatEpisode.EpType.Complete when k.Available:
                                     return true;
@@ -1652,10 +1067,6 @@
                                     break;
                             }
                         }
-<<<<<<< HEAD
-
-                        return false;
-=======
                         return false;
                     }
                 }
@@ -1759,11 +1170,8 @@
                             userRecord.WatchedDate = epUserRecord.WatchedDate;
 
                         userRecord.WatchedCount += epUserRecord.WatchedCount;
->>>>>>> c34eadfd
-                    }
-                }
-<<<<<<< HEAD
-=======
+                    }
+                }
 
             TimeSpan ts = DateTime.Now - start;
             logger.Trace("Updated WATCHED stats for SERIES {0} in {1}ms", ToString(), ts.TotalMilliseconds);
@@ -1782,22 +1190,9 @@
 
                 // get all the group status records
                 List<AniDB_GroupStatus> grpStatuses = RepoFactory.AniDB_GroupStatus.GetByAnimeID(AniDB_ID);
->>>>>>> c34eadfd
 
                 public class StatEpisode
                 {
-<<<<<<< HEAD
-                    public enum EpType
-                    {
-                        Complete,
-                        Part
-                    }
-
-                    public string Match;
-                    public int PartCount;
-                    public EpType EpisodeType { get; set; }
-                    public bool Available { get; set; }
-=======
                     List<SVR_VideoLocal> vids = new List<SVR_VideoLocal>();
                     if (dictCrossRefs.ContainsKey(ep.AniDB_EpisodeID))
                         vids.AddRange(dictCrossRefs[ep.AniDB_EpisodeID]
@@ -1811,19 +1206,11 @@
                         if (anifile != null && !userReleaseGroups.Contains(anifile.GroupID))
                             userReleaseGroups.Add(anifile.GroupID);
                     }
->>>>>>> c34eadfd
-                }
-            }
-        }
-
-
-<<<<<<< HEAD
-        #region DB Columns
-
-        public int ContractVersion { get; set; }
-        public byte[] ContractBlob { get; set; }
-        public int ContractSize { get; set; }
-=======
+                }
+            }
+        }
+
+
                 Dictionary<DayOfWeek, int> daysofweekcounter = new Dictionary<DayOfWeek, int>();
 
                 foreach (SVR_AnimeEpisode ep in eps)
@@ -1837,7 +1224,6 @@
                             where xref.EpisodeID == ep.AniDB_EpisodeID
                             where dictVids.ContainsKey(xref.Hash)
                             select dictVids[xref.Hash]);
->>>>>>> c34eadfd
 
         #endregion
 
@@ -1849,13 +1235,6 @@
         {
             List<TvDB_Series> sers = new List<TvDB_Series>();
 
-<<<<<<< HEAD
-            List<CrossRef_AniDB_TvDBV2> xrefs = GetCrossRefTvDBV2();
-            if (xrefs == null || xrefs.Count == 0) return sers;
-
-            foreach (CrossRef_AniDB_TvDBV2 xref in xrefs)
-                sers.Add(xref.GetTvDBSeries());
-=======
                     if (thisEpNum > latestLocalEpNumber && vids.Count > 0)
                         latestLocalEpNumber = thisEpNum;
 
@@ -1883,22 +1262,12 @@
                         if (lastEpAirDate < airdate.Value)
                             lastEpAirDate = airdate.Value;
                     }
->>>>>>> c34eadfd
 
             return sers;
         }
 
         #endregion
 
-<<<<<<< HEAD
-        #region Trakt
-
-        public List<CrossRef_AniDB_TraktV2> GetCrossRefTraktV2()
-        {
-            return Repo.CrossRef_AniDB_TraktV2.GetByAnimeID(AniDB_ID);
-        }
-
-=======
                     try
                     {
                         epReleasedList.Add(ep, !epReleased || vids.Count != 0);
@@ -1926,7 +1295,6 @@
 
             ts = DateTime.Now - start;
             logger.Trace($"Updated MISSING EPS stats for SERIES {AnimeSeriesID} in {ts.TotalMilliseconds}ms");
->>>>>>> c34eadfd
 
         public List<Trakt_Show> GetTraktShow()
         {
@@ -1935,12 +1303,6 @@
             List<CrossRef_AniDB_TraktV2> xrefs = GetCrossRefTraktV2();
             if (xrefs == null || xrefs.Count == 0) return sers;
 
-<<<<<<< HEAD
-            foreach (CrossRef_AniDB_TraktV2 xref in xrefs)
-                sers.Add(xref.GetByTraktShow());
-
-            return sers;
-=======
             if (updateAllGroupsAbove)
                 foreach (SVR_AnimeGroup grp in AllGroupsAbove)
                     grp.UpdateStats(watchedStats, missingEpsStats);
@@ -1993,7 +1355,6 @@
                 label0: continue;
             }
             return results;
->>>>>>> c34eadfd
         }
 
         #endregion
