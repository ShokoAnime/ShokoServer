--- conflicted
+++ resolved
@@ -951,15 +951,9 @@
 
 
 
-<<<<<<< HEAD
-            Dictionary<int,AniDB_Episode> currentAniDBEpisodes=RepoFactory.AniDB_Episode.GetByAnimeID(anidbid).ToDictionary(a=>a.EpisodeID,a=>a);
+            Dictionary<int,AniDB_Episode> currentAniDBEpisodes=RepoFactory.AniDB_Episode.GetByAnimeID(AnimeID).ToDictionary(a=>a.EpisodeID,a=>a);
             Dictionary<int, SVR_AnimeEpisode> currentAnimeEpisodes = currentAniDBEpisodes.Select(a => RepoFactory.AnimeEpisode.GetByAniDBEpisodeID(a.Key)).Where(a=>a!=null).ToDictionary(a => a.AniDB_EpisodeID, a => a);
             List<AniDB_Episode_Title> oldtitles = currentAniDBEpisodes.Select(a => RepoFactory.AniDB_Episode_Title.GetByEpisodeID(a.Key)).Where(a=>a!=null).SelectMany(a => a).ToList();
-=======
-            Dictionary<int,AniDB_Episode> currentAniDBEpisodes=RepoFactory.AniDB_Episode.GetByAnimeID(AnimeID).ToDictionary(a=>a.EpisodeID,a=>a);
-            Dictionary<int, SVR_AnimeEpisode> currentAnimeEpisodes = currentAniDBEpisodes.Select(a => RepoFactory.AnimeEpisode.GetByAniDBEpisodeID(a.Key)).ToDictionary(a => a.AniDB_EpisodeID, a => a);
-            List<AniDB_Episode_Title> oldtitles = currentAniDBEpisodes.Select(a => RepoFactory.AniDB_Episode_Title.GetByEpisodeID(a.Key)).SelectMany(a => a).ToList();
->>>>>>> 7e16d4b4
             RepoFactory.AniDB_Episode_Title.Delete(oldtitles);
             
             List<AniDB_Episode> epsToSave = new List<AniDB_Episode>();
