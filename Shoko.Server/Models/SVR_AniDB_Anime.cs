--- conflicted
+++ resolved
@@ -905,22 +905,17 @@
                     }
                 }
             }
-<<<<<<< HEAD
+
+            // check to see if there are extra orphans and remove them
+            var series = Repo.Instance.AnimeSeries.GetByAnimeID(AnimeID);
+            if (series != null)
+            {
+                var allEps = Repo.Instance.AnimeEpisode.GetBySeriesID(series.AnimeSeriesID);
+                animeEpsToDelete.UnionWith(allEps);
+            }
+
             Repo.Instance.AnimeEpisode.Delete(animeEpsToDelete);
             Repo.Instance.AniDB_Episode.Delete(aniDBEpsToDelete);
-=======
-
-            // check to see if there are extra orphans and remove them
-            var series = RepoFactory.AnimeSeries.GetByAnimeID(AnimeID);
-            if (series != null)
-            {
-                var allEps = RepoFactory.AnimeEpisode.GetBySeriesID(series.AnimeSeriesID);
-                animeEpsToDelete.UnionWith(allEps);
-            }
-
-            RepoFactory.AnimeEpisode.Delete(animeEpsToDelete);
-            RepoFactory.AniDB_Episode.Delete(aniDBEpsToDelete);
->>>>>>> bb8adad2
 
 
             List<AniDB_Episode> epsToSave = new List<AniDB_Episode>();
