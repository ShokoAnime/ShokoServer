﻿using System;
using System.Collections.Generic;
using System.ComponentModel.DataAnnotations.Schema;
using Shoko.Models.Enums;
using Shoko.Models.PlexAndKodi;
using Shoko.Models.Server;
using Shoko.Server.PlexAndKodi;
using Shoko.Server.Repositories;
<<<<<<< HEAD
=======
using Shoko.Server.Repositories.NHibernate;
using System;
>>>>>>> c34eadfd

namespace Shoko.Server.Models
{
    public class SVR_AnimeGroup_User : AnimeGroup_User
    {
        //private static Logger logger = LogManager.GetCurrentClassLogger();

        private DateTime _lastPlexRegen = DateTime.MinValue;
        private Video _plexContract;

        public SVR_AnimeGroup_User()
        {
        }


<<<<<<< HEAD
        public SVR_AnimeGroup_User(int userID, int groupID)
        {
            JMMUserID = userID;
            AnimeGroupID = groupID;
            IsFave = 0;
            UnwatchedEpisodeCount = 0;
            WatchedEpisodeCount = 0;
            WatchedDate = null;
            PlayedCount = 0;
            WatchedCount = 0;
            StoppedCount = 0;
        }

        [NotMapped]
        public int PlexContractVersion { get; set; }
        [NotMapped]
        public byte[] PlexContractBlob { get; set; }
        [NotMapped]
        public int PlexContractSize { get; set; }

        [NotMapped]
=======
        private DateTime _lastPlexRegen = DateTime.MinValue;
        private Video _plexContract = null;

>>>>>>> c34eadfd
        public virtual Video PlexContract
        {
            get
            {
                if (_plexContract == null || _lastPlexRegen.Add(TimeSpan.FromMinutes(10)) > DateTime.Now)
                {
                    _lastPlexRegen = DateTime.Now;
<<<<<<< HEAD
                    var group = Repo.AnimeGroup.GetByID(AnimeGroupID);
                    return _plexContract = Helper.GenerateFromAnimeGroup(group, JMMUserID, group.GetAllSeries());
                }

=======
                    var group = RepoFactory.AnimeGroup.GetByID(AnimeGroupID);
                    return _plexContract = Helper.GenerateFromAnimeGroup(group, JMMUserID, group.GetAllSeries());
                }
>>>>>>> c34eadfd
                return _plexContract;
            }
            set
            {
                _plexContract = value;
                _lastPlexRegen = DateTime.Now;
            }
        }

        public void CollectContractMemory()
        {
            _plexContract = null;
<<<<<<< HEAD
=======
        }


        public SVR_AnimeGroup_User(int userID, int groupID)
        {
            JMMUserID = userID;
            AnimeGroupID = groupID;
            IsFave = 0;
            UnwatchedEpisodeCount = 0;
            WatchedEpisodeCount = 0;
            WatchedDate = null;
            PlayedCount = 0;
            WatchedCount = 0;
            StoppedCount = 0;
>>>>>>> c34eadfd
        }

        public static HashSet<GroupFilterConditionType> GetConditionTypesChanged(SVR_AnimeGroup_User oldcontract, SVR_AnimeGroup_User newcontract)
        {
            HashSet<GroupFilterConditionType> h = new HashSet<GroupFilterConditionType>();

            if (oldcontract == null || oldcontract.UnwatchedEpisodeCount > 0 != newcontract.UnwatchedEpisodeCount > 0)
                h.Add(GroupFilterConditionType.HasUnwatchedEpisodes);
            if (oldcontract == null || oldcontract.IsFave != newcontract.IsFave)
                h.Add(GroupFilterConditionType.Favourite);
            if (oldcontract == null || oldcontract.WatchedDate != newcontract.WatchedDate)
                h.Add(GroupFilterConditionType.EpisodeWatchedDate);
            if (oldcontract == null || oldcontract.WatchedEpisodeCount > 0 != newcontract.WatchedEpisodeCount > 0)
                h.Add(GroupFilterConditionType.HasWatchedEpisodes);
            return h;
        }


        public void UpdateGroupFilter(HashSet<GroupFilterConditionType> types)
        {
            SVR_AnimeGroup grp = Repo.AnimeGroup.GetByID(AnimeGroupID);
            SVR_JMMUser usr = Repo.JMMUser.GetByID(JMMUserID);
            if (grp != null && usr != null)
                grp.UpdateGroupFilters(types, usr);
        }

        public void DeleteFromFilters()
        {
            using (var upd=Repo.GroupFilter.BeginBatchUpdate(()=> Repo.GroupFilter.GetAll()))
            {
                foreach (SVR_GroupFilter gf in upd)
                {
                    if (gf.GroupsIds.ContainsKey(JMMUserID))
                    {
                        if (gf.GroupsIds[JMMUserID].Contains(AnimeGroupID))
                        {
                            gf.GroupsIds[JMMUserID].Remove(AnimeGroupID);
                            upd.Update(gf);
                        }
                    }
                }
                upd.Commit();
            }
        }


        public void UpdatePlexKodiContracts_RA()
        {
            SVR_AnimeGroup grp = Repo.AnimeGroup.GetByID(AnimeGroupID);
            if (grp == null)
                return;
            List<SVR_AnimeSeries> series = grp.GetAllSeries();
            PlexContract = Helper.GenerateFromAnimeGroup(grp, JMMUserID, series);
        }
    }
}<|MERGE_RESOLUTION|>--- conflicted
+++ resolved
@@ -6,11 +6,8 @@
 using Shoko.Models.Server;
 using Shoko.Server.PlexAndKodi;
 using Shoko.Server.Repositories;
-<<<<<<< HEAD
-=======
 using Shoko.Server.Repositories.NHibernate;
 using System;
->>>>>>> c34eadfd
 
 namespace Shoko.Server.Models
 {
@@ -26,33 +23,9 @@
         }
 
 
-<<<<<<< HEAD
-        public SVR_AnimeGroup_User(int userID, int groupID)
-        {
-            JMMUserID = userID;
-            AnimeGroupID = groupID;
-            IsFave = 0;
-            UnwatchedEpisodeCount = 0;
-            WatchedEpisodeCount = 0;
-            WatchedDate = null;
-            PlayedCount = 0;
-            WatchedCount = 0;
-            StoppedCount = 0;
-        }
-
-        [NotMapped]
-        public int PlexContractVersion { get; set; }
-        [NotMapped]
-        public byte[] PlexContractBlob { get; set; }
-        [NotMapped]
-        public int PlexContractSize { get; set; }
-
-        [NotMapped]
-=======
         private DateTime _lastPlexRegen = DateTime.MinValue;
         private Video _plexContract = null;
 
->>>>>>> c34eadfd
         public virtual Video PlexContract
         {
             get
@@ -60,16 +33,9 @@
                 if (_plexContract == null || _lastPlexRegen.Add(TimeSpan.FromMinutes(10)) > DateTime.Now)
                 {
                     _lastPlexRegen = DateTime.Now;
-<<<<<<< HEAD
-                    var group = Repo.AnimeGroup.GetByID(AnimeGroupID);
-                    return _plexContract = Helper.GenerateFromAnimeGroup(group, JMMUserID, group.GetAllSeries());
-                }
-
-=======
                     var group = RepoFactory.AnimeGroup.GetByID(AnimeGroupID);
                     return _plexContract = Helper.GenerateFromAnimeGroup(group, JMMUserID, group.GetAllSeries());
                 }
->>>>>>> c34eadfd
                 return _plexContract;
             }
             set
@@ -82,8 +48,6 @@
         public void CollectContractMemory()
         {
             _plexContract = null;
-<<<<<<< HEAD
-=======
         }
 
 
@@ -98,7 +62,6 @@
             PlayedCount = 0;
             WatchedCount = 0;
             StoppedCount = 0;
->>>>>>> c34eadfd
         }
 
         public static HashSet<GroupFilterConditionType> GetConditionTypesChanged(SVR_AnimeGroup_User oldcontract, SVR_AnimeGroup_User newcontract)
