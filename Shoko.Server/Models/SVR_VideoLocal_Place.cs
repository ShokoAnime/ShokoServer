--- conflicted
+++ resolved
@@ -278,13 +278,8 @@
                 }
                 if (m == null && FullServerPath != null)
                 {
-<<<<<<< HEAD
                     string name = (ImportFolder.CloudID == null)
                         ? FullServerPath.Replace("/", $"{Path.DirectorySeparatorChar}")
-=======
-                    string name = (ImportFolder?.CloudID == null)
-                        ? FullServerPath.Replace("/", "\\")
->>>>>>> 231a0fa5
                         : ((IProvider) null).ReplaceSchemeHost(((IProvider) null).ConstructVideoLocalStream(0,
                             VideoLocalID.ToString(), "file", false));
                     m = MediaConvert.Convert(name, GetFile()); //Mediainfo should have libcurl.dll for http
