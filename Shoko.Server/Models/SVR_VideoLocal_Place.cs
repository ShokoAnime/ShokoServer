--- conflicted
+++ resolved
@@ -338,18 +338,13 @@
                 }
                 if (m == null && FullServerPath != null)
                 {
-<<<<<<< HEAD
+                    if (GetFile() == null)
+                    {
+                        logger.Error($"File {FullServerPath ?? VideoLocal_Place_ID.ToString()} failed to read MediaInfo");
+                        return false;
+                    }
                     string name = (ImportFolder.CloudID == null)
                         ? FullServerPath.Replace("/", $"{Path.DirectorySeparatorChar}")
-=======
-                    if (GetFile() == null)
-                    {
-                        logger.Error($"File {FullServerPath ?? VideoLocal_Place_ID.ToString()} failed to read MediaInfo");
-                        return false;
-                    }
-                    string name = (ImportFolder?.CloudID == null)
-                        ? FullServerPath.Replace("/", "\\")
->>>>>>> caaa205c
                         : ((IProvider) null).ReplaceSchemeHost(((IProvider) null).ConstructVideoLocalStream(0,
                             VideoLocalID.ToString(), "file", false));
                     m = MediaConvert.Convert(name, GetFile()); //Mediainfo should have libcurl.dll for http
@@ -580,16 +575,16 @@
             succeeded = MoveFileIfRequired();
             if (!succeeded)
             {
-                Thread.Sleep((int)DELAY_IN_USE.FIRST);
-                succeeded = MoveFileIfRequired();
+            Thread.Sleep((int)DELAY_IN_USE.FIRST);
+            succeeded = MoveFileIfRequired();
                 if (!succeeded)
                 {
-                    Thread.Sleep((int)DELAY_IN_USE.SECOND);
-                    succeeded = MoveFileIfRequired();
+            Thread.Sleep((int) DELAY_IN_USE.SECOND);
+            succeeded = MoveFileIfRequired();
                     if (!succeeded)
                     {
-                        Thread.Sleep((int)DELAY_IN_USE.THIRD);
-                        MoveFileIfRequired();
+            Thread.Sleep((int) DELAY_IN_USE.THIRD);
+            MoveFileIfRequired();
                         if (!succeeded) return; //Same as above, but linux permissiosn.
                     }
                 }
