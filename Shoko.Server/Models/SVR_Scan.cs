﻿using System;
using System.Globalization;
using System.IO;
using System.Linq;
using Shoko.Models.Server;
using Shoko.Server.Extensions;
using Shoko.Server.Repositories;

namespace Shoko.Server.Models;

public class SVR_Scan : Scan
{
    public string TitleText =>
        CreationTIme.ToString(CultureInfo.CurrentUICulture) + " (" + string.Join(" | ",
            this.ImportFolders.Split(',')
                .Select(int.Parse)
<<<<<<< HEAD
                .Select(RepoFactory.ShokoManagedFolder.GetByID)
                .Where(a => a != null)
                .Select(a => a.Path
=======
                .Select(RepoFactory.ImportFolder.GetByID)
                .WhereNotNull()
                .Select(a => a.ImportFolderLocation
>>>>>>> aa9b5649
                    .Split(
                        new[] { Path.PathSeparator, Path.DirectorySeparatorChar, Path.AltDirectorySeparatorChar },
                        StringSplitOptions.RemoveEmptyEntries)
                    .LastOrDefault())
                .ToArray()) + ")";
}<|MERGE_RESOLUTION|>--- conflicted
+++ resolved
@@ -14,15 +14,9 @@
         CreationTIme.ToString(CultureInfo.CurrentUICulture) + " (" + string.Join(" | ",
             this.ImportFolders.Split(',')
                 .Select(int.Parse)
-<<<<<<< HEAD
                 .Select(RepoFactory.ShokoManagedFolder.GetByID)
-                .Where(a => a != null)
+                .WhereNotNull()
                 .Select(a => a.Path
-=======
-                .Select(RepoFactory.ImportFolder.GetByID)
-                .WhereNotNull()
-                .Select(a => a.ImportFolderLocation
->>>>>>> aa9b5649
                     .Split(
                         new[] { Path.PathSeparator, Path.DirectorySeparatorChar, Path.AltDirectorySeparatorChar },
                         StringSplitOptions.RemoveEmptyEntries)
