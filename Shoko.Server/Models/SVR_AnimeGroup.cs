--- conflicted
+++ resolved
@@ -1,61 +1,37 @@
 ﻿using System;
 using System.Collections.Generic;
-<<<<<<< HEAD
-using System.ComponentModel.DataAnnotations.Schema;
-using System.IO;
 using System.Linq;
 using NLog;
-using Shoko.Commons;
-=======
-using System.Linq;
-using NLog;
->>>>>>> c34eadfd
 using Shoko.Commons.Extensions;
 using Shoko.Models;
 using Shoko.Models.Client;
 using Shoko.Models.Enums;
 using Shoko.Models.PlexAndKodi;
 using Shoko.Models.Server;
-<<<<<<< HEAD
-using Shoko.Server.Extensions;
-using Shoko.Server.LZ4;
-using Shoko.Server.Repositories;
-=======
 using Shoko.Server.Databases;
 using Shoko.Server.Extensions;
 using Shoko.Server.LZ4;
 using Shoko.Server.Repositories;
 using Shoko.Server.Repositories.NHibernate;
 using Shoko.Server.Tasks;
->>>>>>> c34eadfd
 
 namespace Shoko.Server.Models
 {
     public class SVR_AnimeGroup : AnimeGroup
     {
-<<<<<<< HEAD
-        public const int CONTRACT_VERSION = 6;
-=======
         #region DB Columns
 
         public int ContractVersion { get; set; }
         public byte[] ContractBlob { get; set; }
         public int ContractSize { get; set; }
->>>>>>> c34eadfd
-
-
-<<<<<<< HEAD
+
+
+        public const int CONTRACT_VERSION = 6;
+
+
         private static readonly Logger logger = LogManager.GetCurrentClassLogger();
 
 
-=======
-        public const int CONTRACT_VERSION = 6;
-
-
-        private static readonly Logger logger = LogManager.GetCurrentClassLogger();
-
-
->>>>>>> c34eadfd
         internal CL_AnimeGroup_User _contract;
 
         [NotMapped]
@@ -95,206 +71,6 @@
             }
         }
 
-<<<<<<< HEAD
-        [NotMapped]
-        public decimal AniDBRating
-        {
-            get
-            {
-                try
-                {
-                    decimal totalRating = 0;
-                    int totalVotes = 0;
-
-                    foreach (SVR_AniDB_Anime anime in Anime)
-                    {
-                        totalRating += anime.GetAniDBTotalRating();
-                        totalVotes += anime.GetAniDBTotalVotes();
-                    }
-
-                    if (totalVotes == 0)
-                        return 0;
-                    else
-                        return totalRating / totalVotes;
-                }
-                catch (Exception ex)
-                {
-                    logger.Error($"Error in  AniDBRating: {ex}");
-                    return 0;
-                }
-            }
-        }
-
-        [NotMapped]
-        public List<AniDB_Tag> Tags
-        {
-            get
-            {
-                List<AniDB_Tag> tags = new List<AniDB_Tag>();
-                List<int> animeTagIDs = new List<int>();
-                List<AniDB_Anime_Tag> animeTags = new List<AniDB_Anime_Tag>();
-
-                foreach (SVR_AnimeSeries ser in GetAllSeries())
-                {
-                    foreach (AniDB_Anime_Tag aac in ser.GetAnime().GetAnimeTags())
-                    {
-                        if (!animeTagIDs.Contains(aac.AniDB_Anime_TagID))
-                        {
-                            animeTagIDs.Add(aac.AniDB_Anime_TagID);
-                            animeTags.Add(aac);
-                        }
-                    }
-                }
-
-                foreach (AniDB_Anime_Tag animeTag in animeTags.OrderByDescending(a => a.Weight))
-                {
-                    AniDB_Tag tag = Repo.AniDB_Tag.GetByID(animeTag.TagID);
-                    if (tag != null) tags.Add(tag);
-                }
-
-                return tags;
-            }
-        }
-
-        [NotMapped]
-        public List<CustomTag> CustomTags
-        {
-            get
-            {
-                List<CustomTag> tags = new List<CustomTag>();
-                List<int> tagIDs = new List<int>();
-
-
-                // get a list of all the unique custom tags for all the series in this group
-                foreach (SVR_AnimeSeries ser in GetAllSeries())
-                {
-                    foreach (CustomTag tag in Repo.CustomTag.GetByAnimeID(ser.AniDB_ID))
-                    {
-                        if (!tagIDs.Contains(tag.CustomTagID))
-                        {
-                            tagIDs.Add(tag.CustomTagID);
-                            tags.Add(tag);
-                        }
-                    }
-                }
-
-                return tags.OrderBy(a => a.TagName).ToList();
-            }
-        }
-
-        [NotMapped]
-        public List<AniDB_Anime_Title> Titles
-        {
-            get
-            {
-                List<int> animeTitleIDs = new List<int>();
-                List<AniDB_Anime_Title> animeTitles = new List<AniDB_Anime_Title>();
-
-
-                // get a list of all the unique titles for this all the series in this group
-                foreach (SVR_AnimeSeries ser in GetAllSeries())
-                {
-                    foreach (AniDB_Anime_Title aat in ser.GetAnime().GetTitles())
-                    {
-                        if (!animeTitleIDs.Contains(aat.AniDB_Anime_TitleID))
-                        {
-                            animeTitleIDs.Add(aat.AniDB_Anime_TitleID);
-                            animeTitles.Add(aat);
-                        }
-                    }
-                }
-
-                return animeTitles;
-            }
-        }
-
-        /*
-		public string TitlesString
-		{
-			get
-			{
-				string temp = string.Empty;
-				foreach (AniDB_Anime_Title title in Titles)
-					temp += title.Title + ", ";
-				if (temp.Length > 2)
-					temp = temp.Substring(0, temp.Length - 2);
-
-				return temp;
-			}
-		}
-		*/
-        [NotMapped]
-        public HashSet<string> VideoQualities => Repo.Adhoc.GetAllVideoQualityForGroup(AnimeGroupID);
-
-        [NotMapped]
-        public SVR_AnimeGroup TopLevelAnimeGroup
-        {
-            get
-            {
-                if (!AnimeGroupParentID.HasValue) return this;
-                SVR_AnimeGroup parentGroup = Repo.AnimeGroup.GetByID(AnimeGroupParentID.Value);
-                while (parentGroup != null && parentGroup.AnimeGroupParentID.HasValue)
-                {
-                    parentGroup = Repo.AnimeGroup.GetByID(parentGroup.AnimeGroupParentID.Value);
-                }
-                return parentGroup;
-            }
-        }
-
-        public void CollectContractMemory()
-        {
-            _contract = null;
-        }
-
-        public string GetPosterPathNoBlanks()
-        {
-            List<string> allPosters = GetPosterFilenames();
-            string posterName = string.Empty;
-            if (allPosters.Count > 0)
-                //posterName = allPosters[fanartRandom.Next(0, allPosters.Count)];
-                posterName = allPosters[0];
-
-            if (!string.IsNullOrEmpty(posterName))
-                return posterName;
-
-            return string.Empty;
-        }
-
-        private List<string> GetPosterFilenames()
-        {
-            List<string> allPosters = new List<string>();
-
-            // check if user has specied a fanart to always be used
-            if (DefaultAnimeSeriesID.HasValue)
-            {
-                SVR_AnimeSeries defaultSeries = Repo.AnimeSeries.GetByID(DefaultAnimeSeriesID.Value);
-                if (defaultSeries != null)
-                {
-                    SVR_AniDB_Anime anime = defaultSeries.GetAnime();
-                    string defPosterPathNoBlanks = anime.GetDefaultPosterPathNoBlanks();
-
-                    if (!string.IsNullOrEmpty(defPosterPathNoBlanks) && File.Exists(defPosterPathNoBlanks))
-                    {
-                        allPosters.Add(defPosterPathNoBlanks);
-                        return allPosters;
-                    }
-                }
-            }
-
-            foreach (SVR_AnimeSeries ser in GetAllSeries())
-            {
-                SVR_AniDB_Anime anime = ser.GetAnime();
-                string defPosterPathNoBlanks = anime.GetDefaultPosterPathNoBlanks();
-
-                if (!string.IsNullOrEmpty(defPosterPathNoBlanks) && File.Exists(defPosterPathNoBlanks))
-                    allPosters.Add(defPosterPathNoBlanks);
-            }
-
-            return allPosters;
-        }
-
-=======
->>>>>>> c34eadfd
         public CL_AnimeGroup_User GetUserContract(int userid, HashSet<GroupFilterConditionType> types = null)
         {
             if (Contract == null)
@@ -334,13 +110,9 @@
         private SVR_AnimeGroup_User GetOrCreateUserRecord(int userid)
         {
             SVR_AnimeGroup_User rr = GetUserRecord(userid);
-<<<<<<< HEAD
-            if (rr == null)
-=======
             if (rr != null)
                 return rr;
             rr = new SVR_AnimeGroup_User(userid, AnimeGroupID)
->>>>>>> c34eadfd
             {
                 using (var upd = Repo.AnimeGroup_User.BeginAdd())
                 {
@@ -363,61 +135,6 @@
             return list.Any(a => a.Equals(type, StringComparison.InvariantCultureIgnoreCase));
         }
 
-<<<<<<< HEAD
-
-        public static List<SVR_AnimeGroup> GetRelatedGroupsFromAnimeID(int animeid, bool forceRecursive = false)
-        {
-            List<SVR_AnimeGroup> grps = new List<SVR_AnimeGroup>();
-
-            SVR_AniDB_Anime anime = Repo.AniDB_Anime.GetByID(animeid);
-            if (anime == null) return grps;
-
-            // first check for groups which are directly related
-            List<AniDB_Anime_Relation> relations = anime.GetRelatedAnime();
-            //TODO REMOVE sort, missing RelationCompare relations.Sort(RelationCompare);
-            foreach (AniDB_Anime_Relation rel in relations)
-            {
-                string relationtype = rel.RelationType.ToLower();
-                if (IsRelationTypeInExclusions(relationtype))
-                {
-                    //Filter these relations these will fix messes, like Gundam , Clamp, etc.
-                    continue;
-                }
-
-                SVR_AniDB_Anime relAnime = Repo.AniDB_Anime.GetByID(rel.RelatedAnimeID);
-                if (relAnime != null)
-                {
-                    // Don't include movies or OVA's if excluded
-                    if (IsRelationTypeInExclusions(relAnime.GetAnimeTypeDescription().ToLower()))
-                        continue;
-                }
-
-                // we actually need to get the series, because it might have been added to another group already
-                SVR_AnimeSeries ser = Repo.AnimeSeries.GetByAnimeID(rel.RelatedAnimeID);
-                if (ser != null)
-                {
-                    SVR_AnimeGroup grp = Repo.AnimeGroup.GetByID(ser.AnimeGroupID);
-                    if (grp != null) grps.Add(grp);
-                }
-            }
-
-            if (!forceRecursive && grps.Count > 0) return grps;
-
-            // if nothing found check by all related anime
-            List<SVR_AniDB_Anime> relatedAnime = anime.GetAllRelatedAnime();
-            foreach (SVR_AniDB_Anime rel in relatedAnime)
-            {
-                // we actually need to get the series, because it might have been added to another group already
-                SVR_AnimeSeries ser = Repo.AnimeSeries.GetByAnimeID(rel.AnimeID);
-                if (ser != null)
-                {
-                    SVR_AnimeGroup grp = Repo.AnimeGroup.GetByID(ser.AnimeGroupID);
-                    if (grp != null)
-                    {
-                        if (!grps.Contains(grp)) grps.Add(grp);
-                    }
-                }
-=======
         public SVR_AnimeGroup_User GetUserRecord(int userID)
         {
             return RepoFactory.AnimeGroup_User.GetByUserAndGroupID(userID, AnimeGroupID);
@@ -429,13 +146,9 @@
             {
                 var groupingCalculator = AutoAnimeGroupCalculator.CreateFromServerSettings(session.Wrap());
                 return HasCustomName(groupingCalculator);
->>>>>>> c34eadfd
-            }
-        }
-
-<<<<<<< HEAD
-        public SVR_AnimeGroup_User GetUserRecord(int userID) => Repo.AnimeGroup_User.GetByUserAndGroupID(userID, AnimeGroupID);
-=======
+            }
+        }
+
         /// <summary>
         /// This checks all related anime by settings for the GroupName. It will likely be slow
         /// </summary>
@@ -444,7 +157,6 @@
         {
             int animeID = GetSeries().FirstOrDefault()?.GetAnime().AnimeID ?? 0;
             if (animeID == 0) return false;
->>>>>>> c34eadfd
 
             var animes = groupingCalculator.GetIdsOfAnimeInSameGroup(animeID)
                 .Select(a => RepoFactory.AniDB_Anime.GetByAnimeID(a)).Where(a => a != null)
@@ -457,73 +169,24 @@
         /// </summary>
         public static void RenameAllGroups()
         {
-<<<<<<< HEAD
-            foreach (SVR_AnimeGroup grp in Repo.AnimeGroup.GetAll().ToList())
-=======
             logger.Info("Starting RenameAllGroups");
             using (var session = DatabaseFactory.SessionFactory.OpenStatelessSession())
->>>>>>> c34eadfd
             {
                 var groupingCalculator = AutoAnimeGroupCalculator.CreateFromServerSettings(session.Wrap());
                 foreach (SVR_AnimeGroup grp in RepoFactory.AnimeGroup.GetAll().ToList())
                 {
-<<<<<<< HEAD
-
-                    SVR_AnimeSeries ser=Repo.AnimeSeries.Touch(() => Repo.AnimeSeries.GetByID(list[0].AnimeSeriesID), (true, false, false, false));
-                    SVR_AnimeSeries.UpdateStats(ser, true, true, false);
-                    using (var gupd = Repo.AnimeGroup.BeginAddOrUpdate(() => Repo.AnimeGroup.GetByID(grp.AnimeGroupID)))
-                    {
-                        string newTitle = list[0].GetSeriesName();
-                        gupd.Entity.GroupName = newTitle;
-                        gupd.Entity.SortName = newTitle;
-                        gupd.Commit();
-                    }
-                }
-                else if (list.Count > 1)
-                {
-                    #region Naming
-=======
                     List<SVR_AnimeSeries> list = grp.GetSeries();
->>>>>>> c34eadfd
 
                     // rename the group if it only has one direct child Anime Series
                     if (list.Count == 1)
                     {
-<<<<<<< HEAD
-                        series = Repo.AnimeSeries.GetByID(grp.DefaultAnimeSeriesID.Value);
-                        if (series == null)
-                        {
-                            using (var gupd = Repo.AnimeGroup.BeginAddOrUpdate(() => Repo.AnimeGroup.GetByID(grp.AnimeGroupID)))
-                            {
-                                gupd.Entity.DefaultAnimeSeriesID = null;
-                                gupd.Commit();
-                            }
-                        }
-                        else
-                        {
-                            hasCustomName = false;
-                        }
-=======
                         string newTitle = list[0].GetSeriesName();
                         grp.GroupName = newTitle;
                         grp.SortName = newTitle;
                         RepoFactory.AnimeGroup.Save(grp, true, true);
->>>>>>> c34eadfd
                     }
                     else if (list.Count > 1)
                     {
-<<<<<<< HEAD
-                        foreach (SVR_AnimeSeries sser in list)
-                        {
-                            SVR_AnimeSeries ser = sser;
-                            if (ser == null) continue;
-                            // Check all titles for custom naming, in case user changed language preferences
-                            if (ser.SeriesNameOverride.Equals(grp.GroupName))
-                            {
-                                hasCustomName = false;
-                            }
-                            else
-=======
                         #region Naming
 
                         SVR_AnimeSeries series = null;
@@ -537,7 +200,6 @@
 
                         if (!grp.DefaultAnimeSeriesID.HasValue)
                             foreach (SVR_AnimeSeries ser in list)
->>>>>>> c34eadfd
                             {
                                 if (ser == null) continue;
                                 // Check all titles for custom naming, in case user changed language preferences
@@ -565,20 +227,8 @@
                                         continue;
                                     }
 
-<<<<<<< HEAD
-                                Repo.AnimeSeries.Touch(() => Repo.AnimeSeries.GetByID(ser.AnimeSeriesID), (false, false, false, false));
-                                ser=SVR_AnimeSeries.UpdateStats(ser, true, true, false);
-                                if (series == null)
-                                {
-                                    series = ser;
-                                    continue;
-                                }
-
-                                if (ser.AirDate < series.AirDate) series = ser;
-=======
                                     if (ser.AirDate < series.AirDate) series = ser;
                                 }
->>>>>>> c34eadfd
                             }
 
                         if (series != null)
@@ -596,25 +246,6 @@
                             RepoFactory.AnimeGroup.Save(grp, true, true);
                             grp.TopLevelAnimeGroup.UpdateStatsFromTopLevel(true, true, false);
                         }
-<<<<<<< HEAD
-                    }
-
-                    if (series != null)
-                    {
-                        string newTitle = series.GetSeriesName();
-                        if (grp.DefaultAnimeSeriesID.HasValue && grp.DefaultAnimeSeriesID.Value != series.AnimeSeriesID)
-                            newTitle = Repo.AnimeSeries.GetByID(grp.DefaultAnimeSeriesID.Value).GetSeriesName();
-                        if (hasCustomName) newTitle = grp.GroupName;
-                        // reset tags, description, etc to new series
-                        SVR_AnimeGroup upd;
-                        using (var gupd = Repo.AnimeGroup.BeginAddOrUpdate(() => Repo.AnimeGroup.GetByID(grp.AnimeGroupID)))
-                        {
-                            gupd.Entity.Populate_RA(series);
-                            gupd.Entity.GroupName = newTitle;
-                            gupd.Entity.SortName = newTitle;
-                            upd = gupd.Commit((true, true, true));
-                        }
-=======
 
                         #endregion
                     }
@@ -635,30 +266,10 @@
                 {
                     decimal totalRating = 0;
                     int totalVotes = 0;
->>>>>>> c34eadfd
 
                         upd.TopLevelAnimeGroup.UpdateStatsFromTopLevel(true, true, false);
                     }
 
-<<<<<<< HEAD
-                    #endregion
-                }
-            }
-        }
-
-
-        /*		[XmlIgnore]
-		 public List<AnimeGroup> ChildGroups
-		{
-			get
-			{
-				AnimeGroupRepository repGroups = new AnimeGroupRepository();
-				return repGroups.GetByParentID(this.AnimeGroupID);
-			}
-		}*/
-
-        public List<SVR_AnimeGroup> GetChildGroups() => Repo.AnimeGroup.GetByParentID(AnimeGroupID);
-=======
                     if (totalVotes == 0)
                         return 0;
                     return totalRating / totalVotes;
@@ -675,7 +286,6 @@
         {
             return RepoFactory.AnimeGroup.GetByParentID(AnimeGroupID);
         }
->>>>>>> c34eadfd
 
         public List<SVR_AnimeGroup> GetAllChildGroups()
         {
@@ -686,21 +296,6 @@
 
         public List<SVR_AnimeSeries> GetSeries()
         {
-<<<<<<< HEAD
-            List<SVR_AnimeSeries> seriesList = Repo.AnimeSeries.GetByGroupID(AnimeGroupID);
-            // Make everything that relies on GetSeries[0] have the proper result
-            seriesList = seriesList.OrderBy(a => a.Year).ThenBy(a => a.AirDate).ToList();
-            if (DefaultAnimeSeriesID.HasValue)
-            {
-                SVR_AnimeSeries series = Repo.AnimeSeries.GetByID(DefaultAnimeSeriesID.Value);
-                if (series != null)
-                {
-                    seriesList.Remove(series);
-                    seriesList.Insert(0, series);
-                }
-            }
-
-=======
             List<SVR_AnimeSeries> seriesList = RepoFactory.AnimeSeries.GetByGroupID(AnimeGroupID);
             // Make everything that relies on GetSeries[0] have the proper result
             seriesList = seriesList.OrderBy(a => a.Year).ThenBy(a => a.AirDate).ToList();
@@ -709,7 +304,6 @@
             if (series == null) return seriesList;
             seriesList.Remove(series);
             seriesList.Insert(0, series);
->>>>>>> c34eadfd
             return seriesList;
         }
 
@@ -733,14 +327,9 @@
                 return votesByGroup;
 
             var seriesByGroup = animeGroups.ToDictionary(g => g.AnimeGroupID, g => g.GetAllSeries());
-<<<<<<< HEAD
-            var allAnimeIds = seriesByGroup.Values.SelectMany(serLst => serLst.Select(series => series.AniDB_ID)).ToArray();
-            var votesByAnime = Repo.AniDB_Vote.GetByAnimeIDs(allAnimeIds);
-=======
             var allAnimeIds = seriesByGroup.Values.SelectMany(serLst => serLst.Select(series => series.AniDB_ID))
                 .ToArray();
             var votesByAnime = RepoFactory.AniDB_Vote.GetByAnimeIDs(allAnimeIds);
->>>>>>> c34eadfd
 
             foreach (SVR_AnimeGroup animeGroup in animeGroups)
             {
@@ -753,25 +342,12 @@
                 var groupSeries = seriesByGroup[animeGroup.AnimeGroupID];
 
                 foreach (SVR_AnimeSeries series in groupSeries)
-<<<<<<< HEAD
-                {
-=======
->>>>>>> c34eadfd
                     if (votesByAnime.TryGetValue(series.AniDB_ID, out AniDB_Vote vote))
                     {
                         allVoteCount++;
                         allVoteTotal += vote.VoteValue;
 
-<<<<<<< HEAD
-                        if (vote.VoteType == (int) AniDBVoteType.Anime)
-                        {
-                            permVoteCount++;
-                            permVoteTotal += vote.VoteValue;
-                        }
-                        else if (vote.VoteType == (int) AniDBVoteType.AnimeTemp)
-=======
                         switch (vote.VoteType)
->>>>>>> c34eadfd
                         {
                             case (int)AniDBVoteType.Anime:
                                 permVoteCount++;
@@ -792,18 +368,6 @@
             return votesByGroup;
         }
 
-<<<<<<< HEAD
-        public GroupVotes GetVotes()
-        {
-            var votesByGroup = BatchGetVotes(new[] {this});
-
-            votesByGroup.TryGetValue(AnimeGroupID, out GroupVotes votes);
-
-            return votes ?? GroupVotes.Null;
-        }
-
-        public override string ToString() => $"Group: {GroupName} ({AnimeGroupID})";
-=======
         public List<AniDB_Tag> Tags
         {
             get
@@ -871,7 +435,6 @@
         {
             return $"Group: {GroupName} ({AnimeGroupID})";
         }
->>>>>>> c34eadfd
 
         public void UpdateStatsFromTopLevel(bool watchedStats, bool missingEpsStats)
         {
@@ -890,25 +453,12 @@
             // update the stats for all the sries first
             if (!updateGroupStatsOnly)
                 foreach (SVR_AnimeSeries ser in GetAllSeries())
-<<<<<<< HEAD
-                {
-                    SVR_AnimeSeries.UpdateStats(ser, watchedStats, missingEpsStats, false);
-                }
-            }
-=======
                     ser.UpdateStats(watchedStats, missingEpsStats, false);
->>>>>>> c34eadfd
 
             // now recursively update stats for all the child groups
             // and update the stats for the groups
             foreach (SVR_AnimeGroup grp in GetAllChildGroups())
-<<<<<<< HEAD
-            {
-                UpdateStats(grp, watchedStats, missingEpsStats);
-            }
-=======
                 grp.UpdateStats(watchedStats, missingEpsStats);
->>>>>>> c34eadfd
 
             UpdateStats(this, watchedStats, missingEpsStats);
         }
@@ -934,24 +484,10 @@
             {
                 using (IBatchAtomic<SVR_AnimeGroup_User, object> grpusers = Repo.AnimeGroup_User.BeginBatchUpdate(()=>Repo.AnimeGroup_User.GetByGroupID(grp.AnimeGroupID)))
                 {
-<<<<<<< HEAD
-                    foreach (int user in Repo.JMMUser.GetIds())
-                    {
-                        SVR_AnimeGroup_User us = grpusers.FindOrCreate(a => a.AnimeGroupID == grp.AnimeGroupID && a.JMMUserID == user);                      
-                        us.AnimeGroupID = grp.AnimeGroupID;
-                        us.JMMUserID = user;
-                        UpdateWatchedStats_RA(us, seriesList);
-                        grpusers.Update(us);
-                    }
-
-                    grpusers.Commit();
-                }
-=======
                     // Now update the stats for the groups
                     logger.Trace("Updating stats for {0}", ToString());
                     RepoFactory.AnimeGroup_User.Save(userRecord);
                 });
->>>>>>> c34eadfd
             }
         }
         public static IEnumerable<SVR_AnimeGroup_User> BatchUpdateStats(IEnumerable<SVR_AnimeGroup> animeGroups, bool watchedStats = true, bool missingEpsStats = true)
@@ -960,13 +496,7 @@
                 throw new ArgumentNullException(nameof(animeGroups));
 
             if (!watchedStats && !missingEpsStats)
-<<<<<<< HEAD
-            {
-                return null; // Nothing to do
-            }
-=======
                 return; // Nothing to do
->>>>>>> c34eadfd
 
          
             List<int> users = Repo.JMMUser.GetIds();
@@ -976,33 +506,6 @@
                 List<SVR_AnimeSeries> animeSeries = animeGroup.GetAllSeries();
                 SVR_AnimeGroup grp = animeGroup;
                 if (missingEpsStats)
-<<<<<<< HEAD
-                {
-                    using (var upd = Repo.AnimeGroup.BeginAddOrUpdate(()=>Repo.AnimeGroup.GetByID(grp.AnimeGroupID)))
-                    {
-                        UpdateMissingEpisodeStats_RA(upd.Entity, animeSeries);
-                        grp=upd.Commit((true, false, false));
-                    }
-                }
-
-                if (watchedStats)
-                {
-                    using (var upd = Repo.AnimeGroup_User.BeginBatchUpdate(() => Repo.AnimeGroup_User.GetByGroupID(grp.AnimeGroupID)))
-                    {
-                        foreach (int user in users)
-                        {
-                            SVR_AnimeGroup_User guser=upd.FindOrCreate(a=>a.JMMUserID==user);
-                            guser.AnimeGroupID = grp.AnimeGroupID;
-                            guser.JMMUserID = user;
-                            UpdateWatchedStats_RA(guser, animeSeries);
-                            upd.Update(guser);
-                            
-                        }
-
-                        gusers.AddRange(upd.Commit());
-                    }
-                }
-=======
                     UpdateMissingEpisodeStats(animeGroup, animeSeries);
                 if (watchedStats)
                     UpdateWatchedStats(animeGroup, animeSeries, allUsers.Value, (userRecord, isNew) =>
@@ -1012,7 +515,6 @@
                         else
                             updatedGroupUsers?.Add(userRecord);
                     });
->>>>>>> c34eadfd
             }
 
             return gusers;
@@ -1124,19 +626,10 @@
 
                 // Now series.LatestEpisodeAirDate should never be greater than today
                 if (series.LatestEpisodeAirDate.HasValue)
-<<<<<<< HEAD
-                {
-                    if (animeGroup_ra.LatestEpisodeAirDate.HasValue && series.LatestEpisodeAirDate.Value > animeGroup_ra.LatestEpisodeAirDate.Value || !animeGroup_ra.LatestEpisodeAirDate.HasValue)
-                    {
-                        animeGroup_ra.LatestEpisodeAirDate = series.LatestEpisodeAirDate;
-                    }
-                }
-=======
                     if ((animeGroup.LatestEpisodeAirDate.HasValue && series.LatestEpisodeAirDate.Value >
                          animeGroup.LatestEpisodeAirDate.Value)
                         || !animeGroup.LatestEpisodeAirDate.HasValue)
                         animeGroup.LatestEpisodeAirDate = series.LatestEpisodeAirDate;
->>>>>>> c34eadfd
             }
         }
 
@@ -1219,17 +712,6 @@
                 throw new ArgumentNullException(nameof(animeGroups));
 
             var grpFilterCondTypesByGroup = new Dictionary<int, HashSet<GroupFilterConditionType>>();
-<<<<<<< HEAD
-            var seriesByGroup = animeGroups.ToDictionary(g => g.AnimeGroupID, g => g.GetAllSeries());
-            var allAnimeIds = seriesByGroup.Values.SelectMany(serLst => serLst.Select(series => series.AniDB_ID)).ToList();
-            var allGroupIds = seriesByGroup.Keys.ToList();
-            var audioLangStatsByAnime = Repo.Adhoc.GetAudioLanguageStatsByAnime(allAnimeIds);
-            var subLangStatsByAnime = Repo.Adhoc.GetSubtitleLanguageStatsByAnime(allAnimeIds);
-            var tvDbXrefByAnime = Repo.CrossRef_AniDB_TvDBV2.GetByAnimeIDs(allAnimeIds);
-            var allVidQualByGroup = Repo.Adhoc.GetAllVideoQualityByGroup(allGroupIds);
-            var movieDbXRefByAnime = Repo.CrossRef_AniDB_Other.GetByAnimeIDsAndType(allAnimeIds, CrossRefType.MovieDB);
-            var malXRefByAnime = Repo.CrossRef_AniDB_MAL.GetByAnimeIDs(allAnimeIds);
-=======
 
             if (animeGroups.Count == 0)
                 return grpFilterCondTypesByGroup;
@@ -1254,7 +736,6 @@
                     CrossRefType.MovieDB), isThreadSafe: false);
             var malXRefByAnime = new Lazy<ILookup<int, CrossRef_AniDB_MAL>>(
                 () => RepoFactory.CrossRef_AniDB_MAL.GetByAnimeIDs(session, allAnimeIds.Value), isThreadSafe: false);
->>>>>>> c34eadfd
             var votesByGroup = BatchGetVotes(animeGroups);
             DateTime now = DateTime.Now;
             Dictionary<int, CL_AnimeGroup_User> contracts=new Dictionary<int, CL_AnimeGroup_User>();
@@ -1339,10 +820,6 @@
                         foreach (SVR_AnimeEpisode ep in series.GetAnimeEpisodes())
                         {
                             if (ep.EpisodeTypeEnum != EpisodeType.Episode)
-<<<<<<< HEAD
-                            {
-=======
->>>>>>> c34eadfd
                                 continue;
 
                             var epVids = new List<SVR_VideoLocal>();
@@ -1384,21 +861,11 @@
 
 
                         // Audio languages
-<<<<<<< HEAD
-                        if (audioLangStatsByAnime.TryGetValue(anime.AnimeID, out LanguageStat langStats))
-                        {
-=======
                         if (audioLangStatsByAnime.Value.TryGetValue(anime.AnimeID, out LanguageStat langStats))
->>>>>>> c34eadfd
                             audioLanguages.UnionWith(langStats.LanguageNames);
 
                         // Subtitle languages
-<<<<<<< HEAD
-                        if (subLangStatsByAnime.TryGetValue(anime.AnimeID, out langStats))
-                        {
-=======
                         if (subLangStatsByAnime.Value.TryGetValue(anime.AnimeID, out langStats))
->>>>>>> c34eadfd
                             subtitleLanguages.UnionWith(langStats.LanguageNames);
 
                         // Calculate Air Date
@@ -1425,11 +892,6 @@
                         // Note - only one series has to be finished airing to qualify
                         if (series.EndDate != null && series.EndDate.Value < now)
                             hasFinishedAiring = true;
-<<<<<<< HEAD
-                        }
-
-=======
->>>>>>> c34eadfd
                         // Note - only one series has to be finished airing to qualify
                         if (series.EndDate == null || series.EndDate.Value > now)
                             isCurrentlyAiring = true;
@@ -1438,13 +900,8 @@
                         // 1. series has finished airing
                         // 2. user has all episodes locally
                         // Note - only one series has to be complete for the group to be considered complete
-<<<<<<< HEAD
-                        if (series.EndDate != null && series.EndDate.Value < now && series.MissingEpisodeCount == 0 && series.MissingEpisodeCountGroups == 0)
-                        {
-=======
                         if (series.EndDate != null && series.EndDate.Value < now
                             && series.MissingEpisodeCount == 0 && series.MissingEpisodeCountGroups == 0)
->>>>>>> c34eadfd
                             isComplete = true;
 
                         // Calculate Series Created Date
@@ -1455,34 +912,16 @@
 
                         // For the group, if any of the series don't have a tvdb link
                         // we will consider the group as not having a tvdb link
-<<<<<<< HEAD
-                        bool foundTvDBLink = tvDbXrefByAnime[anime.AnimeID].Any();
-                        bool foundMovieDBLink = movieDbXRefByAnime[anime.AnimeID].Any();
-                        bool isMovie = anime.AnimeType == (int)AnimeType.Movie;
-=======
                         bool foundTvDBLink = tvDbXrefByAnime.Value[anime.AnimeID].Any();
                         bool foundMovieDBLink = movieDbXRefByAnime.Value[anime.AnimeID].Any();
                         bool isMovie = anime.AnimeType == (int) AnimeType.Movie;
->>>>>>> c34eadfd
                         if (!foundTvDBLink)
                             if (!isMovie && !(anime.Restricted > 0))
                                 missingTvDBLink = true;
-<<<<<<< HEAD
-                        }
-
-=======
->>>>>>> c34eadfd
                         if (!foundMovieDBLink)
                             if (isMovie && !(anime.Restricted > 0))
                                 missingMovieDBLink = true;
-<<<<<<< HEAD
-                        }
-
-                        if (!malXRefByAnime[anime.AnimeID].Any())
-                        {
-=======
                         if (!malXRefByAnime.Value[anime.AnimeID].Any())
->>>>>>> c34eadfd
                             missingMALLink = true;
 
                         missingTvDBAndMovieDBLink |= !(anime.Restricted > 0) && !foundTvDBLink && !foundMovieDBLink;
@@ -1491,35 +930,16 @@
                         if (endyear == 0) endyear = DateTime.Today.Year;
                         if (anime.BeginYear != 0)
                         {
-<<<<<<< HEAD
-                            var years = Enumerable.Range(anime.BeginYear, endyear - anime.BeginYear + 1).ToList();
-                            allYears.UnionWith(years);
-                            foreach (int year in years)
-                            {
-                                foreach (AnimeSeason season in Enum.GetValues(typeof(AnimeSeason)))
-                                {
-                                    if (anime.IsInSeason(season, year)) allSeasons.Add($"{season} {year}");
-                                }
-                            }
-=======
                             var years = Enumerable.Range(anime.BeginYear, endyear - anime.BeginYear + 1).Where(anime.IsInYear).ToList();
                             allYears.UnionWith(years);
                             foreach (int year in years)
                             foreach (AnimeSeason season in Enum.GetValues(typeof(AnimeSeason)))
                                 if (anime.IsInSeason(season, year)) allSeasons.Add($"{season} {year}");
->>>>>>> c34eadfd
                         }
                     }
 
                     contract.Stat_AllYears = allYears;
                     contract.Stat_AllSeasons = allSeasons;
-<<<<<<< HEAD
-                    contract.Stat_AllTags = animeGroup.Tags.Select(a => a.TagName.Trim()).ToHashSet(StringComparer.InvariantCultureIgnoreCase);
-                    contract.Stat_AllCustomTags = animeGroup.CustomTags.Select(a => a.TagName).ToHashSet(StringComparer.InvariantCultureIgnoreCase);
-                    contract.Stat_AllTitles = animeGroup.Titles.Select(a => a.Title).ToHashSet(StringComparer.InvariantCultureIgnoreCase);
-                    contract.Stat_AnimeTypes = allSeriesForGroup.Select(a => a.Contract?.AniDBAnime?.AniDBAnime).Where(a => a != null).Select(a => a.AnimeType.ToString()).ToHashSet(StringComparer.InvariantCultureIgnoreCase);
-                    contract.Stat_AllVideoQuality = allVidQualByGroup[animeGroup.AnimeGroupID].ToHashSet(StringComparer.InvariantCultureIgnoreCase);
-=======
                     contract.Stat_AllTags = animeGroup.Tags
                         .Select(a => a.TagName.Trim())
                         .ToHashSet(StringComparer.InvariantCultureIgnoreCase);
@@ -1536,7 +956,6 @@
                         .ToHashSet(StringComparer.InvariantCultureIgnoreCase);
                     contract.Stat_AllVideoQuality = allVidQualByGroup.Value[animeGroup.AnimeGroupID]
                         .ToHashSet(StringComparer.InvariantCultureIgnoreCase);
->>>>>>> c34eadfd
                     contract.Stat_IsComplete = isComplete;
                     contract.Stat_HasFinishedAiring = hasFinishedAiring;
                     contract.Stat_IsCurrentlyAiring = isCurrentlyAiring;
@@ -1596,15 +1015,9 @@
         {
             using (var upd = Repo.GroupFilter.BeginBatchUpdate(() => Repo.GroupFilter.GetAll()))
             {
-<<<<<<< HEAD
-                foreach (SVR_GroupFilter gf in upd)
-                {
-                    if (gf.GroupsIds.Values.SelectMany(a => a).Contains(AnimeGroupID))
-=======
                 bool change = false;
                 foreach (int k in gf.GroupsIds.Keys)
                     if (gf.GroupsIds[k].Contains(AnimeGroupID))
->>>>>>> c34eadfd
                     {
                         foreach (int k in gf.GroupsIds.Keys)
                         {
@@ -1613,13 +1026,8 @@
                         }
                         upd.Update(gf);
                     }
-<<<<<<< HEAD
-                }
-                upd.Commit();
-=======
                 if (change)
                     RepoFactory.GroupFilter.Save(gf);
->>>>>>> c34eadfd
             }
         }
 
@@ -1628,26 +1036,6 @@
             HashSet<GroupFilterConditionType> n = new HashSet<GroupFilterConditionType>(types);
             IEnumerable<SVR_JMMUser> users = new List<SVR_JMMUser> {user};
             if (user == null)
-<<<<<<< HEAD
-                users = Repo.JMMUser.GetAll();
-            Dictionary<int, CL_AnimeGroup_User> cgrps = new Dictionary<int, CL_AnimeGroup_User>();
-            foreach (SVR_JMMUser u in users)
-            {
-                cgrps.Add(u.JMMUserID, GetUserContract(u.JMMUserID, n));
-            }
-
-            using (var upd = Repo.GroupFilter.BeginBatchUpdate(() => Repo.GroupFilter.GetWithConditionTypesAndAll(n)))
-            {
-                foreach (SVR_GroupFilter gf in upd)
-                {
-                    foreach (SVR_JMMUser u in users)
-                        gf.CalculateGroupFilterGroups_RA(cgrps[u.JMMUserID], u, u.JMMUserID);
-                    upd.Update(gf);
-                }
-
-                upd.Commit();
-            }
-=======
                 users = RepoFactory.JMMUser.GetAll();
             List<SVR_GroupFilter> tosave = new List<SVR_GroupFilter>();
 
@@ -1668,7 +1056,6 @@
             }
 
             RepoFactory.GroupFilter.Save(tosave);
->>>>>>> c34eadfd
         }
 
         public static void GetAnimeGroupsRecursive(int animeGroupID, ref List<SVR_AnimeGroup> groupList)
@@ -1696,15 +1083,6 @@
                 GetAnimeSeriesRecursive(childGroup.AnimeGroupID, ref seriesList);
         }
 
-<<<<<<< HEAD
-        #region DB Columns
-
-        public int ContractVersion { get; set; }
-        public byte[] ContractBlob { get; set; }
-        public int ContractSize { get; set; }
-
-        #endregion
-=======
         public SVR_AnimeGroup TopLevelAnimeGroup
         {
             get
@@ -1716,7 +1094,6 @@
                 return parentGroup;
             }
         }
->>>>>>> c34eadfd
     }
 
     public class GroupVotes
