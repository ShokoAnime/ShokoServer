--- conflicted
+++ resolved
@@ -4,11 +4,7 @@
 using System.ComponentModel.Composition.Hosting;
 using System.ComponentModel.DataAnnotations.Schema;
 using System.Linq;
-<<<<<<< HEAD
-using System.Reflection;
-=======
 using System.Web.Script.Serialization;
->>>>>>> c34eadfd
 using System.Xml.Serialization;
 using Newtonsoft.Json;
 using NutzCode.CloudFileSystem;
@@ -40,10 +36,6 @@
 
         [JsonIgnore]
         [XmlIgnore]
-<<<<<<< HEAD
-        [NotMapped]
-=======
->>>>>>> c34eadfd
         public byte[] Bitmap => _plugin?.Icon;
 
         [JsonIgnore]
@@ -76,29 +68,14 @@
             }
         }
 
-<<<<<<< HEAD
-        [NotMapped]
-        public bool IsConnected => ServerState.Instance.ConnectedFileSystems.ContainsKey(Name ?? string.Empty);
-=======
         public bool IsConnected
         {
             get { return ServerState.Instance.ConnectedFileSystems.ContainsKey(Name ?? string.Empty); }
         }
->>>>>>> c34eadfd
 
         [NotMapped]
         [JsonIgnore]
         [XmlIgnore]
-<<<<<<< HEAD
-        internal bool NeedSave { get; set; }
-
-        private static AuthorizationFactory AuthInstance => new AuthorizationFactory("AppGlue.dll");
-        public const string ClientIdString = "ClientId";
-        public const string ClientSecretString = "ClientSecret";
-        public const string RedirectUriString = "RedirectUri";
-        public const string ScopesString = "Scopes";
-        public const string UserAgentString = "UserAgent";
-=======
         internal bool NeedSave { get; set; } = false;
 
         private static AuthorizationFactory _cache; //lazy init, because 
@@ -106,7 +83,6 @@
         {
             get { return new AuthorizationFactory("AppGlue.dll"); }
         }
->>>>>>> c34eadfd
 
         public IFileSystem Connect()
         {
@@ -123,18 +99,11 @@
             _plugin = CloudFileSystemPluginFactory.Instance.List.FirstOrDefault(a => a.Name == Provider);
             if (_plugin == null)
                 throw new Exception("Cannot find cloud provider '" + Provider + "'");
-<<<<<<< HEAD
-            LocalUserSettings userSettings;
-            if (code==null)
-                userSettings = new LocalUserSettings();
-            else
-=======
             FileSystemResult<IFileSystem> res = _plugin.Init(Name, ShokoServer.Instance.OAuthProvider, auth, ConnectionString);
             if (res == null || !res.IsOk)
                 throw new Exception("Unable to connect to '" + Provider + "'");
             string userauth = res.Result.GetUserAuthorization();
             if (ConnectionString != userauth)
->>>>>>> c34eadfd
             {
                 userSettings = new LocalUserSettingWithCode();
                 ((LocalUserSettingWithCode) userSettings).Code = code;
