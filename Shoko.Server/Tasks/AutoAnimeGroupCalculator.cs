--- conflicted
+++ resolved
@@ -117,10 +117,6 @@
                 (int type, string title, DateTime? airdate) to = animes.ContainsKey(rel.RelatedAnimeID) ? animes[rel.RelatedAnimeID] : (0, null, null);
                 if (from.title != null && to.title != null)
                 {
-<<<<<<< HEAD
-                    AnimeRelationType relt;
-                    switch (rel.RelationType.ToLowerInvariant())
-=======
                     var relation = new AnimeRelation
                     {
                         FromId = (int) r[0],
@@ -134,7 +130,6 @@
                     };
 
                     switch (((string) r[8]).ToLowerInvariant())
->>>>>>> c34eadfd
                     {
                         case "full story":
                             relt = AnimeRelationType.FullStory;
@@ -155,17 +150,10 @@
                             relt = AnimeRelationType.Sequel;
                             break;
                         case "alternative setting":
-<<<<<<< HEAD
-                            relt = AnimeRelationType.AlternateSetting;
-                            break;
-                        case "alternative version":
-                            relt = AnimeRelationType.AlternateVersion;
-=======
                             relation.RelationType = AnimeRelationType.AlternateSetting;
                             break;
                         case "alternative version":
                             relation.RelationType = AnimeRelationType.AlternateVersion;
->>>>>>> c34eadfd
                             break;
                         case "same setting":
                             relt = AnimeRelationType.SameSetting;
