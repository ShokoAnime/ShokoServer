﻿using System;
using System.Collections.Concurrent;
using System.Collections.Generic;
using System.Linq;
using System.ServiceModel.PeerResolvers;
using System.Text.RegularExpressions;
using System.Threading.Tasks;
using NLog;
using Shoko.Commons.Extensions;
using Shoko.Models.Enums;
using Shoko.Server.Extensions;
using Shoko.Server.Models;
using Shoko.Server.Repositories;
using Shoko.Server.Repositories.Repos;

namespace Shoko.Server.Tasks
{
    internal class AnimeGroupCreator
    {
        private static readonly Logger _log = LogManager.GetCurrentClassLogger();
        private const int DefaultBatchSize = 50;
        public const string TempGroupName = "AAA Migrating Groups AAA";
        private static readonly Regex _truncateYearRegex = new Regex(@"\s*\(\d{4}\)$");
        private readonly bool _autoGroupSeries;

        /// <summary>
        /// Initializes a new instance of the <see cref="AnimeGroupCreator"/> class.
        /// </summary>
        /// <param name="autoGroupSeries"><c>true</c> to automatically assign to groups based on aniDB relations;
        /// otherwise, <c>false</c> to assign each series to its own group.</param>
        public AnimeGroupCreator(bool autoGroupSeries)
        {
            _autoGroupSeries = autoGroupSeries;
        }

        /// <summary>
        /// Initializes a new instance of the <see cref="AnimeGroupCreator"/> class.
        /// </summary>
        /// <remarks>
        /// Uses the current server configuration to determine if auto grouping series is enabled.
        /// </remarks>
        public AnimeGroupCreator()
            : this(ServerSettings.AutoGroupSeries)
        {
        }

        /// <summary>
        /// Creates a new group that series will be put in during group re-calculation.
        /// </summary>
        /// <param name="session">The NHibernate session.</param>
        /// <returns>The temporary <see cref="SVR_AnimeGroup"/>.</returns>
        private SVR_AnimeGroup CreateTempAnimeGroup()
        {
            DateTime now = DateTime.Now;
            using (var upd = Repo.AnimeGroup.BeginAddOrUpdate(() => Repo.AnimeGroup.GetByID(0)))
            {
<<<<<<< HEAD
                upd.Entity.GroupName = TempGroupName;
                upd.Entity.Description = TempGroupName;
                upd.Entity.SortName = TempGroupName;
                upd.Entity.DateTimeUpdated = now;
                upd.Entity.DateTimeCreated = now;
                return upd.Commit();
            }
=======
                GroupName = TempGroupName,
                Description = TempGroupName,
                SortName = TempGroupName,
                DateTimeUpdated = now,
                DateTimeCreated = now
            };

            // We won't use AnimeGroupRepository.Save because we don't need to perform all the extra stuff since this is for temporary use only
            session.Insert(tempGroup);
            lock (RepoFactory.AnimeGroup.Cache)
            {
                RepoFactory.AnimeGroup.Cache.Update(tempGroup);
            }

            return tempGroup;
>>>>>>> c34eadfd
        }



        private void UpdateAnimeSeriesContractsAndSave(IReadOnlyCollection<SVR_AnimeSeries> series)
        {
            _log.Info("Updating contracts for AnimeSeries");

            // Update batches of AnimeSeries contracts in parallel. Each parallel branch requires it's own session since NHibernate sessions aren't thread safe.
            // The reason we're doing this in parallel is because updating contacts does a reasonable amount of work (including LZ4 compression)

            Parallel.ForEach(series.Batch(DefaultBatchSize), new ParallelOptions {MaxDegreeOfParallelism = 4},
                body: (seriesBatch, state) =>
            {
                SVR_AnimeSeries.BatchUpdateContracts(seriesBatch);
                
            });               
            _log.Info("AnimeSeries contracts have been updated");
        }

        private void UpdateAnimeGroupsAndTheirContracts(IEnumerable<SVR_AnimeGroup> groups)
        {
            _log.Info("Updating statistics and contracts for AnimeGroups");

            var allCreatedGroupUsers = new ConcurrentBag<List<SVR_AnimeGroup_User>>();

            // Update batches of AnimeGroup contracts in parallel. Each parallel branch requires it's own session since NHibernate sessions aren't thread safe.
            // The reason we're doing this in parallel is because updating contacts does a reasonable amount of work (including LZ4 compression)
            Parallel.ForEach(groups.Batch(DefaultBatchSize), new ParallelOptions {MaxDegreeOfParallelism = 4},
                body: (groupBatch, state, localSession) =>
                {
                    // We shouldn't need to keep track of updates to AnimeGroup_Users in the below call, because they should have all been deleted,
                    // therefore they should all be new
                    var batch=SVR_AnimeGroup.BatchUpdateStats(groupBatch, watchedStats: true, missingEpsStats: true);
                    allCreatedGroupUsers.Add(batch.ToList());
                    SVR_AnimeGroup.BatchUpdateContracts(groupBatch.ToList(), updateStats: true);                   
                });

            _log.Info("AnimeGroup statistics and contracts have been updated");

            _log.Info("Creating AnimeGroup_Users and updating plex/kodi contracts");


            // Insert the AnimeGroup_Users so that they get assigned a primary key before we update plex/kodi contracts
            // We need to repopulate caches for AnimeGroup_User and AnimeGroup because we've updated/inserted them
            // and they need to be up to date for the plex/kodi contract updating to work correctly

            // NOTE: There are situations in which UpdatePlexKodiContracts will cause database database writes to occur, so we can't
            // use Parallel.ForEach for the time being (If it was guaranteed to only read then we'd be ok)
            List<int> ids = allCreatedGroupUsers.SelectMany(a => a).Select(a => a.AnimeGroup_UserID).ToList();
            using (var upd = Repo.AnimeGroup_User.BeginBatchUpdate(()=>Repo.AnimeGroup_User.GetMany(ids)))
            {
                foreach (SVR_AnimeGroup_User guser in upd)
                {
                    guser.UpdatePlexKodiContracts_RA();
                    upd.Update(guser);
                }

                upd.Commit();
            }

            _log.Info("AnimeGroup_Users have been created");
        }

        /// <summary>
        /// Updates all Group Filters. This should be done as the last step.
        /// </summary>
        /// <remarks>
        /// Assumes that all caches are up to date.
        /// </remarks>
        private void UpdateGroupFilters()
        {
            _log.Info("Updating Group Filters");
<<<<<<< HEAD

            IReadOnlyList<SVR_GroupFilter> grpFilters = Repo.GroupFilter.GetAll();
            Dictionary<int,List<int>> groupsForTagGroupFilter = Repo.GroupFilter.CalculateAnimeGroupsPerTagGroupFilter();
            IReadOnlyList<SVR_JMMUser> users = Repo.JMMUser.GetAll();
=======
            _log.Info("Calculating Tag Filters");
            Dictionary<int, ILookup<int, int>> seriesForTagGroupFilter = _groupFilterRepo.CalculateAnimeSeriesPerTagGroupFilter(session);
            _log.Info("Caculating All Other Filters");
            IReadOnlyList<SVR_GroupFilter> grpFilters = _groupFilterRepo.GetAll(session);
            IReadOnlyList<SVR_JMMUser> users = _userRepo.GetAll();
>>>>>>> c34eadfd

            // The main reason for doing this in parallel is because UpdateEntityReferenceStrings does JSON encoding
            // and is enough work that it can benefit from running in parallel
            Parallel.ForEach(
                grpFilters.Where(f => ((GroupFilterType) f.FilterType & GroupFilterType.Directory) !=
                                      GroupFilterType.Directory), fi =>
                {
<<<<<<< HEAD
                   
=======
                    filter.SeriesIds.Clear();
>>>>>>> c34eadfd

                    SVR_GroupFilter filter=fi;
                    if (filter.FilterType == (int) GroupFilterType.Tag)
                    {
<<<<<<< HEAD
                        using (var upd = Repo.GroupFilter.BeginAddOrUpdate(()=>Repo.GroupFilter.GetByID(filter.GroupFilterID)))
                        {
                            var userGroupIds = upd.Entity.GroupsIds;
                            userGroupIds.Clear();
                            foreach (var user in users)
                            {
                                userGroupIds[user.JMMUserID] = groupsForTagGroupFilter[upd.Entity.GroupFilterID].ToHashSet();
                            }

                            filter=upd.Commit();
=======
                        filter.SeriesIds[0] = seriesForTagGroupFilter[0][filter.GroupFilterID].ToHashSet();
                        filter.GroupsIds[0] = filter.SeriesIds[0]
                            .Select(id => RepoFactory.AnimeSeries.GetByID(id).TopLevelAnimeGroup?.AnimeGroupID ?? -1)
                            .Where(id => id != -1).ToHashSet();
                        foreach (var user in users)
                        {
                            filter.SeriesIds[user.JMMUserID] = seriesForTagGroupFilter[user.JMMUserID][filter.GroupFilterID].ToHashSet();
                            filter.GroupsIds[user.JMMUserID] = filter.SeriesIds[user.JMMUserID]
                                .Select(id => RepoFactory.AnimeSeries.GetByID(id).TopLevelAnimeGroup?.AnimeGroupID ?? -1)
                                .Where(id => id != -1).ToHashSet();
>>>>>>> c34eadfd
                        }
                    }
                    else // All other group filters are to be handled normally
                    {
                        SVR_GroupFilter.CalculateGroupsAndSeries(filter);
                    }

<<<<<<< HEAD
=======
                    filter.UpdateEntityReferenceStrings();
>>>>>>> c34eadfd
                });
            _log.Info("Group Filters updated");
        }

        /// <summary>
        /// Creates a single <see cref="SVR_AnimeGroup"/> for each <see cref="SVR_AnimeSeries"/> in <paramref name="seriesList"/>.
        /// </summary>
        /// <remarks>
        /// This method assumes that there are no active transactions on the specified <paramref name="session"/>.
        /// </remarks>
        /// <param name="session">The NHibernate session.</param>
        /// <param name="seriesList">The list of <see cref="SVR_AnimeSeries"/> to create groups for.</param>
        /// <returns>A sequence of the created <see cref="SVR_AnimeGroup"/>s.</returns>
        private IEnumerable<SVR_AnimeGroup> CreateGroupPerSeries(IReadOnlyList<SVR_AnimeSeries> seriesList)
        {
            _log.Info("Generating AnimeGroups for {0} AnimeSeries", seriesList.Count);

            DateTime now = DateTime.Now;
            List<SVR_AnimeGroup> grps=new List<SVR_AnimeGroup>();
            foreach (SVR_AnimeSeries s in seriesList)
            {
                SVR_AnimeGroup grp;
                using (var upd = Repo.AnimeGroup.BeginAddOrUpdate(() => null))
                {
                    upd.Entity.Populate_RA(s,now);
                    grp = upd.Commit((false, false, false));
                }
                using (var upd = Repo.AnimeSeries.BeginAddOrUpdate(() => Repo.AnimeSeries.GetByID(s.AnimeSeriesID)))
                {
                    upd.Entity.AnimeGroupID = grp.AnimeGroupID;
                    upd.Commit((false, false, true, false));
                }
                grps.Add(grp);
            }

            return grps;
        }

        /// <summary>
        /// Creates <see cref="SVR_AnimeGroup"/> that contain <see cref="SVR_AnimeSeries"/> that appear to be related.
        /// </summary>
        /// <remarks>
        /// This method assumes that there are no active transactions on the specified <paramref name="session"/>.
        /// </remarks>
        /// <param name="session">The NHibernate session.</param>
        /// <param name="seriesList">The list of <see cref="SVR_AnimeSeries"/> to create groups for.</param>
        /// <returns>A sequence of the created <see cref="SVR_AnimeGroup"/>s.</returns>
        private IEnumerable<SVR_AnimeGroup> AutoCreateGroupsWithRelatedSeries(IReadOnlyCollection<SVR_AnimeSeries> seriesList)
        {
            _log.Info("Auto-generating AnimeGroups for {0} AnimeSeries based on aniDB relationships", seriesList.Count);

            DateTime now = DateTime.Now;
            var grpCalculator = AutoAnimeGroupCalculator.CreateFromServerSettings();

            _log.Info(                "The following exclusions will be applied when generating the groups: " + grpCalculator.Exclusions);

            // Group all of the specified series into their respective groups (keyed by the groups main anime ID)



            var seriesByGroup = seriesList.ToLookup(s => grpCalculator.GetGroupAnimeId(s.AniDB_ID));
            List<SVR_AnimeGroup> grps = new List<SVR_AnimeGroup>();
            foreach (var groupAndSeries in seriesByGroup)
            {
                int mainAnimeId = groupAndSeries.Key;
                SVR_AnimeSeries mainSeries = groupAndSeries.FirstOrDefault(series => series.AniDB_ID == mainAnimeId);
                SVR_AnimeGroup grp;
                using (var upd = Repo.AnimeGroup.BeginAddOrUpdate(() => null))
                {
                    CreateAnimeGroup_RA(upd.Entity,mainSeries, mainAnimeId, now);
                    grp = upd.Commit((false, false, false));
                }
                using (var upd = Repo.AnimeSeries.BeginAddOrUpdate(() => Repo.AnimeSeries.GetByID(mainSeries.AnimeSeriesID)))
                {
                    upd.Entity.AnimeGroupID = grp.AnimeGroupID;
                    upd.Commit((false, false, true, false));
                }
                grps.Add(grp);
            }

            return grps;
        }

        /// <summary>
        /// Creates an <see cref="SVR_AnimeGroup"/> instance.
        /// </summary>
        /// <remarks>
        /// This method only creates an <see cref="SVR_AnimeGroup"/> instance. It does NOT save it to the database.
        /// </remarks>
        /// <param name="session">The NHibernate session.</param>
        /// <param name="mainSeries">The <see cref="SVR_AnimeSeries"/> whose name will represent the group (Optional. Pass <c>null</c> if not available).</param>
        /// <param name="mainAnimeId">The ID of the anime whose name will represent the group if <paramref name="mainSeries"/> is <c>null</c>.</param>
        /// <param name="now">The current date/time.</param>
        /// <returns>The created <see cref="SVR_AnimeGroup"/>.</returns>
        private void CreateAnimeGroup_RA(SVR_AnimeGroup animeGroup_ra, SVR_AnimeSeries mainSeries, int mainAnimeId,
            DateTime now)
        {
<<<<<<< HEAD
            string groupName = null;

            if (mainSeries != null)
            {
                animeGroup_ra.Populate_RA(mainSeries, now);
                groupName = mainSeries.GetSeriesName();
=======
            SVR_AnimeGroup animeGroup = new SVR_AnimeGroup();
            string groupName;

            if (mainSeries != null)
            {
                animeGroup.Populate(mainSeries, now);
                groupName = animeGroup.GroupName;
>>>>>>> c34eadfd
            }
            else // The anime chosen as the group's main anime doesn't actually have a series
            {
                SVR_AniDB_Anime mainAnime = Repo.AniDB_Anime.GetByAnimeID(mainAnimeId);

<<<<<<< HEAD
                animeGroup_ra.Populate_RA(mainAnime, now);
                groupName = mainAnime.GetFormattedTitle();
            }

            groupName =
                _truncateYearRegex.Replace(groupName,
                    String.Empty); // If the title appears to end with a year suffix, then remove it
            animeGroup_ra.GroupName = groupName;
            animeGroup_ra.SortName = groupName;
=======
                animeGroup.Populate(mainAnime, now);
                groupName = animeGroup.GroupName;
            }

            // If the title appears to end with a year suffix, then remove it
            groupName = _truncateYearRegex.Replace(groupName, string.Empty);
            animeGroup.GroupName = groupName;
            animeGroup.SortName = groupName;
>>>>>>> c34eadfd

            return;
        }

        /// <summary>
        /// Gets or creates an <see cref="SVR_AnimeGroup"/> for the specified series.
        /// </summary>
        /// <param name="session">The NHibernate session.</param>
        /// <param name="series">The series for which the group is to be created/retrieved (Must be initialised first).</param>
        /// <returns>The <see cref="SVR_AnimeGroup"/> to use for the specified series.</returns>
        /// <exception cref="ArgumentNullException"><paramref name="session"/> or <paramref name="series"/> is <c>null</c>.</exception>
        public SVR_AnimeGroup GetOrCreateSingleGroupForSeries(SVR_AniDB_Anime anime)
        {
            if (anime == null)
                throw new ArgumentNullException(nameof(anime));

<<<<<<< HEAD
=======
            SVR_AnimeGroup animeGroup;
>>>>>>> c34eadfd

            if (_autoGroupSeries)
            {
                var grpCalculator = AutoAnimeGroupCalculator.CreateFromServerSettings();
                IReadOnlyList<int> grpAnimeIds = grpCalculator.GetIdsOfAnimeInSameGroup(anime.AnimeID);
                // Try to find an existing AnimeGroup to add the series to
                // We basically pick the first group that any of the related series belongs to already
<<<<<<< HEAD
                SVR_AnimeGroup animeGroup = grpAnimeIds.Select(id => Repo.AnimeSeries.GetByAnimeID(id)).Where(s => s != null).Select(s => Repo.AnimeGroup.GetByID(s.AnimeGroupID)).FirstOrDefault();
                if (animeGroup != null)
                    return animeGroup;
                using (var upd = Repo.AnimeGroup.BeginAdd())
=======
                animeGroup = grpAnimeIds.Where(id => id != series.AniDB_ID)
                    .Select(id => RepoFactory.AnimeSeries.GetByAnimeID(id))
                    .Where(s => s != null)
                    .Select(s => RepoFactory.AnimeGroup.GetByID(s.AnimeGroupID))
                    .FirstOrDefault(s => s != null);

                if (animeGroup == null)
>>>>>>> c34eadfd
                {
                    int mainAnimeId = grpCalculator.GetGroupAnimeId(anime.AnimeID);
                    SVR_AnimeSeries mainSeries = Repo.AnimeSeries.GetByAnimeID(mainAnimeId);
                    CreateAnimeGroup_RA(upd.Entity, mainSeries, mainAnimeId, DateTime.Now);
                    return upd.Commit((true, true, true));
                }

            }
            using (var upd = Repo.AnimeGroup.BeginAdd())
            {
                upd.Entity.Populate_RA(anime, DateTime.Now);
                return upd.Commit((true, true, true));
            }
        }

        /// <summary>
        /// Re-creates all AnimeGroups based on the existing AnimeSeries.
        /// </summary>
        /// <param name="session">The NHibernate session.</param>
        /// <exception cref="ArgumentNullException"><paramref name="session"/> is <c>null</c>.</exception>
        public void RecreateAllGroups()
        {


            bool cmdProcGeneralPaused = ShokoService.CmdProcessorGeneral.Paused;
            bool cmdProcHasherPaused = ShokoService.CmdProcessorHasher.Paused;
            bool cmdProcImagesPaused = ShokoService.CmdProcessorImages.Paused;

            try
            {
                // Pause queues
                ShokoService.CmdProcessorGeneral.Paused = true;
                ShokoService.CmdProcessorHasher.Paused = true;
                ShokoService.CmdProcessorImages.Paused = true;

                _log.Info("Beginning re-creation of all groups");



                IReadOnlyList<SVR_AnimeSeries> animeSeries = Repo.AnimeSeries.GetAll();
                IEnumerable<SVR_AnimeGroup> createdGroups = null;
                SVR_AnimeGroup tempGroup = null;

                tempGroup = CreateTempAnimeGroup();
                _log.Info("Resetting AnimeSeries to an Empty Group");
                Repo.AnimeSeries.CleanAnimeGroups();
                _log.Info("Removing existing AnimeGroups and resetting GroupFilters");
                Repo.AnimeGroup_User.KillEmAll();
                Repo.AnimeGroup.KillEmAllExceptGrimorieOfZero();
                Repo.GroupFilter.CleanUpAllgroupsIds();
                _log.Info("AnimeGroups have been removed and GroupFilters have been reset");

                if (_autoGroupSeries)
                {
                    createdGroups = AutoCreateGroupsWithRelatedSeries(animeSeries);
                }
                else // Standard group re-create
                {
                    createdGroups = CreateGroupPerSeries(animeSeries);
                }
                UpdateAnimeSeriesContractsAndSave(animeSeries);
                Repo.AnimeGroup.Delete(0); // We should no longer need the temporary group we created earlier

                UpdateAnimeGroupsAndTheirContracts(createdGroups);
                UpdateGroupFilters();
                _log.Info("Successfuly completed re-creating all groups");
            }
            catch (Exception e)
            {
                _log.Error(e, "An error occurred while re-creating all groups");

                try
                {
                    // If an error occurs then chances are the caches are in an inconsistent state. So re-populate them
                }
                catch (Exception ie)
                {
                    _log.Warn(ie, "Failed to re-populate caches");
                }

                throw;
            }
            finally
            {
                // Un-pause queues (if they were previously running)
                ShokoService.CmdProcessorGeneral.Paused = cmdProcGeneralPaused;
                ShokoService.CmdProcessorHasher.Paused = cmdProcHasherPaused;
                ShokoService.CmdProcessorImages.Paused = cmdProcImagesPaused;
            }
        }


    }
}<|MERGE_RESOLUTION|>--- conflicted
+++ resolved
@@ -54,15 +54,6 @@
             DateTime now = DateTime.Now;
             using (var upd = Repo.AnimeGroup.BeginAddOrUpdate(() => Repo.AnimeGroup.GetByID(0)))
             {
-<<<<<<< HEAD
-                upd.Entity.GroupName = TempGroupName;
-                upd.Entity.Description = TempGroupName;
-                upd.Entity.SortName = TempGroupName;
-                upd.Entity.DateTimeUpdated = now;
-                upd.Entity.DateTimeCreated = now;
-                return upd.Commit();
-            }
-=======
                 GroupName = TempGroupName,
                 Description = TempGroupName,
                 SortName = TempGroupName,
@@ -78,7 +69,6 @@
             }
 
             return tempGroup;
->>>>>>> c34eadfd
         }
 
 
@@ -152,18 +142,11 @@
         private void UpdateGroupFilters()
         {
             _log.Info("Updating Group Filters");
-<<<<<<< HEAD
-
-            IReadOnlyList<SVR_GroupFilter> grpFilters = Repo.GroupFilter.GetAll();
-            Dictionary<int,List<int>> groupsForTagGroupFilter = Repo.GroupFilter.CalculateAnimeGroupsPerTagGroupFilter();
-            IReadOnlyList<SVR_JMMUser> users = Repo.JMMUser.GetAll();
-=======
             _log.Info("Calculating Tag Filters");
             Dictionary<int, ILookup<int, int>> seriesForTagGroupFilter = _groupFilterRepo.CalculateAnimeSeriesPerTagGroupFilter(session);
             _log.Info("Caculating All Other Filters");
             IReadOnlyList<SVR_GroupFilter> grpFilters = _groupFilterRepo.GetAll(session);
             IReadOnlyList<SVR_JMMUser> users = _userRepo.GetAll();
->>>>>>> c34eadfd
 
             // The main reason for doing this in parallel is because UpdateEntityReferenceStrings does JSON encoding
             // and is enough work that it can benefit from running in parallel
@@ -171,27 +154,11 @@
                 grpFilters.Where(f => ((GroupFilterType) f.FilterType & GroupFilterType.Directory) !=
                                       GroupFilterType.Directory), fi =>
                 {
-<<<<<<< HEAD
-                   
-=======
                     filter.SeriesIds.Clear();
->>>>>>> c34eadfd
 
                     SVR_GroupFilter filter=fi;
                     if (filter.FilterType == (int) GroupFilterType.Tag)
                     {
-<<<<<<< HEAD
-                        using (var upd = Repo.GroupFilter.BeginAddOrUpdate(()=>Repo.GroupFilter.GetByID(filter.GroupFilterID)))
-                        {
-                            var userGroupIds = upd.Entity.GroupsIds;
-                            userGroupIds.Clear();
-                            foreach (var user in users)
-                            {
-                                userGroupIds[user.JMMUserID] = groupsForTagGroupFilter[upd.Entity.GroupFilterID].ToHashSet();
-                            }
-
-                            filter=upd.Commit();
-=======
                         filter.SeriesIds[0] = seriesForTagGroupFilter[0][filter.GroupFilterID].ToHashSet();
                         filter.GroupsIds[0] = filter.SeriesIds[0]
                             .Select(id => RepoFactory.AnimeSeries.GetByID(id).TopLevelAnimeGroup?.AnimeGroupID ?? -1)
@@ -202,7 +169,6 @@
                             filter.GroupsIds[user.JMMUserID] = filter.SeriesIds[user.JMMUserID]
                                 .Select(id => RepoFactory.AnimeSeries.GetByID(id).TopLevelAnimeGroup?.AnimeGroupID ?? -1)
                                 .Where(id => id != -1).ToHashSet();
->>>>>>> c34eadfd
                         }
                     }
                     else // All other group filters are to be handled normally
@@ -210,10 +176,7 @@
                         SVR_GroupFilter.CalculateGroupsAndSeries(filter);
                     }
 
-<<<<<<< HEAD
-=======
                     filter.UpdateEntityReferenceStrings();
->>>>>>> c34eadfd
                 });
             _log.Info("Group Filters updated");
         }
@@ -311,14 +274,6 @@
         private void CreateAnimeGroup_RA(SVR_AnimeGroup animeGroup_ra, SVR_AnimeSeries mainSeries, int mainAnimeId,
             DateTime now)
         {
-<<<<<<< HEAD
-            string groupName = null;
-
-            if (mainSeries != null)
-            {
-                animeGroup_ra.Populate_RA(mainSeries, now);
-                groupName = mainSeries.GetSeriesName();
-=======
             SVR_AnimeGroup animeGroup = new SVR_AnimeGroup();
             string groupName;
 
@@ -326,23 +281,11 @@
             {
                 animeGroup.Populate(mainSeries, now);
                 groupName = animeGroup.GroupName;
->>>>>>> c34eadfd
             }
             else // The anime chosen as the group's main anime doesn't actually have a series
             {
                 SVR_AniDB_Anime mainAnime = Repo.AniDB_Anime.GetByAnimeID(mainAnimeId);
 
-<<<<<<< HEAD
-                animeGroup_ra.Populate_RA(mainAnime, now);
-                groupName = mainAnime.GetFormattedTitle();
-            }
-
-            groupName =
-                _truncateYearRegex.Replace(groupName,
-                    String.Empty); // If the title appears to end with a year suffix, then remove it
-            animeGroup_ra.GroupName = groupName;
-            animeGroup_ra.SortName = groupName;
-=======
                 animeGroup.Populate(mainAnime, now);
                 groupName = animeGroup.GroupName;
             }
@@ -351,7 +294,6 @@
             groupName = _truncateYearRegex.Replace(groupName, string.Empty);
             animeGroup.GroupName = groupName;
             animeGroup.SortName = groupName;
->>>>>>> c34eadfd
 
             return;
         }
@@ -368,10 +310,7 @@
             if (anime == null)
                 throw new ArgumentNullException(nameof(anime));
 
-<<<<<<< HEAD
-=======
             SVR_AnimeGroup animeGroup;
->>>>>>> c34eadfd
 
             if (_autoGroupSeries)
             {
@@ -379,12 +318,6 @@
                 IReadOnlyList<int> grpAnimeIds = grpCalculator.GetIdsOfAnimeInSameGroup(anime.AnimeID);
                 // Try to find an existing AnimeGroup to add the series to
                 // We basically pick the first group that any of the related series belongs to already
-<<<<<<< HEAD
-                SVR_AnimeGroup animeGroup = grpAnimeIds.Select(id => Repo.AnimeSeries.GetByAnimeID(id)).Where(s => s != null).Select(s => Repo.AnimeGroup.GetByID(s.AnimeGroupID)).FirstOrDefault();
-                if (animeGroup != null)
-                    return animeGroup;
-                using (var upd = Repo.AnimeGroup.BeginAdd())
-=======
                 animeGroup = grpAnimeIds.Where(id => id != series.AniDB_ID)
                     .Select(id => RepoFactory.AnimeSeries.GetByAnimeID(id))
                     .Where(s => s != null)
@@ -392,7 +325,6 @@
                     .FirstOrDefault(s => s != null);
 
                 if (animeGroup == null)
->>>>>>> c34eadfd
                 {
                     int mainAnimeId = grpCalculator.GetGroupAnimeId(anime.AnimeID);
                     SVR_AnimeSeries mainSeries = Repo.AnimeSeries.GetByAnimeID(mainAnimeId);
