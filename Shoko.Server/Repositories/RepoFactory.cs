--- conflicted
+++ resolved
@@ -1,447 +1,340 @@
-using System;
-using System.Collections.Generic;
-using System.Linq;
-using Microsoft.Extensions.Logging;
-using Shoko.Commons.Properties;
-using Shoko.Commons.Utils;
-using Shoko.Server.Repositories.Cached;
-using Shoko.Server.Repositories.Direct;
-using Shoko.Server.Server;
-
-// ReSharper disable InconsistentNaming
-
-#pragma warning disable CA2211
-namespace Shoko.Server.Repositories;
-
-public class RepoFactory
-{
-    private readonly ILogger<RepoFactory> _logger;
-    private readonly ICachedRepository[] _cachedRepositories;
-
-<<<<<<< HEAD
-=======
-    public static VersionsRepository Versions;
-    public static Trakt_ShowRepository Trakt_Show;
-    public static Trakt_SeasonRepository Trakt_Season;
-    public static Trakt_EpisodeRepository Trakt_Episode;
-    public static ScheduledUpdateRepository ScheduledUpdate;
-    public static RenamerConfigRepository RenamerConfig;
-    public static PlaylistRepository Playlist;
-    public static MovieDB_PosterRepository MovieDB_Poster;
-    public static MovieDB_FanartRepository MovieDB_Fanart;
-    public static MovieDb_MovieRepository MovieDb_Movie;
-    public static IgnoreAnimeRepository IgnoreAnime;
-    public static FileNameHashRepository FileNameHash;
-    public static AniDB_AnimeUpdateRepository AniDB_AnimeUpdate;
-    public static AniDB_FileUpdateRepository AniDB_FileUpdate;
-    public static CrossRef_Subtitles_AniDB_FileRepository CrossRef_Subtitles_AniDB_File;
-    public static CrossRef_Languages_AniDB_FileRepository CrossRef_Languages_AniDB_File;
-    public static CrossRef_AniDB_OtherRepository CrossRef_AniDB_Other;
-    public static CrossRef_AniDB_MALRepository CrossRef_AniDB_MAL;
-    public static BookmarkedAnimeRepository BookmarkedAnime;
-    public static AniDB_SeiyuuRepository AniDB_Seiyuu;
-    public static AniDB_ReleaseGroupRepository AniDB_ReleaseGroup;
-    public static AniDB_GroupStatusRepository AniDB_GroupStatus;
-    public static AniDB_CharacterRepository AniDB_Character;
-    public static AniDB_Character_SeiyuuRepository AniDB_Character_Seiyuu;
-    public static AniDB_Anime_SimilarRepository AniDB_Anime_Similar;
-    public static AniDB_Anime_RelationRepository AniDB_Anime_Relation;
-    public static AniDB_Anime_DefaultImageRepository AniDB_Anime_DefaultImage;
->>>>>>> 9b6661d8
-    public static AniDB_Anime_CharacterRepository AniDB_Anime_Character;
-    public static AniDB_Anime_PreferredImageRepository AniDB_Anime_PreferredImage;
-    public static AniDB_Anime_RelationRepository AniDB_Anime_Relation;
-    public static AniDB_Anime_SimilarRepository AniDB_Anime_Similar;
-    public static AniDB_Anime_StaffRepository AniDB_Anime_Staff;
-    public static AniDB_Anime_TagRepository AniDB_Anime_Tag;
-    public static AniDB_Anime_TitleRepository AniDB_Anime_Title;
-    public static AniDB_AnimeRepository AniDB_Anime;
-    public static AniDB_AnimeUpdateRepository AniDB_AnimeUpdate;
-    public static AniDB_Character_SeiyuuRepository AniDB_Character_Seiyuu;
-    public static AniDB_CharacterRepository AniDB_Character;
-    public static AniDB_Episode_PreferredImageRepository AniDB_Episode_PreferredImage;
-    public static AniDB_Episode_TitleRepository AniDB_Episode_Title;
-    public static AniDB_EpisodeRepository AniDB_Episode;
-    public static AniDB_FileRepository AniDB_File;
-    public static AniDB_FileUpdateRepository AniDB_FileUpdate;
-    public static AniDB_GroupStatusRepository AniDB_GroupStatus;
-    public static AniDB_MessageRepository AniDB_Message;
-    public static AniDB_NotifyQueueRepository AniDB_NotifyQueue;
-    public static AniDB_ReleaseGroupRepository AniDB_ReleaseGroup;
-    public static AniDB_SeiyuuRepository AniDB_Seiyuu;
-    public static AniDB_TagRepository AniDB_Tag;
-    public static AniDB_VoteRepository AniDB_Vote;
-    public static AnimeCharacterRepository AnimeCharacter;
-    public static AnimeEpisode_UserRepository AnimeEpisode_User;
-    public static AnimeEpisodeRepository AnimeEpisode;
-    public static AnimeGroup_UserRepository AnimeGroup_User;
-    public static AnimeGroupRepository AnimeGroup;
-    public static AnimeSeries_UserRepository AnimeSeries_User;
-    public static AnimeSeriesRepository AnimeSeries;
-    public static AnimeStaffRepository AnimeStaff;
-    public static AuthTokensRepository AuthTokens;
-    public static BookmarkedAnimeRepository BookmarkedAnime;
-    public static CrossRef_AniDB_MALRepository CrossRef_AniDB_MAL;
-    public static CrossRef_AniDB_TMDB_EpisodeRepository CrossRef_AniDB_TMDB_Episode;
-    public static CrossRef_AniDB_TMDB_MovieRepository CrossRef_AniDB_TMDB_Movie;
-    public static CrossRef_AniDB_TMDB_ShowRepository CrossRef_AniDB_TMDB_Show;
-    public static CrossRef_AniDB_TraktV2Repository CrossRef_AniDB_TraktV2;
-    public static CrossRef_AniDB_TvDB_Episode_OverrideRepository CrossRef_AniDB_TvDB_Episode_Override;
-    public static CrossRef_AniDB_TvDB_EpisodeRepository CrossRef_AniDB_TvDB_Episode;
-    public static CrossRef_AniDB_TvDBRepository CrossRef_AniDB_TvDB;
-    public static CrossRef_Anime_StaffRepository CrossRef_Anime_Staff;
-    public static CrossRef_CustomTagRepository CrossRef_CustomTag;
-    public static CrossRef_File_EpisodeRepository CrossRef_File_Episode;
-    public static CrossRef_Languages_AniDB_FileRepository CrossRef_Languages_AniDB_File;
-    public static CrossRef_Subtitles_AniDB_FileRepository CrossRef_Subtitles_AniDB_File;
-    public static CustomTagRepository CustomTag;
-    public static FileNameHashRepository FileNameHash;
-    public static FilterPresetRepository FilterPreset;
-    public static IgnoreAnimeRepository IgnoreAnime;
-    public static ImportFolderRepository ImportFolder;
-    public static JMMUserRepository JMMUser;
-    public static PlaylistRepository Playlist;
-    public static RenameScriptRepository RenameScript;
-    public static ScanFileRepository ScanFile;
-    public static ScanRepository Scan;
-    public static ScheduledUpdateRepository ScheduledUpdate;
-    public static TMDB_AlternateOrdering_EpisodeRepository TMDB_AlternateOrdering_Episode;
-    public static TMDB_AlternateOrdering_SeasonRepository TMDB_AlternateOrdering_Season;
-    public static TMDB_AlternateOrderingRepository TMDB_AlternateOrdering;
-    public static TMDB_Collection_MovieRepository TMDB_Collection_Movie;
-    public static TMDB_CollectionRepository TMDB_Collection;
-    public static TMDB_Company_EntityRepository TMDB_Company_Entity;
-    public static TMDB_CompanyRepository TMDB_Company;
-    public static TMDB_Episode_CastRepository TMDB_Episode_Cast;
-    public static TMDB_Episode_CrewRepository TMDB_Episode_Crew;
-    public static TMDB_EpisodeRepository TMDB_Episode;
-    public static TMDB_ImageRepository TMDB_Image;
-    public static TMDB_Movie_CastRepository TMDB_Movie_Cast;
-    public static TMDB_Movie_CrewRepository TMDB_Movie_Crew;
-    public static TMDB_MovieRepository TMDB_Movie;
-    public static TMDB_NetworkRepository TMDB_Network;
-    public static TMDB_OverviewRepository TMDB_Overview;
-    public static TMDB_PersonRepository TMDB_Person;
-    public static TMDB_SeasonRepository TMDB_Season;
-    public static TMDB_Show_NetworkRepository TMDB_Show_Network;
-    public static TMDB_ShowRepository TMDB_Show;
-    public static TMDB_TitleRepository TMDB_Title;
-    public static Trakt_EpisodeRepository Trakt_Episode;
-    public static Trakt_SeasonRepository Trakt_Season;
-    public static Trakt_ShowRepository Trakt_Show;
-    public static TvDB_EpisodeRepository TvDB_Episode;
-    public static TvDB_ImageFanartRepository TvDB_ImageFanart;
-    public static TvDB_ImagePosterRepository TvDB_ImagePoster;
-    public static TvDB_ImageWideBannerRepository TvDB_ImageWideBanner;
-    public static TvDB_SeriesRepository TvDB_Series;
-    public static VersionsRepository Versions;
-    public static VideoLocal_PlaceRepository VideoLocalPlace;
-    public static VideoLocal_UserRepository VideoLocalUser;
-    public static VideoLocalRepository VideoLocal;
-
-<<<<<<< HEAD
-    public RepoFactory(
-        ILogger<RepoFactory> logger,
-        IEnumerable<ICachedRepository> repositories,
-        AniDB_Anime_CharacterRepository anidbAnimeCharacter,
-        AniDB_Anime_PreferredImageRepository anidbAnimePreferredImage,
-        AniDB_Anime_RelationRepository anidbAnimeRelation,
-        AniDB_Anime_SimilarRepository anidbAnimeSimilar,
-        AniDB_Anime_StaffRepository anidbAnimeStaff,
-        AniDB_Anime_TagRepository anidbAnimeTag,
-        AniDB_Anime_TitleRepository anidbAnimeTitle,
-        AniDB_AnimeRepository anidbAnime,
-        AniDB_AnimeUpdateRepository anidbAnimeUpdate,
-        AniDB_Character_SeiyuuRepository anidbCharacterSeiyuu,
-        AniDB_CharacterRepository anidbCharacter,
-        AniDB_Episode_PreferredImageRepository anidbEpisodePreferredImage,
-        AniDB_Episode_TitleRepository anidbEpisodeTitle,
-        AniDB_EpisodeRepository anidbEpisode,
-        AniDB_FileRepository anidbFile,
-        AniDB_FileUpdateRepository anidbFileUpdate,
-        AniDB_GroupStatusRepository anidbGroupStatus,
-        AniDB_MessageRepository anidbMessage,
-        AniDB_NotifyQueueRepository anidbNotifyQueue,
-        AniDB_ReleaseGroupRepository anidbReleaseGroup,
-        AniDB_SeiyuuRepository anidbSeiyuu,
-        AniDB_TagRepository anidbTag,
-        AniDB_VoteRepository anidbVote,
-        AnimeCharacterRepository animeCharacter,
-        AnimeEpisode_UserRepository animeEpisodeUser,
-        AnimeEpisodeRepository animeEpisode,
-        AnimeGroup_UserRepository animeGroupUser,
-        AnimeGroupRepository animeGroup,
-        AnimeSeries_UserRepository animeSeriesUser,
-        AnimeSeriesRepository animeSeries,
-        AnimeStaffRepository animeStaff,
-        AuthTokensRepository authTokens,
-        BookmarkedAnimeRepository bookmarkedAnime,
-        CrossRef_AniDB_MALRepository crossRefAniDBMal,
-        CrossRef_AniDB_TMDB_EpisodeRepository crossRefAniDBTmdbEpisode,
-        CrossRef_AniDB_TMDB_MovieRepository crossRefAniDBTmdbMovie,
-        CrossRef_AniDB_TMDB_ShowRepository crossRefAniDBTmdbShow,
-        CrossRef_AniDB_TraktV2Repository crossRefAniDBTraktV2,
-        CrossRef_AniDB_TvDB_Episode_OverrideRepository crossRefAniDBTvDBEpisodeOverride,
-        CrossRef_AniDB_TvDB_EpisodeRepository crossRefAniDBTvDBEpisode,
-        CrossRef_AniDB_TvDBRepository crossRefAniDBTvDB,
-        CrossRef_Anime_StaffRepository crossRefAnimeStaff,
-        CrossRef_CustomTagRepository crossRefCustomTag,
-        CrossRef_File_EpisodeRepository crossRefFileEpisode,
-        CrossRef_Languages_AniDB_FileRepository crossRefLanguagesAniDBFile,
-        CrossRef_Subtitles_AniDB_FileRepository crossRefSubtitlesAniDBFile,
-        CustomTagRepository customTag,
-        FileNameHashRepository fileNameHash,
-        FilterPresetRepository filterPreset,
-        IgnoreAnimeRepository ignoreAnime,
-        ImportFolderRepository importFolder,
-        JMMUserRepository jmmUser,
-        PlaylistRepository playlist,
-        RenameScriptRepository renameScript,
-        ScanFileRepository scanFile,
-        ScanRepository scan,
-        ScheduledUpdateRepository scheduledUpdate,
-        Trakt_EpisodeRepository traktEpisode,
-        Trakt_SeasonRepository traktSeason,
-        Trakt_ShowRepository traktShow,
-        TMDB_AlternateOrdering_EpisodeRepository tmdbAlternateOrderingEpisode,
-        TMDB_AlternateOrdering_SeasonRepository tmdbAlternateOrderingSeason,
-        TMDB_AlternateOrderingRepository tmdbAlternateOrdering,
-        TMDB_Collection_MovieRepository tmdbCollectionMovie,
-        TMDB_CollectionRepository tmdbCollection,
-        TMDB_Company_EntityRepository tmdbCompanyEntity,
-        TMDB_CompanyRepository tmdbCompany,
-        TMDB_Episode_CastRepository tmdbEpisodeCast,
-        TMDB_Episode_CrewRepository tmdbEpisodeCrew,
-        TMDB_EpisodeRepository tmdbEpisode,
-        TMDB_ImageRepository tmdbImage,
-        TMDB_Movie_CastRepository tmdbMovieCast,
-        TMDB_Movie_CrewRepository tmdbMovieCrew,
-        TMDB_MovieRepository tmdbMovie,
-        TMDB_NetworkRepository tmdbNetwork,
-        TMDB_OverviewRepository tmdbOverview,
-        TMDB_PersonRepository tmdbPerson,
-        TMDB_SeasonRepository tmdbSeason,
-        TMDB_Show_NetworkRepository tmdbShowNetwork,
-        TMDB_ShowRepository tmdbShow,
-        TMDB_TitleRepository tmdbTitle,
-        TvDB_EpisodeRepository tvDBEpisode,
-        TvDB_ImageFanartRepository tvDBImageFanart,
-        TvDB_ImagePosterRepository tvDBImagePoster,
-        TvDB_ImageWideBannerRepository tvDBImageWideBanner,
-        TvDB_SeriesRepository tvDBSeries,
-        VersionsRepository versions,
-        VideoLocal_PlaceRepository videoLocalPlace,
-        VideoLocal_UserRepository videoLocalUser,
-        VideoLocalRepository videoLocal
-    )
-    {
-        _logger = logger;
-        _cachedRepositories = repositories.ToArray();
-        AniDB_Anime = anidbAnime;
-        AniDB_Anime_Character = anidbAnimeCharacter;
-        AniDB_Anime_PreferredImage = anidbAnimePreferredImage;
-        AniDB_Anime_Relation = anidbAnimeRelation;
-        AniDB_Anime_Similar = anidbAnimeSimilar;
-        AniDB_Anime_Staff = anidbAnimeStaff;
-        AniDB_Anime_Tag = anidbAnimeTag;
-        AniDB_Anime_Title = anidbAnimeTitle;
-        AniDB_AnimeUpdate = anidbAnimeUpdate;
-        AniDB_Character = anidbCharacter;
-        AniDB_Character_Seiyuu = anidbCharacterSeiyuu;
-        AniDB_Episode = anidbEpisode;
-        AniDB_Episode_PreferredImage = anidbEpisodePreferredImage;
-        AniDB_Episode_Title = anidbEpisodeTitle;
-        AniDB_File = anidbFile;
-        AniDB_FileUpdate = anidbFileUpdate;
-        AniDB_GroupStatus = anidbGroupStatus;
-        AniDB_Message = anidbMessage;
-        AniDB_NotifyQueue = anidbNotifyQueue;
-        AniDB_ReleaseGroup = anidbReleaseGroup;
-        AniDB_Seiyuu = anidbSeiyuu;
-        AniDB_Tag = anidbTag;
-        AniDB_Vote = anidbVote;
-        AnimeCharacter = animeCharacter;
-=======
-    public RepoFactory(ILogger<RepoFactory> logger, IEnumerable<ICachedRepository> repositories, VersionsRepository versions, Trakt_ShowRepository traktShow,
-        Trakt_SeasonRepository traktSeason, Trakt_EpisodeRepository traktEpisode, ScheduledUpdateRepository scheduledUpdate,
-        RenamerConfigRepository renamerConfig, PlaylistRepository playlist, MovieDB_PosterRepository movieDBPoster, MovieDB_FanartRepository movieDBFanart,
-        MovieDb_MovieRepository movieDbMovie, IgnoreAnimeRepository ignoreAnime, FileNameHashRepository fileNameHash,
-        AniDB_AnimeUpdateRepository aniDBAnimeUpdate, AniDB_FileUpdateRepository aniDBFileUpdate,
-        CrossRef_Subtitles_AniDB_FileRepository crossRefSubtitlesAniDBFile, CrossRef_Languages_AniDB_FileRepository crossRefLanguagesAniDBFile,
-        CrossRef_AniDB_OtherRepository crossRefAniDBOther, CrossRef_AniDB_MALRepository crossRefAniDBMal, BookmarkedAnimeRepository bookmarkedAnime,
-        AniDB_SeiyuuRepository aniDBSeiyuu, AniDB_ReleaseGroupRepository aniDBReleaseGroup, AniDB_GroupStatusRepository aniDBGroupStatus,
-        AniDB_CharacterRepository aniDBCharacter, AniDB_Character_SeiyuuRepository aniDBCharacterSeiyuu, AniDB_Anime_SimilarRepository aniDBAnimeSimilar,
-        AniDB_Anime_RelationRepository aniDBAnimeRelation, AniDB_Anime_DefaultImageRepository aniDBAnimeDefaultImage,
-        AniDB_Anime_CharacterRepository aniDBAnimeCharacter, AniDB_Anime_StaffRepository aniDBAnimeStaff, ScanRepository scan, ScanFileRepository scanFile,
-        JMMUserRepository jmmUser, AuthTokensRepository authTokens, ImportFolderRepository importFolder, AniDB_AnimeRepository aniDBAnime,
-        AniDB_Episode_TitleRepository aniDBEpisodeTitle, AniDB_EpisodeRepository aniDBEpisode, AniDB_FileRepository aniDBFile,
-        AniDB_Anime_TitleRepository aniDBAnimeTitle, AniDB_Anime_TagRepository aniDBAnimeTag, AniDB_TagRepository aniDBTag, CustomTagRepository customTag,
-        CrossRef_CustomTagRepository crossRefCustomTag, CrossRef_File_EpisodeRepository crossRefFileEpisode, VideoLocal_PlaceRepository videoLocalPlace,
-        VideoLocalRepository videoLocal, VideoLocal_UserRepository videoLocalUser, AnimeEpisodeRepository animeEpisode,
-        AnimeEpisode_UserRepository animeEpisodeUser, AnimeSeriesRepository animeSeries, AnimeSeries_UserRepository animeSeriesUser,
-        AnimeGroupRepository animeGroup, AnimeGroup_UserRepository animeGroupUser, AniDB_VoteRepository aniDBVote, TvDB_EpisodeRepository tvDBEpisode,
-        TvDB_SeriesRepository tvDBSeries, CrossRef_AniDB_TvDBRepository crossRefAniDBTvDB, CrossRef_AniDB_TvDB_EpisodeRepository crossRefAniDBTvDBEpisode,
-        CrossRef_AniDB_TvDB_Episode_OverrideRepository crossRefAniDBTvDBEpisodeOverride, TvDB_ImagePosterRepository tvDBImagePoster,
-        TvDB_ImageFanartRepository tvDBImageFanart, TvDB_ImageWideBannerRepository tvDBImageWideBanner, CrossRef_AniDB_TraktV2Repository crossRefAniDBTraktV2,
-        AnimeCharacterRepository animeCharacter, AnimeStaffRepository animeStaff, CrossRef_Anime_StaffRepository crossRefAnimeStaff,
-        FilterPresetRepository filterPreset, AniDB_MessageRepository aniDBMessage, AniDB_NotifyQueueRepository aniDBNotifyQueue)
-    {
-        this.logger = logger;
-        CachedRepositories = repositories.ToArray();
-        Versions = versions;
-        Trakt_Show = traktShow;
-        Trakt_Season = traktSeason;
-        Trakt_Episode = traktEpisode;
-        ScheduledUpdate = scheduledUpdate;
-        RenamerConfig = renamerConfig;
-        Playlist = playlist;
-        MovieDB_Poster = movieDBPoster;
-        MovieDB_Fanart = movieDBFanart;
-        MovieDb_Movie = movieDbMovie;
-        IgnoreAnime = ignoreAnime;
-        FileNameHash = fileNameHash;
-        AniDB_AnimeUpdate = aniDBAnimeUpdate;
-        AniDB_FileUpdate = aniDBFileUpdate;
-        CrossRef_Subtitles_AniDB_File = crossRefSubtitlesAniDBFile;
-        CrossRef_Languages_AniDB_File = crossRefLanguagesAniDBFile;
-        CrossRef_AniDB_Other = crossRefAniDBOther;
-        CrossRef_AniDB_MAL = crossRefAniDBMal;
-        BookmarkedAnime = bookmarkedAnime;
-        AniDB_Seiyuu = aniDBSeiyuu;
-        AniDB_ReleaseGroup = aniDBReleaseGroup;
-        AniDB_GroupStatus = aniDBGroupStatus;
-        AniDB_Character = aniDBCharacter;
-        AniDB_Character_Seiyuu = aniDBCharacterSeiyuu;
-        AniDB_Anime_Similar = aniDBAnimeSimilar;
-        AniDB_Anime_Relation = aniDBAnimeRelation;
-        AniDB_Anime_DefaultImage = aniDBAnimeDefaultImage;
-        AniDB_Anime_Character = aniDBAnimeCharacter;
-        AniDB_Anime_Staff = aniDBAnimeStaff;
-        Scan = scan;
-        ScanFile = scanFile;
-        JMMUser = jmmUser;
-        AuthTokens = authTokens;
-        ImportFolder = importFolder;
-        AniDB_Anime = aniDBAnime;
-        AniDB_Episode_Title = aniDBEpisodeTitle;
-        AniDB_Episode = aniDBEpisode;
-        AniDB_File = aniDBFile;
-        AniDB_Anime_Title = aniDBAnimeTitle;
-        AniDB_Anime_Tag = aniDBAnimeTag;
-        AniDB_Tag = aniDBTag;
-        CustomTag = customTag;
-        CrossRef_CustomTag = crossRefCustomTag;
-        CrossRef_File_Episode = crossRefFileEpisode;
-        VideoLocalPlace = videoLocalPlace;
-        VideoLocal = videoLocal;
-        VideoLocalUser = videoLocalUser;
->>>>>>> 9b6661d8
-        AnimeEpisode = animeEpisode;
-        AnimeEpisode_User = animeEpisodeUser;
-        AnimeGroup = animeGroup;
-        AnimeGroup_User = animeGroupUser;
-        AnimeSeries = animeSeries;
-        AnimeSeries_User = animeSeriesUser;
-        AnimeStaff = animeStaff;
-        AuthTokens = authTokens;
-        BookmarkedAnime = bookmarkedAnime;
-        CrossRef_AniDB_MAL = crossRefAniDBMal;
-        CrossRef_AniDB_TMDB_Episode = crossRefAniDBTmdbEpisode;
-        CrossRef_AniDB_TMDB_Movie = crossRefAniDBTmdbMovie;
-        CrossRef_AniDB_TMDB_Show = crossRefAniDBTmdbShow;
-        CrossRef_AniDB_TraktV2 = crossRefAniDBTraktV2;
-        CrossRef_AniDB_TvDB = crossRefAniDBTvDB;
-        CrossRef_AniDB_TvDB_Episode = crossRefAniDBTvDBEpisode;
-        CrossRef_AniDB_TvDB_Episode_Override = crossRefAniDBTvDBEpisodeOverride;
-        CrossRef_Anime_Staff = crossRefAnimeStaff;
-        CrossRef_CustomTag = crossRefCustomTag;
-        CrossRef_File_Episode = crossRefFileEpisode;
-        CrossRef_Languages_AniDB_File = crossRefLanguagesAniDBFile;
-        CrossRef_Subtitles_AniDB_File = crossRefSubtitlesAniDBFile;
-        CustomTag = customTag;
-        FileNameHash = fileNameHash;
-        FilterPreset = filterPreset;
-        IgnoreAnime = ignoreAnime;
-        ImportFolder = importFolder;
-        JMMUser = jmmUser;
-        Playlist = playlist;
-        RenameScript = renameScript;
-        Scan = scan;
-        ScanFile = scanFile;
-        ScheduledUpdate = scheduledUpdate;
-        TMDB_AlternateOrdering = tmdbAlternateOrdering;
-        TMDB_AlternateOrdering_Episode = tmdbAlternateOrderingEpisode;
-        TMDB_AlternateOrdering_Season = tmdbAlternateOrderingSeason;
-        TMDB_Collection = tmdbCollection;
-        TMDB_Collection_Movie = tmdbCollectionMovie;
-        TMDB_Company = tmdbCompany;
-        TMDB_Company_Entity = tmdbCompanyEntity;
-        TMDB_Episode = tmdbEpisode;
-        TMDB_Episode_Cast = tmdbEpisodeCast;
-        TMDB_Episode_Crew = tmdbEpisodeCrew;
-        TMDB_Image = tmdbImage;
-        TMDB_Movie = tmdbMovie;
-        TMDB_Movie_Cast = tmdbMovieCast;
-        TMDB_Movie_Crew = tmdbMovieCrew;
-        TMDB_Network = tmdbNetwork;
-        TMDB_Overview = tmdbOverview;
-        TMDB_Person = tmdbPerson;
-        TMDB_Season = tmdbSeason;
-        TMDB_Show = tmdbShow;
-        TMDB_Show_Network = tmdbShowNetwork;
-        TMDB_Title = tmdbTitle;
-        Trakt_Episode = traktEpisode;
-        Trakt_Season = traktSeason;
-        Trakt_Show = traktShow;
-        TvDB_Episode = tvDBEpisode;
-        TvDB_ImageFanart = tvDBImageFanart;
-        TvDB_ImagePoster = tvDBImagePoster;
-        TvDB_ImageWideBanner = tvDBImageWideBanner;
-        TvDB_Series = tvDBSeries;
-        Versions = versions;
-        VideoLocal = videoLocal;
-        VideoLocalPlace = videoLocalPlace;
-        VideoLocalUser = videoLocalUser;
-    }
-
-    public void Init()
-    {
-        try
-        {
-            foreach (var repo in _cachedRepositories)
-            {
-                repo.Populate();
-            }
-        }
-        catch (Exception exception)
-        {
-            _logger.LogError(exception, "There was an error starting the Database Factory - Caching: {Ex}", exception);
-            throw;
-        }
-    }
-
-    public void PostInit()
-    {
-        // Update Contracts if necessary
-        try
-        {
-            _logger.LogInformation("Starting Server: RepoFactory.PostInit()");
-            foreach (var repo in _cachedRepositories)
-            {
-                ServerState.Instance.ServerStartingStatus = string.Format(
-                    Resources.Database_Validating, repo.GetType().Name.Replace("Repository", ""), " Database Regeneration");
-                repo.RegenerateDb();
-            }
-
-            foreach (var repo in _cachedRepositories)
-            {
-                repo.PostProcess();
-            }
-        }
-        catch (Exception e)
-        {
-            _logger.LogError(e, "There was an error starting the Database Factory - Regenerating: {Ex}", e);
-            throw;
-        }
-    }
-}
+using System;
+using System.Collections.Generic;
+using System.Linq;
+using Microsoft.Extensions.Logging;
+using Shoko.Commons.Properties;
+using Shoko.Server.Repositories.Cached;
+using Shoko.Server.Repositories.Direct;
+using Shoko.Server.Server;
+
+// ReSharper disable InconsistentNaming
+
+#pragma warning disable CA2211
+namespace Shoko.Server.Repositories;
+
+public class RepoFactory
+{
+    private readonly ILogger<RepoFactory> _logger;
+    private readonly ICachedRepository[] _cachedRepositories;
+
+    public static AniDB_Anime_CharacterRepository AniDB_Anime_Character;
+    public static AniDB_Anime_PreferredImageRepository AniDB_Anime_PreferredImage;
+    public static AniDB_Anime_RelationRepository AniDB_Anime_Relation;
+    public static AniDB_Anime_SimilarRepository AniDB_Anime_Similar;
+    public static AniDB_Anime_StaffRepository AniDB_Anime_Staff;
+    public static AniDB_Anime_TagRepository AniDB_Anime_Tag;
+    public static AniDB_Anime_TitleRepository AniDB_Anime_Title;
+    public static AniDB_AnimeRepository AniDB_Anime;
+    public static AniDB_AnimeUpdateRepository AniDB_AnimeUpdate;
+    public static AniDB_Character_SeiyuuRepository AniDB_Character_Seiyuu;
+    public static AniDB_CharacterRepository AniDB_Character;
+    public static AniDB_Episode_PreferredImageRepository AniDB_Episode_PreferredImage;
+    public static AniDB_Episode_TitleRepository AniDB_Episode_Title;
+    public static AniDB_EpisodeRepository AniDB_Episode;
+    public static AniDB_FileRepository AniDB_File;
+    public static AniDB_FileUpdateRepository AniDB_FileUpdate;
+    public static AniDB_GroupStatusRepository AniDB_GroupStatus;
+    public static AniDB_MessageRepository AniDB_Message;
+    public static AniDB_NotifyQueueRepository AniDB_NotifyQueue;
+    public static AniDB_ReleaseGroupRepository AniDB_ReleaseGroup;
+    public static AniDB_SeiyuuRepository AniDB_Seiyuu;
+    public static AniDB_TagRepository AniDB_Tag;
+    public static AniDB_VoteRepository AniDB_Vote;
+    public static AnimeCharacterRepository AnimeCharacter;
+    public static AnimeEpisode_UserRepository AnimeEpisode_User;
+    public static AnimeEpisodeRepository AnimeEpisode;
+    public static AnimeGroup_UserRepository AnimeGroup_User;
+    public static AnimeGroupRepository AnimeGroup;
+    public static AnimeSeries_UserRepository AnimeSeries_User;
+    public static AnimeSeriesRepository AnimeSeries;
+    public static AnimeStaffRepository AnimeStaff;
+    public static AuthTokensRepository AuthTokens;
+    public static BookmarkedAnimeRepository BookmarkedAnime;
+    public static CrossRef_AniDB_MALRepository CrossRef_AniDB_MAL;
+    public static CrossRef_AniDB_TMDB_EpisodeRepository CrossRef_AniDB_TMDB_Episode;
+    public static CrossRef_AniDB_TMDB_MovieRepository CrossRef_AniDB_TMDB_Movie;
+    public static CrossRef_AniDB_TMDB_ShowRepository CrossRef_AniDB_TMDB_Show;
+    public static CrossRef_AniDB_TraktV2Repository CrossRef_AniDB_TraktV2;
+    public static CrossRef_AniDB_TvDB_Episode_OverrideRepository CrossRef_AniDB_TvDB_Episode_Override;
+    public static CrossRef_AniDB_TvDB_EpisodeRepository CrossRef_AniDB_TvDB_Episode;
+    public static CrossRef_AniDB_TvDBRepository CrossRef_AniDB_TvDB;
+    public static CrossRef_Anime_StaffRepository CrossRef_Anime_Staff;
+    public static CrossRef_CustomTagRepository CrossRef_CustomTag;
+    public static CrossRef_File_EpisodeRepository CrossRef_File_Episode;
+    public static CrossRef_Languages_AniDB_FileRepository CrossRef_Languages_AniDB_File;
+    public static CrossRef_Subtitles_AniDB_FileRepository CrossRef_Subtitles_AniDB_File;
+    public static CustomTagRepository CustomTag;
+    public static FileNameHashRepository FileNameHash;
+    public static FilterPresetRepository FilterPreset;
+    public static IgnoreAnimeRepository IgnoreAnime;
+    public static ImportFolderRepository ImportFolder;
+    public static JMMUserRepository JMMUser;
+    public static PlaylistRepository Playlist;
+    public static RenamerConfigRepository RenamerConfig;
+    public static ScanFileRepository ScanFile;
+    public static ScanRepository Scan;
+    public static ScheduledUpdateRepository ScheduledUpdate;
+    public static TMDB_AlternateOrdering_EpisodeRepository TMDB_AlternateOrdering_Episode;
+    public static TMDB_AlternateOrdering_SeasonRepository TMDB_AlternateOrdering_Season;
+    public static TMDB_AlternateOrderingRepository TMDB_AlternateOrdering;
+    public static TMDB_Collection_MovieRepository TMDB_Collection_Movie;
+    public static TMDB_CollectionRepository TMDB_Collection;
+    public static TMDB_Company_EntityRepository TMDB_Company_Entity;
+    public static TMDB_CompanyRepository TMDB_Company;
+    public static TMDB_Episode_CastRepository TMDB_Episode_Cast;
+    public static TMDB_Episode_CrewRepository TMDB_Episode_Crew;
+    public static TMDB_EpisodeRepository TMDB_Episode;
+    public static TMDB_ImageRepository TMDB_Image;
+    public static TMDB_Movie_CastRepository TMDB_Movie_Cast;
+    public static TMDB_Movie_CrewRepository TMDB_Movie_Crew;
+    public static TMDB_MovieRepository TMDB_Movie;
+    public static TMDB_NetworkRepository TMDB_Network;
+    public static TMDB_OverviewRepository TMDB_Overview;
+    public static TMDB_PersonRepository TMDB_Person;
+    public static TMDB_SeasonRepository TMDB_Season;
+    public static TMDB_Show_NetworkRepository TMDB_Show_Network;
+    public static TMDB_ShowRepository TMDB_Show;
+    public static TMDB_TitleRepository TMDB_Title;
+    public static Trakt_EpisodeRepository Trakt_Episode;
+    public static Trakt_SeasonRepository Trakt_Season;
+    public static Trakt_ShowRepository Trakt_Show;
+    public static TvDB_EpisodeRepository TvDB_Episode;
+    public static TvDB_ImageFanartRepository TvDB_ImageFanart;
+    public static TvDB_ImagePosterRepository TvDB_ImagePoster;
+    public static TvDB_ImageWideBannerRepository TvDB_ImageWideBanner;
+    public static TvDB_SeriesRepository TvDB_Series;
+    public static VersionsRepository Versions;
+    public static VideoLocal_PlaceRepository VideoLocalPlace;
+    public static VideoLocal_UserRepository VideoLocalUser;
+    public static VideoLocalRepository VideoLocal;
+
+    public RepoFactory(
+        ILogger<RepoFactory> logger,
+        IEnumerable<ICachedRepository> repositories,
+        AniDB_Anime_CharacterRepository anidbAnimeCharacter,
+        AniDB_Anime_PreferredImageRepository anidbAnimePreferredImage,
+        AniDB_Anime_RelationRepository anidbAnimeRelation,
+        AniDB_Anime_SimilarRepository anidbAnimeSimilar,
+        AniDB_Anime_StaffRepository anidbAnimeStaff,
+        AniDB_Anime_TagRepository anidbAnimeTag,
+        AniDB_Anime_TitleRepository anidbAnimeTitle,
+        AniDB_AnimeRepository anidbAnime,
+        AniDB_AnimeUpdateRepository anidbAnimeUpdate,
+        AniDB_Character_SeiyuuRepository anidbCharacterSeiyuu,
+        AniDB_CharacterRepository anidbCharacter,
+        AniDB_Episode_PreferredImageRepository anidbEpisodePreferredImage,
+        AniDB_Episode_TitleRepository anidbEpisodeTitle,
+        AniDB_EpisodeRepository anidbEpisode,
+        AniDB_FileRepository anidbFile,
+        AniDB_FileUpdateRepository anidbFileUpdate,
+        AniDB_GroupStatusRepository anidbGroupStatus,
+        AniDB_MessageRepository anidbMessage,
+        AniDB_NotifyQueueRepository anidbNotifyQueue,
+        AniDB_ReleaseGroupRepository anidbReleaseGroup,
+        AniDB_SeiyuuRepository anidbSeiyuu,
+        AniDB_TagRepository anidbTag,
+        AniDB_VoteRepository anidbVote,
+        AnimeCharacterRepository animeCharacter,
+        AnimeEpisode_UserRepository animeEpisodeUser,
+        AnimeEpisodeRepository animeEpisode,
+        AnimeGroup_UserRepository animeGroupUser,
+        AnimeGroupRepository animeGroup,
+        AnimeSeries_UserRepository animeSeriesUser,
+        AnimeSeriesRepository animeSeries,
+        AnimeStaffRepository animeStaff,
+        AuthTokensRepository authTokens,
+        BookmarkedAnimeRepository bookmarkedAnime,
+        CrossRef_AniDB_MALRepository crossRefAniDBMal,
+        CrossRef_AniDB_TMDB_EpisodeRepository crossRefAniDBTmdbEpisode,
+        CrossRef_AniDB_TMDB_MovieRepository crossRefAniDBTmdbMovie,
+        CrossRef_AniDB_TMDB_ShowRepository crossRefAniDBTmdbShow,
+        CrossRef_AniDB_TraktV2Repository crossRefAniDBTraktV2,
+        CrossRef_AniDB_TvDB_Episode_OverrideRepository crossRefAniDBTvDBEpisodeOverride,
+        CrossRef_AniDB_TvDB_EpisodeRepository crossRefAniDBTvDBEpisode,
+        CrossRef_AniDB_TvDBRepository crossRefAniDBTvDB,
+        CrossRef_Anime_StaffRepository crossRefAnimeStaff,
+        CrossRef_CustomTagRepository crossRefCustomTag,
+        CrossRef_File_EpisodeRepository crossRefFileEpisode,
+        CrossRef_Languages_AniDB_FileRepository crossRefLanguagesAniDBFile,
+        CrossRef_Subtitles_AniDB_FileRepository crossRefSubtitlesAniDBFile,
+        CustomTagRepository customTag,
+        FileNameHashRepository fileNameHash,
+        FilterPresetRepository filterPreset,
+        IgnoreAnimeRepository ignoreAnime,
+        ImportFolderRepository importFolder,
+        JMMUserRepository jmmUser,
+        PlaylistRepository playlist,
+        RenamerConfigRepository renamerConfig,
+        ScanFileRepository scanFile,
+        ScanRepository scan,
+        ScheduledUpdateRepository scheduledUpdate,
+        Trakt_EpisodeRepository traktEpisode,
+        Trakt_SeasonRepository traktSeason,
+        Trakt_ShowRepository traktShow,
+        TMDB_AlternateOrdering_EpisodeRepository tmdbAlternateOrderingEpisode,
+        TMDB_AlternateOrdering_SeasonRepository tmdbAlternateOrderingSeason,
+        TMDB_AlternateOrderingRepository tmdbAlternateOrdering,
+        TMDB_Collection_MovieRepository tmdbCollectionMovie,
+        TMDB_CollectionRepository tmdbCollection,
+        TMDB_Company_EntityRepository tmdbCompanyEntity,
+        TMDB_CompanyRepository tmdbCompany,
+        TMDB_Episode_CastRepository tmdbEpisodeCast,
+        TMDB_Episode_CrewRepository tmdbEpisodeCrew,
+        TMDB_EpisodeRepository tmdbEpisode,
+        TMDB_ImageRepository tmdbImage,
+        TMDB_Movie_CastRepository tmdbMovieCast,
+        TMDB_Movie_CrewRepository tmdbMovieCrew,
+        TMDB_MovieRepository tmdbMovie,
+        TMDB_NetworkRepository tmdbNetwork,
+        TMDB_OverviewRepository tmdbOverview,
+        TMDB_PersonRepository tmdbPerson,
+        TMDB_SeasonRepository tmdbSeason,
+        TMDB_Show_NetworkRepository tmdbShowNetwork,
+        TMDB_ShowRepository tmdbShow,
+        TMDB_TitleRepository tmdbTitle,
+        TvDB_EpisodeRepository tvDBEpisode,
+        TvDB_ImageFanartRepository tvDBImageFanart,
+        TvDB_ImagePosterRepository tvDBImagePoster,
+        TvDB_ImageWideBannerRepository tvDBImageWideBanner,
+        TvDB_SeriesRepository tvDBSeries,
+        VersionsRepository versions,
+        VideoLocal_PlaceRepository videoLocalPlace,
+        VideoLocal_UserRepository videoLocalUser,
+        VideoLocalRepository videoLocal
+    )
+    {
+        _logger = logger;
+        _cachedRepositories = repositories.ToArray();
+        AniDB_Anime = anidbAnime;
+        AniDB_Anime_Character = anidbAnimeCharacter;
+        AniDB_Anime_PreferredImage = anidbAnimePreferredImage;
+        AniDB_Anime_Relation = anidbAnimeRelation;
+        AniDB_Anime_Similar = anidbAnimeSimilar;
+        AniDB_Anime_Staff = anidbAnimeStaff;
+        AniDB_Anime_Tag = anidbAnimeTag;
+        AniDB_Anime_Title = anidbAnimeTitle;
+        AniDB_AnimeUpdate = anidbAnimeUpdate;
+        AniDB_Character = anidbCharacter;
+        AniDB_Character_Seiyuu = anidbCharacterSeiyuu;
+        AniDB_Episode = anidbEpisode;
+        AniDB_Episode_PreferredImage = anidbEpisodePreferredImage;
+        AniDB_Episode_Title = anidbEpisodeTitle;
+        AniDB_File = anidbFile;
+        AniDB_FileUpdate = anidbFileUpdate;
+        AniDB_GroupStatus = anidbGroupStatus;
+        AniDB_Message = anidbMessage;
+        AniDB_NotifyQueue = anidbNotifyQueue;
+        AniDB_ReleaseGroup = anidbReleaseGroup;
+        AniDB_Seiyuu = anidbSeiyuu;
+        AniDB_Tag = anidbTag;
+        AniDB_Vote = anidbVote;
+        AnimeCharacter = animeCharacter;
+        AnimeEpisode = animeEpisode;
+        AnimeEpisode_User = animeEpisodeUser;
+        AnimeGroup = animeGroup;
+        AnimeGroup_User = animeGroupUser;
+        AnimeSeries = animeSeries;
+        AnimeSeries_User = animeSeriesUser;
+        AnimeStaff = animeStaff;
+        AuthTokens = authTokens;
+        BookmarkedAnime = bookmarkedAnime;
+        CrossRef_AniDB_MAL = crossRefAniDBMal;
+        CrossRef_AniDB_TMDB_Episode = crossRefAniDBTmdbEpisode;
+        CrossRef_AniDB_TMDB_Movie = crossRefAniDBTmdbMovie;
+        CrossRef_AniDB_TMDB_Show = crossRefAniDBTmdbShow;
+        CrossRef_AniDB_TraktV2 = crossRefAniDBTraktV2;
+        CrossRef_AniDB_TvDB = crossRefAniDBTvDB;
+        CrossRef_AniDB_TvDB_Episode = crossRefAniDBTvDBEpisode;
+        CrossRef_AniDB_TvDB_Episode_Override = crossRefAniDBTvDBEpisodeOverride;
+        CrossRef_Anime_Staff = crossRefAnimeStaff;
+        CrossRef_CustomTag = crossRefCustomTag;
+        CrossRef_File_Episode = crossRefFileEpisode;
+        CrossRef_Languages_AniDB_File = crossRefLanguagesAniDBFile;
+        CrossRef_Subtitles_AniDB_File = crossRefSubtitlesAniDBFile;
+        CustomTag = customTag;
+        FileNameHash = fileNameHash;
+        FilterPreset = filterPreset;
+        IgnoreAnime = ignoreAnime;
+        ImportFolder = importFolder;
+        JMMUser = jmmUser;
+        Playlist = playlist;
+        RenamerConfig = renamerConfig;
+        Scan = scan;
+        ScanFile = scanFile;
+        ScheduledUpdate = scheduledUpdate;
+        TMDB_AlternateOrdering = tmdbAlternateOrdering;
+        TMDB_AlternateOrdering_Episode = tmdbAlternateOrderingEpisode;
+        TMDB_AlternateOrdering_Season = tmdbAlternateOrderingSeason;
+        TMDB_Collection = tmdbCollection;
+        TMDB_Collection_Movie = tmdbCollectionMovie;
+        TMDB_Company = tmdbCompany;
+        TMDB_Company_Entity = tmdbCompanyEntity;
+        TMDB_Episode = tmdbEpisode;
+        TMDB_Episode_Cast = tmdbEpisodeCast;
+        TMDB_Episode_Crew = tmdbEpisodeCrew;
+        TMDB_Image = tmdbImage;
+        TMDB_Movie = tmdbMovie;
+        TMDB_Movie_Cast = tmdbMovieCast;
+        TMDB_Movie_Crew = tmdbMovieCrew;
+        TMDB_Network = tmdbNetwork;
+        TMDB_Overview = tmdbOverview;
+        TMDB_Person = tmdbPerson;
+        TMDB_Season = tmdbSeason;
+        TMDB_Show = tmdbShow;
+        TMDB_Show_Network = tmdbShowNetwork;
+        TMDB_Title = tmdbTitle;
+        Trakt_Episode = traktEpisode;
+        Trakt_Season = traktSeason;
+        Trakt_Show = traktShow;
+        TvDB_Episode = tvDBEpisode;
+        TvDB_ImageFanart = tvDBImageFanart;
+        TvDB_ImagePoster = tvDBImagePoster;
+        TvDB_ImageWideBanner = tvDBImageWideBanner;
+        TvDB_Series = tvDBSeries;
+        Versions = versions;
+        VideoLocal = videoLocal;
+        VideoLocalPlace = videoLocalPlace;
+        VideoLocalUser = videoLocalUser;
+    }
+
+    public void Init()
+    {
+        try
+        {
+            foreach (var repo in _cachedRepositories)
+            {
+                repo.Populate();
+            }
+        }
+        catch (Exception exception)
+        {
+            _logger.LogError(exception, "There was an error starting the Database Factory - Caching: {Ex}", exception);
+            throw;
+        }
+    }
+
+    public void PostInit()
+    {
+        // Update Contracts if necessary
+        try
+        {
+            _logger.LogInformation("Starting Server: RepoFactory.PostInit()");
+            foreach (var repo in _cachedRepositories)
+            {
+                ServerState.Instance.ServerStartingStatus = string.Format(
+                    Resources.Database_Validating, repo.GetType().Name.Replace("Repository", ""), " Database Regeneration");
+                repo.RegenerateDb();
+            }
+
+            foreach (var repo in _cachedRepositories)
+            {
+                repo.PostProcess();
+            }
+        }
+        catch (Exception e)
+        {
+            _logger.LogError(e, "There was an error starting the Database Factory - Regenerating: {Ex}", e);
+            throw;
+        }
+    }
+}