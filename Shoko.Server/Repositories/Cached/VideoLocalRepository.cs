--- conflicted
+++ resolved
@@ -68,13 +68,9 @@
 
         public override void RegenerateDb()
         {
-            Cache.Values.Where(a => a.MediaVersion < SVR_VideoLocal.MEDIA_VERSION || a.MediaBlob == null).ToList().ForEach(
-            a =>
-            {
-                //Fix possible paths in filename
-                if (!string.IsNullOrEmpty(a.FileName))
-                {
-<<<<<<< HEAD
+                Cache.Values.Where(a => a.MediaVersion < SVR_VideoLocal.MEDIA_VERSION || a.MediaBlob == null).ToList().ForEach(
+                a =>
+                {
                     //Fix possible paths in filename
                     if (!string.IsNullOrEmpty(a.FileName))
                     {
@@ -84,14 +80,6 @@
                     }
                     Save(a, false);
                 });
-=======
-                    int b = a.FileName.LastIndexOf("\\", StringComparison.Ordinal);
-                    if (b > 0)
-                        a.FileName = a.FileName.Substring(b + 1);
-                }
-                Save(a, false);
-            });
->>>>>>> 99429157
             //Fix possible paths in filename
             try
             {
@@ -99,11 +87,7 @@
                     .ToList()
                     .ForEach(a =>
                     {
-<<<<<<< HEAD
                         int b = a.FileName.LastIndexOf($"{Path.DirectorySeparatorChar}", StringComparison.Ordinal);
-=======
-                        int b = a.FileName.LastIndexOf("\\", StringComparison.Ordinal);
->>>>>>> 99429157
                         a.FileName = a.FileName.Substring(b + 1);
                         Save(a, false);
                     });
