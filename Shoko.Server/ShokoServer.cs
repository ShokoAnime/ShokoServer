﻿using System;
using System.Collections.Generic;
using System.ComponentModel;
using System.Data.SQLite;
using System.Diagnostics;
using System.Globalization;
using FileSystemEventArgs = System.IO.FileSystemEventArgs;
using RenamedEventArgs = System.IO.RenamedEventArgs;
using WatcherChangeTypes = System.IO.WatcherChangeTypes;
using FileAttributes = System.IO.FileAttributes;
using SearchOption = System.IO.SearchOption;
using System.Linq;
using System.ServiceModel;
using System.ServiceModel.Channels;
using System.ServiceModel.Description;
using System.Threading;
using System.Timers;
using System.Windows;
using System.Windows.Input;
using Shoko.Models;
using Shoko.Models.Server;
using LeanWork.IO.FileSystem;
using Microsoft.Win32;
using NHibernate;
using NLog;
using Nancy.Hosting.Self;
using Nancy.Rest.Module;
using Action = System.Action;
using System.Net.NetworkInformation;
using System.Windows.Threading;
using Microsoft.Win32.TaskScheduler;
using Shoko.Models.Enums;
using Shoko.Models.Interfaces;
using Shoko.Server.API.core;
using Shoko.Server.Commands;
using Shoko.Server.Commands.Azure;
using Shoko.Server.Commands.Plex;
using Shoko.Server.Databases;
using Shoko.Server.Models;
using Shoko.Server.Extensions;
using Shoko.Server.FileHelper;
using Shoko.Server.FileHelper.Subtitles;
using Shoko.Server.ImageDownload;
using Shoko.Server.MyAnime2Helper;
using Shoko.Server.Providers.JMMAutoUpdates;
using Shoko.Server.Providers.TraktTV;
using Shoko.Server.Repositories;
using UPnP;
using Pri.LongPath;

namespace Shoko.Server
{
    public class ShokoServer
    {
        //private static bool doneFirstTrakTinfo = false;
        private static Logger logger = LogManager.GetCurrentClassLogger();
        internal static LogRotator logrotator = new LogRotator();
        private static DateTime lastTraktInfoUpdate = DateTime.Now;
        private static DateTime lastVersionCheck = DateTime.Now;

        private static BlockingList<FileSystemEventArgs> queueFileEvents = new BlockingList<FileSystemEventArgs>();
        private static BackgroundWorker workerFileEvents = new BackgroundWorker();

        //private static Uri baseAddress = new Uri("http://localhost:8111/JMMServer");
        //private static string baseAddressImageString = @"http://localhost:{0}/JMMServerImage";

        //private static string baseAddressStreamingString = @"http://localhost:{0}/JMMServerStreaming";
        //private static string baseAddressStreamingStringMex = @"net.tcp://localhost:{0}/JMMServerStreaming/mex";
        //private static string baseAddressBinaryString = @"http://localhost:{0}/JMMServerBinary";
        //private static string baseAddressMetroString = @"http://localhost:{0}/JMMServerMetro";

        //private static string baseAddressMetroImageString = @"http://localhost:{0}/JMMServerMetroImage";
        //private static string baseAddressRESTString = @"http://localhost:{0}/JMMServerREST";
        //private static string baseAddressPlexString = @"http://localhost:{0}/JMMServerPlex";
        //private static string baseAddressKodiString = @"http://localhost:{0}/JMMServerKodi";

        public static string PathAddressREST = "api/Image";
        public static string PathAddressPlex = "api/Plex";
        public static string PathAddressKodi = "Kodi";


        private static Nancy.Hosting.Self.NancyHost hostNancy = null;

        private static BackgroundWorker workerImport = new BackgroundWorker();
        private static BackgroundWorker workerScanFolder = new BackgroundWorker();
        private static BackgroundWorker workerScanDropFolders = new BackgroundWorker();
        private static BackgroundWorker workerRemoveMissing = new BackgroundWorker();
        private static BackgroundWorker workerDeleteImportFolder = new BackgroundWorker();
        private static BackgroundWorker workerMyAnime2 = new BackgroundWorker();
        private static BackgroundWorker workerMediaInfo = new BackgroundWorker();

        private static BackgroundWorker workerSyncHashes = new BackgroundWorker();
        private static BackgroundWorker workerSyncMedias = new BackgroundWorker();

        internal static BackgroundWorker workerSetupDB = new BackgroundWorker();
        internal static BackgroundWorker LogRotatorWorker = new BackgroundWorker();


        private static System.Timers.Timer autoUpdateTimer = null;
        private static System.Timers.Timer autoUpdateTimerShort = null;
        private static System.Timers.Timer cloudWatchTimer = null;
        internal static System.Timers.Timer LogRotatorTimer = null;

        DateTime lastAdminMessage = DateTime.Now.Subtract(new TimeSpan(12, 0, 0));
        private static List<RecoveringFileSystemWatcher> watcherVids = null;

        BackgroundWorker downloadImagesWorker = new BackgroundWorker();

        public static List<UserCulture> userLanguages = new List<UserCulture>();

        private Mutex mutex;

        public string[] GetSupportedDatabases()
        {
            return new[]
            {
                "SQLite",
                "Microsoft SQL Server 2014",
                "MySQL"
            };
        }

        private ShokoServer() { }

        public bool StartUpServer()
        {

            Thread.CurrentThread.CurrentUICulture = CultureInfo.GetCultureInfo(ServerSettings.Culture);

            // Migrate programdata folder from JMMServer to ShokoServer
            // this needs to run before UnhandledExceptionManager.AddHandler(), because that will probably lock the log file
            if (!MigrateProgramDataLocation())
            {
<<<<<<< HEAD

                Utils.ShowErrorMessage(Shoko.Commons.Properties.Resources.Migration_LoadError);
=======
                MessageBox.Show(Commons.Properties.Resources.Migration_LoadError,
                    Commons.Properties.Resources.ShokoServer, MessageBoxButton.OK, MessageBoxImage.Error);
>>>>>>> 573c4367
                Environment.Exit(1);
            }

            // First check if we have a settings.json in case migration had issues as otherwise might clear out existing old configurations
            string path = Path.Combine(ServerSettings.ApplicationPath, "settings.json");
            if (File.Exists(path))
            {
                Thread t = new Thread(UninstallJMMServer) {IsBackground = true};
                t.Start();
            }

            //HibernatingRhinos.Profiler.Appender.NHibernate.NHibernateProfiler.Initialize();

            try
            {
                UnhandledExceptionManager.AddHandler();
            }
            catch (Exception e)
            {
                logger.Log(LogLevel.Error, e);
            }

            try
            {
                mutex = Mutex.OpenExisting(ServerSettings.DefaultInstance + "Mutex");
                //since it hasn't thrown an exception, then we already have one copy of the app open.
                return false;
                //MessageBox.Show(Shoko.Commons.Properties.Resources.Server_Running,
                //    Shoko.Commons.Properties.Resources.ShokoServer, MessageBoxButton.OK, MessageBoxImage.Error);
                //Environment.Exit(0);
            }
            catch (Exception Ex)
            {
                //since we didn't find a mutex with that name, create one
                Debug.WriteLine("Exception thrown:" + Ex.Message + " Creating a new mutex...");
                mutex = new Mutex(true, ServerSettings.DefaultInstance + "Mutex");
            }
            ServerSettings.DebugSettingsToLog();

            workerFileEvents.WorkerReportsProgress = false;
            workerFileEvents.WorkerSupportsCancellation = false;
            workerFileEvents.DoWork += WorkerFileEvents_DoWork;
            workerFileEvents.RunWorkerCompleted += WorkerFileEvents_RunWorkerCompleted;

            //logrotator worker setup
            LogRotatorWorker.WorkerReportsProgress = false;
            LogRotatorWorker.WorkerSupportsCancellation = false;
            LogRotatorWorker.DoWork += new DoWorkEventHandler(LogRotatorWorker_DoWork);
            LogRotatorWorker.RunWorkerCompleted +=
                new RunWorkerCompletedEventHandler(LogRotatorWorker_RunWorkerCompleted);

            ServerState.Instance.DatabaseAvailable = false;
            ServerState.Instance.ServerOnline = false;
            ServerState.Instance.BaseImagePath = ImageUtils.GetBaseImagesPath();
            
            downloadImagesWorker.DoWork += new DoWorkEventHandler(DownloadImagesWorker_DoWork);
            downloadImagesWorker.WorkerSupportsCancellation = true;

            workerMyAnime2.DoWork += new DoWorkEventHandler(WorkerMyAnime2_DoWork);
            workerMyAnime2.RunWorkerCompleted += new RunWorkerCompletedEventHandler(WorkerMyAnime2_RunWorkerCompleted);
            workerMyAnime2.ProgressChanged += new ProgressChangedEventHandler(WorkerMyAnime2_ProgressChanged);
            workerMyAnime2.WorkerReportsProgress = true;

            workerMediaInfo.DoWork += new DoWorkEventHandler(WorkerMediaInfo_DoWork);

            workerImport.WorkerReportsProgress = true;
            workerImport.WorkerSupportsCancellation = true;
            workerImport.DoWork += new DoWorkEventHandler(WorkerImport_DoWork);

            workerScanFolder.WorkerReportsProgress = true;
            workerScanFolder.WorkerSupportsCancellation = true;
            workerScanFolder.DoWork += new DoWorkEventHandler(WorkerScanFolder_DoWork);


            workerScanDropFolders.WorkerReportsProgress = true;
            workerScanDropFolders.WorkerSupportsCancellation = true;
            workerScanDropFolders.DoWork += new DoWorkEventHandler(WorkerScanDropFolders_DoWork);


            workerSyncHashes.WorkerReportsProgress = true;
            workerSyncHashes.WorkerSupportsCancellation = true;
            workerSyncHashes.DoWork += WorkerSyncHashes_DoWork;

            workerSyncMedias.WorkerReportsProgress = true;
            workerSyncMedias.WorkerSupportsCancellation = true;
            workerSyncMedias.DoWork += WorkerSyncMedias_DoWork;

            workerRemoveMissing.WorkerReportsProgress = true;
            workerRemoveMissing.WorkerSupportsCancellation = true;
            workerRemoveMissing.DoWork += new DoWorkEventHandler(WorkerRemoveMissing_DoWork);

            workerDeleteImportFolder.WorkerReportsProgress = false;
            workerDeleteImportFolder.WorkerSupportsCancellation = true;
            workerDeleteImportFolder.DoWork += new DoWorkEventHandler(WorkerDeleteImportFolder_DoWork);

            workerSetupDB.DoWork += new DoWorkEventHandler(WorkerSetupDB_DoWork);
            workerSetupDB.RunWorkerCompleted += new RunWorkerCompletedEventHandler(WorkerSetupDB_RunWorkerCompleted);
            
            ServerState.Instance.LoadSettings();
            
            InitCulture();
            Instance = this;

            // run rotator once and set 24h delay
            logrotator.Start();
            StartLogRotatorTimer();
            return true;
        }

        public bool MigrateProgramDataLocation()
        {
            string oldApplicationPath =
                Path.Combine(Environment.GetFolderPath(Environment.SpecialFolder.CommonApplicationData), "JMMServer");
            string newApplicationPath =
                Path.Combine(Environment.GetFolderPath(Environment.SpecialFolder.CommonApplicationData),
                    System.Reflection.Assembly.GetEntryAssembly().GetName().Name);
            if (Directory.Exists(oldApplicationPath) && !Directory.Exists(newApplicationPath))
            {
                try
                {
                    List<MigrationDirectory> migrationdirs = new List<MigrationDirectory>()
                    {
                        new MigrationDirectory
                        {
                            From = oldApplicationPath,
                            To = newApplicationPath
                        }
                    };

                    foreach (MigrationDirectory md in migrationdirs)
                    {
                        if (!md.SafeMigrate())
                        {
                            break;
                        }
                    }

                    logger.Log(LogLevel.Info, "Successfully migrated programdata folder.");
                }
                catch (Exception e)
                {
                    logger.Log(LogLevel.Error, "Error occured during MigrateProgramDataLocation()");
                    logger.Error(e);
                    return false;
                }
            }
            return true;
        }

        void UninstallJMMServer()
        {
            if (Utils.IsRunningOnMono()) return; //This will be handled by the OS or user, as we cannot reliably learn what package management system they use.
            try
            {
                // Check in registry if installed
                string jmmServerUninstallPath =
                    (string)
                    Registry.GetValue(
                        @"HKEY_LOCAL_MACHINE\SOFTWARE\WOW6432Node\Microsoft\Windows\CurrentVersion\Uninstall\{898530ED-CFC7-4744-B2B8-A8D98A2FA06C}_is1",
                        "UninstallString", null);

                if (!string.IsNullOrEmpty(jmmServerUninstallPath))
                {
                    
                    // Ask if user wants to uninstall first
<<<<<<< HEAD
                    if (ServerSettings.CallYesNo(Shoko.Commons.Properties.Resources.DuplicateInstallDetectedQuestion,
                        Shoko.Commons.Properties.Resources.DuplicateInstallDetected))
=======
                    MessageBoxResult dr =
                        MessageBox.Show(Commons.Properties.Resources.DuplicateInstallDetectedQuestion,
                            Commons.Properties.Resources.DuplicateInstallDetected, MessageBoxButton.YesNo);
                    if (dr == MessageBoxResult.Yes)
>>>>>>> 573c4367
                    {
                        try
                        {
                            ProcessStartInfo startInfo = new ProcessStartInfo
                            {
                                FileName = jmmServerUninstallPath,
                                Arguments = " /SILENT"
                            };
                            Process.Start(startInfo);

                            logger.Log(LogLevel.Info, "JMM Server successfully uninstalled");
                        }
                        catch
                        {
                            logger.Log(LogLevel.Error, "Error occured during uninstall of JMM Server");
                        }
                    }
                    else
                    {
                        logger.Log(LogLevel.Info, "User cancelled JMM Server uninstall");
                    }
                }
            }
            catch (Exception ex)
            {
                logger.Log(LogLevel.Error, "Error occured during UninstallJMMServer: " + ex);
            }
        }

        public bool NetPermissionWrapper(Action action)
        {
            try
            {
                action();
            }
            catch (Exception e)
            {
                if (Utils.IsAdministrator())
                {
                    Utils.ShowErrorMessage("Settings the ports, after that JMMServer will quit, run again in normal mode");

                    try
                    {
                        action();
                    }
                    catch (Exception exception)
                    {
                        Utils.ShowErrorMessage("Unable start hosting");
                        logger.Error("Unable to run task: " + (action.Method?.Name ?? action.ToString()));
                        logger.Error(exception);
                    }
                    finally
                    {
                        ShutDown();
                    }
                    return false;
                }
                else
                {
                    Utils.ShowErrorMessage("Unable to start hosting, please run JMMServer as administrator once.");
                    logger.Error(e);
                    ShutDown();
                    return false;
                }
            }
            return true;
        }
        private void LogRotatorWorker_RunWorkerCompleted(object sender, RunWorkerCompletedEventArgs e)
        {
            // for later use
        }

        private void LogRotatorWorker_DoWork(object sender, DoWorkEventArgs e)
        {
            logrotator.Start();
        }

        public static ShokoServer Instance { get; private set; } = new ShokoServer();

<<<<<<< HEAD
=======
        private void BtnSyncHashes_Click(object sender, RoutedEventArgs e)
        {
            SyncHashes();
            MessageBox.Show(Commons.Properties.Resources.Server_SyncHashesRunning,
                Commons.Properties.Resources.Success,
                MessageBoxButton.OK, MessageBoxImage.Information);
        }

        private void BtnSyncMedias_Click(object sender, RoutedEventArgs e)
        {
            SyncMedias();
            MessageBox.Show(Commons.Properties.Resources.Server_SyncMediasRunning,
                Commons.Properties.Resources.Success,
                MessageBoxButton.OK, MessageBoxImage.Information);
        }

>>>>>>> 573c4367
        private void WorkerSyncHashes_DoWork(object sender, DoWorkEventArgs e)
        {
            try
            {
                Importer.SyncHashes();
            }
            catch (Exception ex)
            {
                logger.Error(ex, ex.ToString());
            }
        }

        private void WorkerSyncMedias_DoWork(object sender, DoWorkEventArgs e)
        {
            try
            {
                Importer.SyncMedia();
            }
            catch (Exception ex)
            {
                logger.Error(ex, ex.ToString());
            }
        }

        void WorkerFileEvents_RunWorkerCompleted(object sender, RunWorkerCompletedEventArgs e)
        {
            logger.Info("Stopped thread for processing file creation events");
        }

        void WorkerFileEvents_DoWork(object sender, DoWorkEventArgs e)
        {
            logger.Info("Started thread for processing file events");
            foreach (FileSystemEventArgs evt in queueFileEvents)
            {
                try
                {
                    // this is a message to stop processing
                    if (evt == null)
                    {
                        return;
                    }
                    if (evt.ChangeType == WatcherChangeTypes.Created || evt.ChangeType == WatcherChangeTypes.Renamed)
                    {
                        if (evt.FullPath.StartsWith("|CLOUD|"))
                        {
                            int shareid = int.Parse(evt.Name);
                            Importer.RunImport_ImportFolderNewFiles(RepoFactory.ImportFolder.GetByID(shareid));
                        }
                        else
                        {
                            // When the path that was created represents a directory we need to manually get the contained files to add.
                            // The reason for this is that when a directory is moved into a source directory (from the same drive) we will only recieve
                            // an event for the directory and not the contained files. However, if the folder is copied from a different drive then
                            // a create event will fire for the directory and each file contained within it (As they are all treated as separate operations)

                            FileAttributes attr = File.GetAttributes(evt.FullPath); // sometimes throws, sometimes not
                            if (attr.HasFlag(FileAttributes.Directory))
                            {
                                if (Directory.Exists(evt.FullPath)) // filter out invalid events
                                {
                                    logger.Info("New folder detected: {0}: {1}", evt.FullPath, evt.ChangeType);

                                    string[] files = Directory.GetFiles(evt.FullPath, "*.*", SearchOption.AllDirectories);

                                    foreach (string file in files)
                                    {
                                        if (FileHashHelper.IsVideo(file))
                                        {
                                            logger.Info("Found file {0} under folder {1}", file, evt.FullPath);

                                            CommandRequest_HashFile cmd = new CommandRequest_HashFile(file, false);
                                            cmd.Save();
                                        }
                                    }
                                }
                            }
                            else
                            {
                                if (File.Exists(evt.FullPath)) // filter out invalid events
                                {
                                    logger.Info("New file detected: {0}: {1}", evt.FullPath, evt.ChangeType);

                                    if (FileHashHelper.IsVideo(evt.FullPath))
                                    {
                                        logger.Info("Found file {0}", evt.FullPath);

                                        CommandRequest_HashFile cmd = new CommandRequest_HashFile(evt.FullPath, false);
                                        cmd.Save();
                                    }
                                }
                            }
                        }
                    }
                    queueFileEvents.Remove(evt);
                }
                catch (Exception ex)
                {
                    logger.Error(ex, "FSEvents_DoWork file: {0}\n{1}", evt.Name, ex.ToString());
                    queueFileEvents.Remove(evt);
                    Thread.Sleep(1000);
                }
            }
        }

<<<<<<< HEAD
=======
        void BtnUploadAzureCache_Click(object sender, RoutedEventArgs e)
        {
            IReadOnlyList<SVR_AniDB_Anime> allAnime = RepoFactory.AniDB_Anime.GetAll();
            int cnt = 0;
            foreach (SVR_AniDB_Anime anime in allAnime)
            {
                cnt++;
                logger.Info($"Uploading anime {cnt} of {allAnime.Count} - {anime.MainTitle}");

                try
                {
                    CommandRequest_Azure_SendAnimeFull cmdAzure = new CommandRequest_Azure_SendAnimeFull(anime.AnimeID);
                    cmdAzure.Save();
                }
                catch
                {
                }
            }
        }

>>>>>>> 573c4367
        void InitCulture()
        {
            
        }


        #region Database settings and initial start up

        public event EventHandler LoginFormNeeded;
        public event EventHandler DatabaseSetup;
        public event EventHandler DBSetupCompleted; 
        void WorkerSetupDB_RunWorkerCompleted(object sender, RunWorkerCompletedEventArgs e)
        {
            bool setupComplete = bool.Parse(e.Result.ToString());
            if (setupComplete)
            {
                ServerInfo.Instance.RefreshImportFolders();
                ServerInfo.Instance.RefreshCloudAccounts();
                ServerState.Instance.CurrentSetupStatus = Commons.Properties.Resources.Server_Complete;
                ServerState.Instance.ServerOnline = true;
                ServerSettings.FirstRun = false;
                ServerSettings.SaveSettings();
            }
            else
            {
                ServerState.Instance.ServerOnline = false;
                if (string.IsNullOrEmpty(ServerSettings.DatabaseType))
                {
                    ServerSettings.DatabaseType = "SQLite";
                    ShowDatabaseSetup();
                }
            }
            if (setupComplete)
            {
                if (string.IsNullOrEmpty(ServerSettings.AniDB_Username) ||
                    string.IsNullOrEmpty(ServerSettings.AniDB_Password))
                {
                    LoginFormNeeded?.Invoke(Instance, null);
                }
                DBSetupCompleted?.Invoke(Instance, null);
            }
        }

        private void ShowDatabaseSetup() => DatabaseSetup?.Invoke(Instance, null);

        public static void StartFileWorker()
        {
            if (!workerFileEvents.IsBusy)
                workerFileEvents.RunWorkerAsync();
        }

        public static void StartCloudWatchTimer()
        {
            cloudWatchTimer = new System.Timers.Timer
            {
                AutoReset = true,
                Interval = ServerSettings.CloudWatcherTime * 60 * 1000
            };
            cloudWatchTimer.Elapsed += CloudWatchTimer_Elapsed;
            cloudWatchTimer.Start();
        }

        public static void StartLogRotatorTimer()
        {
            LogRotatorTimer = new System.Timers.Timer
            {
                AutoReset = true,
                // 86400000 = 24h
                Interval = 86400000
            };
            LogRotatorTimer.Elapsed += LogRotatorTimer_Elapsed;
            LogRotatorTimer.Start();
        }

        private static void LogRotatorTimer_Elapsed(object sender, ElapsedEventArgs e)
        {
            logrotator.Start();
        }

        public static void StopCloudWatchTimer()
        {
            cloudWatchTimer?.Stop();
        }

        private static void CloudWatchTimer_Elapsed(object sender, ElapsedEventArgs e)
        {
            try
            {
                foreach (SVR_ImportFolder share in RepoFactory.ImportFolder.GetAll()
                    .Where(a => a.CloudID.HasValue && a.FolderIsWatched))
                {
                    //Little hack in there to reuse the file queue
                    FileSystemEventArgs args = new FileSystemEventArgs(WatcherChangeTypes.Created, "|CLOUD|",
                        share.ImportFolderID.ToString());
                    queueFileEvents.Add(args);
                    StartFileWorker();
                }
            }
            catch (Exception ex)
            {
                logger.Error(ex, ex.ToString());
            }
        }

        void WorkerSetupDB_DoWork(object sender, DoWorkEventArgs e)
        {
            Thread.CurrentThread.CurrentUICulture = CultureInfo.GetCultureInfo(ServerSettings.Culture);

            try
            {
                ServerState.Instance.ServerOnline = false;
                ServerState.Instance.CurrentSetupStatus = Commons.Properties.Resources.Server_Cleaning;

                StopWatchingFiles();

                AniDBDispose();
                StopHost();

                ShokoService.CmdProcessorGeneral.Stop();
                ShokoService.CmdProcessorHasher.Stop();
                ShokoService.CmdProcessorImages.Stop();


                // wait until the queue count is 0
                // ie the cancel has actuall worked
                while (true)
                {
                    if (ShokoService.CmdProcessorGeneral.QueueCount == 0 &&
                        ShokoService.CmdProcessorHasher.QueueCount == 0 &&
                        ShokoService.CmdProcessorImages.QueueCount == 0) break;
                    Thread.Sleep(250);
                }

                if (autoUpdateTimer != null) autoUpdateTimer.Enabled = false;
                if (autoUpdateTimerShort != null) autoUpdateTimerShort.Enabled = false;

                DatabaseFactory.CloseSessionFactory();

                ServerState.Instance.CurrentSetupStatus = Commons.Properties.Resources.Server_Initializing;
                Thread.Sleep(1000);

                ServerState.Instance.CurrentSetupStatus = Commons.Properties.Resources.Server_DatabaseSetup;

                logger.Info("Initializing Hosts...");
                ServerState.Instance.CurrentSetupStatus = Commons.Properties.Resources.Server_InitializingHosts;
                SetupAniDBProcessor();
                bool started = true;
                started &= NetPermissionWrapper(StartNancyHost);
                /*
	            started &= NetPermissionWrapper(StartImageHost);
	            started &= NetPermissionWrapper(StartBinaryHost);
	            started &= NetPermissionWrapper(StartMetroHost);
	            started &= NetPermissionWrapper(StartImageHostMetro);
	            started &= NetPermissionWrapper(StartStreamingHost);*/
                if (!started)
                {
                    StopHost();
                    throw new Exception("Failed to start all of the network hosts");
                }

                logger.Info("Setting up database...");
                if (!DatabaseFactory.InitDB())
                {
                    ServerState.Instance.DatabaseAvailable = false;

                    if (string.IsNullOrEmpty(ServerSettings.DatabaseType))
                        ServerState.Instance.CurrentSetupStatus =
                            Commons.Properties.Resources.Server_DatabaseConfig;
                    e.Result = false;
                    return;
                }
                else
                    ServerState.Instance.DatabaseAvailable = true;
                logger.Info("Initializing Session Factory...");

                Scanner.Instance.Init();


                //init session factory
                ServerState.Instance.CurrentSetupStatus = Commons.Properties.Resources.Server_InitializingSession;
                ISessionFactory temp = DatabaseFactory.SessionFactory;


                ServerState.Instance.CurrentSetupStatus = Commons.Properties.Resources.Server_InitializingQueue;
                ShokoService.CmdProcessorGeneral.Init();
                ShokoService.CmdProcessorHasher.Init();
                ShokoService.CmdProcessorImages.Init();


                // timer for automatic updates
                autoUpdateTimer = new System.Timers.Timer
                {
                    AutoReset = true,
                    Interval = 5 * 60 * 1000 // 5 * 60 seconds (5 minutes)
                };
                autoUpdateTimer.Elapsed += new ElapsedEventHandler(AutoUpdateTimer_Elapsed);
                autoUpdateTimer.Start();

                // timer for automatic updates
                autoUpdateTimerShort = new System.Timers.Timer
                {
                    AutoReset = true,
                    Interval = 5 * 1000 // 5 seconds, later we set it to 30 seconds
                };
                autoUpdateTimerShort.Elapsed += new ElapsedEventHandler(AutoUpdateTimerShort_Elapsed);
                autoUpdateTimerShort.Start();

                ServerState.Instance.CurrentSetupStatus = Commons.Properties.Resources.Server_InitializingFile;

                StartFileWorker();

                StartWatchingFiles();

                DownloadAllImages();

                IReadOnlyList<SVR_ImportFolder> folders = RepoFactory.ImportFolder.GetAll();

                if (ServerSettings.ScanDropFoldersOnStart) ScanDropFolders();
                if (ServerSettings.RunImportOnStart && folders.Count > 0) RunImport();

                ServerState.Instance.ServerOnline = true;
                e.Result = true;
            }
            catch (Exception ex)
            {
                logger.Error(ex, ex.ToString());
                ServerState.Instance.CurrentSetupStatus = ex.Message;
                e.Result = false;
            }
        }

        #endregion

        #region Update all media info

        void WorkerMediaInfo_DoWork(object sender, DoWorkEventArgs e)
        {
            // first build a list of files that we already know about, as we don't want to process them again
            IReadOnlyList<SVR_VideoLocal> filesAll = RepoFactory.VideoLocal.GetAll();
            foreach (SVR_VideoLocal vl in filesAll)
            {
                CommandRequest_ReadMediaInfo cr = new CommandRequest_ReadMediaInfo(vl.VideoLocalID);
                cr.Save();
            }
        }

        public static void RefreshAllMediaInfo()
        {
            if (workerMediaInfo.IsBusy) return;
            workerMediaInfo.RunWorkerAsync();
        }

        #endregion

        #region MyAnime2 Migration

        public event EventHandler<ProgressChangedEventArgs> MyAnime2ProgressChanged;

        void WorkerMyAnime2_ProgressChanged(object sender, ProgressChangedEventArgs e)
        {
            MyAnime2ProgressChanged?.Invoke(Instance, e);
        }

        void WorkerMyAnime2_RunWorkerCompleted(object sender, RunWorkerCompletedEventArgs e)
        {
        }

        void WorkerMyAnime2_DoWork(object sender, DoWorkEventArgs e)
        {
            MA2Progress ma2Progress = new MA2Progress
            {
                CurrentFile = 0,
                ErrorMessage = "",
                MigratedFiles = 0,
                TotalFiles = 0
            };
            try
            {
                string databasePath = e.Argument as string;

                string connString = string.Format(@"data source={0};useutf16encoding=True", databasePath);
                SQLiteConnection myConn = new SQLiteConnection(connString);
                myConn.Open();

                // get a list of unlinked files


                List<SVR_VideoLocal> vids = RepoFactory.VideoLocal.GetVideosWithoutEpisode();
                ma2Progress.TotalFiles = vids.Count;

                foreach (SVR_VideoLocal vid in vids.Where(a => !string.IsNullOrEmpty(a.Hash)))
                {
                    ma2Progress.CurrentFile = ma2Progress.CurrentFile + 1;
                    workerMyAnime2.ReportProgress(0, ma2Progress);

                    // search for this file in the XrossRef table in MA2
                    string sql =
                        string.Format(
                            "SELECT AniDB_EpisodeID from CrossRef_Episode_FileHash WHERE Hash = '{0}' AND FileSize = {1}",
                            vid.ED2KHash, vid.FileSize);
                    SQLiteCommand sqCommand = new SQLiteCommand(sql)
                    {
                        Connection = myConn
                    };
                    SQLiteDataReader myReader = sqCommand.ExecuteReader();
                    while (myReader.Read())
                    {
                        if (!int.TryParse(myReader.GetValue(0).ToString(), out int episodeID)) continue;
                        if (episodeID <= 0) continue;

                        sql = string.Format("SELECT AnimeID from AniDB_Episode WHERE EpisodeID = {0}", episodeID);
                        sqCommand = new SQLiteCommand(sql)
                        {
                            Connection = myConn
                        };
                        SQLiteDataReader myReader2 = sqCommand.ExecuteReader();
                        while (myReader2.Read())
                        {
                            int animeID = myReader2.GetInt32(0);

                            // so now we have all the needed details we can link the file to the episode
                            // as long as wehave the details in JMM
                            SVR_AniDB_Anime anime = null;
                            AniDB_Episode ep = RepoFactory.AniDB_Episode.GetByEpisodeID(episodeID);
                            if (ep == null)
                            {
                                logger.Debug("Getting Anime record from AniDB....");
                                anime = ShokoService.AnidbProcessor.GetAnimeInfoHTTP(animeID, true,
                                    ServerSettings.AutoGroupSeries);
                            }
                            else
                                anime = RepoFactory.AniDB_Anime.GetByAnimeID(animeID);

                            // create the group/series/episode records if needed
                            SVR_AnimeSeries ser = null;
                            if (anime == null) continue;

                            logger.Debug("Creating groups, series and episodes....");
                            // check if there is an AnimeSeries Record associated with this AnimeID
                            ser = RepoFactory.AnimeSeries.GetByAnimeID(animeID);
                            if (ser == null)
                            {
                                // create a new AnimeSeries record
                                ser = anime.CreateAnimeSeriesAndGroup();
                            }


                            ser.CreateAnimeEpisodes();

                            // check if we have any group status data for this associated anime
                            // if not we will download it now
                            if (RepoFactory.AniDB_GroupStatus.GetByAnimeID(anime.AnimeID).Count == 0)
                            {
                                CommandRequest_GetReleaseGroupStatus cmdStatus =
                                    new CommandRequest_GetReleaseGroupStatus(anime.AnimeID, false);
                                cmdStatus.Save();
                            }

                            // update stats
                            ser.EpisodeAddedDate = DateTime.Now;
                            RepoFactory.AnimeSeries.Save(ser, false, false);

                            foreach (SVR_AnimeGroup grp in ser.AllGroupsAbove)
                            {
                                grp.EpisodeAddedDate = DateTime.Now;
                                RepoFactory.AnimeGroup.Save(grp, false, false);
                            }


                            SVR_AnimeEpisode epAnime = RepoFactory.AnimeEpisode.GetByAniDBEpisodeID(episodeID);
                            CrossRef_File_Episode xref =
                                new CrossRef_File_Episode();

                            try
                            {
                                xref.PopulateManually(vid, epAnime);
                            }
                            catch (Exception ex)
                            {
                                string msg = string.Format("Error populating XREF: {0} - {1}", vid.ToStringDetailed(),
                                    ex.ToString());
                                throw;
                            }

                            RepoFactory.CrossRef_File_Episode.Save(xref);
                            vid.Places.ForEach(a => { a.RenameAndMoveAsRequired(); });

                            // update stats for groups and series
                            if (ser != null)
                            {
                                // update all the groups above this series in the heirarchy
                                ser.QueueUpdateStats();
                                //StatsCache.Instance.UpdateUsingSeries(ser.AnimeSeriesID);
                            }


                            // Add this file to the users list
                            if (ServerSettings.AniDB_MyList_AddFiles)
                            {
                                CommandRequest_AddFileToMyList cmd = new CommandRequest_AddFileToMyList(vid.ED2KHash);
                                cmd.Save();
                            }

                            ma2Progress.MigratedFiles = ma2Progress.MigratedFiles + 1;
                            workerMyAnime2.ReportProgress(0, ma2Progress);
                        }
                        myReader2.Close();


                        //Console.WriteLine(myReader.GetString(0));
                    }
                    myReader.Close();
                }


                myConn.Close();

                ma2Progress.CurrentFile = ma2Progress.CurrentFile + 1;
                workerMyAnime2.ReportProgress(0, ma2Progress);
            }
            catch (Exception ex)
            {
                logger.Error(ex, ex.ToString());
                ma2Progress.ErrorMessage = ex.Message;
                workerMyAnime2.ReportProgress(0, ma2Progress);
            }
        }
<<<<<<< HEAD
=======

        void ImportManualLinks()
        {
            if (workerMyAnime2.IsBusy)
            {
                MessageBox.Show(Commons.Properties.Resources.Server_Import,
                    Commons.Properties.Resources.Error,
                    MessageBoxButton.OK, MessageBoxImage.Error);
                return;
            }

            Microsoft.Win32.OpenFileDialog ofd = new Microsoft.Win32.OpenFileDialog
            {
                Filter = "Sqlite Files (*.DB3)|*.db3"
            };
            ofd.ShowDialog();
            if (!string.IsNullOrEmpty(ofd.FileName))
            {
                workerMyAnime2.RunWorkerAsync(ofd.FileName);
            }
        }

        private void ImportLinksFromMA2(string databasePath)
        {
        }

>>>>>>> 573c4367
        #endregion

        private void GenerateAzureList()
        {
            // get a lst of anime's that we already have
            IReadOnlyList<SVR_AniDB_Anime> allAnime = RepoFactory.AniDB_Anime.GetAll();
            Dictionary<int, int> localAnimeIDs = new Dictionary<int, int>();
            foreach (SVR_AniDB_Anime anime in allAnime)
            {
                localAnimeIDs[anime.AnimeID] = anime.AnimeID;
            }

            // loop through the list of valid anime id's and add the ones we don't have yet
            Dictionary<int, int> validAnimeIDs = new Dictionary<int, int>();

            string line;
            System.IO.StreamReader file =
                new System.IO.StreamReader(@"e:\animetitles.txt");
            while ((line = file.ReadLine()) != null)
            {
                string[] titlesArray = line.Split('|');

                try
                {
                    int aid = int.Parse(titlesArray[0]);
                    if (!localAnimeIDs.ContainsKey(aid))
                        validAnimeIDs[aid] = aid;
                }
                catch
                {
                }
            }

            file.Close();

            string aids = "";
            var shuffledList = validAnimeIDs.Values.OrderBy(a => Guid.NewGuid());
            int i = 0;
            foreach (int animeID in shuffledList)
            {
                i++;
                if (!string.IsNullOrEmpty(aids)) aids += ",";
                aids += animeID;

                if (i == 250)
                {
                    logger.Info(aids);
                    aids = "";
                    i = 0;
                }
            }

            logger.Info(aids);
        }

        private void SendToAzureXML()
        {
            DateTime dt = DateTime.Now.AddYears(-2);
            IReadOnlyList<SVR_AniDB_Anime> allAnime = RepoFactory.AniDB_Anime.GetAll();

            int sentAnime = 0;
            foreach (SVR_AniDB_Anime anime in allAnime)
            {
                if (!anime.EndDate.HasValue) continue;

                if (anime.EndDate.Value > dt) continue;

                sentAnime++;
                CommandRequest_Azure_SendAnimeXML cmd = new CommandRequest_Azure_SendAnimeXML(anime.AnimeID);
                cmd.Save();
            }

            logger.Info($"Sent Anime XML to Cache: {sentAnime} out of {allAnime.Count}");
        }

        private void SendToAzure()
        {
            Dictionary<int, int> validAnimeIDs = new Dictionary<int, int>();

            string line;

            // Read the file and display it line by line.
            System.IO.StreamReader file =
                new System.IO.StreamReader(@"e:\animetitles.txt");
            while ((line = file.ReadLine()) != null)
            {
                string[] titlesArray = line.Split('|');

                try
                {
                    int aid = int.Parse(titlesArray[0]);
                    validAnimeIDs[aid] = aid;
                }
                catch
                {
                }
            }

            file.Close();

            string aids =
                "9516,6719,9606,8751,7453,6969,7821,7738,6694,6854,6101,8267,9398,9369,7395,7687,7345,8748,6350,6437,6408,7824,6334,8976,4651,7329,6433,8750,9498,8306,6919,8598,6355,6084,6775,8482,6089,7441,7541,7130,9013,6299,6983,7740,6329,6401,9459,8458,8800,7290,8859,6957,8503,6057,7758,7086,7943,8007,8349,6858,7776,7194,8807,6822,8058,7274,6818,9309,9488,7564,9593,8906,6155,7191,7267,7861,7109,9617,7954,7944,6359,7877,7701,7447,8736,7260,8492,9107,9578,6843,7190,9036,7614,6404,6018,8895,6234,6855,7041,7504,6847,6889,7092,8672,9452,9086,8770,4515,8103,8100,8122,9441,7025,8403,6335,9607,8559,7193,7273,7553,6242,7108,7052,6171,9634,7846,8471,7772,7557,9597,7827,6039,6712,7784,7830,8330,6902,6187,8431,8258,7956,7373,8083,8130,7535,8003,8237,7153,8170,7439,8094,9332,6539,6773,6812,7220,7703,7406,7670,7876,8497,8407,7299,9299,7583,7825,7556,6950,8127,7147,7747,9009,6044,6393,6864,7616,9567,8612,6705,7139,7070,6804,7901,8133,7817,6596,6553,8073,6718,8303,7782,8724,6972,8671,6907,8030,7030,7141,6878,8036,8231,7594,6813,7920,7841,7922,7095,6927,6754,6936,7427,7497,9251,7253,8140,9601,6735,7160,7538,6893,7203,7346,6797,6516,8500,8245,8440,7863,7467,7975,8808,6277,6481,6733,8790,7117,7063,6924,8293,6208,6882,6892";
            string[] aidArray = aids.Split(',');

            logger.Info($"Queueing {aidArray.Length} anime updates");
            int cnt = 0;
            foreach (string animeid in aidArray)
            {
                if (validAnimeIDs.ContainsKey(int.Parse(animeid)))
                {
                    CommandRequest_GetAnimeHTTP cmd = new CommandRequest_GetAnimeHTTP(int.Parse(animeid), true, false);
                    cmd.Save();
                    cnt++;
                }
            }
            logger.Info($"Queued {cnt} anime updates");
        }

        public void DownloadAllImages()
        {
            if (!downloadImagesWorker.IsBusy)
                downloadImagesWorker.RunWorkerAsync();
        }

        void DownloadImagesWorker_DoWork(object sender, DoWorkEventArgs e)
        {
            Importer.RunImport_GetImages();
        }

        public class UpdateEventArgs : EventArgs
        {
            public UpdateEventArgs(long newVersion, long oldVersion, bool force)
            {
                NewVersion = newVersion;
                OldVersion = oldVersion;
                Forced = force;
            }

            public bool Forced { get; }

            public long OldVersion { get; }
            public long NewVersion { get; }
        }

        public event EventHandler<UpdateEventArgs> UpdateAvailable;

        public void CheckForUpdatesNew(bool forceShowForm)
        {
            try
            {
                long verCurrent = 0;
                long verNew = 0;

                // get the latest version as according to the release

                // get the user's version
                System.Reflection.Assembly a = System.Reflection.Assembly.GetEntryAssembly();
                if (a == null)
                {
                    logger.Error("Could not get current version");
                    return;
                }
                System.Reflection.AssemblyName an = a.GetName();

                //verNew = verInfo.versions.ServerVersionAbs;

                verNew =
                    JMMAutoUpdatesHelper.ConvertToAbsoluteVersion(
                        JMMAutoUpdatesHelper.GetLatestVersionNumber(ServerSettings.UpdateChannel))
                    ;
                verCurrent = an.Version.Revision * 100 +
                             an.Version.Build * 100 * 100 +
                             an.Version.Minor * 100 * 100 * 100 +
                             an.Version.Major * 100 * 100 * 100 * 100;

                if (forceShowForm || verNew > verCurrent)
                {
                    UpdateAvailable?.Invoke(this, new UpdateEventArgs(verNew, verCurrent, forceShowForm));
                }
            }
            catch (Exception ex)
            {
                logger.Error(ex, ex.ToString());
            }
        }

        #region UI events and methods

<<<<<<< HEAD
=======
        private void CommandBinding_ScanFolder(object sender, ExecutedRoutedEventArgs e)
        {
            object obj = e.Parameter;
            if (obj == null) return;

            try
            {
                if (obj.GetType() == typeof(SVR_ImportFolder))
                {
                    SVR_ImportFolder fldr = (SVR_ImportFolder)obj;

                    ScanFolder(fldr.ImportFolderID);
                    MessageBox.Show(Commons.Properties.Resources.Server_ScanFolder,
                        Commons.Properties.Resources.Success,
                        MessageBoxButton.OK, MessageBoxImage.Information);
                }
            }
            catch (Exception ex)
            {
                Utils.ShowErrorMessage(ex);
            }
        }

        internal static string GetLocalIPv4(NetworkInterfaceType _type)
        {
            string output = "";
            foreach (NetworkInterface item in NetworkInterface.GetAllNetworkInterfaces())
            {
                if (item.NetworkInterfaceType == _type && item.OperationalStatus == OperationalStatus.Up)
                {
                    IPInterfaceProperties adapterProperties = item.GetIPProperties();

                    if (adapterProperties.GatewayAddresses.FirstOrDefault() != null)
                    {
                        foreach (UnicastIPAddressInformation ip in adapterProperties.UnicastAddresses)
                        {
                            if (ip.Address.AddressFamily == System.Net.Sockets.AddressFamily.InterNetwork)
                            {
                                output = ip.Address.ToString();
                            }
                        }
                    }
                }
            }

            return output;
        }
>>>>>>> 573c4367

        public event EventHandler ServerShutdown;
        public event EventHandler ServerRestart;

        void ShutdownServer()
        {
            ServerShutdown?.Invoke(this, null);
        }

        void RestartServer()
        {
            ServerRestart?.Invoke(this, null);
        }

        #endregion

        void AutoUpdateTimerShort_Elapsed(object sender, System.Timers.ElapsedEventArgs e)
        {
            autoUpdateTimerShort.Enabled = false;
            ShokoService.CmdProcessorImages.NotifyOfNewCommand();

            CheckForAdminMesages();


            autoUpdateTimerShort.Interval = 30 * 1000; // 30 seconds
            autoUpdateTimerShort.Enabled = true;
        }

        private void CheckForAdminMesages()
        {
            try
            {
                TimeSpan lastUpdate = DateTime.Now - lastAdminMessage;

                if (lastUpdate.TotalHours > 5)
                {
                    lastAdminMessage = DateTime.Now;
                    ServerInfo.Instance.RefreshAdminMessages();
                }
            }
            catch (Exception ex)
            {
                logger.Error(ex, ex.ToString());
            }
        }

        #region Tray Minimize

        private void ShutDown()
        {
            StopWatchingFiles();
            AniDBDispose();
            StopHost();
            ServerShutdown?.Invoke(this, null);
        }

        #endregion

        static void AutoUpdateTimer_Elapsed(object sender, System.Timers.ElapsedEventArgs e)
        {
            Importer.CheckForDayFilters();
            Importer.CheckForCalendarUpdate(false);
            Importer.CheckForAnimeUpdate(false);
            Importer.CheckForTvDBUpdates(false);
            Importer.CheckForMyListSyncUpdate(false);
            Importer.CheckForTraktAllSeriesUpdate(false);
            Importer.CheckForTraktTokenUpdate(false);
            Importer.CheckForMALUpdate(false);
            Importer.CheckForMyListStatsUpdate(false);
            Importer.CheckForAniDBFileUpdate(false);
            Importer.UpdateAniDBTitles();
            Importer.SendUserInfoUpdate(false);
        }

        public static void StartWatchingFiles()
        {
            StopWatchingFiles();
            StopCloudWatchTimer();
            watcherVids = new List<RecoveringFileSystemWatcher>();

            foreach (SVR_ImportFolder share in RepoFactory.ImportFolder.GetAll())
            {
                try
                {
                    if (share.FolderIsWatched)
                    {
                        logger.Info($"Watching ImportFolder: {share.ImportFolderName} || {share.ImportFolderLocation}");
                    }
                    if (share.CloudID == null && Directory.Exists(share.ImportFolderLocation) && share.FolderIsWatched)
                    {
                        logger.Info($"Parsed ImportFolderLocation: {share.ImportFolderLocation}");
                        RecoveringFileSystemWatcher fsw = new RecoveringFileSystemWatcher
                        {
                            Path = share.ImportFolderLocation
                        };

                        // Handle all type of events not just created ones
                        fsw.Created += Fsw_CreateHandler;
                        fsw.Renamed += Fsw_RenameHandler;

                        // Commented out buffer size as it breaks on UNC paths or mapped drives
                        //fsw.InternalBufferSize = 81920;
                        fsw.IncludeSubdirectories = true;
                        fsw.EnableRaisingEvents = true;
                        watcherVids.Add(fsw);
                    }
                    else if (!share.FolderIsWatched)
                    {
                        logger.Info("ImportFolder found but not watching: {0} || {1}", share.ImportFolderName,
                            share.ImportFolderLocation);
                    }
                }
                catch (Exception ex)
                {
                    logger.Error(ex, ex.ToString());
                }
            }
            StartCloudWatchTimer();
        }


        public static void StopWatchingFiles()
        {
            if (watcherVids == null) return;

            foreach (RecoveringFileSystemWatcher fsw in watcherVids)
            {
                fsw.EnableRaisingEvents = false;
            }
            StopCloudWatchTimer();
        }

        static void Fsw_CreateHandler(object sender, FileSystemEventArgs e)
        {
            try
            {
                queueFileEvents.Add(e);
                StartFileWorker();
            }
            catch (Exception ex)
            {
                logger.Error(ex, ex.ToString());
            }
        }

        static void Fsw_RenameHandler(object sender, RenamedEventArgs e)
        {
            try
            {
                queueFileEvents.Add(e);
                StartFileWorker();
            }
            catch (Exception ex)
            {
                logger.Error(ex, ex.ToString());
            }
        }

        public static void ScanDropFolders()
        {
            if (!workerScanDropFolders.IsBusy)
                workerScanDropFolders.RunWorkerAsync();
        }

        public static void SyncHashes()
        {
            if (!workerSyncHashes.IsBusy)
                workerSyncHashes.RunWorkerAsync();
        }

        public static void SyncMedias()
        {
            if (!workerSyncMedias.IsBusy)
                workerSyncMedias.RunWorkerAsync();
        }

        public static void ScanFolder(int importFolderID)
        {
            if (!workerScanFolder.IsBusy)
                workerScanFolder.RunWorkerAsync(importFolderID);
        }

        public static void RunImport()
        {
            if (!workerImport.IsBusy)
                workerImport.RunWorkerAsync();
        }

        public static void RemoveMissingFiles()
        {
            if (!workerRemoveMissing.IsBusy)
                workerRemoveMissing.RunWorkerAsync();
        }

        public static void SyncMyList()
        {
            Importer.CheckForMyListSyncUpdate(true);
        }

        public static void DeleteImportFolder(int importFolderID)
        {
            if (!workerDeleteImportFolder.IsBusy)
                workerDeleteImportFolder.RunWorkerAsync(importFolderID);
        }

        static void WorkerRemoveMissing_DoWork(object sender, DoWorkEventArgs e)
        {
            try
            {
                Importer.RemoveRecordsWithoutPhysicalFiles();
            }
            catch (Exception ex)
            {
                logger.Error(ex, ex.ToString());
            }
        }

        void WorkerDeleteImportFolder_DoWork(object sender, DoWorkEventArgs e)
        {
            try
            {
                int importFolderID = int.Parse(e.Argument.ToString());
                Importer.DeleteImportFolder(importFolderID);
            }
            catch (Exception ex)
            {
                logger.Error(ex, ex.ToString());
            }
        }

        static void WorkerScanFolder_DoWork(object sender, DoWorkEventArgs e)
        {
            try
            {
                Importer.RunImport_ScanFolder(int.Parse(e.Argument.ToString()));
            }
            catch (Exception ex)
            {
                logger.Error(ex, ex.ToString());
            }
        }

        void WorkerScanDropFolders_DoWork(object sender, DoWorkEventArgs e)
        {
            try
            {
                Importer.RunImport_DropFolders();
            }
            catch (Exception ex)
            {
                logger.Error(ex, ex.ToString());
            }
        }

        static void WorkerImport_DoWork(object sender, DoWorkEventArgs e)
        {
            try
            {
                Importer.RunImport_NewFiles();
                Importer.RunImport_IntegrityCheck();

                // drop folder
                Importer.RunImport_DropFolders();

                // TvDB association checks
                Importer.RunImport_ScanTvDB();

                // Trakt association checks
                Importer.RunImport_ScanTrakt();

                // MovieDB association checks
                Importer.RunImport_ScanMovieDB();

                // Check for missing images
                Importer.RunImport_GetImages();

                // MAL association checks
                Importer.RunImport_ScanMAL();

                // Check for previously ignored files
                Importer.CheckForPreviouslyIgnored();
            }
            catch (Exception ex)
            {
                logger.Error(ex, ex.ToString());
            }
        }


        /// <summary>
        /// Running Nancy and Validating all require aspects before running it
        /// </summary>
        private static void StartNancyHost()
        {
            foreach (string ext in SubtitleHelper.Extensions.Keys)
            {
                if (!Nancy.MimeTypes.GetMimeType("file." + ext)
                    .Equals("application/octet-stream", StringComparison.InvariantCultureIgnoreCase)) continue;
                if (!SubtitleHelper.Extensions[ext]
                    .Equals("application/octet-stream", StringComparison.InvariantCultureIgnoreCase))
                    Nancy.MimeTypes.AddType(ext, SubtitleHelper.Extensions[ext]);
            }

            if (Nancy.MimeTypes.GetMimeType("file.mkv") != "application/octet-stream")
            {
                Nancy.MimeTypes.AddType("mkv", "video/x-matroska");
                Nancy.MimeTypes.AddType("mka", "audio/x-matroska");
                Nancy.MimeTypes.AddType("mk3d", "video/x-matroska-3d");
                Nancy.MimeTypes.AddType("ogm", "video/ogg");
                Nancy.MimeTypes.AddType("flv", "video/x-flv");
            }

            if (hostNancy != null)
                return;
            //nancy will rewrite localhost into http://+:port
            HostConfiguration config = new HostConfiguration
            {
                // set Nancy Hosting config here
                UnhandledExceptionCallback = exception =>
                {
                    if (exception is System.Net.HttpListenerException)
                    {
                        logger.Error("An network serve operation took too long and timed out.");
                    }
                    else
                    {
                        logger.Error(exception);
                    }
                }
            };
            // This requires admin, so throw an error if it fails
            // Don't let Nancy do this. We do it ourselves.
            // This needs to throw an error for our url registration to call.


            config.UrlReservations.CreateAutomatically = false;
            config.RewriteLocalhost = true;
            config.AllowChunkedEncoding = false;
            hostNancy = new Nancy.Hosting.Self.NancyHost(config,
                new Uri("http://localhost:" + ServerSettings.JMMServerPort));
            if (ServerSettings.ExperimentalUPnP)
                NAT.UPnPJMMFilePort(int.Parse(ServerSettings.JMMServerPort));
            Nancy.Json.JsonSettings.MaxJsonLength = Int32.MaxValue;

            // Even with error callbacks, this may still throw an error in some parts, so log it!
            try
            {
                hostNancy.Start();
            }
            catch (Exception ex)
            {
                logger.Error(ex);
            }
            UserDatabase.Refresh();
        }


        private static void ReadFiles()
        {
            // Steps for processing a file
            // 1. Check if it is a video file
            // 2. Check if we have a VideoLocal record for that file
            // .........

            // get a complete list of files
            List<string> fileList = new List<string>();
            foreach (SVR_ImportFolder share in RepoFactory.ImportFolder.GetAll())
            {
                logger.Debug("Import Folder: {0} || {1}", share.ImportFolderName, share.ImportFolderLocation);
                Utils.GetFilesForImportFolder(share.BaseDirectory, ref fileList);
            }


            // get a list of all the shares we are looking at
            int filesFound = 0, videosFound = 0;
            int i = 0;

            // get a list of all files in the share
            foreach (string fileName in fileList)
            {
                i++;
                filesFound++;

                if (fileName.Contains("Sennou"))
                {
                    logger.Info("Processing File {0}/{1} --- {2}", i, fileList.Count, fileName);
                }

                if (!FileHashHelper.IsVideo(fileName)) continue;

                videosFound++;
            }
            logger.Debug("Found {0} files", filesFound);
            logger.Debug("Found {0} videos", videosFound);
        }

        public static void StopHost()
        {
            /*if (hostNancy != null)
                hostNancy.Stop();
            */
        }

        private static void SetupAniDBProcessor()
        {
            ShokoService.AnidbProcessor.Init(ServerSettings.AniDB_Username, ServerSettings.AniDB_Password,
                ServerSettings.AniDB_ServerAddress,
                ServerSettings.AniDB_ServerPort, ServerSettings.AniDB_ClientPort);
        }

        public static void AniDBDispose()
        {
            logger.Info("Disposing...");
            if (ShokoService.AnidbProcessor != null)
            {
                ShokoService.AnidbProcessor.ForceLogout();
                ShokoService.AnidbProcessor.Dispose();
                Thread.Sleep(1000);
            }
        }

        public static int OnHashProgress(string fileName, int percentComplete)
        {
            //string msg = Path.GetFileName(fileName);
            //if (msg.Length > 35) msg = msg.Substring(0, 35);
            //logger.Info("{0}% Hashing ({1})", percentComplete, Path.GetFileName(fileName));
            return 1; //continue hashing (return 0 to abort)
        }

        public void SyncPlex()
        {
            foreach (SVR_JMMUser user in RepoFactory.JMMUser.GetAll())
            {
                if (!string.IsNullOrEmpty(user.PlexToken))
                {
                    new CommandRequest_PlexSyncWatched(user).Save();
                }
            }
        }

        public void EnableStartWithWindows()
        {
            ServerState state = ServerState.Instance;

            if (state.IsAutostartEnabled)
            {
                return;
            }

            if (state.autostartMethod == AutostartMethod.Registry)
            {
                try
                {
                    state.AutostartRegistryKey.SetValue(state.autostartKey,
                        '"' + System.Reflection.Assembly.GetEntryAssembly().Location + '"');
                    state.LoadSettings();
                }
                catch (Exception ex)
                {
                    logger.Debug(ex , "Creating autostart key");
                }
            }
            else if (state.autostartMethod == AutostartMethod.TaskScheduler)
            {
                Task task = TaskService.Instance.GetTask(state.autostartTaskName);
                if (task != null)
                {
                    TaskService.Instance.RootFolder.DeleteTask(task.Name);
                }

                TaskDefinition td = TaskService.Instance.NewTask();
                td.RegistrationInfo.Description = "Auto start task for JMM Server";

                td.Principal.RunLevel = TaskRunLevel.Highest;

                td.Triggers.Add(new BootTrigger());
                td.Triggers.Add(new LogonTrigger());

                td.Actions.Add('"' + System.Reflection.Assembly.GetEntryAssembly().Location + '"');

                TaskService.Instance.RootFolder.RegisterTaskDefinition(state.autostartTaskName, td);
                state.LoadSettings();
            }
        }

        public void DisableStartWithWindows()
        {
            ServerState state = ServerState.Instance;
            if (!state.IsAutostartEnabled)
            {
                return;
            }

            if (state.autostartMethod == AutostartMethod.Registry)
            {
                try
                {
                    state.AutostartRegistryKey.DeleteValue(state.autostartKey, false);
                    state.LoadSettings();
                }
                catch (Exception ex)
                {
                    logger.Debug(ex, "Deleting autostart key");
                }
            }
            else if (state.autostartMethod == AutostartMethod.TaskScheduler)
            {
                Task task = TaskService.Instance.GetTask(state.autostartTaskName);

                if (task == null) return;
                TaskService.Instance.RootFolder.DeleteTask(task.Name);
                state.LoadSettings();
            }
        }

        public bool SetNancyPort(ushort port)
        {
            if (!Utils.IsAdministrator()) return false;

            ShokoService.CmdProcessorGeneral.Paused = true;
            ShokoService.CmdProcessorHasher.Paused = true;
            ShokoService.CmdProcessorImages.Paused = true;

            StopHost();

            ServerSettings.JMMServerPort = $"{port}";

            bool started = NetPermissionWrapper(StartNancyHost);
            if (!started)
            {
                StopHost();
                throw new Exception("Failed to start all of the network hosts");
            }

            ShokoService.CmdProcessorGeneral.Paused = false;
            ShokoService.CmdProcessorHasher.Paused = false;
            ShokoService.CmdProcessorImages.Paused = false;
            return true;
        }

        public void CheckForUpdates()
        {
            System.Reflection.Assembly a = System.Reflection.Assembly.GetEntryAssembly();
            if (a != null)
            {
                ServerState.Instance.ApplicationVersion = Utils.GetApplicationVersion(a);
                ServerState.Instance.ApplicationVersionExtra = Utils.GetApplicationExtraVersion(a);
            }

            logger.Info("Checking for updates...");
            CheckForUpdatesNew(false);
        }

        public static bool IsMyAnime2WorkerBusy() => workerMyAnime2.IsBusy;

        public static void RunMyAnime2Worker(string filename) => workerMyAnime2.RunWorkerAsync(filename);
        public static void RunWorkSetupDB() => workerSetupDB.RunWorkerAsync();

        #region Tests

        private static void ReviewsTest()
        {
            CommandRequest_GetReviews cmd = new CommandRequest_GetReviews(7525, true);
            cmd.Save();

            //CommandRequest_GetAnimeHTTP cmd = new CommandRequest_GetAnimeHTTP(7727, false);
            //cmd.Save();
        }

        private static void HashTest()
        {
            string fileName = @"C:\Code_Geass_R2_Ep14_Geass_Hunt_[720p,BluRay,x264]_-_THORA.mkv";
            //string fileName = @"M:\[ Anime Test ]\Code_Geass_R2_Ep14_Geass_Hunt_[720p,BluRay,x264]_-_THORA.mkv";

            DateTime start = DateTime.Now;
            Hashes hashes = Hasher.CalculateHashes(fileName, OnHashProgress, false, false, false);
            TimeSpan ts = DateTime.Now - start;

            double doubleED2k = ts.TotalMilliseconds;

            start = DateTime.Now;
            Hashes hashes2 = Hasher.CalculateHashes(fileName, OnHashProgress, true, false, false);
            ts = DateTime.Now - start;

            double doubleCRC32 = ts.TotalMilliseconds;

            start = DateTime.Now;
            Hashes hashes3 = Hasher.CalculateHashes(fileName, OnHashProgress, false, true, false);
            ts = DateTime.Now - start;

            double doubleMD5 = ts.TotalMilliseconds;

            start = DateTime.Now;
            Hashes hashes4 = Hasher.CalculateHashes(fileName, OnHashProgress, false, false, true);
            ts = DateTime.Now - start;

            double doubleSHA1 = ts.TotalMilliseconds;

            start = DateTime.Now;
            Hashes hashes5 = Hasher.CalculateHashes(fileName, OnHashProgress, true, true, true);
            ts = DateTime.Now - start;

            double doubleAll = ts.TotalMilliseconds;

            logger.Info("ED2K only took {0} ms --- {1}/{2}/{3}/{4}", doubleED2k, hashes.ED2K, hashes.CRC32, hashes.MD5,
                hashes.SHA1);
            logger.Info("ED2K + CRCR32 took {0} ms --- {1}/{2}/{3}/{4}", doubleCRC32, hashes2.ED2K, hashes2.CRC32,
                hashes2.MD5,
                hashes2.SHA1);
            logger.Info("ED2K + MD5 took {0} ms --- {1}/{2}/{3}/{4}", doubleMD5, hashes3.ED2K, hashes3.CRC32,
                hashes3.MD5,
                hashes3.SHA1);
            logger.Info("ED2K + SHA1 took {0} ms --- {1}/{2}/{3}/{4}", doubleSHA1, hashes4.ED2K, hashes4.CRC32,
                hashes4.MD5,
                hashes4.SHA1);
            logger.Info("Everything took {0} ms --- {1}/{2}/{3}/{4}", doubleAll, hashes5.ED2K, hashes5.CRC32,
                hashes5.MD5,
                hashes5.SHA1);
        }

        private static void HashTest2()
        {
            string fileName = @"C:\Anime\Code_Geass_R2_Ep14_Geass_Hunt_[720p,BluRay,x264]_-_THORA.mkv";
            FileInfo fi = new FileInfo(fileName);
            string fileSize1 = Utils.FormatByteSize(fi.Length);
            DateTime start = DateTime.Now;
            Hashes hashes = Hasher.CalculateHashes(fileName, OnHashProgress, false, false, false);
            TimeSpan ts = DateTime.Now - start;

            double doubleFile1 = ts.TotalMilliseconds;

            fileName = @"C:\Anime\[Coalgirls]_Bakemonogatari_01_(1280x720_Blu-Ray_FLAC)_[CA425D15].mkv";
            fi = new FileInfo(fileName);
            string fileSize2 = Utils.FormatByteSize(fi.Length);
            start = DateTime.Now;
            Hashes hashes2 = Hasher.CalculateHashes(fileName, OnHashProgress, false, false, false);
            ts = DateTime.Now - start;

            double doubleFile2 = ts.TotalMilliseconds;


            fileName = @"C:\Anime\Highschool_of_the_Dead_Ep01_Spring_of_the_Dead_[1080p,BluRay,x264]_-_gg-THORA.mkv";
            fi = new FileInfo(fileName);
            string fileSize3 = Utils.FormatByteSize(fi.Length);
            start = DateTime.Now;
            Hashes hashes3 = Hasher.CalculateHashes(fileName, OnHashProgress, false, false, false);
            ts = DateTime.Now - start;

            double doubleFile3 = ts.TotalMilliseconds;

            logger.Info("Hashed {0} in {1} ms --- {2}", fileSize1, doubleFile1, hashes.ED2K);
            logger.Info("Hashed {0} in {1} ms --- {2}", fileSize2, doubleFile2, hashes2.ED2K);
            logger.Info("Hashed {0} in {1} ms --- {2}", fileSize3, doubleFile3, hashes3.ED2K);
        }

        private static void UpdateStatsTest()
        {
            foreach (SVR_AnimeGroup grp in RepoFactory.AnimeGroup.GetAllTopLevelGroups())
            {
                grp.UpdateStatsFromTopLevel(true, true);
            }
        }

        private static void CreateImportFolders_Test()
        {
            logger.Debug("Creating import folders...");

            SVR_ImportFolder sn = RepoFactory.ImportFolder.GetByImportLocation(@"M:\[ Anime Test ]");
            if (sn == null)
            {
                sn = new SVR_ImportFolder
                {
                    ImportFolderName = "Anime",
                    ImportFolderType = (int)ImportFolderType.HDD,
                    ImportFolderLocation = @"M:\[ Anime Test ]"
                };
                RepoFactory.ImportFolder.Save(sn);
            }

            logger.Debug("Complete!");
        }

        private static void ProcessFileTest()
        {
            //CommandRequest_HashFile cr_hashfile = new CommandRequest_HashFile(@"M:\[ Anime Test ]\[HorribleSubs] Dragon Crisis! - 02 [720p].mkv", false);
            //CommandRequest_ProcessFile cr_procfile = new CommandRequest_ProcessFile(@"M:\[ Anime Test ]\[Doki] Saki - 01 (720x480 h264 DVD AAC) [DC73ACB9].mkv");
            //cr_hashfile.Save();

            CommandRequest_ProcessFile cr_procfile = new CommandRequest_ProcessFile(15350, false);
            cr_procfile.Save();
        }

        private static void CreateImportFolders()
        {
            logger.Debug("Creating shares...");

            SVR_ImportFolder sn = RepoFactory.ImportFolder.GetByImportLocation(@"M:\[ Anime 2011 ]");
            if (sn == null)
            {
                sn = new SVR_ImportFolder
                {
                    ImportFolderType = (int)ImportFolderType.HDD,
                    ImportFolderName = "Anime 2011",
                    ImportFolderLocation = @"M:\[ Anime 2011 ]"
                };
                RepoFactory.ImportFolder.Save(sn);
            }

            sn = RepoFactory.ImportFolder.GetByImportLocation(@"M:\[ Anime - DVD and Bluray IN PROGRESS ]");
            if (sn == null)
            {
                sn = new SVR_ImportFolder
                {
                    ImportFolderType = (int)ImportFolderType.HDD,
                    ImportFolderName = "Anime - DVD and Bluray IN PROGRESS",
                    ImportFolderLocation = @"M:\[ Anime - DVD and Bluray IN PROGRESS ]"
                };
                RepoFactory.ImportFolder.Save(sn);
            }

            sn = RepoFactory.ImportFolder.GetByImportLocation(@"M:\[ Anime - DVD and Bluray COMPLETE ]");
            if (sn == null)
            {
                sn = new SVR_ImportFolder
                {
                    ImportFolderType = (int)ImportFolderType.HDD,
                    ImportFolderName = "Anime - DVD and Bluray COMPLETE",
                    ImportFolderLocation = @"M:\[ Anime - DVD and Bluray COMPLETE ]"
                };
                RepoFactory.ImportFolder.Save(sn);
            }

            sn = RepoFactory.ImportFolder.GetByImportLocation(@"M:\[ Anime ]");
            if (sn == null)
            {
                sn = new SVR_ImportFolder
                {
                    ImportFolderType = (int)ImportFolderType.HDD,
                    ImportFolderName = "Anime",
                    ImportFolderLocation = @"M:\[ Anime ]"
                };
                RepoFactory.ImportFolder.Save(sn);
            }

            logger.Debug("Creating shares complete!");
        }

        private static void CreateImportFolders2()
        {
            logger.Debug("Creating shares...");

            SVR_ImportFolder sn = RepoFactory.ImportFolder.GetByImportLocation(@"F:\Anime1");
            if (sn == null)
            {
                sn = new SVR_ImportFolder
                {
                    ImportFolderType = (int)ImportFolderType.HDD,
                    ImportFolderName = "Anime1",
                    ImportFolderLocation = @"F:\Anime1"
                };
                RepoFactory.ImportFolder.Save(sn);
            }

            sn = RepoFactory.ImportFolder.GetByImportLocation(@"H:\Anime2");
            if (sn == null)
            {
                sn = new SVR_ImportFolder
                {
                    ImportFolderType = (int)ImportFolderType.HDD,
                    ImportFolderName = "Anime2",
                    ImportFolderLocation = @"H:\Anime2"
                };
                RepoFactory.ImportFolder.Save(sn);
            }

            sn = RepoFactory.ImportFolder.GetByImportLocation(@"G:\Anime3");
            if (sn == null)
            {
                sn = new SVR_ImportFolder
                {
                    ImportFolderType = (int)ImportFolderType.HDD,
                    ImportFolderName = "Anime3",
                    ImportFolderLocation = @"G:\Anime3"
                };
                RepoFactory.ImportFolder.Save(sn);
            }

            logger.Debug("Creating shares complete!");
        }

        private static void CreateTestCommandRequests()
        {
            CommandRequest_GetAnimeHTTP cr_anime = new CommandRequest_GetAnimeHTTP(5415, false, true);
            cr_anime.Save();

            /*
			cr_anime = new CommandRequest_GetAnimeHTTP(7382); cr_anime.Save();
			cr_anime = new CommandRequest_GetAnimeHTTP(6239); cr_anime.Save();
			cr_anime = new CommandRequest_GetAnimeHTTP(69); cr_anime.Save();
			cr_anime = new CommandRequest_GetAnimeHTTP(6751); cr_anime.Save();
			cr_anime = new CommandRequest_GetAnimeHTTP(3168); cr_anime.Save();
			cr_anime = new CommandRequest_GetAnimeHTTP(4196); cr_anime.Save();
			cr_anime = new CommandRequest_GetAnimeHTTP(634); cr_anime.Save();
			cr_anime = new CommandRequest_GetAnimeHTTP(2002); cr_anime.Save();



			cr_anime = new CommandRequest_GetAnimeHTTP(1); cr_anime.Save();
			cr_anime = new CommandRequest_GetAnimeHTTP(2); cr_anime.Save();
			cr_anime = new CommandRequest_GetAnimeHTTP(3); cr_anime.Save();
			cr_anime = new CommandRequest_GetAnimeHTTP(4); cr_anime.Save();
			cr_anime = new CommandRequest_GetAnimeHTTP(5); cr_anime.Save();
			cr_anime = new CommandRequest_GetAnimeHTTP(6); cr_anime.Save();
			cr_anime = new CommandRequest_GetAnimeHTTP(7); cr_anime.Save();
			cr_anime = new CommandRequest_GetAnimeHTTP(8); cr_anime.Save();
			cr_anime = new CommandRequest_GetAnimeHTTP(9); cr_anime.Save();
			cr_anime = new CommandRequest_GetAnimeHTTP(10); cr_anime.Save();
			cr_anime = new CommandRequest_GetAnimeHTTP(11); cr_anime.Save();
			cr_anime = new CommandRequest_GetAnimeHTTP(12); cr_anime.Save();
			cr_anime = new CommandRequest_GetAnimeHTTP(13); cr_anime.Save();
			cr_anime = new CommandRequest_GetAnimeHTTP(14); cr_anime.Save();
			cr_anime = new CommandRequest_GetAnimeHTTP(15); cr_anime.Save();
			cr_anime = new CommandRequest_GetAnimeHTTP(16); cr_anime.Save();
			cr_anime = new CommandRequest_GetAnimeHTTP(17); cr_anime.Save();
			cr_anime = new CommandRequest_GetAnimeHTTP(18); cr_anime.Save();
			cr_anime = new CommandRequest_GetAnimeHTTP(19); cr_anime.Save();*/
        }

        #endregion
    }
}<|MERGE_RESOLUTION|>--- conflicted
+++ resolved
@@ -131,13 +131,8 @@
             // this needs to run before UnhandledExceptionManager.AddHandler(), because that will probably lock the log file
             if (!MigrateProgramDataLocation())
             {
-<<<<<<< HEAD
 
                 Utils.ShowErrorMessage(Shoko.Commons.Properties.Resources.Migration_LoadError);
-=======
-                MessageBox.Show(Commons.Properties.Resources.Migration_LoadError,
-                    Commons.Properties.Resources.ShokoServer, MessageBoxButton.OK, MessageBoxImage.Error);
->>>>>>> 573c4367
                 Environment.Exit(1);
             }
 
@@ -303,15 +298,8 @@
                 {
                     
                     // Ask if user wants to uninstall first
-<<<<<<< HEAD
                     if (ServerSettings.CallYesNo(Shoko.Commons.Properties.Resources.DuplicateInstallDetectedQuestion,
                         Shoko.Commons.Properties.Resources.DuplicateInstallDetected))
-=======
-                    MessageBoxResult dr =
-                        MessageBox.Show(Commons.Properties.Resources.DuplicateInstallDetectedQuestion,
-                            Commons.Properties.Resources.DuplicateInstallDetected, MessageBoxButton.YesNo);
-                    if (dr == MessageBoxResult.Yes)
->>>>>>> 573c4367
                     {
                         try
                         {
@@ -391,25 +379,6 @@
 
         public static ShokoServer Instance { get; private set; } = new ShokoServer();
 
-<<<<<<< HEAD
-=======
-        private void BtnSyncHashes_Click(object sender, RoutedEventArgs e)
-        {
-            SyncHashes();
-            MessageBox.Show(Commons.Properties.Resources.Server_SyncHashesRunning,
-                Commons.Properties.Resources.Success,
-                MessageBoxButton.OK, MessageBoxImage.Information);
-        }
-
-        private void BtnSyncMedias_Click(object sender, RoutedEventArgs e)
-        {
-            SyncMedias();
-            MessageBox.Show(Commons.Properties.Resources.Server_SyncMediasRunning,
-                Commons.Properties.Resources.Success,
-                MessageBoxButton.OK, MessageBoxImage.Information);
-        }
-
->>>>>>> 573c4367
         private void WorkerSyncHashes_DoWork(object sender, DoWorkEventArgs e)
         {
             try
@@ -514,29 +483,6 @@
             }
         }
 
-<<<<<<< HEAD
-=======
-        void BtnUploadAzureCache_Click(object sender, RoutedEventArgs e)
-        {
-            IReadOnlyList<SVR_AniDB_Anime> allAnime = RepoFactory.AniDB_Anime.GetAll();
-            int cnt = 0;
-            foreach (SVR_AniDB_Anime anime in allAnime)
-            {
-                cnt++;
-                logger.Info($"Uploading anime {cnt} of {allAnime.Count} - {anime.MainTitle}");
-
-                try
-                {
-                    CommandRequest_Azure_SendAnimeFull cmdAzure = new CommandRequest_Azure_SendAnimeFull(anime.AnimeID);
-                    cmdAzure.Save();
-                }
-                catch
-                {
-                }
-            }
-        }
-
->>>>>>> 573c4367
         void InitCulture()
         {
             
@@ -964,35 +910,6 @@
                 workerMyAnime2.ReportProgress(0, ma2Progress);
             }
         }
-<<<<<<< HEAD
-=======
-
-        void ImportManualLinks()
-        {
-            if (workerMyAnime2.IsBusy)
-            {
-                MessageBox.Show(Commons.Properties.Resources.Server_Import,
-                    Commons.Properties.Resources.Error,
-                    MessageBoxButton.OK, MessageBoxImage.Error);
-                return;
-            }
-
-            Microsoft.Win32.OpenFileDialog ofd = new Microsoft.Win32.OpenFileDialog
-            {
-                Filter = "Sqlite Files (*.DB3)|*.db3"
-            };
-            ofd.ShowDialog();
-            if (!string.IsNullOrEmpty(ofd.FileName))
-            {
-                workerMyAnime2.RunWorkerAsync(ofd.FileName);
-            }
-        }
-
-        private void ImportLinksFromMA2(string databasePath)
-        {
-        }
-
->>>>>>> 573c4367
         #endregion
 
         private void GenerateAzureList()
@@ -1181,56 +1098,6 @@
 
         #region UI events and methods
 
-<<<<<<< HEAD
-=======
-        private void CommandBinding_ScanFolder(object sender, ExecutedRoutedEventArgs e)
-        {
-            object obj = e.Parameter;
-            if (obj == null) return;
-
-            try
-            {
-                if (obj.GetType() == typeof(SVR_ImportFolder))
-                {
-                    SVR_ImportFolder fldr = (SVR_ImportFolder)obj;
-
-                    ScanFolder(fldr.ImportFolderID);
-                    MessageBox.Show(Commons.Properties.Resources.Server_ScanFolder,
-                        Commons.Properties.Resources.Success,
-                        MessageBoxButton.OK, MessageBoxImage.Information);
-                }
-            }
-            catch (Exception ex)
-            {
-                Utils.ShowErrorMessage(ex);
-            }
-        }
-
-        internal static string GetLocalIPv4(NetworkInterfaceType _type)
-        {
-            string output = "";
-            foreach (NetworkInterface item in NetworkInterface.GetAllNetworkInterfaces())
-            {
-                if (item.NetworkInterfaceType == _type && item.OperationalStatus == OperationalStatus.Up)
-                {
-                    IPInterfaceProperties adapterProperties = item.GetIPProperties();
-
-                    if (adapterProperties.GatewayAddresses.FirstOrDefault() != null)
-                    {
-                        foreach (UnicastIPAddressInformation ip in adapterProperties.UnicastAddresses)
-                        {
-                            if (ip.Address.AddressFamily == System.Net.Sockets.AddressFamily.InterNetwork)
-                            {
-                                output = ip.Address.ToString();
-                            }
-                        }
-                    }
-                }
-            }
-
-            return output;
-        }
->>>>>>> 573c4367
 
         public event EventHandler ServerShutdown;
         public event EventHandler ServerRestart;
