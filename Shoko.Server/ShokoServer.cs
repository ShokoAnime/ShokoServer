﻿using System;
using System.Collections.Generic;
using System.ComponentModel;
using System.Data.SQLite;
using System.Diagnostics;
using System.Globalization;
using System.IO;
using System.Linq;
using System.Net;
using System.Net.NetworkInformation;
using System.Net.Sockets;
using System.Reflection;
using System.Threading;
using System.Timers;
using LeanWork.IO.FileSystem;
using Microsoft.Win32;
using Microsoft.Win32.TaskScheduler;
using Nancy;
using Nancy.Hosting.Self;
using Nancy.Json;
using NHibernate;
using NLog;
using Shoko.Commons.Properties;
using Shoko.Models.Enums;
using Shoko.Models.Server;
using Shoko.Server.Commands;
using Shoko.Server.Commands.Azure;
using Shoko.Server.Commands.Plex;
using Shoko.Server.Databases;
using Shoko.Server.Extensions;
using Shoko.Server.FileHelper;
using Shoko.Server.FileHelper.Subtitles;
using Shoko.Server.ImageDownload;
using Shoko.Server.Models;
using Shoko.Server.MyAnime2Helper;
using Shoko.Server.Providers.JMMAutoUpdates;
using Shoko.Server.Repositories;
using Trinet.Core.IO.Ntfs;
using UPnP;
using Action = System.Action;
using Directory = Pri.LongPath.Directory;
using File = Pri.LongPath.File;
using FileInfo = Pri.LongPath.FileInfo;
using Path = Pri.LongPath.Path;
using Timer = System.Timers.Timer;

namespace Shoko.Server
{
    public class ShokoServer
    {
        //private static bool doneFirstTrakTinfo = false;
        private static Logger logger = LogManager.GetCurrentClassLogger();
        internal static LogRotator logrotator = new LogRotator();
        private static DateTime lastTraktInfoUpdate = DateTime.Now;
        private static DateTime lastVersionCheck = DateTime.Now;

        internal static BlockingList<FileSystemEventArgs> queueFileEvents = new BlockingList<FileSystemEventArgs>();
        private static BackgroundWorker workerFileEvents = new BackgroundWorker();

        public static string PathAddressREST = "api/Image";
        public static string PathAddressPlex = "api/Plex";
        public static string PathAddressKodi = "Kodi";

        private static NancyHost hostNancy;

        private static BackgroundWorker workerImport = new BackgroundWorker();
        private static BackgroundWorker workerScanFolder = new BackgroundWorker();
        private static BackgroundWorker workerScanDropFolders = new BackgroundWorker();
        private static BackgroundWorker workerRemoveMissing = new BackgroundWorker();
        private static BackgroundWorker workerDeleteImportFolder = new BackgroundWorker();
        private static BackgroundWorker workerMyAnime2 = new BackgroundWorker();
        private static BackgroundWorker workerMediaInfo = new BackgroundWorker();

        private static BackgroundWorker workerSyncHashes = new BackgroundWorker();
        private static BackgroundWorker workerSyncMedias = new BackgroundWorker();

        internal static BackgroundWorker workerSetupDB = new BackgroundWorker();
        internal static BackgroundWorker LogRotatorWorker = new BackgroundWorker();

        private static Timer autoUpdateTimer;
        private static Timer autoUpdateTimerShort;
        private static Timer cloudWatchTimer;
        internal static Timer LogRotatorTimer;

        DateTime lastAdminMessage = DateTime.Now.Subtract(new TimeSpan(12, 0, 0));
        private static List<RecoveringFileSystemWatcher> watcherVids;

        BackgroundWorker downloadImagesWorker = new BackgroundWorker();

        public static List<UserCulture> userLanguages = new List<UserCulture>();

        private Mutex mutex;

        internal static ManualResetEvent _pauseFileWatchDog = new ManualResetEvent(true);

        public string[] GetSupportedDatabases()
        {
            return new[]
            {
                "SQLite",
                "Microsoft SQL Server 2014",
                "MySQL/MariaDB"
            };
        }

        private ShokoServer() { }

        public bool StartUpServer()
        {
            Thread.CurrentThread.CurrentUICulture = CultureInfo.GetCultureInfo(ServerSettings.Culture);

            // Check if any of the DLL are blocked, common issue with daily builds
            if (!CheckBlockedFiles())
            {
                Utils.ShowErrorMessage(Resources.ErrorBlockedDll);
                Environment.Exit(1);
            }

            // Migrate programdata folder from JMMServer to ShokoServer
            // this needs to run before UnhandledExceptionManager.AddHandler(), because that will probably lock the log file
            if (!MigrateProgramDataLocation())
            {
                Utils.ShowErrorMessage(Resources.Migration_LoadError,
                    Resources.ShokoServer);
                Environment.Exit(1);
            }

            // First check if we have a settings.json in case migration had issues as otherwise might clear out existing old configurations
            string path = Path.Combine(ServerSettings.ApplicationPath, "settings.json");
            if (File.Exists(path))
            {
                Thread t = new Thread(UninstallJMMServer) {IsBackground = true};
                t.Start();
            }

            //HibernatingRhinos.Profiler.Appender.NHibernate.NHibernateProfiler.Initialize();

            try
            {
                UnhandledExceptionManager.AddHandler();
            }
            catch (Exception e)
            {
                logger.Log(LogLevel.Error, e);
            }

            try
            {
                mutex = Mutex.OpenExisting(ServerSettings.DefaultInstance + "Mutex");
                //since it hasn't thrown an exception, then we already have one copy of the app open.
                return false;
                //MessageBox.Show(Shoko.Commons.Properties.Resources.Server_Running,
                //    Shoko.Commons.Properties.Resources.ShokoServer, MessageBoxButton.OK, MessageBoxImage.Error);
                //Environment.Exit(0);
            }
            catch (Exception Ex)
            {
                //since we didn't find a mutex with that name, create one
                Debug.WriteLine("Exception thrown:" + Ex.Message + " Creating a new mutex...");
                mutex = new Mutex(true, ServerSettings.DefaultInstance + "Mutex");
            }
            ServerSettings.DebugSettingsToLog();
            RenameFileHelper.InitialiseRenamers();

            workerFileEvents.WorkerReportsProgress = false;
            workerFileEvents.WorkerSupportsCancellation = false;
            workerFileEvents.DoWork += WorkerFileEvents_DoWork;
            workerFileEvents.RunWorkerCompleted += WorkerFileEvents_RunWorkerCompleted;

            //logrotator worker setup
            LogRotatorWorker.WorkerReportsProgress = false;
            LogRotatorWorker.WorkerSupportsCancellation = false;
            LogRotatorWorker.DoWork += LogRotatorWorker_DoWork;
            LogRotatorWorker.RunWorkerCompleted +=
                LogRotatorWorker_RunWorkerCompleted;

            ServerState.Instance.DatabaseAvailable = false;
            ServerState.Instance.ServerOnline = false;
            ServerState.Instance.BaseImagePath = ImageUtils.GetBaseImagesPath();

            downloadImagesWorker.DoWork += DownloadImagesWorker_DoWork;
            downloadImagesWorker.WorkerSupportsCancellation = true;

            workerMyAnime2.DoWork += WorkerMyAnime2_DoWork;
            workerMyAnime2.RunWorkerCompleted += WorkerMyAnime2_RunWorkerCompleted;
            workerMyAnime2.ProgressChanged += WorkerMyAnime2_ProgressChanged;
            workerMyAnime2.WorkerReportsProgress = true;

            workerMediaInfo.DoWork += WorkerMediaInfo_DoWork;

            workerImport.WorkerReportsProgress = true;
            workerImport.WorkerSupportsCancellation = true;
            workerImport.DoWork += WorkerImport_DoWork;

            workerScanFolder.WorkerReportsProgress = true;
            workerScanFolder.WorkerSupportsCancellation = true;
            workerScanFolder.DoWork += WorkerScanFolder_DoWork;


            workerScanDropFolders.WorkerReportsProgress = true;
            workerScanDropFolders.WorkerSupportsCancellation = true;
            workerScanDropFolders.DoWork += WorkerScanDropFolders_DoWork;


            workerSyncHashes.WorkerReportsProgress = true;
            workerSyncHashes.WorkerSupportsCancellation = true;
            workerSyncHashes.DoWork += WorkerSyncHashes_DoWork;

            workerSyncMedias.WorkerReportsProgress = true;
            workerSyncMedias.WorkerSupportsCancellation = true;
            workerSyncMedias.DoWork += WorkerSyncMedias_DoWork;

            workerRemoveMissing.WorkerReportsProgress = true;
            workerRemoveMissing.WorkerSupportsCancellation = true;
            workerRemoveMissing.DoWork += WorkerRemoveMissing_DoWork;

            workerDeleteImportFolder.WorkerReportsProgress = false;
            workerDeleteImportFolder.WorkerSupportsCancellation = true;
            workerDeleteImportFolder.DoWork += WorkerDeleteImportFolder_DoWork;

            workerSetupDB.DoWork += WorkerSetupDB_DoWork;
            workerSetupDB.RunWorkerCompleted += WorkerSetupDB_RunWorkerCompleted;

            ServerState.Instance.LoadSettings();

            InitCulture();
            Instance = this;

            // run rotator once and set 24h delay
            logrotator.Start();
            StartLogRotatorTimer();

            SetupNetHosts();

            return true;
        }

        private bool CheckBlockedFiles()
        {
            if (Utils.IsRunningOnMono()) return true;
            if (Environment.OSVersion.Platform != PlatformID.Win32NT)
            {
                // do stuff on windows only
                return true;
            }
            string programlocation =
<<<<<<< HEAD
                Path.GetDirectoryName(System.Reflection.Assembly.GetEntryAssembly().Location);
=======
                        Path.GetDirectoryName(Assembly.GetEntryAssembly().Location);
>>>>>>> 59008806
            string[] dllFiles = Directory.GetFiles(programlocation, "*.dll", SearchOption.AllDirectories);
            bool result = true;

            foreach (string dllFile in dllFiles)
            {
                if (FileSystem.AlternateDataStreamExists(dllFile, "Zone.Identifier"))
                {
                    try
                    {
                        FileSystem.DeleteAlternateDataStream(dllFile, "Zone.Identifier");
                    }
                    catch
                    {
                        // ignored
                    }
                }
            }
            foreach (string dllFile in dllFiles)
            {
                if (FileSystem.AlternateDataStreamExists(dllFile, "Zone.Identifier"))
                {
                    logger.Log(LogLevel.Error, "Found blocked DLL file: " + dllFile);
                    result = false;
                }
            }


            return result;
        }

        public bool MigrateProgramDataLocation()
        {
            string oldApplicationPath =
                Path.Combine(Environment.GetFolderPath(Environment.SpecialFolder.CommonApplicationData), "JMMServer");
            string newApplicationPath =
                Path.Combine(Environment.GetFolderPath(Environment.SpecialFolder.CommonApplicationData),
                    Assembly.GetEntryAssembly().GetName().Name);
            if (Directory.Exists(oldApplicationPath) && !Directory.Exists(newApplicationPath))
            {
                try
                {
                    List<MigrationDirectory> migrationdirs = new List<MigrationDirectory>
                    {
                        new MigrationDirectory
                        {
                            From = oldApplicationPath,
                            To = newApplicationPath
                        }
                    };

                    foreach (MigrationDirectory md in migrationdirs)
                    {
                        if (!md.SafeMigrate())
                        {
                            break;
                        }
                    }

                    logger.Log(LogLevel.Info, "Successfully migrated programdata folder.");
                }
                catch (Exception e)
                {
                    logger.Log(LogLevel.Error, "Error occured during MigrateProgramDataLocation()");
                    logger.Error(e);
                    return false;
                }
            }
            return true;
        }

        void UninstallJMMServer()
        {
            if (Utils.IsRunningOnMono()) return; //This will be handled by the OS or user, as we cannot reliably learn what package management system they use.
            try
            {
                // Check in registry if installed
                string jmmServerUninstallPath =
                    (string)
                    Registry.GetValue(
                        @"HKEY_LOCAL_MACHINE\SOFTWARE\WOW6432Node\Microsoft\Windows\CurrentVersion\Uninstall\{898530ED-CFC7-4744-B2B8-A8D98A2FA06C}_is1",
                        "UninstallString", null);

                if (!string.IsNullOrEmpty(jmmServerUninstallPath))
                {
                    
                    // Ask if user wants to uninstall first
                    bool res = Utils.ShowYesNo(Resources.DuplicateInstallDetectedQuestion, Resources.DuplicateInstallDetected);

                    if (res)
                    {
                        try
                        {
                            ProcessStartInfo startInfo = new ProcessStartInfo
                            {
                                FileName = jmmServerUninstallPath,
                                Arguments = " /SILENT"
                            };
                            Process.Start(startInfo);

                            logger.Log(LogLevel.Info, "JMM Server successfully uninstalled");
                        }
                        catch
                        {
                            logger.Log(LogLevel.Error, "Error occured during uninstall of JMM Server");
                        }
                    }
                    else
                    {
                        logger.Log(LogLevel.Info, "User cancelled JMM Server uninstall");
                    }
                }
            }
            catch (Exception ex)
            {
                logger.Log(LogLevel.Error, "Error occured during UninstallJMMServer: " + ex);
            }
        }

        public bool NetPermissionWrapper(Action action)
        {
            try
            {
                action();
            }
            catch (Exception e)
            {
                if (Utils.IsAdministrator())
                {
                    Utils.ShowMessage(null, "Settings the ports, after that JMMServer will quit, run again in normal mode");

                    try
                    {
                        action();
                    }
                    catch (Exception exception)
                    {
                        Utils.ShowErrorMessage("Unable start hosting");
                        logger.Error("Unable to run task: " + (action.Method?.Name ?? action.ToString()));
                        logger.Error(exception);
                    }
                    finally
                    {
                        ShutDown();
                    }
                    return false;
                }
<<<<<<< HEAD
                else
                {
                    Utils.ShowErrorMessage("Unable to start hosting, please run JMMServer as administrator once.");
                    logger.Error(e);
                    ShutDown();
                    return false;
                }
=======
                Utils.ShowErrorMessage("Unable to start hosting, please run JMMServer as administrator once.");
                logger.Error(e);
                ApplicationShutdown();
                return false;
>>>>>>> 59008806
            }
            return true;
        }

        public void ApplicationShutdown()
        {
            try
            {
                ThreadStart ts = () =>
                {

                    ServerSettings.DoServerShutdown(new ServerSettings.ReasonedEventArgs());
                    Environment.Exit(0);
                };
                new Thread(ts).Start();
            }
            catch (Exception ex)
            {
                logger.Log(LogLevel.Error, $"Error occured during ApplicationShutdown: {ex.Message}");
            }
        }

        private void LogRotatorWorker_RunWorkerCompleted(object sender, RunWorkerCompletedEventArgs e)
        {
            // for later use
        }

        private void LogRotatorWorker_DoWork(object sender, DoWorkEventArgs e)
        {
            logrotator.Start();
        }

        public static ShokoServer Instance { get; private set; } = new ShokoServer();
        
        private void WorkerSyncHashes_DoWork(object sender, DoWorkEventArgs e)
        {
            try
            {
                Importer.SyncHashes();
            }
            catch (Exception ex)
            {
                logger.Error(ex, ex.ToString());
            }
        }

        private void WorkerSyncMedias_DoWork(object sender, DoWorkEventArgs e)
        {
            try
            {
                Importer.SyncMedia();
            }
            catch (Exception ex)
            {
                logger.Error(ex, ex.ToString());
            }
        }

        void WorkerFileEvents_RunWorkerCompleted(object sender, RunWorkerCompletedEventArgs e)
        {
            logger.Info("Stopped thread for processing file creation events");
        }

        void WorkerFileEvents_DoWork(object sender, DoWorkEventArgs e)
        {
            logger.Info("Started thread for processing file events");
            _pauseFileWatchDog.WaitOne(Timeout.Infinite);
            foreach (FileSystemEventArgs evt in queueFileEvents)
            {
                try
                {
                    // this is a message to stop processing
                    if (evt == null)
                    {
                        return;
                    }
                    if (evt.ChangeType == WatcherChangeTypes.Created || evt.ChangeType == WatcherChangeTypes.Renamed)
                    {
                        if (evt.FullPath.StartsWith("|CLOUD|"))
                        {
                            int shareid = int.Parse(evt.Name);
                            Importer.RunImport_ImportFolderNewFiles(RepoFactory.ImportFolder.GetByID(shareid));
                        }
                        else
                        {
                            // When the path that was created represents a directory we need to manually get the contained files to add.
                            // The reason for this is that when a directory is moved into a source directory (from the same drive) we will only recieve
                            // an event for the directory and not the contained files. However, if the folder is copied from a different drive then
                            // a create event will fire for the directory and each file contained within it (As they are all treated as separate operations)

                            FileAttributes attr = File.GetAttributes(evt.FullPath); // sometimes throws, sometimes not
                            if (attr.HasFlag(FileAttributes.Directory))
                            {
                                if (Directory.Exists(evt.FullPath)) // filter out invalid events
                                {
                                    logger.Info("New folder detected: {0}: {1}", evt.FullPath, evt.ChangeType);

                                    string[] files = Directory.GetFiles(evt.FullPath, "*.*", SearchOption.AllDirectories);

                                    foreach (string file in files)
                                    {
                                        if (FileHashHelper.IsVideo(file))
                                        {
                                            logger.Info("Found file {0} under folder {1}", file, evt.FullPath);

                                            CommandRequest_HashFile cmd = new CommandRequest_HashFile(file, false);
                                            cmd.Save();
                                        }
                                    }
                                }
                            }
                            else
                            {
                                if (File.Exists(evt.FullPath)) // filter out invalid events
                                {
                                    logger.Info("New file detected: {0}: {1}", evt.FullPath, evt.ChangeType);

                                    if (FileHashHelper.IsVideo(evt.FullPath))
                                    {
                                        logger.Info("Found file {0}", evt.FullPath);

                                        CommandRequest_HashFile cmd = new CommandRequest_HashFile(evt.FullPath, false);
                                        cmd.Save();
                                    }
                                }
                            }
                        }
                    }
                    if (queueFileEvents.Contains(evt))
                    {
                        queueFileEvents.Remove(evt);
                    }
                }
                catch (Exception ex)
                {
                    logger.Error(ex, "FSEvents_DoWork file: {0}\n{1}", evt.Name, ex);
                    if (queueFileEvents.Contains(evt))
                    {
                        queueFileEvents.Remove(evt);
                    }
                    Thread.Sleep(1000);
                }
            }
        }

        void InitCulture()
        {

        }


        #region Database settings and initial start up

        public event EventHandler LoginFormNeeded;
        public event EventHandler DatabaseSetup;
        public event EventHandler DBSetupCompleted;
        void WorkerSetupDB_RunWorkerCompleted(object sender, RunWorkerCompletedEventArgs e)
        {
            bool setupComplete = bool.Parse(e.Result.ToString());
            if (setupComplete)
            {
                ServerInfo.Instance.RefreshImportFolders();
                ServerInfo.Instance.RefreshCloudAccounts();
                ServerState.Instance.CurrentSetupStatus = Resources.Server_Complete;
                ServerState.Instance.ServerOnline = true;
                ServerSettings.FirstRun = false;
                ServerSettings.SaveSettings();
            }
            else
            {
                ServerState.Instance.ServerOnline = false;
                if (string.IsNullOrEmpty(ServerSettings.DatabaseType))
                {
                    ServerSettings.DatabaseType = "SQLite";
                    ShowDatabaseSetup();
                }
            }
            if (setupComplete)
            {
                if (string.IsNullOrEmpty(ServerSettings.AniDB_Username) ||
                    string.IsNullOrEmpty(ServerSettings.AniDB_Password))
                {
                    LoginFormNeeded?.Invoke(Instance, null);
                }
                DBSetupCompleted?.Invoke(Instance, null);
            }
        }

        private void ShowDatabaseSetup() => DatabaseSetup?.Invoke(Instance, null);

        public static void StartFileWorker()
        {
            if (!workerFileEvents.IsBusy)
                workerFileEvents.RunWorkerAsync();
        }

        public static void StartCloudWatchTimer()
        {
            cloudWatchTimer = new Timer
            {
                AutoReset = true,
                Interval = ServerSettings.CloudWatcherTime * 60 * 1000
            };
            cloudWatchTimer.Elapsed += CloudWatchTimer_Elapsed;
            cloudWatchTimer.Start();
        }

        public static void StartLogRotatorTimer()
        {
            LogRotatorTimer = new Timer
            {
                AutoReset = true,
                // 86400000 = 24h
                Interval = 86400000
            };
            LogRotatorTimer.Elapsed += LogRotatorTimer_Elapsed;
            LogRotatorTimer.Start();
        }

        private static void LogRotatorTimer_Elapsed(object sender, ElapsedEventArgs e)
        {
            logrotator.Start();
        }

        public static void StopCloudWatchTimer()
        {
            cloudWatchTimer?.Stop();
        }

        private static void CloudWatchTimer_Elapsed(object sender, ElapsedEventArgs e)
        {
            try
            {
                foreach (SVR_ImportFolder share in RepoFactory.ImportFolder.GetAll()
                    .Where(a => a.CloudID.HasValue && a.FolderIsWatched))
                {
                    //Little hack in there to reuse the file queue
                    FileSystemEventArgs args = new FileSystemEventArgs(WatcherChangeTypes.Created, "|CLOUD|",
                        share.ImportFolderID.ToString());
                    queueFileEvents.Add(args);
                    StartFileWorker();
                }
            }
            catch (Exception ex)
            {
                logger.Error(ex, ex.ToString());
            }
        }

        public void SetupNetHosts()
        {
            logger.Info("Initializing Hosts...");
            ServerState.Instance.CurrentSetupStatus = Resources.Server_InitializingHosts;
            bool started = true;
            started &= NetPermissionWrapper(StartNancyHost);
            if (!started)
            {
                StopHost();
                throw new Exception("Failed to start all of the network hosts");
            }
        }

        void WorkerSetupDB_DoWork(object sender, DoWorkEventArgs e)
        {
            Thread.CurrentThread.CurrentUICulture = CultureInfo.GetCultureInfo(ServerSettings.Culture);

            try
            {
                ServerState.Instance.ServerOnline = false;
                ServerState.Instance.CurrentSetupStatus = Resources.Server_Cleaning;

                StopWatchingFiles();

                AniDBDispose();
                SetupAniDBProcessor();

                ShokoService.CmdProcessorGeneral.Stop();
                ShokoService.CmdProcessorHasher.Stop();
                ShokoService.CmdProcessorImages.Stop();


                // wait until the queue count is 0
                // ie the cancel has actuall worked
                while (true)
                {
                    if (ShokoService.CmdProcessorGeneral.QueueCount == 0 &&
                        ShokoService.CmdProcessorHasher.QueueCount == 0 &&
                        ShokoService.CmdProcessorImages.QueueCount == 0) break;
                    Thread.Sleep(250);
                }

                if (autoUpdateTimer != null) autoUpdateTimer.Enabled = false;
                if (autoUpdateTimerShort != null) autoUpdateTimerShort.Enabled = false;

                DatabaseFactory.CloseSessionFactory();

                ServerState.Instance.CurrentSetupStatus = Resources.Server_Initializing;
                Thread.Sleep(1000);

                ServerState.Instance.CurrentSetupStatus = Resources.Server_DatabaseSetup;

                logger.Info("Setting up database...");
                if (!DatabaseFactory.InitDB())
                {
                    ServerState.Instance.DatabaseAvailable = false;

                    if (string.IsNullOrEmpty(ServerSettings.DatabaseType))
                        ServerState.Instance.CurrentSetupStatus =
                            Resources.Server_DatabaseConfig;
                    e.Result = false;
                    return;
                }
                ServerState.Instance.DatabaseAvailable = true;
                logger.Info("Initializing Session Factory...");

                Scanner.Instance.Init();


                //init session factory
                ServerState.Instance.CurrentSetupStatus = Resources.Server_InitializingSession;
                ISessionFactory temp = DatabaseFactory.SessionFactory;


                ServerState.Instance.CurrentSetupStatus = Resources.Server_InitializingQueue;
                ShokoService.CmdProcessorGeneral.Init();
                ShokoService.CmdProcessorHasher.Init();
                ShokoService.CmdProcessorImages.Init();


                // timer for automatic updates
                autoUpdateTimer = new Timer
                {
                    AutoReset = true,
                    Interval = 5 * 60 * 1000 // 5 * 60 seconds (5 minutes)
                };
                autoUpdateTimer.Elapsed += AutoUpdateTimer_Elapsed;
                autoUpdateTimer.Start();

                // timer for automatic updates
                autoUpdateTimerShort = new Timer
                {
                    AutoReset = true,
                    Interval = 5 * 1000 // 5 seconds, later we set it to 30 seconds
                };
                autoUpdateTimerShort.Elapsed += AutoUpdateTimerShort_Elapsed;
                autoUpdateTimerShort.Start();

                ServerState.Instance.CurrentSetupStatus = Resources.Server_InitializingFile;

                StartFileWorker();

                StartWatchingFiles();
                _pauseFileWatchDog.Set();

                DownloadAllImages();

                IReadOnlyList<SVR_ImportFolder> folders = RepoFactory.ImportFolder.GetAll();

                if (ServerSettings.ScanDropFoldersOnStart) ScanDropFolders();
                if (ServerSettings.RunImportOnStart && folders.Count > 0) RunImport();

                ServerState.Instance.ServerOnline = true;
                e.Result = true;
            }
            catch (Exception ex)
            {
                logger.Error(ex, ex.ToString());
                ServerState.Instance.CurrentSetupStatus = ex.Message;
                e.Result = false;
            }
        }

        #endregion

        #region Update all media info

        void WorkerMediaInfo_DoWork(object sender, DoWorkEventArgs e)
        {
            // first build a list of files that we already know about, as we don't want to process them again
            IReadOnlyList<SVR_VideoLocal> filesAll = RepoFactory.VideoLocal.GetAll();
            foreach (SVR_VideoLocal vl in filesAll)
            {
                CommandRequest_ReadMediaInfo cr = new CommandRequest_ReadMediaInfo(vl.VideoLocalID);
                cr.Save();
            }
        }

        public static void RefreshAllMediaInfo()
        {
            if (workerMediaInfo.IsBusy) return;
            workerMediaInfo.RunWorkerAsync();
        }

        #endregion

        #region MyAnime2 Migration

        public event EventHandler<ProgressChangedEventArgs> MyAnime2ProgressChanged;

        void WorkerMyAnime2_ProgressChanged(object sender, ProgressChangedEventArgs e)
        {
            MyAnime2ProgressChanged?.Invoke(Instance, e);
        }

        void WorkerMyAnime2_RunWorkerCompleted(object sender, RunWorkerCompletedEventArgs e)
        {
        }

        void WorkerMyAnime2_DoWork(object sender, DoWorkEventArgs e)
        {
            MA2Progress ma2Progress = new MA2Progress
            {
                CurrentFile = 0,
                ErrorMessage = "",
                MigratedFiles = 0,
                TotalFiles = 0
            };
            try
            {
                string databasePath = e.Argument as string;

                string connString = string.Format(@"data source={0};useutf16encoding=True", databasePath);
                SQLiteConnection myConn = new SQLiteConnection(connString);
                myConn.Open();

                // get a list of unlinked files


                List<SVR_VideoLocal> vids = RepoFactory.VideoLocal.GetVideosWithoutEpisode();
                ma2Progress.TotalFiles = vids.Count;

                foreach (SVR_VideoLocal vid in vids.Where(a => !string.IsNullOrEmpty(a.Hash)))
                {
                    ma2Progress.CurrentFile = ma2Progress.CurrentFile + 1;
                    workerMyAnime2.ReportProgress(0, ma2Progress);

                    // search for this file in the XrossRef table in MA2
                    string sql =
                        string.Format(
                            "SELECT AniDB_EpisodeID from CrossRef_Episode_FileHash WHERE Hash = '{0}' AND FileSize = {1}",
                            vid.ED2KHash, vid.FileSize);
                    SQLiteCommand sqCommand = new SQLiteCommand(sql)
                    {
                        Connection = myConn
                    };
                    SQLiteDataReader myReader = sqCommand.ExecuteReader();
                    while (myReader.Read())
                    {
                        if (!int.TryParse(myReader.GetValue(0).ToString(), out int episodeID)) continue;
                        if (episodeID <= 0) continue;

                        sql = string.Format("SELECT AnimeID from AniDB_Episode WHERE EpisodeID = {0}", episodeID);
                        sqCommand = new SQLiteCommand(sql)
                        {
                            Connection = myConn
                        };
                        SQLiteDataReader myReader2 = sqCommand.ExecuteReader();
                        while (myReader2.Read())
                        {
                            int animeID = myReader2.GetInt32(0);

                            // so now we have all the needed details we can link the file to the episode
                            // as long as wehave the details in JMM
                            SVR_AniDB_Anime anime = null;
                            AniDB_Episode ep = RepoFactory.AniDB_Episode.GetByEpisodeID(episodeID);
                            if (ep == null)
                            {
                                logger.Debug("Getting Anime record from AniDB....");
                                anime = ShokoService.AnidbProcessor.GetAnimeInfoHTTP(animeID, true,
                                    ServerSettings.AutoGroupSeries);
                            }
                            else
                                anime = RepoFactory.AniDB_Anime.GetByAnimeID(animeID);

                            // create the group/series/episode records if needed
                            SVR_AnimeSeries ser = null;
                            if (anime == null) continue;

                            logger.Debug("Creating groups, series and episodes....");
                            // check if there is an AnimeSeries Record associated with this AnimeID
                            ser = RepoFactory.AnimeSeries.GetByAnimeID(animeID);
                            if (ser == null)
                            {
                                // create a new AnimeSeries record
                                ser = anime.CreateAnimeSeriesAndGroup();
                            }


                            ser.CreateAnimeEpisodes();

                            // check if we have any group status data for this associated anime
                            // if not we will download it now
                            if (RepoFactory.AniDB_GroupStatus.GetByAnimeID(anime.AnimeID).Count == 0)
                            {
                                CommandRequest_GetReleaseGroupStatus cmdStatus =
                                    new CommandRequest_GetReleaseGroupStatus(anime.AnimeID, false);
                                cmdStatus.Save();
                            }

                            // update stats
                            ser.EpisodeAddedDate = DateTime.Now;
                            RepoFactory.AnimeSeries.Save(ser, false, false);

                            foreach (SVR_AnimeGroup grp in ser.AllGroupsAbove)
                            {
                                grp.EpisodeAddedDate = DateTime.Now;
                                RepoFactory.AnimeGroup.Save(grp, false, false);
                            }


                            SVR_AnimeEpisode epAnime = RepoFactory.AnimeEpisode.GetByAniDBEpisodeID(episodeID);
                            CrossRef_File_Episode xref =
                                new CrossRef_File_Episode();

                            try
                            {
                                xref.PopulateManually(vid, epAnime);
                            }
                            catch (Exception ex)
                            {
                                string msg = string.Format("Error populating XREF: {0} - {1}", vid.ToStringDetailed(),
                                    ex);
                                throw;
                            }

                            RepoFactory.CrossRef_File_Episode.Save(xref);
                            vid.Places.ForEach(a => { a.RenameAndMoveAsRequired(); });

                            // update stats for groups and series
                            if (ser != null)
                            {
                                // update all the groups above this series in the heirarchy
                                ser.QueueUpdateStats();
                                //StatsCache.Instance.UpdateUsingSeries(ser.AnimeSeriesID);
                            }


                            // Add this file to the users list
                            if (ServerSettings.AniDB_MyList_AddFiles)
                            {
                                CommandRequest_AddFileToMyList cmd = new CommandRequest_AddFileToMyList(vid.ED2KHash);
                                cmd.Save();
                            }

                            ma2Progress.MigratedFiles = ma2Progress.MigratedFiles + 1;
                            workerMyAnime2.ReportProgress(0, ma2Progress);
                        }
                        myReader2.Close();


                        //Console.WriteLine(myReader.GetString(0));
                    }
                    myReader.Close();
                }


                myConn.Close();

                ma2Progress.CurrentFile = ma2Progress.CurrentFile + 1;
                workerMyAnime2.ReportProgress(0, ma2Progress);
            }
            catch (Exception ex)
            {
                logger.Error(ex, ex.ToString());
                ma2Progress.ErrorMessage = ex.Message;
                workerMyAnime2.ReportProgress(0, ma2Progress);
            }
        }

        private void ImportLinksFromMA2(string databasePath)
        {
        }

        #endregion

        private void GenerateAzureList()
        {
            // get a lst of anime's that we already have
            IReadOnlyList<SVR_AniDB_Anime> allAnime = RepoFactory.AniDB_Anime.GetAll();
            Dictionary<int, int> localAnimeIDs = new Dictionary<int, int>();
            foreach (SVR_AniDB_Anime anime in allAnime)
            {
                localAnimeIDs[anime.AnimeID] = anime.AnimeID;
            }

            // loop through the list of valid anime id's and add the ones we don't have yet
            Dictionary<int, int> validAnimeIDs = new Dictionary<int, int>();

            string line;
            StreamReader file =
                new StreamReader(@"e:\animetitles.txt");
            while ((line = file.ReadLine()) != null)
            {
                string[] titlesArray = line.Split('|');

                try
                {
                    int aid = int.Parse(titlesArray[0]);
                    if (!localAnimeIDs.ContainsKey(aid))
                        validAnimeIDs[aid] = aid;
                }
                catch
                {
                }
            }

            file.Close();

            string aids = "";
            var shuffledList = validAnimeIDs.Values.OrderBy(a => Guid.NewGuid());
            int i = 0;
            foreach (int animeID in shuffledList)
            {
                i++;
                if (!string.IsNullOrEmpty(aids)) aids += ",";
                aids += animeID;

                if (i == 250)
                {
                    logger.Info(aids);
                    aids = "";
                    i = 0;
                }
            }

            logger.Info(aids);
        }

        private void SendToAzureXML()
        {
            DateTime dt = DateTime.Now.AddYears(-2);
            IReadOnlyList<SVR_AniDB_Anime> allAnime = RepoFactory.AniDB_Anime.GetAll();

            int sentAnime = 0;
            foreach (SVR_AniDB_Anime anime in allAnime)
            {
                if (!anime.EndDate.HasValue) continue;

                if (anime.EndDate.Value > dt) continue;

                sentAnime++;
                CommandRequest_Azure_SendAnimeXML cmd = new CommandRequest_Azure_SendAnimeXML(anime.AnimeID);
                cmd.Save();
            }

            logger.Info($"Sent Anime XML to Cache: {sentAnime} out of {allAnime.Count}");
        }

        private void SendToAzure()
        {
            Dictionary<int, int> validAnimeIDs = new Dictionary<int, int>();

            string line;

            // Read the file and display it line by line.
            StreamReader file =
                new StreamReader(@"e:\animetitles.txt");
            while ((line = file.ReadLine()) != null)
            {
                string[] titlesArray = line.Split('|');

                try
                {
                    int aid = int.Parse(titlesArray[0]);
                    validAnimeIDs[aid] = aid;
                }
                catch
                {
                }
            }

            file.Close();

            string aids =
                "9516,6719,9606,8751,7453,6969,7821,7738,6694,6854,6101,8267,9398,9369,7395,7687,7345,8748,6350,6437,6408,7824,6334,8976,4651,7329,6433,8750,9498,8306,6919,8598,6355,6084,6775,8482,6089,7441,7541,7130,9013,6299,6983,7740,6329,6401,9459,8458,8800,7290,8859,6957,8503,6057,7758,7086,7943,8007,8349,6858,7776,7194,8807,6822,8058,7274,6818,9309,9488,7564,9593,8906,6155,7191,7267,7861,7109,9617,7954,7944,6359,7877,7701,7447,8736,7260,8492,9107,9578,6843,7190,9036,7614,6404,6018,8895,6234,6855,7041,7504,6847,6889,7092,8672,9452,9086,8770,4515,8103,8100,8122,9441,7025,8403,6335,9607,8559,7193,7273,7553,6242,7108,7052,6171,9634,7846,8471,7772,7557,9597,7827,6039,6712,7784,7830,8330,6902,6187,8431,8258,7956,7373,8083,8130,7535,8003,8237,7153,8170,7439,8094,9332,6539,6773,6812,7220,7703,7406,7670,7876,8497,8407,7299,9299,7583,7825,7556,6950,8127,7147,7747,9009,6044,6393,6864,7616,9567,8612,6705,7139,7070,6804,7901,8133,7817,6596,6553,8073,6718,8303,7782,8724,6972,8671,6907,8030,7030,7141,6878,8036,8231,7594,6813,7920,7841,7922,7095,6927,6754,6936,7427,7497,9251,7253,8140,9601,6735,7160,7538,6893,7203,7346,6797,6516,8500,8245,8440,7863,7467,7975,8808,6277,6481,6733,8790,7117,7063,6924,8293,6208,6882,6892";
            string[] aidArray = aids.Split(',');

            logger.Info($"Queueing {aidArray.Length} anime updates");
            int cnt = 0;
            foreach (string animeid in aidArray)
            {
                if (validAnimeIDs.ContainsKey(int.Parse(animeid)))
                {
                    CommandRequest_GetAnimeHTTP cmd = new CommandRequest_GetAnimeHTTP(int.Parse(animeid), true, false);
                    cmd.Save();
                    cnt++;
                }
            }
            logger.Info($"Queued {cnt} anime updates");
        }

        public void DownloadAllImages()
        {
            if (!downloadImagesWorker.IsBusy)
                downloadImagesWorker.RunWorkerAsync();
        }

        void DownloadImagesWorker_DoWork(object sender, DoWorkEventArgs e)
        {
            Importer.RunImport_GetImages();
        }

        public class UpdateEventArgs : EventArgs
        {
            public UpdateEventArgs(long newVersion, long oldVersion, bool force)
            {
                NewVersion = newVersion;
                OldVersion = oldVersion;
                Forced = force;
            }

            public bool Forced { get; }

            public long OldVersion { get; }
            public long NewVersion { get; }
        }

        public event EventHandler<UpdateEventArgs> UpdateAvailable;

        public void CheckForUpdatesNew(bool forceShowForm)
        {
            try
            {
                long verCurrent = 0;
                long verNew = 0;

                // get the latest version as according to the release

                // get the user's version
                Assembly a = Assembly.GetEntryAssembly();
                if (a == null)
                {
                    logger.Error("Could not get current version");
                    return;
                }
                AssemblyName an = a.GetName();

                //verNew = verInfo.versions.ServerVersionAbs;

                verNew =
                    JMMAutoUpdatesHelper.ConvertToAbsoluteVersion(
                        JMMAutoUpdatesHelper.GetLatestVersionNumber(ServerSettings.UpdateChannel))
                    ;
                verCurrent = an.Version.Revision * 100 +
                             an.Version.Build * 100 * 100 +
                             an.Version.Minor * 100 * 100 * 100 +
                             an.Version.Major * 100 * 100 * 100 * 100;

                if (forceShowForm || verNew > verCurrent)
                {
                    UpdateAvailable?.Invoke(this, new UpdateEventArgs(verNew, verCurrent, forceShowForm));
                }
            }
            catch (Exception ex)
            {
                logger.Error(ex, ex.ToString());
            }
        }

        #region UI events and methods
        
        internal static string GetLocalIPv4(NetworkInterfaceType _type)
        {
            string output = "";
            foreach (NetworkInterface item in NetworkInterface.GetAllNetworkInterfaces())
            {
                if (item.NetworkInterfaceType == _type && item.OperationalStatus == OperationalStatus.Up)
                { 
                    IPInterfaceProperties adapterProperties = item.GetIPProperties();

                    if (adapterProperties.GatewayAddresses.FirstOrDefault() != null)
                    {
                        foreach (UnicastIPAddressInformation ip in adapterProperties.UnicastAddresses)
                        {
                            if (ip.Address.AddressFamily == AddressFamily.InterNetwork)
                            {
                                output = ip.Address.ToString();
                            }
                        }
                    }
                }
            }

            return output;
        }

        public event EventHandler ServerShutdown;
        public event EventHandler ServerRestart;

        void ShutdownServer()
        {
            ServerShutdown?.Invoke(this, null);
        }

        void RestartServer()
        {
            ServerRestart?.Invoke(this, null);
        }

        #endregion

        void AutoUpdateTimerShort_Elapsed(object sender, ElapsedEventArgs e)
        {
            autoUpdateTimerShort.Enabled = false;
            ShokoService.CmdProcessorImages.NotifyOfNewCommand();

            CheckForAdminMesages();


            autoUpdateTimerShort.Interval = 30 * 1000; // 30 seconds
            autoUpdateTimerShort.Enabled = true;
        }

        private void CheckForAdminMesages()
        {
            try
            {
                TimeSpan lastUpdate = DateTime.Now - lastAdminMessage;

                if (lastUpdate.TotalHours > 5)
                {
                    lastAdminMessage = DateTime.Now;
                    ServerInfo.Instance.RefreshAdminMessages();
                }
            }
            catch (Exception ex)
            {
                logger.Error(ex, ex.ToString());
            }
        }

        #region Tray Minimize

        private void ShutDown()
        {
            StopWatchingFiles();
            AniDBDispose();
            StopHost();
            ServerShutdown?.Invoke(this, null);
        }

        #endregion

        static void AutoUpdateTimer_Elapsed(object sender, ElapsedEventArgs e)
        {
            Importer.CheckForDayFilters();
            Importer.CheckForCalendarUpdate(false);
            Importer.CheckForAnimeUpdate(false);
            Importer.CheckForTvDBUpdates(false);
            Importer.CheckForMyListSyncUpdate(false);
            Importer.CheckForTraktAllSeriesUpdate(false);
            Importer.CheckForTraktTokenUpdate(false);
            Importer.CheckForMALUpdate(false);
            Importer.CheckForMyListStatsUpdate(false);
            Importer.CheckForAniDBFileUpdate(false);
            Importer.UpdateAniDBTitles();
            Importer.SendUserInfoUpdate(false);
        }

        public static void StartWatchingFiles()
        {
            StopWatchingFiles();
            StopCloudWatchTimer();
            watcherVids = new List<RecoveringFileSystemWatcher>();

            foreach (SVR_ImportFolder share in RepoFactory.ImportFolder.GetAll())
            {
                try
                {
                    if (share.FolderIsWatched)
                    {
                        logger.Info($"Watching ImportFolder: {share.ImportFolderName} || {share.ImportFolderLocation}");
                    }
                    if (share.CloudID == null && Directory.Exists(share.ImportFolderLocation) && share.FolderIsWatched)
                    {
                        logger.Info($"Parsed ImportFolderLocation: {share.ImportFolderLocation}");
                        RecoveringFileSystemWatcher fsw = new RecoveringFileSystemWatcher
                        {
                            Path = share.ImportFolderLocation
                        };

                        // Handle all type of events not just created ones
                        fsw.Created += Fsw_CreateHandler;
                        fsw.Renamed += Fsw_RenameHandler;

                        // Commented out buffer size as it breaks on UNC paths or mapped drives
                        //fsw.InternalBufferSize = 81920;
                        fsw.IncludeSubdirectories = true;
                        fsw.EnableRaisingEvents = true;
                        watcherVids.Add(fsw);
                    }
                    else if (!share.FolderIsWatched)
                    {
                        logger.Info("ImportFolder found but not watching: {0} || {1}", share.ImportFolderName,
                            share.ImportFolderLocation);
                    }
                }
                catch (Exception ex)
                {
                    logger.Error(ex, ex.ToString());
                }
            }
            StartCloudWatchTimer();
        }


        public static void StopWatchingFiles()
        {
            if (watcherVids == null) return;

            foreach (RecoveringFileSystemWatcher fsw in watcherVids)
            {
                fsw.EnableRaisingEvents = false;
            }
            StopCloudWatchTimer();
        }

        static void Fsw_CreateHandler(object sender, FileSystemEventArgs e)
        {
            try
            {
                queueFileEvents.Add(e);
                StartFileWorker();
            }
            catch (Exception ex)
            {
                logger.Error(ex, ex.ToString());
            }
        }

        static void Fsw_RenameHandler(object sender, RenamedEventArgs e)
        {
            try
            {
                queueFileEvents.Add(e);
                StartFileWorker();
            }
            catch (Exception ex)
            {
                logger.Error(ex, ex.ToString());
            }
        }

        public static void ScanDropFolders()
        {
            if (!workerScanDropFolders.IsBusy)
                workerScanDropFolders.RunWorkerAsync();
        }

        public static void SyncHashes()
        {
            if (!workerSyncHashes.IsBusy)
                workerSyncHashes.RunWorkerAsync();
        }

        public static void SyncMedias()
        {
            if (!workerSyncMedias.IsBusy)
                workerSyncMedias.RunWorkerAsync();
        }

        public static void ScanFolder(int importFolderID)
        {
            if (!workerScanFolder.IsBusy)
                workerScanFolder.RunWorkerAsync(importFolderID);
        }

        public static void RunImport()
        {
            if (!workerImport.IsBusy)
                workerImport.RunWorkerAsync();
        }

        public static void RemoveMissingFiles()
        {
            if (!workerRemoveMissing.IsBusy)
                workerRemoveMissing.RunWorkerAsync();
        }

        public static void SyncMyList()
        {
            Importer.CheckForMyListSyncUpdate(true);
        }

        public static void DeleteImportFolder(int importFolderID)
        {
            if (!workerDeleteImportFolder.IsBusy)
                workerDeleteImportFolder.RunWorkerAsync(importFolderID);
        }

        static void WorkerRemoveMissing_DoWork(object sender, DoWorkEventArgs e)
        {
            try
            {
                Importer.RemoveRecordsWithoutPhysicalFiles();
            }
            catch (Exception ex)
            {
                logger.Error(ex, ex.ToString());
            }
        }

        void WorkerDeleteImportFolder_DoWork(object sender, DoWorkEventArgs e)
        {
            try
            {
                int importFolderID = int.Parse(e.Argument.ToString());
                Importer.DeleteImportFolder(importFolderID);
            }
            catch (Exception ex)
            {
                logger.Error(ex, ex.ToString());
            }
        }

        static void WorkerScanFolder_DoWork(object sender, DoWorkEventArgs e)
        {
            try
            {
                Importer.RunImport_ScanFolder(int.Parse(e.Argument.ToString()));
            }
            catch (Exception ex)
            {
                logger.Error(ex, ex.ToString());
            }
        }

        void WorkerScanDropFolders_DoWork(object sender, DoWorkEventArgs e)
        {
            try
            {
                Importer.RunImport_DropFolders();
            }
            catch (Exception ex)
            {
                logger.Error(ex, ex.ToString());
            }
        }

        static void WorkerImport_DoWork(object sender, DoWorkEventArgs e)
        {
            try
            {
                Importer.RunImport_NewFiles();
                Importer.RunImport_IntegrityCheck();

                // drop folder
                Importer.RunImport_DropFolders();

                // TvDB association checks
                Importer.RunImport_ScanTvDB();

                // Trakt association checks
                Importer.RunImport_ScanTrakt();

                // MovieDB association checks
                Importer.RunImport_ScanMovieDB();

                // Check for missing images
                Importer.RunImport_GetImages();

                // MAL association checks
                Importer.RunImport_ScanMAL();

                // Check for previously ignored files
                Importer.CheckForPreviouslyIgnored();
            }
            catch (Exception ex)
            {
                logger.Error(ex, ex.ToString());
            }
        }


        /// <summary>
        /// Running Nancy and Validating all require aspects before running it
        /// </summary>
        private static void StartNancyHost()
        {
            foreach (string ext in SubtitleHelper.Extensions.Keys)
            {
                if (!MimeTypes.GetMimeType("file." + ext)
                    .Equals("application/octet-stream", StringComparison.InvariantCultureIgnoreCase)) continue;
                if (!SubtitleHelper.Extensions[ext]
                    .Equals("application/octet-stream", StringComparison.InvariantCultureIgnoreCase))
                    MimeTypes.AddType(ext, SubtitleHelper.Extensions[ext]);
            }

            if (MimeTypes.GetMimeType("file.mkv") == "application/octet-stream")
            {
                MimeTypes.AddType("mkv", "video/x-matroska");
                MimeTypes.AddType("mka", "audio/x-matroska");
                MimeTypes.AddType("mk3d", "video/x-matroska-3d");
                MimeTypes.AddType("ogm", "video/ogg");
                MimeTypes.AddType("flv", "video/x-flv");
            }

            if (hostNancy != null)
                return;
            //nancy will rewrite localhost into http://+:port
            HostConfiguration config = new HostConfiguration
            {
                // set Nancy Hosting config here
                UnhandledExceptionCallback = exception =>
                {
                    if (exception is HttpListenerException)
                    {
                        //logger.Error($"An network serve operation took too long and timed out.");
                    }
                    else
                    {
                        logger.Error(exception);
                    }
                }
            };
            // This requires admin, so throw an error if it fails
            // Don't let Nancy do this. We do it ourselves.
            // This needs to throw an error for our url registration to call.


            config.UrlReservations.CreateAutomatically = false;
            config.RewriteLocalhost = true;
            config.AllowChunkedEncoding = false;
            hostNancy = new NancyHost(config,
                new Uri("http://localhost:" + ServerSettings.JMMServerPort));
            if (ServerSettings.ExperimentalUPnP)
                NAT.UPnPJMMFilePort(int.Parse(ServerSettings.JMMServerPort));
            JsonSettings.MaxJsonLength = int.MaxValue;

            // Even with error callbacks, this may still throw an error in some parts, so log it!
            try
            {
                hostNancy.Start();
            }
            catch (Exception ex)
            {
                logger.Error(ex);
            }
        }


        private static void ReadFiles()
        {
            // Steps for processing a file
            // 1. Check if it is a video file
            // 2. Check if we have a VideoLocal record for that file
            // .........

            // get a complete list of files
            List<string> fileList = new List<string>();
            foreach (SVR_ImportFolder share in RepoFactory.ImportFolder.GetAll())
            {
                logger.Debug("Import Folder: {0} || {1}", share.ImportFolderName, share.ImportFolderLocation);
                Utils.GetFilesForImportFolder(share.BaseDirectory, ref fileList);
            }


            // get a list of all the shares we are looking at
            int filesFound = 0, videosFound = 0;
            int i = 0;

            // get a list of all files in the share
            foreach (string fileName in fileList)
            {
                i++;
                filesFound++;

                if (fileName.Contains("Sennou"))
                {
                    logger.Info("Processing File {0}/{1} --- {2}", i, fileList.Count, fileName);
                }

                if (!FileHashHelper.IsVideo(fileName)) continue;

                videosFound++;
            }
            logger.Debug("Found {0} files", filesFound);
            logger.Debug("Found {0} videos", videosFound);
        }

        public static void StopHost()
        {
            hostNancy?.Dispose();
            hostNancy = null;
        }

        private static void SetupAniDBProcessor()
        {
            ShokoService.AnidbProcessor.Init(ServerSettings.AniDB_Username, ServerSettings.AniDB_Password,
                ServerSettings.AniDB_ServerAddress,
                ServerSettings.AniDB_ServerPort, ServerSettings.AniDB_ClientPort);
        }

        public static void AniDBDispose()
        {
            logger.Info("Disposing...");
            if (ShokoService.AnidbProcessor != null)
            {
                ShokoService.AnidbProcessor.ForceLogout();
                ShokoService.AnidbProcessor.Dispose();
                Thread.Sleep(1000);
            }
        }

        public static int OnHashProgress(string fileName, int percentComplete)
        {
            //string msg = Path.GetFileName(fileName);
            //if (msg.Length > 35) msg = msg.Substring(0, 35);
            //logger.Info("{0}% Hashing ({1})", percentComplete, Path.GetFileName(fileName));
            return 1; //continue hashing (return 0 to abort)
        }

        /// <summary>
        /// Sync plex watch status.
        /// </summary>
        /// <returns>true if there was any commands added to the queue, flase otherwise</returns>
        public bool SyncPlex()
        {
            bool flag = false;
            foreach (SVR_JMMUser user in RepoFactory.JMMUser.GetAll())
            {
                if (!string.IsNullOrEmpty(user.PlexToken))
                {
                    flag = true;
                    new CommandRequest_PlexSyncWatched(user).Save();
                }
            }
            return flag;
        }

        public void EnableStartWithWindows()
        {
            ServerState state = ServerState.Instance;

            if (state.IsAutostartEnabled)
            {
                return;
            }

            if (state.autostartMethod == AutostartMethod.Registry)
            {
                try
                {
                    state.AutostartRegistryKey.SetValue(state.autostartKey,
                        '"' + Assembly.GetEntryAssembly().Location + '"');
                    state.LoadSettings();
                }
                catch (Exception ex)
                {
                    logger.Debug(ex , "Creating autostart key");
                }
            }
            else if (state.autostartMethod == AutostartMethod.TaskScheduler)
            {
                Task task = TaskService.Instance.GetTask(state.autostartTaskName);
                if (task != null)
                {
                    TaskService.Instance.RootFolder.DeleteTask(task.Name);
                }

                TaskDefinition td = TaskService.Instance.NewTask();
                td.RegistrationInfo.Description = "Auto start task for JMM Server";

                td.Principal.RunLevel = TaskRunLevel.Highest;

                td.Triggers.Add(new BootTrigger());
                td.Triggers.Add(new LogonTrigger());

                td.Actions.Add('"' + Assembly.GetEntryAssembly().Location + '"');

                TaskService.Instance.RootFolder.RegisterTaskDefinition(state.autostartTaskName, td);
                state.LoadSettings();
            }
        }

        public void DisableStartWithWindows()
        {
            ServerState state = ServerState.Instance;
            if (!state.IsAutostartEnabled)
            {
                return;
            }

            if (state.autostartMethod == AutostartMethod.Registry)
            {
                try
                {
                    state.AutostartRegistryKey.DeleteValue(state.autostartKey, false);
                    state.LoadSettings();
                }
                catch (Exception ex)
                {
                    logger.Debug(ex, "Deleting autostart key");
                }
            }
            else if (state.autostartMethod == AutostartMethod.TaskScheduler)
            {
                Task task = TaskService.Instance.GetTask(state.autostartTaskName);

                if (task == null) return;
                TaskService.Instance.RootFolder.DeleteTask(task.Name);
                state.LoadSettings();
            }
        }

        public bool SetNancyPort(ushort port)
        {
            if (!Utils.IsAdministrator()) return false;

            ShokoService.CmdProcessorGeneral.Paused = true;
            ShokoService.CmdProcessorHasher.Paused = true;
            ShokoService.CmdProcessorImages.Paused = true;

            StopHost();

            ServerSettings.JMMServerPort = $"{port}";

            bool started = NetPermissionWrapper(StartNancyHost);
            if (!started)
            {
                StopHost();
                throw new Exception("Failed to start all of the network hosts");
            }

            ShokoService.CmdProcessorGeneral.Paused = false;
            ShokoService.CmdProcessorHasher.Paused = false;
            ShokoService.CmdProcessorImages.Paused = false;
            return true;
        }

        public void CheckForUpdates()
        {
            Assembly a = Assembly.GetExecutingAssembly();
            ServerState.Instance.ApplicationVersion = Utils.GetApplicationVersion(a);
            ServerState.Instance.ApplicationVersionExtra = Utils.GetApplicationExtraVersion(a);

            logger.Info("Checking for updates...");
            CheckForUpdatesNew(false);
        }

        public static bool IsMyAnime2WorkerBusy() => workerMyAnime2.IsBusy;

        public static void RunMyAnime2Worker(string filename) => workerMyAnime2.RunWorkerAsync(filename);
        public static void RunWorkSetupDB() => workerSetupDB.RunWorkerAsync();

        #region Tests

        private static void ReviewsTest()
        {
            CommandRequest_GetReviews cmd = new CommandRequest_GetReviews(7525, true);
            cmd.Save();

            //CommandRequest_GetAnimeHTTP cmd = new CommandRequest_GetAnimeHTTP(7727, false);
            //cmd.Save();
        }

        private static void HashTest()
        {
            string fileName = @"C:\Code_Geass_R2_Ep14_Geass_Hunt_[720p,BluRay,x264]_-_THORA.mkv";
            //string fileName = @"M:\[ Anime Test ]\Code_Geass_R2_Ep14_Geass_Hunt_[720p,BluRay,x264]_-_THORA.mkv";

            DateTime start = DateTime.Now;
            Hashes hashes = Hasher.CalculateHashes(fileName, OnHashProgress, false, false, false);
            TimeSpan ts = DateTime.Now - start;

            double doubleED2k = ts.TotalMilliseconds;

            start = DateTime.Now;
            Hashes hashes2 = Hasher.CalculateHashes(fileName, OnHashProgress, true, false, false);
            ts = DateTime.Now - start;

            double doubleCRC32 = ts.TotalMilliseconds;

            start = DateTime.Now;
            Hashes hashes3 = Hasher.CalculateHashes(fileName, OnHashProgress, false, true, false);
            ts = DateTime.Now - start;

            double doubleMD5 = ts.TotalMilliseconds;

            start = DateTime.Now;
            Hashes hashes4 = Hasher.CalculateHashes(fileName, OnHashProgress, false, false, true);
            ts = DateTime.Now - start;

            double doubleSHA1 = ts.TotalMilliseconds;

            start = DateTime.Now;
            Hashes hashes5 = Hasher.CalculateHashes(fileName, OnHashProgress, true, true, true);
            ts = DateTime.Now - start;

            double doubleAll = ts.TotalMilliseconds;

            logger.Info("ED2K only took {0} ms --- {1}/{2}/{3}/{4}", doubleED2k, hashes.ED2K, hashes.CRC32, hashes.MD5,
                hashes.SHA1);
            logger.Info("ED2K + CRCR32 took {0} ms --- {1}/{2}/{3}/{4}", doubleCRC32, hashes2.ED2K, hashes2.CRC32,
                hashes2.MD5,
                hashes2.SHA1);
            logger.Info("ED2K + MD5 took {0} ms --- {1}/{2}/{3}/{4}", doubleMD5, hashes3.ED2K, hashes3.CRC32,
                hashes3.MD5,
                hashes3.SHA1);
            logger.Info("ED2K + SHA1 took {0} ms --- {1}/{2}/{3}/{4}", doubleSHA1, hashes4.ED2K, hashes4.CRC32,
                hashes4.MD5,
                hashes4.SHA1);
            logger.Info("Everything took {0} ms --- {1}/{2}/{3}/{4}", doubleAll, hashes5.ED2K, hashes5.CRC32,
                hashes5.MD5,
                hashes5.SHA1);
        }

        private static void HashTest2()
        {
            string fileName = @"C:\Anime\Code_Geass_R2_Ep14_Geass_Hunt_[720p,BluRay,x264]_-_THORA.mkv";
            FileInfo fi = new FileInfo(fileName);
            string fileSize1 = Utils.FormatByteSize(fi.Length);
            DateTime start = DateTime.Now;
            Hashes hashes = Hasher.CalculateHashes(fileName, OnHashProgress, false, false, false);
            TimeSpan ts = DateTime.Now - start;

            double doubleFile1 = ts.TotalMilliseconds;

            fileName = @"C:\Anime\[Coalgirls]_Bakemonogatari_01_(1280x720_Blu-Ray_FLAC)_[CA425D15].mkv";
            fi = new FileInfo(fileName);
            string fileSize2 = Utils.FormatByteSize(fi.Length);
            start = DateTime.Now;
            Hashes hashes2 = Hasher.CalculateHashes(fileName, OnHashProgress, false, false, false);
            ts = DateTime.Now - start;

            double doubleFile2 = ts.TotalMilliseconds;


            fileName = @"C:\Anime\Highschool_of_the_Dead_Ep01_Spring_of_the_Dead_[1080p,BluRay,x264]_-_gg-THORA.mkv";
            fi = new FileInfo(fileName);
            string fileSize3 = Utils.FormatByteSize(fi.Length);
            start = DateTime.Now;
            Hashes hashes3 = Hasher.CalculateHashes(fileName, OnHashProgress, false, false, false);
            ts = DateTime.Now - start;

            double doubleFile3 = ts.TotalMilliseconds;

            logger.Info("Hashed {0} in {1} ms --- {2}", fileSize1, doubleFile1, hashes.ED2K);
            logger.Info("Hashed {0} in {1} ms --- {2}", fileSize2, doubleFile2, hashes2.ED2K);
            logger.Info("Hashed {0} in {1} ms --- {2}", fileSize3, doubleFile3, hashes3.ED2K);
        }

        private static void UpdateStatsTest()
        {
            foreach (SVR_AnimeGroup grp in RepoFactory.AnimeGroup.GetAllTopLevelGroups())
            {
                grp.UpdateStatsFromTopLevel(true, true);
            }
        }

        private static void CreateImportFolders_Test()
        {
            logger.Debug("Creating import folders...");

            SVR_ImportFolder sn = RepoFactory.ImportFolder.GetByImportLocation(@"M:\[ Anime Test ]");
            if (sn == null)
            {
                sn = new SVR_ImportFolder
                {
                    ImportFolderName = "Anime",
                    ImportFolderType = (int)ImportFolderType.HDD,
                    ImportFolderLocation = @"M:\[ Anime Test ]"
                };
                RepoFactory.ImportFolder.Save(sn);
            }

            logger.Debug("Complete!");
        }

        private static void ProcessFileTest()
        {
            //CommandRequest_HashFile cr_hashfile = new CommandRequest_HashFile(@"M:\[ Anime Test ]\[HorribleSubs] Dragon Crisis! - 02 [720p].mkv", false);
            //CommandRequest_ProcessFile cr_procfile = new CommandRequest_ProcessFile(@"M:\[ Anime Test ]\[Doki] Saki - 01 (720x480 h264 DVD AAC) [DC73ACB9].mkv");
            //cr_hashfile.Save();

            CommandRequest_ProcessFile cr_procfile = new CommandRequest_ProcessFile(15350, false);
            cr_procfile.Save();
        }

        private static void CreateImportFolders()
        {
            logger.Debug("Creating shares...");

            SVR_ImportFolder sn = RepoFactory.ImportFolder.GetByImportLocation(@"M:\[ Anime 2011 ]");
            if (sn == null)
            {
                sn = new SVR_ImportFolder
                {
                    ImportFolderType = (int)ImportFolderType.HDD,
                    ImportFolderName = "Anime 2011",
                    ImportFolderLocation = @"M:\[ Anime 2011 ]"
                };
                RepoFactory.ImportFolder.Save(sn);
            }

            sn = RepoFactory.ImportFolder.GetByImportLocation(@"M:\[ Anime - DVD and Bluray IN PROGRESS ]");
            if (sn == null)
            {
                sn = new SVR_ImportFolder
                {
                    ImportFolderType = (int)ImportFolderType.HDD,
                    ImportFolderName = "Anime - DVD and Bluray IN PROGRESS",
                    ImportFolderLocation = @"M:\[ Anime - DVD and Bluray IN PROGRESS ]"
                };
                RepoFactory.ImportFolder.Save(sn);
            }

            sn = RepoFactory.ImportFolder.GetByImportLocation(@"M:\[ Anime - DVD and Bluray COMPLETE ]");
            if (sn == null)
            {
                sn = new SVR_ImportFolder
                {
                    ImportFolderType = (int)ImportFolderType.HDD,
                    ImportFolderName = "Anime - DVD and Bluray COMPLETE",
                    ImportFolderLocation = @"M:\[ Anime - DVD and Bluray COMPLETE ]"
                };
                RepoFactory.ImportFolder.Save(sn);
            }

            sn = RepoFactory.ImportFolder.GetByImportLocation(@"M:\[ Anime ]");
            if (sn == null)
            {
                sn = new SVR_ImportFolder
                {
                    ImportFolderType = (int)ImportFolderType.HDD,
                    ImportFolderName = "Anime",
                    ImportFolderLocation = @"M:\[ Anime ]"
                };
                RepoFactory.ImportFolder.Save(sn);
            }

            logger.Debug("Creating shares complete!");
        }

        private static void CreateImportFolders2()
        {
            logger.Debug("Creating shares...");

            SVR_ImportFolder sn = RepoFactory.ImportFolder.GetByImportLocation(@"F:\Anime1");
            if (sn == null)
            {
                sn = new SVR_ImportFolder
                {
                    ImportFolderType = (int)ImportFolderType.HDD,
                    ImportFolderName = "Anime1",
                    ImportFolderLocation = @"F:\Anime1"
                };
                RepoFactory.ImportFolder.Save(sn);
            }

            sn = RepoFactory.ImportFolder.GetByImportLocation(@"H:\Anime2");
            if (sn == null)
            {
                sn = new SVR_ImportFolder
                {
                    ImportFolderType = (int)ImportFolderType.HDD,
                    ImportFolderName = "Anime2",
                    ImportFolderLocation = @"H:\Anime2"
                };
                RepoFactory.ImportFolder.Save(sn);
            }

            sn = RepoFactory.ImportFolder.GetByImportLocation(@"G:\Anime3");
            if (sn == null)
            {
                sn = new SVR_ImportFolder
                {
                    ImportFolderType = (int)ImportFolderType.HDD,
                    ImportFolderName = "Anime3",
                    ImportFolderLocation = @"G:\Anime3"
                };
                RepoFactory.ImportFolder.Save(sn);
            }

            logger.Debug("Creating shares complete!");
        }

        private static void CreateTestCommandRequests()
        {
            CommandRequest_GetAnimeHTTP cr_anime = new CommandRequest_GetAnimeHTTP(5415, false, true);
            cr_anime.Save();

            /*
			cr_anime = new CommandRequest_GetAnimeHTTP(7382); cr_anime.Save();
			cr_anime = new CommandRequest_GetAnimeHTTP(6239); cr_anime.Save();
			cr_anime = new CommandRequest_GetAnimeHTTP(69); cr_anime.Save();
			cr_anime = new CommandRequest_GetAnimeHTTP(6751); cr_anime.Save();
			cr_anime = new CommandRequest_GetAnimeHTTP(3168); cr_anime.Save();
			cr_anime = new CommandRequest_GetAnimeHTTP(4196); cr_anime.Save();
			cr_anime = new CommandRequest_GetAnimeHTTP(634); cr_anime.Save();
			cr_anime = new CommandRequest_GetAnimeHTTP(2002); cr_anime.Save();



			cr_anime = new CommandRequest_GetAnimeHTTP(1); cr_anime.Save();
			cr_anime = new CommandRequest_GetAnimeHTTP(2); cr_anime.Save();
			cr_anime = new CommandRequest_GetAnimeHTTP(3); cr_anime.Save();
			cr_anime = new CommandRequest_GetAnimeHTTP(4); cr_anime.Save();
			cr_anime = new CommandRequest_GetAnimeHTTP(5); cr_anime.Save();
			cr_anime = new CommandRequest_GetAnimeHTTP(6); cr_anime.Save();
			cr_anime = new CommandRequest_GetAnimeHTTP(7); cr_anime.Save();
			cr_anime = new CommandRequest_GetAnimeHTTP(8); cr_anime.Save();
			cr_anime = new CommandRequest_GetAnimeHTTP(9); cr_anime.Save();
			cr_anime = new CommandRequest_GetAnimeHTTP(10); cr_anime.Save();
			cr_anime = new CommandRequest_GetAnimeHTTP(11); cr_anime.Save();
			cr_anime = new CommandRequest_GetAnimeHTTP(12); cr_anime.Save();
			cr_anime = new CommandRequest_GetAnimeHTTP(13); cr_anime.Save();
			cr_anime = new CommandRequest_GetAnimeHTTP(14); cr_anime.Save();
			cr_anime = new CommandRequest_GetAnimeHTTP(15); cr_anime.Save();
			cr_anime = new CommandRequest_GetAnimeHTTP(16); cr_anime.Save();
			cr_anime = new CommandRequest_GetAnimeHTTP(17); cr_anime.Save();
			cr_anime = new CommandRequest_GetAnimeHTTP(18); cr_anime.Save();
			cr_anime = new CommandRequest_GetAnimeHTTP(19); cr_anime.Save();*/
        }

        #endregion
    }
}<|MERGE_RESOLUTION|>--- conflicted
+++ resolved
@@ -177,7 +177,7 @@
             ServerState.Instance.DatabaseAvailable = false;
             ServerState.Instance.ServerOnline = false;
             ServerState.Instance.BaseImagePath = ImageUtils.GetBaseImagesPath();
-
+            
             downloadImagesWorker.DoWork += DownloadImagesWorker_DoWork;
             downloadImagesWorker.WorkerSupportsCancellation = true;
 
@@ -220,9 +220,9 @@
 
             workerSetupDB.DoWork += WorkerSetupDB_DoWork;
             workerSetupDB.RunWorkerCompleted += WorkerSetupDB_RunWorkerCompleted;
-
+            
             ServerState.Instance.LoadSettings();
-
+            
             InitCulture();
             Instance = this;
 
@@ -244,11 +244,7 @@
                 return true;
             }
             string programlocation =
-<<<<<<< HEAD
-                Path.GetDirectoryName(System.Reflection.Assembly.GetEntryAssembly().Location);
-=======
                         Path.GetDirectoryName(Assembly.GetEntryAssembly().Location);
->>>>>>> 59008806
             string[] dllFiles = Directory.GetFiles(programlocation, "*.dll", SearchOption.AllDirectories);
             bool result = true;
 
@@ -395,21 +391,11 @@
                     }
                     return false;
                 }
-<<<<<<< HEAD
-                else
-                {
                     Utils.ShowErrorMessage("Unable to start hosting, please run JMMServer as administrator once.");
                     logger.Error(e);
                     ShutDown();
                     return false;
                 }
-=======
-                Utils.ShowErrorMessage("Unable to start hosting, please run JMMServer as administrator once.");
-                logger.Error(e);
-                ApplicationShutdown();
-                return false;
->>>>>>> 59008806
-            }
             return true;
         }
 
@@ -419,7 +405,7 @@
             {
                 ThreadStart ts = () =>
                 {
-
+                    
                     ServerSettings.DoServerShutdown(new ServerSettings.ReasonedEventArgs());
                     Environment.Exit(0);
                 };
@@ -442,7 +428,7 @@
         }
 
         public static ShokoServer Instance { get; private set; } = new ShokoServer();
-        
+
         private void WorkerSyncHashes_DoWork(object sender, DoWorkEventArgs e)
         {
             try
@@ -556,7 +542,7 @@
 
         void InitCulture()
         {
-
+            
         }
 
 
@@ -564,7 +550,7 @@
 
         public event EventHandler LoginFormNeeded;
         public event EventHandler DatabaseSetup;
-        public event EventHandler DBSetupCompleted;
+        public event EventHandler DBSetupCompleted; 
         void WorkerSetupDB_RunWorkerCompleted(object sender, RunWorkerCompletedEventArgs e)
         {
             bool setupComplete = bool.Parse(e.Result.ToString());
@@ -721,7 +707,7 @@
                     e.Result = false;
                     return;
                 }
-                ServerState.Instance.DatabaseAvailable = true;
+                    ServerState.Instance.DatabaseAvailable = true;
                 logger.Info("Initializing Session Factory...");
 
                 Scanner.Instance.Init();
@@ -1169,14 +1155,14 @@
         }
 
         #region UI events and methods
-        
+
         internal static string GetLocalIPv4(NetworkInterfaceType _type)
         {
             string output = "";
             foreach (NetworkInterface item in NetworkInterface.GetAllNetworkInterfaces())
             {
                 if (item.NetworkInterfaceType == _type && item.OperationalStatus == OperationalStatus.Up)
-                { 
+                {
                     IPInterfaceProperties adapterProperties = item.GetIPProperties();
 
                     if (adapterProperties.GatewayAddresses.FirstOrDefault() != null)
@@ -1742,8 +1728,8 @@
         public void CheckForUpdates()
         {
             Assembly a = Assembly.GetExecutingAssembly();
-            ServerState.Instance.ApplicationVersion = Utils.GetApplicationVersion(a);
-            ServerState.Instance.ApplicationVersionExtra = Utils.GetApplicationExtraVersion(a);
+                ServerState.Instance.ApplicationVersion = Utils.GetApplicationVersion(a);
+                ServerState.Instance.ApplicationVersionExtra = Utils.GetApplicationExtraVersion(a);
 
             logger.Info("Checking for updates...");
             CheckForUpdatesNew(false);
