--- conflicted
+++ resolved
@@ -694,11 +694,8 @@
         new DatabaseCommand(116, 1, "DROP TABLE CommandRequest"),
         new DatabaseCommand(117, 1, "ALTER TABLE AnimeEpisode ADD EpisodeNameOverride nvarchar(500) NULL"),
         new DatabaseCommand(118, 1, "DELETE FROM FilterPreset WHERE FilterType IN (16, 24, 32, 40, 64, 72)"),
-<<<<<<< HEAD
-        new DatabaseCommand(119, 1, "ALTER TABLE AniDB_Anime DROP COLUMN ContractVersion;ALTER TABLE AniDB_Anime DROP COLUMN ContractBlob;ALTER TABLE AniDB_Anime DROP COLUMN ContractSize;"),
-        new DatabaseCommand(119, 2, "ALTER TABLE AnimeSeries DROP COLUMN ContractVersion;ALTER TABLE AnimeSeries DROP COLUMN ContractBlob;ALTER TABLE AnimeSeries DROP COLUMN ContractSize;"),
-        new DatabaseCommand(119, 3, "ALTER TABLE AnimeGroup DROP COLUMN ContractVersion;ALTER TABLE AnimeGroup DROP COLUMN ContractBlob;ALTER TABLE AnimeGroup DROP COLUMN ContractSize;"),
-        new DatabaseCommand(120, 1, "ALTER TABLE VideoLocal DROP COLUMN MediaSize;"),
+        new DatabaseCommand(119, 1, DropContracts),
+        new DatabaseCommand(120, 1, DropVideoLocalMediaSize),
         new DatabaseCommand(121, 1, MigrateRenamers),
     };
 
@@ -823,13 +820,6 @@
 
         return new Tuple<bool, string>(true, null);
     }
-=======
-        new DatabaseCommand(119, 1, DropContracts),
-        new DatabaseCommand(120, 1, DropVideoLocalMediaSize),
-    };
-
-    
->>>>>>> 64586c98
 
     private static Tuple<bool, string> DropDefaultsOnAnimeEpisode_User(object connection)
     {
