--- conflicted
+++ resolved
@@ -13,14 +13,10 @@
 using NHibernate.Driver;
 using Shoko.Commons.Extensions;
 using Shoko.Commons.Properties;
-<<<<<<< HEAD
+using Shoko.Plugin.Abstractions;
 using Shoko.Server.Databases.NHibernate;
-=======
-using Shoko.Plugin.Abstractions;
-using Shoko.Server.Databases.NHIbernate;
 using Shoko.Server.Models;
 using Shoko.Server.Renamer;
->>>>>>> 9b6661d8
 using Shoko.Server.Repositories;
 using Shoko.Server.Server;
 using Shoko.Server.Utilities;
@@ -702,7 +698,6 @@
         new DatabaseCommand(120, 1, DropVideoLocalMediaSize),
         new DatabaseCommand(121, 1, "CREATE TABLE AniDB_NotifyQueue( AniDB_NotifyQueueID int IDENTITY(1,1) NOT NULL, Type int NOT NULL, ID int NOT NULL, AddedAt datetime NOT NULL ); "),
         new DatabaseCommand(121, 2, "CREATE TABLE AniDB_Message( AniDB_MessageID int IDENTITY(1,1) NOT NULL, MessageID int NOT NULL, FromUserID int NOT NULL, FromUserName nvarchar(100), SentAt datetime NOT NULL, FetchedAt datetime NOT NULL, Type int NOT NULL, Title nvarchar(MAX), Body nvarchar(MAX), Flags int NOT NULL DEFAULT(0) ); "),
-<<<<<<< HEAD
         new DatabaseCommand(122, 1, "CREATE TABLE CrossRef_AniDB_TMDB_Episode ( CrossRef_AniDB_TMDB_EpisodeID INT IDENTITY(1,1) NOT NULL, AnidbAnimeID INT NOT NULL, AnidbEpisodeID INT NOT NULL, TmdbShowID INT NOT NULL, TmdbEpisodeID INT NOT NULL, Ordering INT NOT NULL, MatchRating INT NOT NULL );"),
         new DatabaseCommand(122, 2, "CREATE TABLE CrossRef_AniDB_TMDB_Movie ( CrossRef_AniDB_TMDB_MovieID INT IDENTITY(1,1) NOT NULL, AnidbAnimeID INT NOT NULL, AnidbEpisodeID INT NULL, TmdbMovieID INT NOT NULL, Source INT NOT NULL );"),
         new DatabaseCommand(122, 3, "CREATE TABLE CrossRef_AniDB_TMDB_Show ( CrossRef_AniDB_TMDB_ShowID INT IDENTITY(1,1) NOT NULL, AnidbAnimeID INT NOT NULL, TmdbShowID INT NOT NULL, Source INT NOT NULL );"),
@@ -736,10 +731,7 @@
         new DatabaseCommand(122, 31, "DROP TABLE AniDB_Anime_DefaultImage;"),
         new DatabaseCommand(122, 32, "CREATE TABLE AniDB_Episode_PreferredImage ( AniDB_Episode_PreferredImageID INT IDENTITY(1,1) NOT NULL, AnidbAnimeID INT NOT NULL, AnidbEpisodeID INT NOT NULL, ImageID INT NOT NULL, ImageType INT NOT NULL, ImageSource INT NOT NULL );"),
         new DatabaseCommand(122, 33, DatabaseFixes.CleanupAfterAddingTMDB),
-    };
-
-=======
-        new DatabaseCommand(122, 1, MigrateRenamers),
+        new DatabaseCommand(123, 1, MigrateRenamers),
     };
 
     private static Tuple<bool, string> MigrateRenamers(object connection)
@@ -864,7 +856,6 @@
         return new Tuple<bool, string>(true, null);
     }
 
->>>>>>> 9b6661d8
     private static Tuple<bool, string> DropDefaultsOnAnimeEpisode_User(object connection)
     {
         DropDefaultConstraint("AnimeEpisode_User", "ContractSize");
