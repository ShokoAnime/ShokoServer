--- conflicted
+++ resolved
@@ -732,11 +732,8 @@
         new DatabaseCommand(122, 32, "CREATE TABLE AniDB_Episode_PreferredImage ( AniDB_Episode_PreferredImageID INT IDENTITY(1,1) NOT NULL, AnidbAnimeID INT NOT NULL, AnidbEpisodeID INT NOT NULL, ImageID INT NOT NULL, ImageType INT NOT NULL, ImageSource INT NOT NULL );"),
         new DatabaseCommand(122, 33, DatabaseFixes.CleanupAfterAddingTMDB),
         new DatabaseCommand(122, 34, "UPDATE FilterPreset SET Expression = REPLACE(Expression, 'HasTMDbLinkExpression', 'HasTmdbLinkExpression')"),
-<<<<<<< HEAD
+        new DatabaseCommand(122, 35, "exec sp_rename 'TMDB_Movie.EnglishOvervie', 'EnglishOverview', 'COLUMN';"),
         new DatabaseCommand(123, 1, MigrateRenamers),
-=======
-        new DatabaseCommand(122, 35, "exec sp_rename 'TMDB_Movie.EnglishOvervie', 'EnglishOverview', 'COLUMN';")
->>>>>>> d643aa89
     };
 
     private static Tuple<bool, string> MigrateRenamers(object connection)
