﻿using Shoko.Server.Models;
using Shoko.Models.Server;
using Microsoft.EntityFrameworkCore;
using Microsoft.EntityFrameworkCore.Storage.ValueConversion;
using Shoko.Models.Client;

namespace Shoko.Server.Databases
{
    public static class Mappings
    {
        public static void Map(ModelBuilder builder)
        {
            {
                //builder.Ignore<CL_AniDB_AnimeDetailed>();
                //builder.Ignore<CL_AnimeGroup_User>();
                //builder.Ignore<CL_AnimeSeries_User>();
            }
            {
                var model = builder.Entity<SVR_AniDB_Anime>();
                model.ToTable("AniDB_Anime").HasKey(x => x.AniDB_AnimeID);
//                //model.HasIndex(x => x.AnimeID).IsUnique().ForSqlServerIsClustered().HasName("PK_AniDB_AnimeID");
                model.Property(x => x.AnimeID).IsRequired();
                model.Property(x => x.EpisodeCount).IsRequired();
                model.Property(x => x.BeginYear).IsRequired();
                model.Property(x => x.EndYear).IsRequired();
                model.Property(x => x.AnimeType).IsRequired();
                model.Property(x => x.MainTitle).IsRequired().HasMaxLength(500);
                model.Property(x => x.AllTitles).IsRequired().HasMaxLength(1500);
                model.Property(x => x.AllTags).IsRequired();
                model.Property(x => x.Description).IsRequired();
                model.Property(x => x.EpisodeCountNormal).IsRequired();
                model.Property(x => x.EpisodeCountSpecial).IsRequired();
                model.Property(x => x.Rating).IsRequired();
                model.Property(x => x.VoteCount).IsRequired();
                model.Property(x => x.TempRating).IsRequired();
                model.Property(x => x.TempVoteCount).IsRequired();
                model.Property(x => x.AvgReviewRating).IsRequired();
                model.Property(x => x.ReviewCount).IsRequired();
                model.Property(x => x.DateTimeUpdated).IsRequired();
                model.Property(x => x.DateTimeDescUpdated).IsRequired();
                model.Property(x => x.ImageEnabled).IsRequired();
                model.Property(x => x.AwardList).IsRequired();
                model.Property(x => x.Restricted).IsRequired();
                model.Property(x => x.DisableExternalLinksFlag).IsRequired();
                model.Property(x => x.ContractVersion).IsRequired().HasDefaultValue(0);
                model.Property(x => x.ContractSize).IsRequired().HasDefaultValue(0);
                model.Property(x => x.ContractBlob);
                //model.Ignore("SVR_AnimeGroupAnimeGroupID"); //
                model.Ignore(x => x.Contract);
            }
            {
                var model = builder.Entity<AniDB_AnimeUpdate>();
                model.ToTable("AniDB_AnimeUpdate").HasKey(x => x.AniDB_AnimeUpdateID);
//                model.HasIndex(x => x.AnimeID).IsUnique().ForSqlServerIsClustered().HasName("PK_AniDB_AnimeUpdate");
                model.Property(x => x.AnimeID).IsRequired();
                model.Property(x => x.UpdatedAt).IsRequired();
            }
            {
                var model = builder.Entity<AniDB_Episode_Title>();
                model.ToTable("AniDB_Episode_Title").HasKey(x => x.AniDB_Episode_TitleID);
                model.Property(x => x.AniDB_EpisodeID);
                model.Property(x => x.Language);
                model.Property(x => x.Title);
            }
            {
                var model = builder.Entity<AniDB_Anime_Character>();
                model.ToTable("AniDB_Anime_Character").HasKey(x => x.AniDB_Anime_CharacterID);
//                //model.HasIndex(x => x.AniDB_Anime_CharacterID).IsUnique().ForSqlServerIsClustered().HasName("PK_AniDB_Anime_Character");
                model.HasIndex(x => x.AnimeID).HasName("IX_AniDB_Anime_Character_AnimeID");
                model.HasIndex(x => x.CharID).HasName("IX_AniDB_Anime_Character_CharID");
                model.HasIndex(x => new {x.AnimeID, x.CharID}).IsUnique().HasName("UIX_AniDB_Anime_Character_AnimeID_CharID");
                model.Property(x => x.AniDB_Anime_CharacterID).IsRequired().SetLocalValueGenerated();
                model.Property(x => x.AnimeID).IsRequired();
                model.Property(x => x.CharID).IsRequired();
                model.Property(x => x.CharType).IsRequired().HasMaxLength(100);
            }
            {
                var model = builder.Entity<AniDB_Anime_DefaultImage>();
                model.ToTable("AniDB_Anime_DefaultImage").HasKey(x => x.AniDB_Anime_DefaultImageID);
//                //model.HasIndex(x => x.AniDB_Anime_DefaultImageID).IsUnique().ForSqlServerIsClustered().HasName("PK_AniDB_Anime_DefaultImage");
                model.HasIndex(x => new { x.AnimeID, x.ImageType }).IsUnique().HasName("UIX_AniDB_Anime_DefaultImage_ImageType");
                model.Property(x => x.AniDB_Anime_DefaultImageID).IsRequired().SetLocalValueGenerated();
                model.Property(x => x.AnimeID).IsRequired();
                model.Property(x => x.ImageParentID).IsRequired();
                model.Property(x => x.ImageParentType).IsRequired();
                model.Property(x => x.ImageType).IsRequired();
            }
            {
                var model = builder.Entity<AniDB_Anime_Relation>();
                model.ToTable("AniDB_Anime_Relation").HasKey(x => x.AniDB_Anime_RelationID);
//                //model.HasIndex(x => x.AniDB_Anime_RelationID).IsUnique().ForSqlServerIsClustered().HasName("PK_AniDB_Anime_Relation");
                model.HasIndex(x => x.AnimeID).HasName("IX_AniDB_Anime_Relation_AnimeID");
                model.HasIndex(x => new { x.AnimeID, x.RelatedAnimeID }).IsUnique().HasName("UIX_AniDB_Anime_Relation_AnimeID_RelatedAnimeID");
                model.Property(x => x.AniDB_Anime_RelationID).IsRequired().SetLocalValueGenerated();
                model.Property(x => x.AnimeID).IsRequired();
                model.Property(x => x.RelatedAnimeID).IsRequired();
                model.Property(x => x.RelationType).IsRequired().HasMaxLength(100);
            }
            {
                var model = builder.Entity<AniDB_Anime_Review>();
                model.ToTable("AniDB_Anime_Review").HasKey(x => x.AniDB_Anime_ReviewID);
//                //model.HasIndex(x => x.AniDB_Anime_ReviewID).IsUnique().ForSqlServerIsClustered().HasName("PK_AniDB_Anime_Review");
                model.HasIndex(x => x.AnimeID).HasName("IX_AniDB_Anime_Review_AnimeID");
                model.HasIndex(x => new { x.AnimeID, x.ReviewID }).IsUnique().HasName("UIX_AniDB_Anime_Review_AnimeID_ReviewID");
                model.Property(x => x.AniDB_Anime_ReviewID).IsRequired().SetLocalValueGenerated();
                model.Property(x => x.AnimeID).IsRequired();
                model.Property(x => x.ReviewID).IsRequired();
            }
            {
                var model = builder.Entity<AniDB_Anime_Similar>();
                model.ToTable("AniDB_Anime_Similar").HasKey(x => x.AniDB_Anime_SimilarID);
//                //model.HasIndex(x => x.AniDB_Anime_SimilarID).IsUnique().ForSqlServerIsClustered().HasName("PK_AniDB_Anime_Similar");
                model.HasIndex(x => x.AnimeID).HasName("IX_AniDB_Anime_Similar_AnimeID");
                model.HasIndex(x => new { x.AnimeID, x.SimilarAnimeID }).IsUnique().HasName("UIX_AniDB_Anime_Similar_AnimeID_SimilarAnimeID");
                model.Property(x => x.AniDB_Anime_SimilarID).IsRequired().SetLocalValueGenerated();
                model.Property(x => x.AnimeID).IsRequired();
                model.Property(x => x.SimilarAnimeID).IsRequired();
                model.Property(x => x.Approval).IsRequired();
                model.Property(x => x.Total).IsRequired();
            }
            {
                var model = builder.Entity<AniDB_Anime_Tag>();
                model.ToTable("AniDB_Anime_Tag").HasKey(x => x.AniDB_Anime_TagID);
//                //model.HasIndex(x => x.AniDB_Anime_TagID).IsUnique().ForSqlServerIsClustered().HasName("PK_AniDB_Anime_Tag");
                model.HasIndex(x => x.AnimeID).HasName("IX_AniDB_Anime_Tag_AnimeID");
                model.HasIndex(x => new { x.AnimeID, x.TagID }).IsUnique().HasName("UIX_AniDB_Anime_Tag_AnimeID_TagID");
                model.Property(x => x.AniDB_Anime_TagID).IsRequired().SetLocalValueGenerated();
                model.Property(x => x.AnimeID).IsRequired();
                model.Property(x => x.TagID).IsRequired();
                model.Property(x => x.Approval).IsRequired();
            }
            {
                var model = builder.Entity<AniDB_Anime_Title>();
                model.ToTable("AniDB_Anime_Title").HasKey(x => x.AniDB_Anime_TitleID);
//                //model.HasIndex(x => x.AniDB_Anime_TitleID).IsUnique().ForSqlServerIsClustered().HasName("PK_AniDB_Anime_Title");
                model.HasIndex(x => x.AnimeID).HasName("IX_AniDB_Anime_Title_AnimeID");
                model.Property(x => x.AniDB_Anime_TitleID).IsRequired().SetLocalValueGenerated();
                model.Property(x => x.AnimeID).IsRequired();
                model.Property(x => x.TitleType).IsRequired().HasMaxLength(50);
                model.Property(x => x.Language).IsRequired().HasMaxLength(50);
                model.Property(x => x.Title).IsRequired().HasMaxLength(500);
            }
            {
                var model = builder.Entity<AniDB_Character_Seiyuu>();
                model.ToTable("AniDB_Character_Seiyuu").HasKey(x => x.AniDB_Character_SeiyuuID);
//                //model.HasIndex(x => x.AniDB_Character_SeiyuuID).IsUnique().ForSqlServerIsClustered().HasName("PK_AniDB_Character_Seiyuu");
                model.HasIndex(x => x.CharID).HasName("IX_AniDB_Character_Seiyuu_CharID");
                model.HasIndex(x => new {x.CharID, x.SeiyuuID}).IsUnique().HasName("UIX_AniDB_Character_Seiyuu_CharID_SeiyuuID");
                model.Property(x => x.AniDB_Character_SeiyuuID).IsRequired().SetLocalValueGenerated();
                model.Property(x => x.CharID).IsRequired();
                model.Property(x => x.SeiyuuID).IsRequired();
            }
            {
                var model = builder.Entity<AniDB_Character>();
                model.ToTable("AniDB_Character").HasKey(x => x.AniDB_CharacterID);
//                //model.HasIndex(x => x.AniDB_CharacterID).IsUnique().ForSqlServerIsClustered().HasName("PK_AniDB_CharacterID");
                model.Property(x => x.AniDB_CharacterID).IsRequired();
                model.Property(x => x.CharID).IsRequired();
                model.Property(x => x.CharName).IsRequired().HasMaxLength(200);
                model.Property(x => x.PicName).IsRequired().HasMaxLength(100);
                model.Property(x => x.CharKanjiName).IsRequired();
                model.Property(x => x.CharDescription).IsRequired();
                model.Property(x => x.CreatorListRaw).IsRequired();
            }
            {
                var model = builder.Entity<AniDB_Episode>();
                model.ToTable("AniDB_Episode").HasKey(x => x.AniDB_EpisodeID);
//                //model.HasIndex(x => x.AniDB_EpisodeID).IsUnique().ForSqlServerIsClustered().HasName("PK_AniDB_Episode");
                model.HasIndex(x => x.AnimeID).HasName("IX_AniDB_Episode_AnimeID");
                model.HasIndex(x => x.EpisodeID).IsUnique().HasName("UIX_AniDB_Episode_EpisodeID");
                model.Property(x => x.AniDB_EpisodeID).IsRequired().SetLocalValueGenerated();
                model.Property(x => x.EpisodeID).IsRequired();
                model.Property(x => x.AnimeID).IsRequired();
                model.Property(x => x.LengthSeconds).IsRequired();
                model.Property(x => x.Rating).IsRequired();
                model.Property(x => x.Votes).IsRequired();
                model.Property(x => x.EpisodeNumber).IsRequired();
                model.Property(x => x.EpisodeType).IsRequired();
                //model.Property(x => x.RomajiName).IsRequired();
                //model.Property(x => x.EnglishName).IsRequired();
                model.Property(x => x.AirDate).IsRequired();
                model.Property(x => x.DateTimeUpdated).IsRequired();
            }
            {
                var model = builder.Entity<SVR_AniDB_File>();
                model.ToTable("AniDB_File").HasKey(x => x.AniDB_FileID);
//                //model.HasIndex(x => x.FileID).IsUnique().ForSqlServerIsClustered().HasName("PK_AniDB_FileID");
                model.HasIndex(x => x.Hash).IsUnique().HasName("UIX_AniDB_File_Hash");
                model.Property(x => x.FileID).IsRequired();
                model.Property(x => x.Hash).IsRequired().HasMaxLength(50);
                model.Property(x => x.AnimeID).IsRequired();
                model.Property(x => x.GroupID).IsRequired();
                model.Property(x => x.File_Source).IsRequired();
                model.Property(x => x.File_AudioCodec).IsRequired();
                model.Property(x => x.File_VideoCodec).IsRequired();
                model.Property(x => x.File_VideoResolution).IsRequired();
                model.Property(x => x.File_FileExtension).IsRequired();
                model.Property(x => x.File_LengthSeconds).IsRequired();
                model.Property(x => x.File_Description).IsRequired();
                model.Property(x => x.File_ReleaseDate).IsRequired();
                model.Property(x => x.Anime_GroupName).IsRequired();
                model.Property(x => x.Anime_GroupNameShort).IsRequired();
                model.Property(x => x.Episode_Rating).IsRequired();
                model.Property(x => x.Episode_Votes).IsRequired();
                model.Property(x => x.DateTimeUpdated).IsRequired();
                model.Property(x => x.IsWatched).IsRequired();
                model.Property(x => x.CRC).IsRequired();
                model.Property(x => x.MD5).IsRequired();
                model.Property(x => x.SHA1).IsRequired();
                model.Property(x => x.FileName).IsRequired();
                model.Property(x => x.FileSize).IsRequired();
                model.Property(x => x.FileVersion).IsRequired();
                model.Property(x => x.IsCensored).IsRequired();
                model.Property(x => x.IsDeprecated).IsRequired();
                model.Property(x => x.InternalVersion).IsRequired();
                model.Property(x => x.IsChaptered).IsRequired().HasDefaultValue(-1);

            }
            {
                var model = builder.Entity<AniDB_GroupStatus>();
                model.ToTable("AniDB_GroupStatus").HasKey(x => x.AniDB_GroupStatusID);
//                //model.HasIndex(x => x.AniDB_GroupStatusID).IsUnique().ForSqlServerIsClustered().HasName("PK_AniDB_GroupStatus");
                model.HasIndex(x => x.AnimeID).HasName("IX_AniDB_GroupStatus_AnimeID");
                model.HasIndex(x => new { x.AnimeID, x.GroupID}).IsUnique().HasName("UIX_AniDB_GroupStatus_AnimeID_GroupID");
                model.Property(x => x.AniDB_GroupStatusID).IsRequired().SetLocalValueGenerated();
                model.Property(x => x.AnimeID).IsRequired();
                model.Property(x => x.GroupID).IsRequired();
                model.Property(x => x.GroupName).IsRequired().HasMaxLength(200);
                model.Property(x => x.CompletionState).IsRequired();
                model.Property(x => x.LastEpisodeNumber).IsRequired();
                model.Property(x => x.Rating).IsRequired();
                model.Property(x => x.Votes).IsRequired();
                model.Property(x => x.EpisodeRange).IsRequired().HasMaxLength(200);
            }
       
            {
                var model = builder.Entity<AniDB_MylistStats>();
                model.ToTable("AniDB_MylistStats").HasKey(x => x.AniDB_MylistStatsID);
//                //model.HasIndex(x => x.AniDB_MylistStatsID).IsUnique().ForSqlServerIsClustered().HasName("PK_AniDB_MylistStats");
                model.Property(x => x.AniDB_MylistStatsID).IsRequired().SetLocalValueGenerated();
                model.Property(x => x.Animes).IsRequired();
                model.Property(x => x.Episodes).IsRequired();
                model.Property(x => x.Files).IsRequired();
                model.Property(x => x.SizeOfFiles).IsRequired();
                model.Property(x => x.AddedAnimes).IsRequired();
                model.Property(x => x.AddedEpisodes).IsRequired();
                model.Property(x => x.AddedFiles).IsRequired();
                model.Property(x => x.AddedGroups).IsRequired();
                model.Property(x => x.LeechPct).IsRequired();
                model.Property(x => x.GloryPct).IsRequired();
                model.Property(x => x.ViewedPct).IsRequired();
                model.Property(x => x.MylistPct).IsRequired();
                model.Property(x => x.ViewedMylistPct).IsRequired();
                model.Property(x => x.EpisodesViewed).IsRequired();
                model.Property(x => x.Votes).IsRequired();
                model.Property(x => x.Reviews).IsRequired();
                model.Property(x => x.ViewiedLength).IsRequired();
            }
   
            {
                var model = builder.Entity<AniDB_Recommendation>();
                model.ToTable("AniDB_Recommendation").HasKey(x => x.AniDB_RecommendationID);
//                //model.HasIndex(x => x.AniDB_RecommendationID).IsUnique().ForSqlServerIsClustered().HasName("PK_AniDB_Recommendation");
                model.HasIndex(x => new { x.AnimeID, x.UserID}).IsUnique().HasName("UIX_AniDB_Recommendation");
                model.Property(x => x.AniDB_RecommendationID).IsRequired().SetLocalValueGenerated();
                model.Property(x => x.AnimeID).IsRequired();
                model.Property(x => x.UserID).IsRequired();
                model.Property(x => x.RecommendationType).IsRequired();
            }
            {
                var model = builder.Entity<AniDB_ReleaseGroup>();
                model.ToTable("AniDB_ReleaseGroup").HasKey(x => x.AniDB_ReleaseGroupID);
//                //model.HasIndex(x => x.GroupID).IsUnique().ForSqlServerIsClustered().HasName("PK_AniDB_ReleaseGroup_GroupID");
                model.Property(x => x.GroupID).IsRequired();
                model.Property(x => x.Rating).IsRequired();
                model.Property(x => x.Votes).IsRequired();
                model.Property(x => x.AnimeCount).IsRequired();
                model.Property(x => x.FileCount).IsRequired();
                model.Property(x => x.GroupName).IsRequired();
                model.Property(x => x.GroupNameShort).IsRequired().HasMaxLength(200);
                model.Property(x => x.IRCChannel).IsRequired().HasMaxLength(200);
                model.Property(x => x.IRCServer).IsRequired().HasMaxLength(200);
                model.Property(x => x.URL).IsRequired().HasMaxLength(200);
                model.Property(x => x.Picname).IsRequired().HasMaxLength(200);
            }
            {
                var model = builder.Entity<AniDB_Review>();
                model.ToTable("AniDB_Review").HasKey(x => x.AniDB_ReviewID);
//                //model.HasIndex(x => x.ReviewID).IsUnique().ForSqlServerIsClustered().HasName("PK_AniDB_ReviewID");
                model.Property(x => x.ReviewID).IsRequired();
                model.Property(x => x.AuthorID).IsRequired();
                model.Property(x => x.RatingAnimation).IsRequired();
                model.Property(x => x.RatingSound).IsRequired();
                model.Property(x => x.RatingStory).IsRequired();
                model.Property(x => x.RatingCharacter).IsRequired();
                model.Property(x => x.RatingValue).IsRequired();
                model.Property(x => x.RatingEnjoyment).IsRequired();
                model.Property(x => x.ReviewText).IsRequired();
            }
            {
                var model = builder.Entity<AniDB_Seiyuu>();
                model.ToTable("AniDB_Seiyuu").HasKey(x => x.AniDB_SeiyuuID);
//                //model.HasIndex(x => x.SeiyuuID).IsUnique().ForSqlServerIsClustered().HasName("PK_AniDB_SeiyuuID");
                model.Property(x => x.SeiyuuID).IsRequired();
                model.Property(x => x.SeiyuuName).IsRequired().HasMaxLength(200);
                model.Property(x => x.PicName).IsRequired().HasMaxLength(100);

            }
            {
                var model = builder.Entity<AniDB_Tag>();
                model.ToTable("AniDB_Tag").HasKey(x => x.AniDB_TagID);
//                //model.HasIndex(x => x.TagID).IsUnique().ForSqlServerIsClustered().HasName("PK_AniDB_TagID");
                model.Property(x => x.TagID).IsRequired();
                model.Property(x => x.Spoiler).IsRequired();
                model.Property(x => x.LocalSpoiler).IsRequired();
                model.Property(x => x.GlobalSpoiler).IsRequired();
                model.Property(x => x.TagName).IsRequired().HasMaxLength(150);
                model.Property(x => x.TagCount).IsRequired();
                model.Property(x => x.TagDescription).IsRequired();
            }
            {
                var model = builder.Entity<AniDB_Vote>();
                model.ToTable("AniDB_Vote").HasKey(x => x.AniDB_VoteID);
//                //model.HasIndex(x => x.AniDB_VoteID).IsUnique().ForSqlServerIsClustered().HasName("PK_AniDB_Vote");
                model.Property(x => x.AniDB_VoteID).IsRequired().SetLocalValueGenerated();
                model.Property(x => x.EntityID).IsRequired();
                model.Property(x => x.VoteValue).IsRequired();
                model.Property(x => x.VoteType).IsRequired();
            }
            {
                var model = builder.Entity<AnimeCharacter>();
                model.ToTable("AnimeCharacter").HasKey(x => x.CharacterID);
                model.Property(x => x.CharacterID).IsRequired();
                model.Property(x => x.AniDBID).IsRequired();
                model.Property(x => x.Name).IsRequired();
                model.Property(x => x.AlternateName).HasDefaultValue(null);
                model.Property(x => x.Description).HasDefaultValue(string.Empty);
                model.Property(x => x.ImagePath);
            }
            {
                var model = builder.Entity<SVR_AnimeEpisode_User>();
                model.ToTable("AnimeEpisode_User").HasKey(x => x.AnimeEpisode_UserID);
//                //model.HasIndex(x => x.AnimeEpisode_UserID).IsUnique().ForSqlServerIsClustered().HasName("PK_AnimeEpisode_User");
                model.HasIndex(x => new { x.JMMUserID, x.AnimeSeriesID}).HasName("IX_AnimeEpisode_User_User_AnimeSeriesID");
                model.HasIndex(x => new { x.JMMUserID, x.AnimeEpisodeID}).IsUnique().HasName("UIX_AnimeEpisode_User_User_EpisodeID");
                model.Property(x => x.AnimeEpisode_UserID).IsRequired().SetLocalValueGenerated();
                model.Property(x => x.JMMUserID).IsRequired();
                model.Property(x => x.AnimeEpisodeID).IsRequired();
                model.Property(x => x.AnimeSeriesID).IsRequired();
                model.Property(x => x.PlayedCount).IsRequired();
                model.Property(x => x.WatchedCount).IsRequired();
                model.Property(x => x.StoppedCount).IsRequired();
                model.Property(x => x.ContractVersion).IsRequired().HasDefaultValue(0);
                model.Property(x => x.ContractSize).IsRequired().HasDefaultValue(0);
            }
            {
                var model = builder.Entity<SVR_AnimeEpisode>();
                model.ToTable("AnimeEpisode").HasKey(x => x.AnimeEpisodeID);
//                //model.HasIndex(x => x.AnimeEpisodeID).IsUnique().ForSqlServerIsClustered().HasName("PK_AnimeEpisode");
                model.HasIndex(x => x.AnimeSeriesID).HasName("IX_AnimeEpisode_AnimeSeriesID");
                model.HasIndex(x => x.AniDB_EpisodeID).IsUnique().HasName("UIX_AnimeEpisode_AniDB_EpisodeID");
                model.Property(x => x.AnimeEpisodeID).IsRequired().SetLocalValueGenerated();
                model.Property(x => x.AnimeSeriesID).IsRequired();
                model.Property(x => x.AniDB_EpisodeID).IsRequired();
                model.Property(x => x.DateTimeUpdated).IsRequired();
                model.Property(x => x.DateTimeCreated).IsRequired();
                model.Property(x => x.DateTimeCreated).IsRequired();

                //plex contracts are in-memory only now
                //model.Property(x => x.PlexContractVersion).IsRequired().HasDefaultValue(0);
                //model.Property(x => x.PlexContractSize).IsRequired().HasDefaultValue(0);
            }
            {
                var model = builder.Entity<SVR_AnimeGroup_User>();
//                //model.HasIndex(x => x.AnimeGroup_UserID).IsUnique().ForSqlServerIsClustered().HasName("PK_AnimeGroup_User");
                model.HasIndex(x => new { x.JMMUserID, x.AnimeGroupID}).IsUnique().HasName("UIX_AnimeGroup_User_User_GroupID");
                model.ToTable("AnimeGroup_User").HasKey(x => x.AnimeGroup_UserID);
                model.Property(x => x.AnimeGroup_UserID).IsRequired().SetLocalValueGenerated();
                model.Property(x => x.JMMUserID).IsRequired();
                model.Property(x => x.AnimeGroupID).IsRequired();
                model.Property(x => x.IsFave).IsRequired();
                model.Property(x => x.UnwatchedEpisodeCount).IsRequired();
                model.Property(x => x.WatchedEpisodeCount).IsRequired();
                model.Property(x => x.PlayedCount).IsRequired();
                model.Property(x => x.WatchedCount).IsRequired();
                model.Property(x => x.StoppedCount).IsRequired();

                //plex contracts are in-memory only now
                //model.Property(x => x.PlexContractVersion).IsRequired().HasDefaultValue(0); 
                //model.Property(x => x.PlexContractSize).IsRequired().HasDefaultValue(0);
            }
            {
                var model = builder.Entity<SVR_AnimeGroup>();
                model.ToTable("AnimeGroup");
                model.HasKey(x => x.AnimeGroupID);
//                model.HasIndex(x => x.AnimeGroupID).IsUnique().ForSqlServerIsClustered().HasName("PK_AnimeGroup");
                model.HasIndex(x => x.AnimeGroupParentID).HasName("IX_AnimeGroup_AnimeGroupParentID");
                model.Property(x => x.AnimeGroupID).IsRequired().SetLocalValueGenerated();
                model.Property(x => x.GroupName).IsRequired();
                model.Property(x => x.IsManuallyNamed).IsRequired();
                model.Property(x => x.DateTimeUpdated).IsRequired();
                model.Property(x => x.DateTimeCreated).IsRequired();
                model.Property(x => x.SortName).IsRequired();
                model.Property(x => x.MissingEpisodeCount).IsRequired();
                model.Property(x => x.MissingEpisodeCountGroups).IsRequired();
                model.Property(x => x.OverrideDescription).IsRequired();
                model.Property(x => x.ContractVersion).IsRequired().HasDefaultValue(0);
                model.Property(x => x.ContractSize).IsRequired().HasDefaultValue(0);
            }
            {
                var model = builder.Entity<SVR_AnimeSeries_User>();
                model.ToTable("AnimeSeries_User").HasKey(x => x.AnimeSeries_UserID);
//                //model.HasIndex(x => x.AnimeSeries_UserID).IsUnique().ForSqlServerIsClustered().HasName("PK_AnimeSeries_User");
                model.HasIndex(x => new { x.JMMUserID, x.AnimeSeriesID}).IsUnique().HasName("UIX_AnimeSeries_User_User_SeriesID");
                model.Property(x => x.AnimeSeries_UserID).IsRequired().SetLocalValueGenerated();
                model.Property(x => x.JMMUserID).IsRequired();
                model.Property(x => x.AnimeSeriesID).IsRequired();
                model.Property(x => x.UnwatchedEpisodeCount).IsRequired();
                model.Property(x => x.WatchedEpisodeCount).IsRequired();
                model.Property(x => x.PlayedCount).IsRequired();
                model.Property(x => x.WatchedCount).IsRequired();
                model.Property(x => x.StoppedCount).IsRequired();

                //plex contracts are in-memory only now
                //model.Property(x => x.PlexContractVersion).IsRequired().HasDefaultValue(0);
                //model.Property(x => x.PlexContractSize).IsRequired().HasDefaultValue(0);
            }
            {
                var model = builder.Entity<SVR_AnimeSeries>();
                model.ToTable("AnimeSeries").HasKey(x => x.AnimeSeriesID);
//                //model.HasIndex(x => x.AnimeSeriesID).IsUnique().ForSqlServerIsClustered().HasName("PK_AnimeSeries");
                model.HasIndex(x => x.AnimeGroupID).HasName("IX_AnimeSeries_AnimeGroupID");
                model.HasIndex(x => x.AniDB_ID).IsUnique().HasName("UIX_AnimeSeries_AniDB_ID");
                model.Property(x => x.AnimeSeriesID).IsRequired().SetLocalValueGenerated();
                model.Property(x => x.AnimeGroupID).IsRequired();
                model.Property(x => x.AniDB_ID).IsRequired();
                model.Property(x => x.DateTimeUpdated).IsRequired();
                model.Property(x => x.DateTimeCreated).IsRequired();
                model.Property(x => x.MissingEpisodeCount).IsRequired();
                model.Property(x => x.MissingEpisodeCountGroups).IsRequired();
                model.Property(x => x.LatestLocalEpisodeNumber).IsRequired();
                model.Property(x => x.EpisodeAddedDate);
                model.Property(x => x.SeriesNameOverride).HasMaxLength(500);
                model.Property(x => x.ContractVersion).IsRequired().HasDefaultValue(0);
                model.Property(x => x.ContractSize).IsRequired().HasDefaultValue(0);
<<<<<<< HEAD
                model.Property(x => x.AirsOn).HasConversion(new Microsoft.EntityFrameworkCore.Storage.ValueConversion.EnumToStringConverter<System.DayOfWeek>());
=======
                model.Property(x => x.AirsOn).HasConversion(new EnumToStringConverter<System.DayOfWeek>());
>>>>>>> 503fd248
            }
            {
                var model = builder.Entity<AnimeStaff>();
                model.ToTable("AnimeStaff").HasKey(x => x.StaffID);
//                //model.HasIndex(x => x.StaffID).IsUnique().HasName("PK_AnimeStaff_StaffID");
                model.HasIndex(x => x.AniDBID).HasName("UIX_AnimeStaff_AniDBID").IsUnique();
                model.Property(x => x.AniDBID).IsRequired();
                model.Property(x => x.Name).IsRequired();
                model.Property(x => x.AlternateName).HasDefaultValue(null);
                model.Property(x => x.Description).HasDefaultValue(null);
                model.Property(x => x.ImagePath);
            }
            {
                var model = builder.Entity<AuthTokens>();
                //model.ToTable("AuthTokens").HasKey(x => new { x.AuthID, x.UserID, x.DeviceName, x.Token });
                model.ToTable("AuthTokens").HasKey(x => x.AuthID);
//                //model.HasIndex(x => new { x.AuthID, x.UserID, x.DeviceName, x.Token}).IsUnique().ForSqlServerIsClustered().HasName("PK_AuthTokens");
                model.HasIndex(x => x.Token).HasName("IX_AuthTokens_Token");
                model.Property(x => x.AuthID).IsRequired().SetLocalValueGenerated();
                model.Property(x => x.UserID).IsRequired();
                model.Property(x => x.DeviceName).IsRequired();
                model.Property(x => x.Token).IsRequired();

            }
            {
                var model = builder.Entity<BookmarkedAnime>();
                model.ToTable("BookmarkedAnime").HasKey(x => x.AnimeID);
//                //model.HasIndex(x => x.AnimeID).IsUnique().ForSqlServerIsClustered().HasName("PK_BookmarkedAnime");
                model.Property(x => x.Priority).IsRequired();
                model.Property(x => x.Downloading).IsRequired();

            }
            {
                var model = builder.Entity<SVR_CloudAccount>();
                model.ToTable("CloudAccount").HasKey(x => x.CloudID);
//                //model.HasIndex(x => x.CloudID).IsUnique().ForSqlServerIsClustered().HasName("PK_CloudAccount");
                model.Property(x => x.CloudID).IsRequired().SetLocalValueGenerated();
                model.Property(x => x.ConnectionString).IsRequired();
                model.Property(x => x.Provider).IsRequired();
                model.Property(x => x.Name).IsRequired();
            }
            {
                var model = builder.Entity<CommandRequest>();
                model.ToTable("CommandRequest").HasKey(x => x.CommandRequestID);
//                //model.HasIndex(x => x.CommandRequestID).IsUnique().ForSqlServerIsClustered().HasName("PK_CommandRequest");
                model.Property(x => x.CommandRequestID).IsRequired().SetLocalValueGenerated();
                model.Property(x => x.Priority).IsRequired();
                model.Property(x => x.CommandType).IsRequired();
                model.Property(x => x.CommandID).IsRequired();
                model.Property(x => x.CommandDetails).IsRequired();
                model.Property(x => x.DateTimeUpdated).IsRequired();
            }
            {
                var model = builder.Entity<CrossRef_AniDB_MAL>();
                model.ToTable("CrossRef_AniDB_MAL").HasKey(x => x.CrossRef_AniDB_MALID);
//                //model.HasIndex(x => x.CrossRef_AniDB_MALID).IsUnique().ForSqlServerIsClustered().HasName("PK_CrossRef_AniDB_MAL");
                model.HasIndex(x => new { x.AnimeID, x.StartEpisodeType, x.StartEpisodeNumber }).IsUnique().HasName("UIX_CrossRef_AniDB_MAL_Anime");
                model.HasIndex(x => x.MALID).IsUnique().HasName("UIX_CrossRef_AniDB_MAL_MALID");
                model.Property(x => x.CrossRef_AniDB_MALID).IsRequired().SetLocalValueGenerated();
                model.Property(x => x.AnimeID).IsRequired();
                model.Property(x => x.MALID).IsRequired();
                model.Property(x => x.MALTitle).HasMaxLength(500);
                model.Property(x => x.StartEpisodeType).IsRequired();
                model.Property(x => x.StartEpisodeNumber).IsRequired();
                model.Property(x => x.CrossRefSource).IsRequired();
            }
            {
                var model = builder.Entity<CrossRef_AniDB_Other>();
                model.ToTable("CrossRef_AniDB_Other").HasKey(x => x.CrossRef_AniDB_OtherID);
//                //model.HasIndex(x => x.CrossRef_AniDB_OtherID).IsUnique().ForSqlServerIsClustered().HasName("PK_CrossRef_AniDB_Other");
                model.HasIndex(x => new { x.AnimeID, x.CrossRefID, x.CrossRefSource, x.CrossRefType}).IsUnique().HasName("UIX_CrossRef_AniDB_Other");
                model.Property(x => x.CrossRef_AniDB_OtherID).IsRequired().SetLocalValueGenerated();
                model.Property(x => x.AnimeID).IsRequired();
                model.Property(x => x.CrossRefID).IsRequired().HasMaxLength(500);
                model.Property(x => x.CrossRefSource).IsRequired();
                model.Property(x => x.CrossRefType).IsRequired();
            }
            {
                var model = builder.Entity<CrossRef_AniDB_Trakt_Episode>();
                model.ToTable("CrossRef_AniDB_Trakt_Episode").HasKey(x => x.CrossRef_AniDB_Trakt_EpisodeID);
//                //model.HasIndex(x => x.CrossRef_AniDB_Trakt_EpisodeID).IsUnique().ForSqlServerIsClustered().HasName("PK_CrossRef_AniDB_Trakt_Episode");
                model.HasIndex(x => x.AniDBEpisodeID).IsUnique().HasName("UIX_CrossRef_AniDB_Trakt_Episode_AniDBEpisodeID");
                model.Property(x => x.CrossRef_AniDB_Trakt_EpisodeID).IsRequired().SetLocalValueGenerated();
                model.Property(x => x.AnimeID).IsRequired();
                model.Property(x => x.AniDBEpisodeID).IsRequired();
                model.Property(x => x.TraktID).HasMaxLength(500);
                model.Property(x => x.Season).IsRequired();
                model.Property(x => x.EpisodeNumber).IsRequired();
            }
            {
                var model = builder.Entity<CrossRef_AniDB_TraktV2>();
                model.ToTable("CrossRef_AniDB_TraktV2").HasKey(x => x.CrossRef_AniDB_TraktV2ID);
//                //model.HasIndex(x => x.CrossRef_AniDB_TraktV2ID).IsUnique().ForSqlServerIsClustered().HasName("PK_CrossRef_AniDB_TraktV2");
                model.HasIndex(x => new { x.AnimeID, x.TraktSeasonNumber, x.TraktStartEpisodeNumber, x.AniDBStartEpisodeType, x.AniDBStartEpisodeNumber}).IsUnique().HasName("UIX_CrossRef_AniDB_TraktV2");
                model.Property(x => x.CrossRef_AniDB_TraktV2ID).IsRequired().SetLocalValueGenerated();
                model.Property(x => x.AnimeID).IsRequired();
                model.Property(x => x.AniDBStartEpisodeType).IsRequired();
                model.Property(x => x.AniDBStartEpisodeNumber).IsRequired();
                model.Property(x => x.TraktID).HasMaxLength(500);
                model.Property(x => x.TraktSeasonNumber).IsRequired();
                model.Property(x => x.TraktStartEpisodeNumber).IsRequired();
                model.Property(x => x.CrossRefSource).IsRequired();
            }
            {
                var model = builder.Entity<CrossRef_AniDB_TvDB_Episode>();
                model.ToTable("CrossRef_AniDB_TvDB_Episode").HasKey(x => x.CrossRef_AniDB_TvDB_EpisodeID);
//                //model.HasIndex(x => x.CrossRef_AniDB_TvDB_EpisodeID).IsUnique().ForSqlServerIsClustered().HasName("PK_CrossRef_AniDB_TvDB_Episode");
                model.HasIndex(x => x.AniDBEpisodeID).IsUnique().HasName("UIX_CrossRef_AniDB_TvDB_Episode_AniDBEpisodeID");
                model.Property(x => x.CrossRef_AniDB_TvDB_EpisodeID).IsRequired().SetLocalValueGenerated();
                model.Property(x => x.AniDBEpisodeID).IsRequired();
                model.Property(x => x.TvDBEpisodeID).IsRequired();
            }
            {
                //todo, this shouldn't be v2...?
                var model = builder.Entity<CrossRef_AniDB_TvDBV2>();
                model.ToTable("CrossRef_AniDB_TvDBV2").HasKey(x => x.CrossRef_AniDB_TvDBV2ID);
//                //model.HasIndex(x => x.CrossRef_AniDB_TvDBV2ID).IsUnique().ForSqlServerIsClustered().HasName("PK_CrossRef_AniDB_TvDBV2");
                model.HasIndex(x => new { x.AnimeID, x.TvDBID, x.TvDBSeasonNumber, x.TvDBStartEpisodeNumber, x.AniDBStartEpisodeType, x.AniDBStartEpisodeNumber}).IsUnique().HasName("UIX_CrossRef_AniDB_TvDBV2");
                model.Property(x => x.CrossRef_AniDB_TvDBV2ID).IsRequired().SetLocalValueGenerated();
                model.Property(x => x.AnimeID).IsRequired();
                model.Property(x => x.AniDBStartEpisodeType).IsRequired();
                model.Property(x => x.AniDBStartEpisodeNumber).IsRequired();
                model.Property(x => x.TvDBID).IsRequired();
                model.Property(x => x.TvDBSeasonNumber).IsRequired();
                model.Property(x => x.TvDBStartEpisodeNumber).IsRequired();
                model.Property(x => x.CrossRefSource).IsRequired();
            }
            {
                var model = builder.Entity<CrossRef_AniDB_TvDB_Episode_Override>();
                model.ToTable("CrossRef_AniDB_TvDB_Episode_Override").HasKey(x => x.CrossRef_AniDB_TvDB_Episode_OverrideID);
//                //model.HasIndex(x => x.CrossRef_AniDB_TvDB_Episode_OverrideID).IsUnique().HasName("PK_CrossRef_AniDB_TvDB_Episode_Override");
                model.Property(x => x.CrossRef_AniDB_TvDB_Episode_OverrideID).IsRequired();
                model.Property(x => x.AniDBEpisodeID).IsRequired();
                model.Property(x => x.TvDBEpisodeID).IsRequired();
            }
            {
                var model = builder.Entity<CrossRef_Anime_Staff>();
                model.ToTable("CrossRef_Anime_Staff").HasKey(x => x.CrossRef_Anime_StaffID);
//                //model.HasIndex(x => x.CrossRef_Anime_StaffID).IsUnique().HasName("PK_CrossRef_Anime_Staff");
                model.Property(x => x.CrossRef_Anime_StaffID).IsRequired();
                model.Property(x => x.AniDB_AnimeID).IsRequired();
                model.Property(x => x.StaffID).IsRequired();
                model.Property(x => x.Role).IsRequired();
                model.Property(x => x.RoleID).IsRequired();
                model.Property(x => x.RoleType).IsRequired();
                model.Property(x => x.Language).IsRequired();
            }
            {
                var model = builder.Entity<CrossRef_CustomTag>();
                model.ToTable("CrossRef_CustomTag").HasKey(x => x.CrossRef_CustomTagID);
//                model.HasIndex(x => x.CrossRef_CustomTagID).IsUnique().ForSqlServerIsClustered().HasName("PK_CrossRef_CustomTag");
                model.HasIndex(x => x.CustomTagID).HasName("IX_CrossRef_CustomTag");
                model.Property(x => x.CrossRef_CustomTagID).IsRequired().SetLocalValueGenerated();
                model.Property(x => x.CustomTagID).IsRequired();
                model.Property(x => x.CrossRefID).IsRequired();
                model.Property(x => x.CrossRefType).IsRequired();
            }
            {
                var model = builder.Entity<CrossRef_File_Episode>();
                model.ToTable("CrossRef_File_Episode").HasKey(x => x.CrossRef_File_EpisodeID);
//                model.HasIndex(x => x.CrossRef_File_EpisodeID).IsUnique().ForSqlServerIsClustered().HasName("PK_CrossRef_File_Episode");
                model.HasIndex(x => new { x.Hash, x.EpisodeID}).IsUnique().HasName("UIX_CrossRef_File_Episode_Hash_EpisodeID");
                model.Property(x => x.CrossRef_File_EpisodeID).IsRequired().SetLocalValueGenerated();
                model.Property(x => x.Hash).HasMaxLength(50);
                model.Property(x => x.FileName).IsRequired().HasMaxLength(500);
                model.Property(x => x.FileSize).IsRequired();
                model.Property(x => x.CrossRefSource).IsRequired();
                model.Property(x => x.AnimeID).IsRequired();
                model.Property(x => x.EpisodeID).IsRequired();
                model.Property(x => x.Percentage).IsRequired();
                model.Property(x => x.EpisodeOrder).IsRequired();
            }
            {
                var model = builder.Entity<CrossRef_Languages_AniDB_File>();
                model.ToTable("CrossRef_Languages_AniDB_File").HasKey(x => x.CrossRef_Languages_AniDB_FileID);
//                model.HasIndex(x => x.CrossRef_Languages_AniDB_FileID).IsUnique().ForSqlServerIsClustered().HasName("PK_CrossRef_Languages_AniDB_File");
                model.HasIndex(x => x.FileID).HasName("IX_CrossRef_Languages_AniDB_File_FileID");
                model.HasIndex(x => x.LanguageID).HasName("IX_CrossRef_Languages_AniDB_File_LanguageID");
                model.Property(x => x.CrossRef_Languages_AniDB_FileID).IsRequired().SetLocalValueGenerated();
                model.Property(x => x.FileID).IsRequired();
                model.Property(x => x.LanguageID).IsRequired();
            }
            {
                var model = builder.Entity<CrossRef_Subtitles_AniDB_File>();
                model.ToTable("CrossRef_Subtitles_AniDB_File").HasKey(x => x.CrossRef_Subtitles_AniDB_FileID);
//                model.HasIndex(x => x.CrossRef_Subtitles_AniDB_FileID).IsUnique().ForSqlServerIsClustered().HasName("PK_CrossRef_Subtitles_AniDB_File");
                model.HasIndex(x => x.FileID).HasName("IX_CrossRef_Subtitles_AniDB_File_FileID");
                model.HasIndex(x => x.LanguageID).HasName("IX_CrossRef_Subtitles_AniDB_File_LanguageID");
                model.Property(x => x.CrossRef_Subtitles_AniDB_FileID).IsRequired().SetLocalValueGenerated();
                model.Property(x => x.FileID).IsRequired();
                model.Property(x => x.LanguageID).IsRequired();
            }
            {
                var model = builder.Entity<CustomTag>();
                model.ToTable("CustomTag").HasKey(x => x.CustomTagID);
//                model.HasIndex(x => x.CustomTagID).IsUnique().ForSqlServerIsClustered().HasName("PK_CustomTag");
                model.Property(x => x.CustomTagID).IsRequired().SetLocalValueGenerated();
                model.Property(x => x.TagName).HasMaxLength(500);
            }
            {
                var model = builder.Entity<DuplicateFile>();
                model.ToTable("DuplicateFile").HasKey(x => x.DuplicateFileID);
//                model.HasIndex(x => x.DuplicateFileID).IsUnique().ForSqlServerIsClustered().HasName("PK_DuplicateFile");
                model.Property(x => x.DuplicateFileID).IsRequired().SetLocalValueGenerated();
                model.Property(x => x.FilePathFile1).IsRequired();
                model.Property(x => x.FilePathFile2).IsRequired();
                model.Property(x => x.ImportFolderIDFile1).IsRequired();
                model.Property(x => x.ImportFolderIDFile2).IsRequired();
                model.Property(x => x.Hash).IsRequired().HasMaxLength(50);
                model.Property(x => x.DateTimeUpdated).IsRequired();

            }
            {
                var model = builder.Entity<FileFfdshowPreset>();
                model.ToTable("FileFfdshowPreset").HasKey(x => x.FileFfdshowPresetID);
//                model.HasIndex(x => x.FileFfdshowPresetID).IsUnique().ForSqlServerIsClustered().HasName("PK_FileFfdshowPreset");
                model.HasIndex(x => new { x.Hash, x.FileSize}).IsUnique().HasName("UIX_FileFfdshowPreset_Hash");
                model.Property(x => x.FileFfdshowPresetID).IsRequired().SetLocalValueGenerated();
                model.Property(x => x.Hash).IsRequired().HasMaxLength(50);
                model.Property(x => x.FileSize).IsRequired();

            }
            {
                var model = builder.Entity<FileNameHash>();
                model.ToTable("FileNameHash").HasKey(x => x.FileNameHashID);
//                model.HasIndex(x => x.FileNameHashID).IsUnique().ForSqlServerIsClustered().HasName("PK_FileNameHash");
                model.HasIndex(x => new { x.FileName, x.FileSize, x.Hash}).IsUnique().HasName("UIX_FileNameHash");
                model.Property(x => x.FileNameHashID).IsRequired().SetLocalValueGenerated();
                model.Property(x => x.FileName).IsRequired().HasMaxLength(500);
                model.Property(x => x.FileSize).IsRequired();
                model.Property(x => x.Hash).IsRequired().HasMaxLength(50);
                model.Property(x => x.DateTimeUpdated).IsRequired();
            }
            {
                var model = builder.Entity<GroupFilterCondition>();
                model.ToTable("GroupFilterCondition");
//                model.HasIndex(x => x.GroupFilterConditionID).IsUnique().HasName("PK_GroupFilterCondition");
                model.Property(x => x.GroupFilterID).IsRequired();
                model.Property(x => x.ConditionType).IsRequired();
                model.Property(x => x.ConditionOperator).IsRequired();
                model.Property(x => x.ConditionParameter).IsRequired();
            }
            {
                var model = builder.Entity<SVR_GroupFilter>();
                model.ToTable("GroupFilter").HasKey(x => x.GroupFilterID);
//                model.HasIndex(x => x.GroupFilterID).IsUnique().ForSqlServerIsClustered().HasName("PK_GroupFilter");
                model.HasIndex(x => x.ParentGroupFilterID).HasName("IX_GroupFilter_ParentGroupFilterID");
                model.Property(x => x.GroupFilterID).IsRequired().SetLocalValueGenerated();
                model.Property(x => x.GroupFilterName).IsRequired();
                model.Property(x => x.ApplyToSeries).IsRequired();
                model.Property(x => x.BaseCondition).IsRequired();
                model.Property(x => x.FilterType).IsRequired();
                model.Property(x => x.GroupsIdsVersion).IsRequired().HasDefaultValue(0);
                model.Property(x => x.GroupConditionsVersion).IsRequired().HasDefaultValue(0);
                model.Property(x => x.InvisibleInClients).IsRequired().HasDefaultValue(0);
                model.Property(x => x.SeriesIdsVersion).IsRequired().HasDefaultValue(0);
            }
            {
                var model = builder.Entity<IgnoreAnime>();
                model.ToTable("IgnoreAnime").HasKey(x => x.IgnoreAnimeID);
//                model.HasIndex(x => x.IgnoreAnimeID).IsUnique().ForSqlServerIsClustered().HasName("PK_IgnoreAnime");
                model.HasIndex(x => new { x.JMMUserID, x.AnimeID, x.IgnoreType}).IsUnique().HasName("UIX_IgnoreAnime_User_AnimeID");
                model.Property(x => x.IgnoreAnimeID).IsRequired().SetLocalValueGenerated();
                model.Property(x => x.JMMUserID).IsRequired();
                model.Property(x => x.AnimeID).IsRequired();
                model.Property(x => x.IgnoreType).IsRequired();

            }
            {
                var model = builder.Entity<SVR_ImportFolder>();
                model.ToTable("ImportFolder").HasKey(x => x.ImportFolderID);
//                model.HasIndex(x => x.ImportFolderID).IsUnique().ForSqlServerIsClustered().HasName("PK_ImportFolder");
                model.Property(x => x.ImportFolderID).IsRequired().SetLocalValueGenerated();
                model.Property(x => x.ImportFolderType).IsRequired();
                model.Property(x => x.ImportFolderName).IsRequired();
                model.Property(x => x.ImportFolderLocation).IsRequired();
                model.Property(x => x.IsDropSource).IsRequired();
                model.Property(x => x.IsDropDestination).IsRequired();
                model.Property(x => x.IsWatched).IsRequired();

            }
            {
                var model = builder.Entity<SVR_JMMUser>();
                model.ToTable("JMMUser").HasKey(x => x.JMMUserID);
//                model.HasIndex(x => x.JMMUserID).IsUnique().ForSqlServerIsClustered().HasName("PK_JMMUser");
                model.Property(x => x.JMMUserID).IsRequired().SetLocalValueGenerated();
                model.Property(x => x.Username).HasMaxLength(100);
                model.Property(x => x.Password).HasMaxLength(150);
                model.Property(x => x.IsAdmin).IsRequired();
                model.Property(x => x.IsAniDBUser).IsRequired();
                model.Property(x => x.IsTraktUser).IsRequired();
            }
            {
                var model = builder.Entity<Language>();
                model.ToTable("Language").HasKey(x => x.LanguageID);
//                model.HasIndex(x => x.LanguageID).IsUnique().ForSqlServerIsClustered().HasName("PK_Language");
                model.HasIndex(x => x.LanguageName).IsUnique().HasName("UIX_Language_LanguageName");
                model.Property(x => x.LanguageID).IsRequired().SetLocalValueGenerated();
                model.Property(x => x.LanguageName).IsRequired().HasMaxLength(100);

            }
            {
                var model = builder.Entity<MovieDB_Fanart>();
                model.ToTable("MovieDB_Fanart").HasKey(x => x.MovieDB_FanartID);
//                //model.HasIndex(x => x.MovieDB_FanartID).IsUnique().ForSqlServerIsClustered().HasName("PK_MovieDB_Fanart");
                model.Property(x => x.MovieDB_FanartID).IsRequired().SetLocalValueGenerated();
                model.Property(x => x.MovieId).IsRequired();
                model.Property(x => x.ImageType).HasMaxLength(100);
                model.Property(x => x.ImageSize).HasMaxLength(100);
                model.Property(x => x.ImageWidth).IsRequired();
                model.Property(x => x.ImageHeight).IsRequired();
                model.Property(x => x.Enabled).IsRequired();

            }
            {
                var model = builder.Entity<MovieDB_Movie>();
                model.ToTable("MovieDB_Movie").HasKey(x => x.MovieDB_MovieID);
//                //model.HasIndex(x => x.MovieDB_MovieID).IsUnique().ForSqlServerIsClustered().HasName("PK_MovieDB_Movie");
                model.HasIndex(x => x.MovieId).IsUnique().HasName("UIX_MovieDB_Movie_Id");
                model.Property(x => x.MovieDB_MovieID).IsRequired().SetLocalValueGenerated();
                model.Property(x => x.MovieId).IsRequired();
            }
            {
                var model = builder.Entity<MovieDB_Poster>();
                model.ToTable("MovieDB_Poster").HasKey(x => x.MovieDB_PosterID);
//                //model.HasIndex(x => x.MovieDB_PosterID).IsUnique().ForSqlServerIsClustered().HasName("PK_MovieDB_Poster");
                model.Property(x => x.MovieDB_PosterID).IsRequired().SetLocalValueGenerated();
                model.Property(x => x.ImageID).HasMaxLength(100);
                model.Property(x => x.MovieId).IsRequired();
                model.Property(x => x.ImageType).HasMaxLength(100);
                model.Property(x => x.ImageSize).HasMaxLength(100);
                model.Property(x => x.ImageWidth).IsRequired();
                model.Property(x => x.ImageHeight).IsRequired();
                model.Property(x => x.Enabled).IsRequired();
            }
            {
                var model = builder.Entity<Playlist>();
                model.ToTable("Playlist").HasKey(x => x.PlaylistID);
//                //model.HasIndex(x => x.PlaylistID).IsUnique().ForSqlServerIsClustered().HasName("PK_Playlist");
                model.Property(x => x.PlaylistID).IsRequired().SetLocalValueGenerated();
                model.Property(x => x.DefaultPlayOrder).IsRequired();
                model.Property(x => x.PlayWatched).IsRequired();
                model.Property(x => x.PlayUnwatched).IsRequired();
            }
            {
                var model = builder.Entity<RenameScript>();
                model.ToTable("RenameScript").HasKey(x => x.RenameScriptID);
//                //model.HasIndex(x => x.RenameScriptID).IsUnique().ForSqlServerIsClustered().HasName("PK_RenameScript");
                model.Property(x => x.RenameScriptID).IsRequired().SetLocalValueGenerated();
                model.Property(x => x.IsEnabledOnImport).IsRequired();
                model.Property(x => x.RenamerType).IsRequired().HasDefaultValue("Legacy");
            }
            {
                var model = builder.Entity<ScanFile>();
                //model.ToTable("ScanFile").HasKey(x => new { x.ScanFileID, x.ScanID, x.ImportFolderID, x.VideoLocal_Place_ID, x.FullName, x.FileSize, x.Status, x.Hash });
                model.ToTable("ScanFile").HasKey(x => x.ScanFileID);
//                //model.HasIndex(x => x.ScanFileID).IsUnique().ForSqlServerIsClustered().HasName("PK_ScanFile");
                model.HasIndex(x => new { x.ScanID,  x.Status}).HasName("IX_ScanFileStatus");
                model.Property(x => x.ScanFileID).IsRequired().SetLocalValueGenerated();
                model.Property(x => x.ScanID).IsRequired();
                model.Property(x => x.ImportFolderID).IsRequired();
                model.Property(x => x.VideoLocal_Place_ID).IsRequired();
                model.Property(x => x.FullName).IsRequired();
                model.Property(x => x.FileSize).IsRequired();
                model.Property(x => x.Status).IsRequired();
                model.Property(x => x.Hash).IsRequired().HasMaxLength(100);
                model.Property(x => x.HashResult).HasMaxLength(100);

            }
            {
                var model = builder.Entity<SVR_Scan>();
                //model.ToTable("Scan").HasKey(x => new { x.ScanID, x.CreationTime, x.ImportFolders, x.Status });
                model.ToTable("Scan").HasKey(x => x.ScanID);
//                //model.HasIndex(x => new { x.ScanID, x.CreationTime , x.ImportFolders, x.Status }).IsUnique().ForSqlServerIsClustered().HasName("PK_Scan");
                model.Property(x => x.ScanID).IsRequired().SetLocalValueGenerated();
                model.Property(x => x.CreationTime).IsRequired();
                model.Property(x => x.ImportFolders).IsRequired();
                model.Property(x => x.Status).IsRequired();
            }
            {
                var model = builder.Entity<ScheduledUpdate>();
                model.ToTable("ScheduledUpdate").HasKey(x => x.ScheduledUpdateID);
//                //model.HasIndex(x => x.ScheduledUpdateID).IsUnique().ForSqlServerIsClustered().HasName("PK_ScheduledUpdate");
                model.HasIndex(x => x.UpdateType).IsUnique().HasName("UIX_ScheduledUpdate_Type");
                model.Property(x => x.ScheduledUpdateID).IsRequired().SetLocalValueGenerated();
                model.Property(x => x.UpdateType).IsRequired();
                model.Property(x => x.LastUpdate).IsRequired();
                model.Property(x => x.UpdateDetails).IsRequired();

            }
            {
                var model = builder.Entity<Trakt_Episode>();
                model.ToTable("Trakt_Episode").HasKey(x => x.Trakt_EpisodeID);
//                //model.HasIndex(x => x.Trakt_EpisodeID).IsUnique().ForSqlServerIsClustered().HasName("PK_Trakt_Episode");
                model.Property(x => x.Trakt_EpisodeID).IsRequired().SetLocalValueGenerated();
                model.Property(x => x.Trakt_ShowID).IsRequired();
                model.Property(x => x.Season).IsRequired();
                model.Property(x => x.EpisodeNumber).IsRequired();
                model.Property(x => x.URL).HasMaxLength(500);
            }
            {
                var model = builder.Entity<Trakt_Friend>();
                model.ToTable("Trakt_Friend").HasKey(x => x.Trakt_FriendID);
//                //model.HasIndex(x => x.Trakt_FriendID).IsUnique().ForSqlServerIsClustered().HasName("PK_Trakt_Friend");
                model.HasIndex(x => x.Username).IsUnique().HasName("UIX_Trakt_Friend_Username");
                model.Property(x => x.Trakt_FriendID).IsRequired().SetLocalValueGenerated();
                model.Property(x => x.Username).IsRequired().HasMaxLength(100);
                model.Property(x => x.FullName).HasMaxLength(100);
                model.Property(x => x.Gender).HasMaxLength(100);
                model.Property(x => x.Age).HasMaxLength(100);
                model.Property(x => x.Location).HasMaxLength(100);
                model.Property(x => x.Joined).IsRequired();
                model.Property(x => x.LastAvatarUpdate).IsRequired();

            }
            {
                var model = builder.Entity<Trakt_Season>();
                model.ToTable("Trakt_Season").HasKey(x => x.Trakt_SeasonID);
//                //model.HasIndex(x => x.Trakt_SeasonID).IsUnique().ForSqlServerIsClustered().HasName("PK_Trakt_Season");
                model.Property(x => x.Trakt_SeasonID).IsRequired().SetLocalValueGenerated();
                model.Property(x => x.Trakt_ShowID).IsRequired();
                model.Property(x => x.Season).IsRequired();
                model.Property(x => x.URL).HasMaxLength(500);
            }
            {
                var model = builder.Entity<Trakt_Show>();
                model.ToTable("Trakt_Show").HasKey(x => x.Trakt_ShowID);
//                //model.HasIndex(x => x.Trakt_ShowID).IsUnique().ForSqlServerIsClustered().HasName("PK_Trakt_Show");
                model.Property(x => x.Trakt_ShowID).IsRequired().SetLocalValueGenerated();
                model.Property(x => x.TraktID).HasMaxLength(500);
                model.Property(x => x.Year).HasMaxLength(500);
                model.Property(x => x.URL).HasMaxLength(500);
            }
            {
                var model = builder.Entity<TvDB_Episode>();
                model.ToTable("TvDB_Episode").HasKey(x => x.TvDB_EpisodeID);
//                //model.HasIndex(x => x.TvDB_EpisodeID).IsUnique().ForSqlServerIsClustered().HasName("PK_TvDB_Episode");
                model.HasIndex(x => x.Id).IsUnique().HasName("UIX_TvDB_Episode_Id");
                model.Property(x => x.TvDB_EpisodeID).IsRequired().SetLocalValueGenerated();
                model.Property(x => x.Id).IsRequired();
                model.Property(x => x.SeriesID).IsRequired();
                model.Property(x => x.SeasonID).IsRequired();
                model.Property(x => x.SeasonNumber).IsRequired();
                model.Property(x => x.EpisodeNumber).IsRequired();
                model.Property(x => x.EpImgFlag).IsRequired();

            }
            {
                var model = builder.Entity<TvDB_ImageFanart>();
                model.ToTable("TvDB_ImageFanart").HasKey(x => x.TvDB_ImageFanartID);
//                //model.HasIndex(x => x.TvDB_ImageFanartID).IsUnique().ForSqlServerIsClustered().HasName("PK_TvDB_ImageFanart");
                model.HasIndex(x => x.Id).IsUnique().HasName("UIX_TvDB_ImageFanart_Id");
                model.Property(x => x.TvDB_ImageFanartID).IsRequired().SetLocalValueGenerated();
                model.Property(x => x.Id).IsRequired();
                model.Property(x => x.SeriesID).IsRequired();
                model.Property(x => x.Enabled).IsRequired();
                model.Property(x => x.Chosen).IsRequired();
            }
            {
                var model = builder.Entity<TvDB_ImagePoster>();
                model.ToTable("TvDB_ImagePoster").HasKey(x => x.TvDB_ImagePosterID);
//                //model.HasIndex(x => x.TvDB_ImagePosterID).IsUnique().ForSqlServerIsClustered().HasName("PK_TvDB_ImagePoster");
                model.HasIndex(x => x.Id).IsUnique().HasName("UIX_TvDB_ImagePoster_Id");

                model.Property(x => x.TvDB_ImagePosterID).IsRequired().SetLocalValueGenerated();
                model.Property(x => x.Id).IsRequired();
                model.Property(x => x.SeriesID).IsRequired();
                model.Property(x => x.Enabled).IsRequired();

            }
            {
                var model = builder.Entity<TvDB_ImageWideBanner>();
                model.ToTable("TvDB_ImageWideBanner").HasKey(x => x.TvDB_ImageWideBannerID);
//                //model.HasIndex(x => x.TvDB_ImageWideBannerID).IsUnique().ForSqlServerIsClustered().HasName("PK_TvDB_ImageWideBanner");
                model.HasIndex(x => x.Id).IsUnique().HasName("UIX_TvDB_ImageWideBanner_Id");

                model.Property(x => x.TvDB_ImageWideBannerID).IsRequired().SetLocalValueGenerated();
                model.Property(x => x.Id).IsRequired();
                model.Property(x => x.SeriesID).IsRequired();
                model.Property(x => x.Enabled).IsRequired();

            }
            {
                var model = builder.Entity<TvDB_Series>();
                model.ToTable("TvDB_Series").HasKey(x => x.TvDB_SeriesID);
//                //model.HasIndex(x => x.TvDB_SeriesID).IsUnique().ForSqlServerIsClustered().HasName("PK_TvDB_Series");
                model.HasIndex(x => x.SeriesID).IsUnique().HasName("UIX_TvDB_Series_SeriesID");

                model.Property(x => x.TvDB_SeriesID).IsRequired().SetLocalValueGenerated();
                model.Property(x => x.SeriesID).IsRequired();
                model.Property(x => x.Status).HasMaxLength(100);
                model.Property(x => x.Banner).HasMaxLength(100);
                model.Property(x => x.Fanart).HasMaxLength(100);
                model.Property(x => x.Poster).HasMaxLength(100);
                model.Property(x => x.Lastupdated).HasMaxLength(100);
            }
            {
                var model = builder.Entity<SVR_VideoLocal_Place>();
                model.ToTable("VideoLocal_Place").HasKey(x => x.VideoLocal_Place_ID);
//                //model.HasIndex(x => x.VideoLocal_Place_ID).IsUnique().ForSqlServerIsClustered().HasName("PK_VideoLocal_Place");
                model.Property(x => x.VideoLocal_Place_ID).IsRequired().SetLocalValueGenerated();
                model.Property(x => x.VideoLocalID).IsRequired();
                model.Property(x => x.FilePath).IsRequired();
                model.Property(x => x.ImportFolderID).IsRequired();
                model.Property(x => x.ImportFolderType).IsRequired();
            }
            {
                var model = builder.Entity<VideoLocal_User>();
                model.ToTable("VideoLocal_User").HasKey(x => x.VideoLocal_UserID);
//                //model.HasIndex(x => x.VideoLocal_UserID).IsUnique().ForSqlServerIsClustered().HasName("PK_VideoLocal_User");
                model.HasIndex(x => new { x.JMMUserID, x.VideoLocalID}).IsUnique().HasName("UIX_VideoLocal_User_User_VideoLocalID");
                model.Property(x => x.VideoLocal_UserID).IsRequired().SetLocalValueGenerated();
                model.Property(x => x.JMMUserID).IsRequired();
                model.Property(x => x.VideoLocalID).IsRequired();
                model.Property(x => x.ResumePosition).IsRequired().HasDefaultValue(0);
            }
            {
                var model = builder.Entity<SVR_VideoLocal>();
                model.ToTable("VideoLocal").HasKey(x => x.VideoLocalID);
//                //model.HasIndex(x => x.VideoLocalID).IsUnique().ForSqlServerIsClustered().HasName("PK_VideoLocal");
                model.HasIndex(x => x.Hash).IsUnique().HasName("UIX_IX_VideoLocal_Hash");
                model.Property(x => x.VideoLocalID).IsRequired().SetLocalValueGenerated();
                model.Property(x => x.Hash).IsRequired().HasMaxLength(50);
                model.Property(x => x.CRC32).HasMaxLength(50);
                model.Property(x => x.MD5).HasMaxLength(50);
                model.Property(x => x.SHA1).HasMaxLength(50);
                model.Property(x => x.HashSource).IsRequired();
                model.Property(x => x.FileSize).IsRequired();
                model.Property(x => x.IsIgnored).IsRequired();
                model.Property(x => x.DateTimeUpdated).IsRequired();
                model.Property(x => x.DateTimeCreated).IsRequired();
                model.Property(x => x.IsVariation).IsRequired();
                model.Property(x => x.MediaVersion).IsRequired().HasDefaultValue(0);
                model.Property(x => x.MediaSize).IsRequired().HasDefaultValue(0);
                model.Property(x => x.VideoCodec).IsRequired().HasDefaultValue("");
                model.Property(x => x.VideoBitrate).IsRequired().HasDefaultValue("");
                model.Property(x => x.VideoBitDepth).IsRequired().HasDefaultValue("");
                model.Property(x => x.VideoFrameRate).IsRequired().HasDefaultValue("");
                model.Property(x => x.VideoResolution).IsRequired().HasDefaultValue("");
                model.Property(x => x.AudioCodec).IsRequired().HasDefaultValue("");
                model.Property(x => x.AudioBitrate).IsRequired().HasDefaultValue("");
                model.Property(x => x.Duration).IsRequired().HasDefaultValue(0);
            }
        }


    }
}<|MERGE_RESOLUTION|>--- conflicted
+++ resolved
@@ -443,11 +443,7 @@
                 model.Property(x => x.SeriesNameOverride).HasMaxLength(500);
                 model.Property(x => x.ContractVersion).IsRequired().HasDefaultValue(0);
                 model.Property(x => x.ContractSize).IsRequired().HasDefaultValue(0);
-<<<<<<< HEAD
-                model.Property(x => x.AirsOn).HasConversion(new Microsoft.EntityFrameworkCore.Storage.ValueConversion.EnumToStringConverter<System.DayOfWeek>());
-=======
                 model.Property(x => x.AirsOn).HasConversion(new EnumToStringConverter<System.DayOfWeek>());
->>>>>>> 503fd248
             }
             {
                 var model = builder.Entity<AnimeStaff>();
