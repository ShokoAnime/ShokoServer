using System;
using System.Collections.Generic;
using Microsoft.Data.Sqlite;
using System.IO;
using System.Linq;
using System.Reflection;
using FluentNHibernate.Cfg;
using FluentNHibernate.Cfg.Db;
using MessagePack;
using Microsoft.Extensions.DependencyInjection;
using NHibernate;
using Shoko.Commons.Extensions;
using Shoko.Commons.Properties;
using Shoko.Plugin.Abstractions;
using Shoko.Server.Databases.NHibernate;
using Shoko.Server.Databases.SqliteFixes;
using Shoko.Server.Models;
using Shoko.Server.Renamer;
using Shoko.Server.Repositories;
using Shoko.Server.Server;
using Shoko.Server.Utilities;

// ReSharper disable InconsistentNaming

namespace Shoko.Server.Databases;

public class SQLite : BaseDatabase<SqliteConnection>
{
    public override string Name => "SQLite";

    public override int RequiredVersion => 116;


    public override void BackupDatabase(string fullfilename)
    {
        fullfilename += ".db3";
        File.Copy(GetDatabaseFilePath(), fullfilename);
    }

    private static string _databasePath;
    private static string DatabasePath
    {
        get
        {
            if (_databasePath != null)
                return _databasePath;

            var dirPath =  Utils.SettingsProvider.GetSettings().Database.MySqliteDirectory;
            if (string.IsNullOrWhiteSpace(dirPath))
                return _databasePath = Utils.ApplicationPath;

            return _databasePath = Path.Combine(Utils.ApplicationPath, dirPath);
        }
    }

    private static string GetDatabaseFilePath()
    {
        var dbName = Path.Combine(DatabasePath, Utils.SettingsProvider.GetSettings().Database.SQLite_DatabaseFile);
        return dbName;
    }

    public override string GetConnectionString()
    {
        return $@"data source={GetDatabaseFilePath()};";
    }

    public override string GetTestConnectionString()
    {
        return GetConnectionString();
    }

    public override ISessionFactory CreateSessionFactory()
    {
        return Fluently.Configure()
            .Database(MsSqliteConfiguration.Standard.ConnectionString(c => c.Is(GetConnectionString()))
                .Dialect<SqliteDialectFix>().Driver<SqliteDriverFix>())
            .Mappings(m => m.FluentMappings.AddFromAssemblyOf<ShokoServer>())
            .ExposeConfiguration(c => c.DataBaseIntegration(prop =>
            {
                // uncomment this for SQL output
                //prop.LogSqlInConsole = true;
            }).SetInterceptor(new NHibernateDependencyInjector(Utils.ServiceContainer)))
            .BuildSessionFactory();
    }

    public override bool DatabaseAlreadyExists()
    {
        if (GetDatabaseFilePath().Length == 0)
        {
            return false;
        }

        if (File.Exists(GetDatabaseFilePath()))
        {
            return true;
        }

        return false;
    }

    public override bool HasVersionsTable()
    {
        using var myConn = new SqliteConnection(GetConnectionString());
        myConn.Open();
        const string sql = "SELECT COUNT(name) FROM sqlite_master WHERE type='table' AND name='Versions'";
        var cmd = new SqliteCommand(sql, myConn);
        var count = (long)(cmd.ExecuteScalar() ?? 0);
        myConn.Close();

        return count > 0;
    }

    public override void CreateDatabase()
    {
        if (DatabaseAlreadyExists())
        {
            return;
        }

        if (!Directory.Exists(DatabasePath))
        {
            Directory.CreateDirectory(DatabasePath);
        }

        // Microsoft.Data.Sqlite automatically creates the file if it doesn't exist during init
        // if (!File.Exists(GetDatabaseFilePath()))
        //     SqliteConnection.CreateFile(GetDatabaseFilePath());

        Utils.SettingsProvider.GetSettings().Database.SQLite_DatabaseFile = GetDatabaseFilePath();
    }


    private List<DatabaseCommand> createVersionTable = new()
    {
        new DatabaseCommand(0, 1,
            "CREATE TABLE Versions ( VersionsID INTEGER PRIMARY KEY AUTOINCREMENT, VersionType Text NOT NULL, VersionValue Text NOT NULL)")
    };

    private List<DatabaseCommand> createTables = new()
    {
        new DatabaseCommand(1, 1,
            "CREATE TABLE AniDB_Anime ( AniDB_AnimeID INTEGER PRIMARY KEY AUTOINCREMENT, AnimeID int NOT NULL, EpisodeCount int NOT NULL, AirDate timestamp NULL, EndDate timestamp NULL, URL text NULL, Picname text NULL, BeginYear int NOT NULL, EndYear int NOT NULL, AnimeType int NOT NULL, MainTitle text NOT NULL, AllTitles text NOT NULL, AllCategories text NOT NULL, AllTags text NOT NULL, Description text NOT NULL, EpisodeCountNormal int NOT NULL, EpisodeCountSpecial int NOT NULL, Rating int NOT NULL, VoteCount int NOT NULL, TempRating int NOT NULL, TempVoteCount int NOT NULL, AvgReviewRating int NOT NULL, ReviewCount int NOT NULL, DateTimeUpdated timestamp NOT NULL, DateTimeDescUpdated timestamp NOT NULL, ImageEnabled int NOT NULL, AwardList text NOT NULL, Restricted int NOT NULL, AnimePlanetID int NULL, ANNID int NULL, AllCinemaID int NULL, AnimeNfo int NULL, LatestEpisodeNumber int NULL );"),
        new DatabaseCommand(1, 2, "CREATE UNIQUE INDEX [UIX_AniDB_Anime_AnimeID] ON [AniDB_Anime] ([AnimeID]);"),
        new DatabaseCommand(1, 3,
            "CREATE TABLE AniDB_Anime_Category ( AniDB_Anime_CategoryID INTEGER PRIMARY KEY AUTOINCREMENT, AnimeID int NOT NULL, CategoryID int NOT NULL, Weighting int NOT NULL ); "),
        new DatabaseCommand(1, 4, "CREATE INDEX IX_AniDB_Anime_Category_AnimeID on AniDB_Anime_Category(AnimeID);"),
        new DatabaseCommand(1, 5,
            "CREATE UNIQUE INDEX UIX_AniDB_Anime_Category_AnimeID_CategoryID ON AniDB_Anime_Category (AnimeID, CategoryID);"),
        new DatabaseCommand(1, 6,
            "CREATE TABLE AniDB_Anime_Character ( AniDB_Anime_CharacterID INTEGER PRIMARY KEY AUTOINCREMENT, AnimeID int NOT NULL, CharID int NOT NULL, CharType text NOT NULL, EpisodeListRaw text NOT NULL ); "),
        new DatabaseCommand(1, 7,
            "CREATE INDEX IX_AniDB_Anime_Character_AnimeID on AniDB_Anime_Character(AnimeID);"),
        new DatabaseCommand(1, 8,
            "CREATE UNIQUE INDEX UIX_AniDB_Anime_Character_AnimeID_CharID ON AniDB_Anime_Character(AnimeID, CharID);"),
        new DatabaseCommand(1, 9,
            "CREATE TABLE AniDB_Anime_Relation ( AniDB_Anime_RelationID INTEGER PRIMARY KEY AUTOINCREMENT, AnimeID int NOT NULL, RelatedAnimeID int NOT NULL, RelationType text NOT NULL ); "),
        new DatabaseCommand(1, 10,
            "CREATE INDEX IX_AniDB_Anime_Relation_AnimeID on AniDB_Anime_Relation(AnimeID);"),
        new DatabaseCommand(1, 11,
            "CREATE UNIQUE INDEX UIX_AniDB_Anime_Relation_AnimeID_RelatedAnimeID ON AniDB_Anime_Relation(AnimeID, RelatedAnimeID);"),
        new DatabaseCommand(1, 12,
            "CREATE TABLE AniDB_Anime_Review ( AniDB_Anime_ReviewID INTEGER PRIMARY KEY AUTOINCREMENT, AnimeID int NOT NULL, ReviewID int NOT NULL ); "),
        new DatabaseCommand(1, 13, "CREATE INDEX IX_AniDB_Anime_Review_AnimeID on AniDB_Anime_Review(AnimeID);"),
        new DatabaseCommand(1, 14,
            "CREATE UNIQUE INDEX UIX_AniDB_Anime_Review_AnimeID_ReviewID ON AniDB_Anime_Review(AnimeID, ReviewID);"),
        new DatabaseCommand(1, 15,
            "CREATE TABLE AniDB_Anime_Similar ( AniDB_Anime_SimilarID INTEGER PRIMARY KEY AUTOINCREMENT, AnimeID int NOT NULL, SimilarAnimeID int NOT NULL, Approval int NOT NULL, Total int NOT NULL ); "),
        new DatabaseCommand(1, 16, "CREATE INDEX IX_AniDB_Anime_Similar_AnimeID on AniDB_Anime_Similar(AnimeID);"),
        new DatabaseCommand(1, 17,
            "CREATE UNIQUE INDEX UIX_AniDB_Anime_Similar_AnimeID_SimilarAnimeID ON AniDB_Anime_Similar(AnimeID, SimilarAnimeID);"),
        new DatabaseCommand(1, 18,
            "CREATE TABLE AniDB_Anime_Tag ( AniDB_Anime_TagID INTEGER PRIMARY KEY AUTOINCREMENT, AnimeID int NOT NULL, TagID int NOT NULL, Approval int NOT NULL ); "),
        new DatabaseCommand(1, 19, "CREATE INDEX IX_AniDB_Anime_Tag_AnimeID on AniDB_Anime_Tag(AnimeID);"),
        new DatabaseCommand(1, 20,
            "CREATE UNIQUE INDEX UIX_AniDB_Anime_Tag_AnimeID_TagID ON AniDB_Anime_Tag(AnimeID, TagID);"),
        new DatabaseCommand(1, 21,
            "CREATE TABLE AniDB_Anime_Title ( AniDB_Anime_TitleID INTEGER PRIMARY KEY AUTOINCREMENT, AnimeID int NOT NULL, TitleType text NOT NULL, Language text NOT NULL, Title text NULL ); "),
        new DatabaseCommand(1, 22, "CREATE INDEX IX_AniDB_Anime_Title_AnimeID on AniDB_Anime_Title(AnimeID);"),
        new DatabaseCommand(1, 23,
            "CREATE TABLE AniDB_Category ( AniDB_CategoryID INTEGER PRIMARY KEY AUTOINCREMENT, CategoryID int NOT NULL, ParentID int NOT NULL, IsHentai int NOT NULL, CategoryName text NOT NULL, CategoryDescription text NOT NULL  ); "),
        new DatabaseCommand(1, 24,
            "CREATE UNIQUE INDEX UIX_AniDB_Category_CategoryID ON AniDB_Category(CategoryID);"),
        new DatabaseCommand(1, 25,
            "CREATE TABLE AniDB_Character ( AniDB_CharacterID INTEGER PRIMARY KEY AUTOINCREMENT, CharID int NOT NULL, CharName text NOT NULL, PicName text NOT NULL, CharKanjiName text NOT NULL, CharDescription text NOT NULL, CreatorListRaw text NOT NULL ); "),
        new DatabaseCommand(1, 26, "CREATE UNIQUE INDEX UIX_AniDB_Character_CharID ON AniDB_Character(CharID);"),
        new DatabaseCommand(1, 27,
            "CREATE TABLE AniDB_Character_Seiyuu ( AniDB_Character_SeiyuuID INTEGER PRIMARY KEY AUTOINCREMENT, CharID int NOT NULL, SeiyuuID int NOT NULL ); "),
        new DatabaseCommand(1, 28,
            "CREATE INDEX IX_AniDB_Character_Seiyuu_CharID on AniDB_Character_Seiyuu(CharID);"),
        new DatabaseCommand(1, 29,
            "CREATE INDEX IX_AniDB_Character_Seiyuu_SeiyuuID on AniDB_Character_Seiyuu(SeiyuuID);"),
        new DatabaseCommand(1, 30,
            "CREATE UNIQUE INDEX UIX_AniDB_Character_Seiyuu_CharID_SeiyuuID ON AniDB_Character_Seiyuu(CharID, SeiyuuID);"),
        new DatabaseCommand(1, 31,
            "CREATE TABLE AniDB_Seiyuu ( AniDB_SeiyuuID INTEGER PRIMARY KEY AUTOINCREMENT, SeiyuuID int NOT NULL, SeiyuuName text NOT NULL, PicName text NOT NULL ); "),
        new DatabaseCommand(1, 32, "CREATE UNIQUE INDEX UIX_AniDB_Seiyuu_SeiyuuID ON AniDB_Seiyuu(SeiyuuID);"),
        new DatabaseCommand(1, 33,
            "CREATE TABLE AniDB_Episode ( AniDB_EpisodeID INTEGER PRIMARY KEY AUTOINCREMENT, EpisodeID int NOT NULL, AnimeID int NOT NULL, LengthSeconds int NOT NULL, Rating text NOT NULL, Votes text NOT NULL, EpisodeNumber int NOT NULL, EpisodeType int NOT NULL, RomajiName text NOT NULL, EnglishName text NOT NULL, AirDate int NOT NULL, DateTimeUpdated timestamp NOT NULL ); "),
        new DatabaseCommand(1, 34, "CREATE INDEX IX_AniDB_Episode_AnimeID on AniDB_Episode(AnimeID);"),
        new DatabaseCommand(1, 35, "CREATE UNIQUE INDEX UIX_AniDB_Episode_EpisodeID ON AniDB_Episode(EpisodeID);"),
        new DatabaseCommand(1, 36,
            "CREATE TABLE AniDB_File ( AniDB_FileID INTEGER PRIMARY KEY AUTOINCREMENT, FileID int NOT NULL, Hash text NOT NULL, AnimeID int NOT NULL, GroupID int NOT NULL, File_Source text NOT NULL, File_AudioCodec text NOT NULL, File_VideoCodec text NOT NULL, File_VideoResolution text NOT NULL, File_FileExtension text NOT NULL, File_LengthSeconds int NOT NULL, File_Description text NOT NULL, File_ReleaseDate int NOT NULL, Anime_GroupName text NOT NULL, Anime_GroupNameShort text NOT NULL, Episode_Rating int NOT NULL, Episode_Votes int NOT NULL, DateTimeUpdated timestamp NOT NULL, IsWatched int NOT NULL, WatchedDate timestamp NULL, CRC text NOT NULL, MD5 text NOT NULL, SHA1 text NOT NULL, FileName text NOT NULL, FileSize INTEGER NOT NULL ); "),
        new DatabaseCommand(1, 37, "CREATE UNIQUE INDEX UIX_AniDB_File_Hash on AniDB_File(Hash);"),
        new DatabaseCommand(1, 38, "CREATE UNIQUE INDEX UIX_AniDB_File_FileID ON AniDB_File(FileID);"),
        new DatabaseCommand(1, 39, "CREATE INDEX IX_AniDB_File_File_Source on AniDB_File(File_Source);"),
        new DatabaseCommand(1, 40,
            "CREATE TABLE AniDB_GroupStatus ( AniDB_GroupStatusID INTEGER PRIMARY KEY AUTOINCREMENT, AnimeID int NOT NULL, GroupID int NOT NULL, GroupName text NOT NULL, CompletionState int NOT NULL, LastEpisodeNumber int NOT NULL, Rating int NOT NULL, Votes int NOT NULL, EpisodeRange text NOT NULL ); "),
        new DatabaseCommand(1, 41, "CREATE INDEX IX_AniDB_GroupStatus_AnimeID on AniDB_GroupStatus(AnimeID);"),
        new DatabaseCommand(1, 42,
            "CREATE UNIQUE INDEX UIX_AniDB_GroupStatus_AnimeID_GroupID ON AniDB_GroupStatus(AnimeID, GroupID);"),
        new DatabaseCommand(1, 43,
            "CREATE TABLE AniDB_ReleaseGroup ( AniDB_ReleaseGroupID INTEGER PRIMARY KEY AUTOINCREMENT, GroupID int NOT NULL, Rating int NOT NULL, Votes int NOT NULL, AnimeCount int NOT NULL, FileCount int NOT NULL, GroupName text NOT NULL, GroupNameShort text NOT NULL, IRCChannel text NOT NULL, IRCServer text NOT NULL, URL text NOT NULL, Picname text NOT NULL ); "),
        new DatabaseCommand(1, 44,
            "CREATE UNIQUE INDEX UIX_AniDB_ReleaseGroup_GroupID ON AniDB_ReleaseGroup(GroupID);"),
        new DatabaseCommand(1, 45,
            "CREATE TABLE AniDB_Review ( AniDB_ReviewID INTEGER PRIMARY KEY AUTOINCREMENT, ReviewID int NOT NULL, AuthorID int NOT NULL, RatingAnimation int NOT NULL, RatingSound int NOT NULL, RatingStory int NOT NULL, RatingCharacter int NOT NULL, RatingValue int NOT NULL, RatingEnjoyment int NOT NULL, ReviewText text NOT NULL ); "),
        new DatabaseCommand(1, 46, "CREATE UNIQUE INDEX UIX_AniDB_Review_ReviewID ON AniDB_Review(ReviewID);"),
        new DatabaseCommand(1, 47,
            "CREATE TABLE AniDB_Tag ( AniDB_TagID INTEGER PRIMARY KEY AUTOINCREMENT, TagID int NOT NULL, Spoiler int NOT NULL, LocalSpoiler int NOT NULL, GlobalSpoiler int NOT NULL, TagName text NOT NULL, TagCount int NOT NULL, TagDescription text NOT NULL ); "),
        new DatabaseCommand(1, 48, "CREATE UNIQUE INDEX UIX_AniDB_Tag_TagID ON AniDB_Tag(TagID);"),
        new DatabaseCommand(1, 49,
            "CREATE TABLE [AnimeEpisode]( AnimeEpisodeID INTEGER PRIMARY KEY AUTOINCREMENT, AnimeSeriesID int NOT NULL, AniDB_EpisodeID int NOT NULL, DateTimeUpdated timestamp NOT NULL, DateTimeCreated timestamp NOT NULL );"),
        new DatabaseCommand(1, 50,
            "CREATE UNIQUE INDEX UIX_AnimeEpisode_AniDB_EpisodeID ON AnimeEpisode(AniDB_EpisodeID);"),
        new DatabaseCommand(1, 51, "CREATE INDEX IX_AnimeEpisode_AnimeSeriesID on AnimeEpisode(AnimeSeriesID);"),
        new DatabaseCommand(1, 52,
            "CREATE TABLE AnimeGroup ( AnimeGroupID INTEGER PRIMARY KEY AUTOINCREMENT, AnimeGroupParentID int NULL, GroupName text NOT NULL, Description text NULL, IsManuallyNamed int NOT NULL, DateTimeUpdated timestamp NOT NULL, DateTimeCreated timestamp NOT NULL, SortName text NOT NULL, MissingEpisodeCount int NOT NULL, MissingEpisodeCountGroups int NOT NULL, OverrideDescription int NOT NULL, EpisodeAddedDate timestamp NULL ); "),
        new DatabaseCommand(1, 53,
            "CREATE TABLE AnimeSeries ( AnimeSeriesID INTEGER PRIMARY KEY AUTOINCREMENT, AnimeGroupID int NOT NULL, AniDB_ID int NOT NULL, DateTimeUpdated timestamp NOT NULL, DateTimeCreated timestamp NOT NULL, DefaultAudioLanguage text NULL, DefaultSubtitleLanguage text NULL, MissingEpisodeCount int NOT NULL, MissingEpisodeCountGroups int NOT NULL, LatestLocalEpisodeNumber int NOT NULL, EpisodeAddedDate timestamp NULL ); "),
        new DatabaseCommand(1, 54, "CREATE UNIQUE INDEX UIX_AnimeSeries_AniDB_ID ON AnimeSeries(AniDB_ID);"),
        new DatabaseCommand(1, 55,
            "CREATE TABLE CommandRequest ( CommandRequestID INTEGER PRIMARY KEY AUTOINCREMENT, Priority int NOT NULL, CommandType int NOT NULL, CommandID text NOT NULL, CommandDetails text NOT NULL, DateTimeUpdated timestamp NOT NULL ); "),
        new DatabaseCommand(1, 56,
            "CREATE TABLE CrossRef_AniDB_Other( CrossRef_AniDB_OtherID INTEGER PRIMARY KEY AUTOINCREMENT, AnimeID int NOT NULL, CrossRefID text NOT NULL, CrossRefSource int NOT NULL, CrossRefType int NOT NULL ); "),
        new DatabaseCommand(1, 57,
            "CREATE UNIQUE INDEX UIX_CrossRef_AniDB_Other ON CrossRef_AniDB_Other(AnimeID, CrossRefID, CrossRefSource, CrossRefType);"),
        new DatabaseCommand(1, 58,
            "CREATE TABLE CrossRef_AniDB_TvDB( CrossRef_AniDB_TvDBID INTEGER PRIMARY KEY AUTOINCREMENT, AnimeID int NOT NULL, TvDBID int NOT NULL, TvDBSeasonNumber int NOT NULL, CrossRefSource int NOT NULL ); "),
        new DatabaseCommand(1, 59,
            "CREATE UNIQUE INDEX UIX_CrossRef_AniDB_TvDB ON CrossRef_AniDB_TvDB(AnimeID, TvDBID, TvDBSeasonNumber, CrossRefSource);"),
        new DatabaseCommand(1, 60,
            "CREATE TABLE CrossRef_File_Episode ( CrossRef_File_EpisodeID INTEGER PRIMARY KEY AUTOINCREMENT, Hash text NULL, FileName text NOT NULL, FileSize INTEGER NOT NULL, CrossRefSource int NOT NULL, AnimeID int NOT NULL, EpisodeID int NOT NULL, Percentage int NOT NULL, EpisodeOrder int NOT NULL ); "),
        new DatabaseCommand(1, 61,
            "CREATE UNIQUE INDEX UIX_CrossRef_File_Episode_Hash_EpisodeID ON CrossRef_File_Episode(Hash, EpisodeID);"),
        new DatabaseCommand(1, 62,
            "CREATE TABLE CrossRef_Languages_AniDB_File ( CrossRef_Languages_AniDB_FileID INTEGER PRIMARY KEY AUTOINCREMENT, FileID int NOT NULL, LanguageID int NOT NULL ); "),
        new DatabaseCommand(1, 63,
            "CREATE TABLE CrossRef_Subtitles_AniDB_File ( CrossRef_Subtitles_AniDB_FileID INTEGER PRIMARY KEY AUTOINCREMENT, FileID int NOT NULL, LanguageID int NOT NULL ); "),
        new DatabaseCommand(1, 64,
            "CREATE TABLE FileNameHash ( FileNameHashID INTEGER PRIMARY KEY AUTOINCREMENT, FileName text NOT NULL, FileSize INTEGER NOT NULL, Hash text NOT NULL, DateTimeUpdated timestamp NOT NULL ); "),
        new DatabaseCommand(1, 65,
            "CREATE UNIQUE INDEX UIX_FileNameHash ON FileNameHash(FileName, FileSize, Hash);"),
        new DatabaseCommand(1, 66,
            "CREATE TABLE Language ( LanguageID INTEGER PRIMARY KEY AUTOINCREMENT, LanguageName text NOT NULL ); "),
        new DatabaseCommand(1, 67, "CREATE UNIQUE INDEX UIX_Language_LanguageName ON Language(LanguageName);"),
        new DatabaseCommand(1, 68,
            "CREATE TABLE ImportFolder ( ImportFolderID INTEGER PRIMARY KEY AUTOINCREMENT, ImportFolderType int NOT NULL, ImportFolderName text NOT NULL, ImportFolderLocation text NOT NULL, IsDropSource int NOT NULL, IsDropDestination int NOT NULL ); "),
        new DatabaseCommand(1, 69,
            "CREATE TABLE ScheduledUpdate( ScheduledUpdateID INTEGER PRIMARY KEY AUTOINCREMENT,  UpdateType int NOT NULL, LastUpdate timestamp NOT NULL, UpdateDetails text NOT NULL ); "),
        new DatabaseCommand(1, 70,
            "CREATE UNIQUE INDEX UIX_ScheduledUpdate_UpdateType ON ScheduledUpdate(UpdateType);"),
        new DatabaseCommand(1, 71,
            "CREATE TABLE VideoInfo ( VideoInfoID INTEGER PRIMARY KEY AUTOINCREMENT, Hash text NOT NULL, FileSize INTEGER NOT NULL, FileName text NOT NULL, DateTimeUpdated timestamp NOT NULL, VideoCodec text NOT NULL, VideoBitrate text NOT NULL, VideoFrameRate text NOT NULL, VideoResolution text NOT NULL, AudioCodec text NOT NULL, AudioBitrate text NOT NULL, Duration INTEGER NOT NULL ); "),
        new DatabaseCommand(1, 72, "CREATE UNIQUE INDEX UIX_VideoInfo_Hash on VideoInfo(Hash);"),
        new DatabaseCommand(1, 73,
            "CREATE TABLE VideoLocal ( VideoLocalID INTEGER PRIMARY KEY AUTOINCREMENT, FilePath text NOT NULL, ImportFolderID int NOT NULL, Hash text NOT NULL, CRC32 text NULL, MD5 text NULL, SHA1 text NULL, HashSource int NOT NULL, FileSize INTEGER NOT NULL, IsIgnored int NOT NULL, DateTimeUpdated timestamp NOT NULL ); "),
        new DatabaseCommand(1, 74, "CREATE UNIQUE INDEX UIX_VideoLocal_Hash on VideoLocal(Hash)"),
        new DatabaseCommand(1, 75,
            "CREATE TABLE DuplicateFile ( DuplicateFileID INTEGER PRIMARY KEY AUTOINCREMENT, FilePathFile1 text NOT NULL, FilePathFile2 text NOT NULL, ImportFolderIDFile1 int NOT NULL, ImportFolderIDFile2 int NOT NULL, Hash text NOT NULL, DateTimeUpdated timestamp NOT NULL ); "),
        new DatabaseCommand(1, 76,
            "CREATE TABLE GroupFilter( GroupFilterID INTEGER PRIMARY KEY AUTOINCREMENT, GroupFilterName text NOT NULL, ApplyToSeries int NOT NULL, BaseCondition int NOT NULL, SortingCriteria text ); "),
        new DatabaseCommand(1, 77,
            "CREATE TABLE GroupFilterCondition( GroupFilterConditionID INTEGER PRIMARY KEY AUTOINCREMENT, GroupFilterID int NOT NULL, ConditionType int NOT NULL, ConditionOperator int NOT NULL, ConditionParameter text NOT NULL ); "),
        new DatabaseCommand(1, 78,
            "CREATE TABLE AniDB_Vote ( AniDB_VoteID INTEGER PRIMARY KEY AUTOINCREMENT, EntityID int NOT NULL, VoteValue int NOT NULL, VoteType int NOT NULL ); "),
        new DatabaseCommand(1, 79,
            "CREATE TABLE TvDB_ImageFanart ( TvDB_ImageFanartID INTEGER PRIMARY KEY AUTOINCREMENT, Id integer NOT NULL, SeriesID integer NOT NULL, BannerPath text, BannerType text, BannerType2 text, Colors text, Language text, ThumbnailPath text, VignettePath text, Enabled integer NOT NULL, Chosen INTEGER NULL)"),
        new DatabaseCommand(1, 80, "CREATE UNIQUE INDEX UIX_TvDB_ImageFanart_Id ON TvDB_ImageFanart(Id)"),
        new DatabaseCommand(1, 81,
            "CREATE TABLE TvDB_ImageWideBanner ( TvDB_ImageWideBannerID INTEGER PRIMARY KEY AUTOINCREMENT, Id integer NOT NULL, SeriesID integer NOT NULL, BannerPath text, BannerType text, BannerType2 text, Language text, Enabled integer NOT NULL, SeasonNumber integer)"),
        new DatabaseCommand(1, 82, "CREATE UNIQUE INDEX UIX_TvDB_ImageWideBanner_Id ON TvDB_ImageWideBanner(Id);"),
        new DatabaseCommand(1, 83,
            "CREATE TABLE TvDB_ImagePoster ( TvDB_ImagePosterID INTEGER PRIMARY KEY AUTOINCREMENT, Id integer NOT NULL, SeriesID integer NOT NULL, BannerPath text, BannerType text, BannerType2 text, Language text, Enabled integer NOT NULL, SeasonNumber integer)"),
        new DatabaseCommand(1, 84, "CREATE UNIQUE INDEX UIX_TvDB_ImagePoster_Id ON TvDB_ImagePoster(Id)"),
        new DatabaseCommand(1, 85,
            "CREATE TABLE TvDB_Episode ( TvDB_EpisodeID INTEGER PRIMARY KEY AUTOINCREMENT, Id integer NOT NULL, SeriesID integer NOT NULL, SeasonID integer NOT NULL, SeasonNumber integer NOT NULL, EpisodeNumber integer NOT NULL, EpisodeName text, Overview text, Filename text, EpImgFlag integer NOT NULL, FirstAired text, AbsoluteNumber integer, AirsAfterSeason integer, AirsBeforeEpisode integer, AirsBeforeSeason integer)"),
        new DatabaseCommand(1, 86, "CREATE UNIQUE INDEX UIX_TvDB_Episode_Id ON TvDB_Episode(Id);"),
        new DatabaseCommand(1, 87,
            "CREATE TABLE TvDB_Series( TvDB_SeriesID INTEGER PRIMARY KEY AUTOINCREMENT, SeriesID integer NOT NULL, Overview text, SeriesName text, Status text, Banner text, Fanart text, Poster text, Lastupdated text)"),
        new DatabaseCommand(1, 88, "CREATE UNIQUE INDEX UIX_TvDB_Series_Id ON TvDB_Series(SeriesID);"),
        new DatabaseCommand(1, 89,
            "CREATE TABLE AniDB_Anime_DefaultImage ( AniDB_Anime_DefaultImageID INTEGER PRIMARY KEY AUTOINCREMENT, AnimeID int NOT NULL, ImageParentID int NOT NULL, ImageParentType int NOT NULL, ImageType int NOT NULL );"),
        new DatabaseCommand(1, 90,
            "CREATE UNIQUE INDEX UIX_AniDB_Anime_DefaultImage_ImageType ON AniDB_Anime_DefaultImage(AnimeID, ImageType)"),
        new DatabaseCommand(1, 91,
            "CREATE TABLE MovieDB_Movie( MovieDB_MovieID INTEGER PRIMARY KEY AUTOINCREMENT, MovieId int NOT NULL, MovieName text, OriginalName text, Overview text );"),
        new DatabaseCommand(1, 92, "CREATE UNIQUE INDEX UIX_MovieDB_Movie_Id ON MovieDB_Movie(MovieId)"),
        new DatabaseCommand(1, 93,
            "CREATE TABLE MovieDB_Poster( MovieDB_PosterID INTEGER PRIMARY KEY AUTOINCREMENT, ImageID text, MovieId int NOT NULL, ImageType text, ImageSize text,  URL text,  ImageWidth int NOT NULL,  ImageHeight int NOT NULL,  Enabled int NOT NULL );"),
        new DatabaseCommand(1, 94,
            "CREATE TABLE MovieDB_Fanart( MovieDB_FanartID INTEGER PRIMARY KEY AUTOINCREMENT, ImageID text, MovieId int NOT NULL, ImageType text, ImageSize text,  URL text,  ImageWidth int NOT NULL,  ImageHeight int NOT NULL,  Enabled int NOT NULL );"),
        new DatabaseCommand(1, 95,
            "CREATE TABLE JMMUser( JMMUserID INTEGER PRIMARY KEY AUTOINCREMENT, Username text, Password text, IsAdmin int NOT NULL, IsAniDBUser int NOT NULL, IsTraktUser int NOT NULL, HideCategories text );"),
        new DatabaseCommand(1, 96,
            "CREATE TABLE Trakt_Episode( Trakt_EpisodeID INTEGER PRIMARY KEY AUTOINCREMENT, Trakt_ShowID int NOT NULL, Season int NOT NULL, EpisodeNumber int NOT NULL, Title text, URL text, Overview text, EpisodeImage text );"),
        new DatabaseCommand(1, 97,
            "CREATE TABLE Trakt_ImagePoster( Trakt_ImagePosterID INTEGER PRIMARY KEY AUTOINCREMENT, Trakt_ShowID int NOT NULL, Season int NOT NULL, ImageURL text, Enabled int NOT NULL );"),
        new DatabaseCommand(1, 98,
            "CREATE TABLE Trakt_ImageFanart( Trakt_ImageFanartID INTEGER PRIMARY KEY AUTOINCREMENT, Trakt_ShowID int NOT NULL, Season int NOT NULL, ImageURL text, Enabled int NOT NULL );"),
        new DatabaseCommand(1, 99,
            "CREATE TABLE Trakt_Show( Trakt_ShowID INTEGER PRIMARY KEY AUTOINCREMENT, TraktID text, Title text, Year text, URL text, Overview text, TvDB_ID int NULL );"),
        new DatabaseCommand(1, 100,
            "CREATE TABLE Trakt_Season( Trakt_SeasonID INTEGER PRIMARY KEY AUTOINCREMENT, Trakt_ShowID int NOT NULL, Season int NOT NULL, URL text );"),
        new DatabaseCommand(1, 101,
            "CREATE TABLE CrossRef_AniDB_Trakt( CrossRef_AniDB_TraktID INTEGER PRIMARY KEY AUTOINCREMENT, AnimeID int NOT NULL, TraktID text, TraktSeasonNumber int NOT NULL, CrossRefSource int NOT NULL );"),
        new DatabaseCommand(1, 102,
            "CREATE TABLE AnimeEpisode_User( AnimeEpisode_UserID INTEGER PRIMARY KEY AUTOINCREMENT, JMMUserID int NOT NULL, AnimeEpisodeID int NOT NULL, AnimeSeriesID int NOT NULL, WatchedDate timestamp NULL, PlayedCount int NOT NULL, WatchedCount int NOT NULL, StoppedCount int NOT NULL );"),
        new DatabaseCommand(1, 103,
            "CREATE UNIQUE INDEX UIX_AnimeEpisode_User_User_EpisodeID ON AnimeEpisode_User(JMMUserID, AnimeEpisodeID);"),
        new DatabaseCommand(1, 104,
            "CREATE INDEX IX_AnimeEpisode_User_User_AnimeSeriesID on AnimeEpisode_User(JMMUserID, AnimeSeriesID);"),
        new DatabaseCommand(1, 105,
            "CREATE TABLE AnimeSeries_User( AnimeSeries_UserID INTEGER PRIMARY KEY AUTOINCREMENT, JMMUserID int NOT NULL, AnimeSeriesID int NOT NULL, UnwatchedEpisodeCount int NOT NULL, WatchedEpisodeCount int NOT NULL, WatchedDate timestamp NULL, PlayedCount int NOT NULL, WatchedCount int NOT NULL, StoppedCount int NOT NULL ); "),
        new DatabaseCommand(1, 106,
            "CREATE UNIQUE INDEX UIX_AnimeSeries_User_User_SeriesID ON AnimeSeries_User(JMMUserID, AnimeSeriesID);"),
        new DatabaseCommand(1, 107,
            "CREATE TABLE AnimeGroup_User( AnimeGroup_UserID INTEGER PRIMARY KEY AUTOINCREMENT, JMMUserID int NOT NULL, AnimeGroupID int NOT NULL, IsFave int NOT NULL, UnwatchedEpisodeCount int NOT NULL, WatchedEpisodeCount int NOT NULL, WatchedDate timestamp NULL, PlayedCount int NOT NULL, WatchedCount int NOT NULL, StoppedCount int NOT NULL ); "),
        new DatabaseCommand(1, 108,
            "CREATE UNIQUE INDEX UIX_AnimeGroup_User_User_GroupID ON AnimeGroup_User(JMMUserID, AnimeGroupID);"),
        new DatabaseCommand(1, 109,
            "CREATE TABLE VideoLocal_User( VideoLocal_UserID INTEGER PRIMARY KEY AUTOINCREMENT, JMMUserID int NOT NULL, VideoLocalID int NOT NULL, WatchedDate timestamp NOT NULL ); "),
        new DatabaseCommand(1, 110,
            "CREATE UNIQUE INDEX UIX_VideoLocal_User_User_VideoLocalID ON VideoLocal_User(JMMUserID, VideoLocalID);"),
    };

    private List<DatabaseCommand> updateVersionTable = new()
    {
        new DatabaseCommand("ALTER TABLE Versions ADD VersionRevision text NULL;"),
        new DatabaseCommand("ALTER TABLE Versions ADD VersionCommand text NULL;"),
        new DatabaseCommand("ALTER TABLE Versions ADD VersionProgram text NULL;"),
        new DatabaseCommand(
            "CREATE INDEX IX_Versions_VersionType ON Versions(VersionType,VersionValue,VersionRevision);")
    };


    private List<DatabaseCommand> patchCommands = new()
    {
        new(2, 1,
            "CREATE TABLE IgnoreAnime( IgnoreAnimeID INTEGER PRIMARY KEY AUTOINCREMENT, JMMUserID int NOT NULL, AnimeID int NOT NULL, IgnoreType int NOT NULL)"),
        new(2, 2,
            "CREATE UNIQUE INDEX UIX_IgnoreAnime_User_AnimeID ON IgnoreAnime(JMMUserID, AnimeID, IgnoreType);"),
        new(3, 1,
            "CREATE TABLE Trakt_Friend( Trakt_FriendID INTEGER PRIMARY KEY AUTOINCREMENT, Username text NOT NULL, FullName text NULL, Gender text NULL, Age text NULL, Location text NULL, About text NULL, Joined int NOT NULL, Avatar text NULL, Url text NULL, LastAvatarUpdate timestamp NOT NULL)"),
        new(3, 2, "CREATE UNIQUE INDEX UIX_Trakt_Friend_Username ON Trakt_Friend(Username);"),
        new(4, 1, "ALTER TABLE AnimeGroup ADD DefaultAnimeSeriesID int NULL"),
        new(5, 1, "ALTER TABLE JMMUser ADD CanEditServerSettings int NULL"),
        new(6, 1, DatabaseFixes.NoOperation),
        new(6, 2, DatabaseFixes.NoOperation),
        new(6, 3,
            "CREATE UNIQUE INDEX UIX_CrossRef_AniDB_TvDB_Season ON CrossRef_AniDB_TvDB(TvDBID, TvDBSeasonNumber);"),
        new(6, 4,
            "CREATE UNIQUE INDEX UIX_CrossRef_AniDB_TvDB_AnimeID ON CrossRef_AniDB_TvDB(AnimeID);"),
        new(6, 5,
            "CREATE UNIQUE INDEX UIX_CrossRef_AniDB_Trakt_Season ON CrossRef_AniDB_Trakt(TraktID, TraktSeasonNumber);"),
        new(6, 6,
            "CREATE UNIQUE INDEX UIX_CrossRef_AniDB_Trakt_Anime ON CrossRef_AniDB_Trakt(AnimeID);"),
        new(7, 1, "ALTER TABLE VideoInfo ADD VideoBitDepth text NULL"),
        new(9, 1, "ALTER TABLE ImportFolder ADD IsWatched int NOT NULL DEFAULT 1"),
        new(10, 1,
            "CREATE TABLE CrossRef_AniDB_MAL( CrossRef_AniDB_MALID INTEGER PRIMARY KEY AUTOINCREMENT, AnimeID int NOT NULL, MALID int NOT NULL, MALTitle text, CrossRefSource int NOT NULL ); "),
        new(10, 2,
            "CREATE UNIQUE INDEX UIX_CrossRef_AniDB_MAL_AnimeID ON CrossRef_AniDB_MAL(AnimeID);"),
        new(10, 3,
            "CREATE UNIQUE INDEX UIX_CrossRef_AniDB_MAL_MALID ON CrossRef_AniDB_MAL(MALID);"),
        new(11, 1, "DROP TABLE CrossRef_AniDB_MAL;"),
        new(11, 2,
            "CREATE TABLE CrossRef_AniDB_MAL( CrossRef_AniDB_MALID INTEGER PRIMARY KEY AUTOINCREMENT, AnimeID int NOT NULL, MALID int NOT NULL, MALTitle text, StartEpisodeType int NOT NULL, StartEpisodeNumber int NOT NULL, CrossRefSource int NOT NULL ); "),
        new(11, 3,
            "CREATE UNIQUE INDEX UIX_CrossRef_AniDB_MAL_MALID ON CrossRef_AniDB_MAL(MALID);"),
        new(11, 4,
            "CREATE UNIQUE INDEX UIX_CrossRef_AniDB_MAL_Anime ON CrossRef_AniDB_MAL(AnimeID, StartEpisodeType, StartEpisodeNumber);"),
        new(12, 1,
            "CREATE TABLE Playlist( PlaylistID INTEGER PRIMARY KEY AUTOINCREMENT, PlaylistName text, PlaylistItems text, DefaultPlayOrder int NOT NULL, PlayWatched int NOT NULL, PlayUnwatched int NOT NULL ); "),
        new(13, 1, "ALTER TABLE AnimeSeries ADD SeriesNameOverride text"),
        new(14, 1,
            "CREATE TABLE BookmarkedAnime( BookmarkedAnimeID INTEGER PRIMARY KEY AUTOINCREMENT, AnimeID int NOT NULL, Priority int NOT NULL, Notes text, Downloading int NOT NULL ); "),
        new(14, 2,
            "CREATE UNIQUE INDEX UIX_BookmarkedAnime_AnimeID ON BookmarkedAnime(BookmarkedAnimeID)"),
        new(15, 1, "ALTER TABLE VideoLocal ADD DateTimeCreated timestamp NULL"),
        new(15, 2, "UPDATE VideoLocal SET DateTimeCreated = DateTimeUpdated"),
        new(16, 1,
            "CREATE TABLE CrossRef_AniDB_TvDB_Episode( CrossRef_AniDB_TvDB_EpisodeID INTEGER PRIMARY KEY AUTOINCREMENT, AnimeID int NOT NULL, AniDBEpisodeID int NOT NULL, TvDBEpisodeID int NOT NULL ); "),
        new(16, 2,
            "CREATE UNIQUE INDEX UIX_CrossRef_AniDB_TvDB_Episode_AniDBEpisodeID ON CrossRef_AniDB_TvDB_Episode(AniDBEpisodeID);"),
        new(17, 1,
            "CREATE TABLE AniDB_MylistStats( AniDB_MylistStatsID INTEGER PRIMARY KEY AUTOINCREMENT, Animes int NOT NULL, Episodes int NOT NULL, Files int NOT NULL, SizeOfFiles INTEGER NOT NULL, AddedAnimes int NOT NULL, AddedEpisodes int NOT NULL, AddedFiles int NOT NULL, AddedGroups int NOT NULL, LeechPct int NOT NULL, GloryPct int NOT NULL, ViewedPct int NOT NULL, MylistPct int NOT NULL, ViewedMylistPct int NOT NULL, EpisodesViewed int NOT NULL, Votes int NOT NULL, Reviews int NOT NULL, ViewiedLength int NOT NULL ); "),
        new(18, 1,
            "CREATE TABLE FileFfdshowPreset( FileFfdshowPresetID INTEGER PRIMARY KEY AUTOINCREMENT, Hash int NOT NULL, FileSize INTEGER NOT NULL, Preset text ); "),
        new(18, 2,
            "CREATE UNIQUE INDEX UIX_FileFfdshowPreset_Hash ON FileFfdshowPreset(Hash, FileSize);"),
        new(19, 1, "ALTER TABLE AniDB_Anime ADD DisableExternalLinksFlag int NULL"),
        new(19, 2, "UPDATE AniDB_Anime SET DisableExternalLinksFlag = 0"),
        new(20, 1, "ALTER TABLE AniDB_File ADD FileVersion int NULL"),
        new(20, 2, "UPDATE AniDB_File SET FileVersion = 1"),
        new(21, 1,
            "CREATE TABLE RenameScript( RenameScriptID INTEGER PRIMARY KEY AUTOINCREMENT, ScriptName text, Script text, IsEnabledOnImport int NOT NULL ); "),
        new(22, 1, "ALTER TABLE AniDB_File ADD IsCensored int NULL"),
        new(22, 2, "ALTER TABLE AniDB_File ADD IsDeprecated int NULL"),
        new(22, 3, "ALTER TABLE AniDB_File ADD InternalVersion int NULL"),
        new(22, 4, "UPDATE AniDB_File SET IsCensored = 0"),
        new(22, 5, "UPDATE AniDB_File SET IsDeprecated = 0"),
        new(22, 6, "UPDATE AniDB_File SET InternalVersion = 1"),
        new(23, 1, "UPDATE JMMUser SET CanEditServerSettings = 1"),
        new(24, 1, "ALTER TABLE VideoLocal ADD IsVariation int NULL"),
        new(24, 2, "UPDATE VideoLocal SET IsVariation = 0"),
        new(25, 1,
            "CREATE TABLE AniDB_Recommendation( AniDB_RecommendationID INTEGER PRIMARY KEY AUTOINCREMENT, AnimeID int NOT NULL, UserID int NOT NULL, RecommendationType int NOT NULL, RecommendationText text ); "),
        new(25, 2,
            "CREATE UNIQUE INDEX UIX_AniDB_Recommendation ON AniDB_Recommendation(AnimeID, UserID);"),
        new(26, 1, "CREATE INDEX IX_CrossRef_File_Episode_Hash ON CrossRef_File_Episode(Hash);"),
        new(26, 2,
            "CREATE INDEX IX_CrossRef_File_Episode_EpisodeID ON CrossRef_File_Episode(EpisodeID);"),
        new(27, 1,
            "update CrossRef_File_Episode SET CrossRefSource=1 WHERE Hash IN (Select Hash from ANIDB_File) AND CrossRefSource=2;"),
        new(28, 1,
            "CREATE TABLE LogMessage( LogMessageID INTEGER PRIMARY KEY AUTOINCREMENT, LogType text, LogContent text, LogDate timestamp NOT NULL ); "),
        new(29, 1,
            "CREATE TABLE CrossRef_AniDB_TvDBV2( CrossRef_AniDB_TvDBV2ID INTEGER PRIMARY KEY AUTOINCREMENT, AnimeID int NOT NULL, AniDBStartEpisodeType int NOT NULL, AniDBStartEpisodeNumber int NOT NULL, TvDBID int NOT NULL, TvDBSeasonNumber int NOT NULL, TvDBStartEpisodeNumber int NOT NULL, TvDBTitle text, CrossRefSource int NOT NULL ); "),
        new(29, 2,
            "CREATE UNIQUE INDEX UIX_CrossRef_AniDB_TvDBV2 ON CrossRef_AniDB_TvDBV2(AnimeID, TvDBID, TvDBSeasonNumber, TvDBStartEpisodeNumber, AniDBStartEpisodeType, AniDBStartEpisodeNumber);"),
        new(29, 3, DatabaseFixes.NoOperation),
        new(30, 1, "ALTER TABLE GroupFilter ADD Locked int NULL"),
        new(31, 1, "ALTER TABLE VideoInfo ADD FullInfo text NULL"),
        new(32, 1,
            "CREATE TABLE CrossRef_AniDB_TraktV2( CrossRef_AniDB_TraktV2ID INTEGER PRIMARY KEY AUTOINCREMENT, AnimeID int NOT NULL, AniDBStartEpisodeType int NOT NULL, AniDBStartEpisodeNumber int NOT NULL, TraktID text, TraktSeasonNumber int NOT NULL, TraktStartEpisodeNumber int NOT NULL, TraktTitle text, CrossRefSource int NOT NULL ); "),
        new(32, 2,
            "CREATE UNIQUE INDEX UIX_CrossRef_AniDB_TraktV2 ON CrossRef_AniDB_TraktV2(AnimeID, TraktSeasonNumber, TraktStartEpisodeNumber, AniDBStartEpisodeType, AniDBStartEpisodeNumber);"),
        new(32, 3, DatabaseFixes.NoOperation),
        new(33, 1,
            "CREATE TABLE CrossRef_AniDB_Trakt_Episode( CrossRef_AniDB_Trakt_EpisodeID INTEGER PRIMARY KEY AUTOINCREMENT, AnimeID int NOT NULL, AniDBEpisodeID int NOT NULL, TraktID text, Season int NOT NULL, EpisodeNumber int NOT NULL ); "),
        new(33, 2,
            "CREATE UNIQUE INDEX UIX_CrossRef_AniDB_Trakt_Episode_AniDBEpisodeID ON CrossRef_AniDB_Trakt_Episode(AniDBEpisodeID);"),
        new(34, 1, DatabaseFixes.NoOperation),
        new(35, 1,
            "CREATE TABLE CustomTag( CustomTagID INTEGER PRIMARY KEY AUTOINCREMENT, TagName text, TagDescription text ); "),
        new(35, 2,
            "CREATE TABLE CrossRef_CustomTag( CrossRef_CustomTagID INTEGER PRIMARY KEY AUTOINCREMENT, CustomTagID int NOT NULL, CrossRefID int NOT NULL, CrossRefType int NOT NULL ); "),
        new(36, 1, "ALTER TABLE AniDB_Anime_Tag ADD Weight int NULL"),
        new(37, 1, DatabaseFixes.PopulateTagWeight),
        new(38, 1, "ALTER TABLE Trakt_Episode ADD TraktID int NULL"),
        new(39, 1, DatabaseFixes.FixHashes),
        new(40, 1, "DROP TABLE LogMessage;"),
        new(41, 1, "ALTER TABLE AnimeSeries ADD DefaultFolder text NULL"),
        new(42, 1, "ALTER TABLE JMMUser ADD PlexUsers text NULL"),
        new(43, 1, "ALTER TABLE GroupFilter ADD FilterType int NOT NULL DEFAULT 1"),
        new(43, 2,
            $"UPDATE GroupFilter SET FilterType = 2 WHERE GroupFilterName='{Constants.GroupFilterName.ContinueWatching}'"),
        new(43, 3, DatabaseFixes.NoOperation),
        new(44, 1, DropAniDB_AnimeAllCategories),
        new(44, 2, "ALTER TABLE AniDB_Anime ADD ContractVersion int NOT NULL DEFAULT 0"),
        new(44, 3, "ALTER TABLE AniDB_Anime ADD ContractBlob BLOB NULL"),
        new(44, 4, "ALTER TABLE AniDB_Anime ADD ContractSize int NOT NULL DEFAULT 0"),
        new(44, 5, "ALTER TABLE AnimeGroup ADD ContractVersion int NOT NULL DEFAULT 0"),
        new(44, 6, "ALTER TABLE AnimeGroup ADD LatestEpisodeAirDate timestamp NULL"),
        new(44, 7, "ALTER TABLE AnimeGroup ADD ContractBlob BLOB NULL"),
        new(44, 8, "ALTER TABLE AnimeGroup ADD ContractSize int NOT NULL DEFAULT 0"),
        new(44, 9, "ALTER TABLE AnimeGroup_User ADD PlexContractVersion int NOT NULL DEFAULT 0"),
        new(44, 10, "ALTER TABLE AnimeGroup_User ADD PlexContractBlob BLOB NULL"),
        new(44, 11, "ALTER TABLE AnimeGroup_User ADD PlexContractSize int NOT NULL DEFAULT 0"),
        new(44, 12, "ALTER TABLE AnimeSeries ADD ContractVersion int NOT NULL DEFAULT 0"),
        new(44, 13, "ALTER TABLE AnimeSeries ADD LatestEpisodeAirDate timestamp NULL"),
        new(44, 14, "ALTER TABLE AnimeSeries ADD ContractBlob BLOB NULL"),
        new(44, 15, "ALTER TABLE AnimeSeries ADD ContractSize int NOT NULL DEFAULT 0"),
        new(44, 16, "ALTER TABLE AnimeSeries_User ADD PlexContractVersion int NOT NULL DEFAULT 0"),
        new(44, 17, "ALTER TABLE AnimeSeries_User ADD PlexContractBlob BLOB NULL"),
        new(44, 18, "ALTER TABLE AnimeSeries_User ADD PlexContractSize int NOT NULL DEFAULT 0"),
        new(44, 19, "ALTER TABLE GroupFilter ADD GroupsIdsVersion int NOT NULL DEFAULT 0"),
        new(44, 20, "ALTER TABLE GroupFilter ADD GroupsIdsString text NULL"),
        new(44, 21, "ALTER TABLE GroupFilter ADD GroupConditionsVersion int NOT NULL DEFAULT 0"),
        new(44, 22, "ALTER TABLE GroupFilter ADD GroupConditions text NULL"),
        new(44, 23, "ALTER TABLE GroupFilter ADD ParentGroupFilterID int NULL"),
        new(44, 24, "ALTER TABLE GroupFilter ADD InvisibleInClients int NOT NULL DEFAULT 0"),
        new(44, 25, "ALTER TABLE GroupFilter ADD SeriesIdsVersion int NOT NULL DEFAULT 0"),
        new(44, 26, "ALTER TABLE GroupFilter ADD SeriesIdsString text NULL"),
        new(44, 27, "ALTER TABLE AnimeEpisode ADD PlexContractVersion int NOT NULL DEFAULT 0"),
        new(44, 28, "ALTER TABLE AnimeEpisode ADD PlexContractBlob BLOB NULL"),
        new(44, 29, "ALTER TABLE AnimeEpisode ADD PlexContractSize int NOT NULL DEFAULT 0"),
        new(44, 30, "ALTER TABLE AnimeEpisode_User ADD ContractVersion int NOT NULL DEFAULT 0"),
        new(44, 31, "ALTER TABLE AnimeEpisode_User ADD ContractBlob BLOB NULL"),
        new(44, 32, "ALTER TABLE AnimeEpisode_User ADD ContractSize int NOT NULL DEFAULT 0"),
        new(44, 33, "ALTER TABLE VideoLocal ADD MediaVersion int NOT NULL DEFAULT 0"),
        new(44, 34, "ALTER TABLE VideoLocal ADD MediaBlob BLOB NULL"),
        new(44, 35, "ALTER TABLE VideoLocal ADD MediaSize int NOT NULL DEFAULT 0"),
        new(45, 1, DatabaseFixes.DeleteSeriesUsersWithoutSeries),
        new(46, 1,
            "CREATE TABLE VideoLocal_Place ( VideoLocal_Place_ID INTEGER PRIMARY KEY AUTOINCREMENT,VideoLocalID int NOT NULL, FilePath text NOT NULL,  ImportFolderID int NOT NULL, ImportFolderType int NOT NULL )"),
        new(46, 2,
            "CREATE UNIQUE INDEX [UIX_VideoLocal_ VideoLocal_Place_ID] ON [VideoLocal_Place] ([VideoLocal_Place_ID]);"),
        new(46, 3,
            "INSERT INTO VideoLocal_Place (VideoLocalID, FilePath, ImportFolderID, ImportFolderType) SELECT VideoLocalID, FilePath, ImportFolderID, 1 as ImportFolderType FROM VideoLocal"),
        new(46, 4, DropVideolocalColumns),
        new(46, 5,
            "UPDATE VideoLocal SET FileName=(SELECT FileName FROM VideoInfo WHERE VideoInfo.Hash=VideoLocal.Hash), VideoCodec=(SELECT VideoCodec FROM VideoInfo WHERE VideoInfo.Hash=VideoLocal.Hash), VideoBitrate=(SELECT VideoBitrate FROM VideoInfo WHERE VideoInfo.Hash=VideoLocal.Hash), VideoBitDepth=(SELECT VideoBitDepth FROM VideoInfo WHERE VideoInfo.Hash=VideoLocal.Hash), VideoFrameRate=(SELECT VideoFrameRate FROM VideoInfo WHERE VideoInfo.Hash=VideoLocal.Hash), VideoResolution=(SELECT VideoResolution FROM VideoInfo WHERE VideoInfo.Hash=VideoLocal.Hash), AudioCodec=(SELECT AudioCodec FROM VideoInfo WHERE VideoInfo.Hash=VideoLocal.Hash), AudioBitrate=(SELECT AudioBitrate FROM VideoInfo WHERE VideoInfo.Hash=VideoLocal.Hash), Duration=(SELECT Duration FROM VideoInfo WHERE VideoInfo.Hash=VideoLocal.Hash) WHERE RowId IN (SELECT RowId FROM VideoInfo WHERE VideoInfo.Hash=VideoLocal.Hash)"),
        new(46, 6,
            "CREATE TABLE CloudAccount (CloudID INTEGER PRIMARY KEY AUTOINCREMENT, ConnectionString text NOT NULL, Provider text NOT NULL, Name text NOT NULL);"),
        new(46, 7, "CREATE UNIQUE INDEX [UIX_CloudAccount_CloudID] ON [CloudAccount] ([CloudID]);"),
        new(46, 8, "ALTER TABLE ImportFolder ADD CloudID int NULL"),
        new(46, 9, "DROP TABLE VideoInfo"),
        new(46, 10, AlterVideoLocalUser),
        new(47, 1, "DROP INDEX UIX2_VideoLocal_Hash;"),
        new(47, 2, "CREATE INDEX IX_VideoLocal_Hash ON VideoLocal(Hash);"),
        new(48, 1,
            "CREATE TABLE AuthTokens ( AuthID INTEGER PRIMARY KEY AUTOINCREMENT, UserID int NOT NULL, DeviceName text NOT NULL, Token text NOT NULL )"),
        new(49, 1,
            "CREATE TABLE Scan ( ScanID INTEGER PRIMARY KEY AUTOINCREMENT, CreationTime timestamp NOT NULL, ImportFolders text NOT NULL, Status int NOT NULL )"),
        new(49, 2,
            "CREATE TABLE ScanFile ( ScanFileID INTEGER PRIMARY KEY AUTOINCREMENT, ScanID int NOT NULL, ImportFolderID int NOT NULL, VideoLocal_Place_ID int NOT NULL, FullName text NOT NULL, FileSize bigint NOT NULL, Status int NOT NULL, CheckDate timestamp NULL, Hash text NOT NULL, HashResult text NULL )"),
        new(49, 3, "CREATE INDEX UIX_ScanFileStatus ON ScanFile(ScanID,Status,CheckDate);"),
        new(50, 1, DatabaseFixes.NoOperation),
        new(51, 1, DatabaseFixes.NoOperation),
        new(52, 1, DatabaseFixes.NoOperation),
        new(53, 1, "ALTER TABLE JMMUser ADD PlexToken text NULL"),
        new(54, 1, "ALTER TABLE AniDB_File ADD IsChaptered INT NOT NULL DEFAULT -1"),
        new(55, 1, "ALTER TABLE RenameScript ADD RenamerType TEXT NOT NULL DEFAULT 'Legacy'"),
        new(55, 2, "ALTER TABLE RenameScript ADD ExtraData TEXT"),
        new(56, 1,
            "CREATE INDEX IX_AniDB_Anime_Character_CharID ON AniDB_Anime_Character(CharID);"),
        // This adds the new columns `AirDate` and `Rating` as well
        new(57, 1, "DROP INDEX UIX_TvDB_Episode_Id;"),
        new(57, 2, DropTvDB_EpisodeFirstAiredColumn),
        new(57, 3, DatabaseFixes.NoOperation),
        new(58, 1, "ALTER TABLE AnimeSeries ADD AirsOn TEXT NULL"),
        new(59, 1, "DROP TABLE Trakt_ImageFanart"),
        new(59, 2, "DROP TABLE Trakt_ImagePoster"),
        new(60, 1,
            "CREATE TABLE AnimeCharacter ( CharacterID INTEGER PRIMARY KEY AUTOINCREMENT, AniDBID INTEGER NOT NULL, Name TEXT NOT NULL, AlternateName TEXT NULL, Description TEXT NULL, ImagePath TEXT NULL )"),
        new(60, 2,
            "CREATE TABLE AnimeStaff ( StaffID INTEGER PRIMARY KEY AUTOINCREMENT, AniDBID INTEGER NOT NULL, Name TEXT NOT NULL, AlternateName TEXT NULL, Description TEXT NULL, ImagePath TEXT NULL )"),
        new(60, 3,
            "CREATE TABLE CrossRef_Anime_Staff ( CrossRef_Anime_StaffID INTEGER PRIMARY KEY AUTOINCREMENT, AniDB_AnimeID INTEGER NOT NULL, StaffID INTEGER NOT NULL, Role TEXT NULL, RoleID INTEGER, RoleType INTEGER NOT NULL, Language TEXT NOT NULL )"),
        new(60, 4, DatabaseFixes.PopulateCharactersAndStaff),
        new(61, 1, "ALTER TABLE MovieDB_Movie ADD Rating INT NOT NULL DEFAULT 0"),
        new(61, 2, "ALTER TABLE TvDB_Series ADD Rating INT NULL"),
        new(62, 1, "ALTER TABLE AniDB_Episode ADD Description TEXT NOT NULL DEFAULT ''"),
        new(62, 2, DatabaseFixes.FixCharactersWithGrave),
        new(63, 1, DatabaseFixes.RefreshAniDBInfoFromXML),
        new(64, 1, DatabaseFixes.NoOperation),
        new(64, 2, DatabaseFixes.UpdateAllStats),
        new(65, 1, DatabaseFixes.RemoveBasePathsFromStaffAndCharacters),
        new(66, 1,
            "CREATE TABLE AniDB_AnimeUpdate ( AniDB_AnimeUpdateID INTEGER PRIMARY KEY AUTOINCREMENT, AnimeID INTEGER NOT NULL, UpdatedAt timestamp NOT NULL )"),
        new(66, 2, "CREATE UNIQUE INDEX UIX_AniDB_AnimeUpdate ON AniDB_AnimeUpdate(AnimeID)"),
        new(66, 3, DatabaseFixes.MigrateAniDB_AnimeUpdates),
        new(67, 1, DatabaseFixes.RemoveBasePathsFromStaffAndCharacters),
        new(68, 1, DatabaseFixes.NoOperation),
        new(69, 1, DatabaseFixes.NoOperation),
        new(70, 1, "DROP INDEX UIX_CrossRef_AniDB_MAL_Anime;"),
        new(70, 2, "ALTER TABLE AniDB_Anime ADD Site_JP TEXT NULL"),
        new(70, 3, "ALTER TABLE AniDB_Anime ADD Site_EN TEXT NULL"),
        new(70, 4, "ALTER TABLE AniDB_Anime ADD Wikipedia_ID TEXT NULL"),
        new(70, 5, "ALTER TABLE AniDB_Anime ADD WikipediaJP_ID TEXT NULL"),
        new(70, 6, "ALTER TABLE AniDB_Anime ADD SyoboiID INT NULL"),
        new(70, 7, "ALTER TABLE AniDB_Anime ADD AnisonID INT NULL"),
        new(70, 8, "ALTER TABLE AniDB_Anime ADD CrunchyrollID TEXT NULL"),
        new(70, 9, DatabaseFixes.NoOperation),
        new(71, 1, "ALTER TABLE VideoLocal ADD MyListID INT NOT NULL DEFAULT 0"),
        new(71, 2, DatabaseFixes.NoOperation),
        new(72, 1, DropAniDB_EpisodeTitles),
        new(72, 2,
            "CREATE TABLE AniDB_Episode_Title ( AniDB_Episode_TitleID INTEGER PRIMARY KEY AUTOINCREMENT, AniDB_EpisodeID int NOT NULL, Language text NOT NULL, Title text NOT NULL ); "),
        new(72, 3, DatabaseFixes.NoOperation),
        new(73, 1, "DROP INDEX UIX_CrossRef_AniDB_TvDB_Episode_AniDBEpisodeID;"),
        // SQLite is stupid, so we need to create a new table and copy the contents to it
        new(73, 2, RenameCrossRef_AniDB_TvDB_Episode),
        // For some reason, this was never dropped
        new(73, 3, "DROP TABLE CrossRef_AniDB_TvDB;"),
        new(73, 4,
            "CREATE TABLE CrossRef_AniDB_TvDB(CrossRef_AniDB_TvDBID INTEGER PRIMARY KEY AUTOINCREMENT, AniDBID int NOT NULL, TvDBID int NOT NULL, CrossRefSource INT NOT NULL);"),
        new(73, 5,
            "CREATE UNIQUE INDEX UIX_AniDB_TvDB_AniDBID_TvDBID ON CrossRef_AniDB_TvDB(AniDBID,TvDBID);"),
        new(73, 6,
            "CREATE TABLE CrossRef_AniDB_TvDB_Episode(CrossRef_AniDB_TvDB_EpisodeID INTEGER PRIMARY KEY AUTOINCREMENT, AniDBEpisodeID int NOT NULL, TvDBEpisodeID int NOT NULL, MatchRating INT NOT NULL);"),
        new(73, 7,
            "CREATE UNIQUE INDEX UIX_CrossRef_AniDB_TvDB_Episode_AniDBID_TvDBID ON CrossRef_AniDB_TvDB_Episode(AniDBEpisodeID,TvDBEpisodeID);"),
        new(73, 9, DatabaseFixes.NoOperation),
        // DatabaseFixes.MigrateTvDBLinks_v2_to_V3() drops the CrossRef_AniDB_TvDBV2 table. We do it after init to migrate
        new(74, 1, DatabaseFixes.NoOperation),
        new(75, 1, DatabaseFixes.NoOperation),
        new(76, 1,
            "ALTER TABLE AnimeSeries ADD UpdatedAt timestamp NOT NULL default '2000-01-01 00:00:00'"),
        new(77, 1, DatabaseFixes.NoOperation),
        new(78, 1, DropVideoLocal_Media),
        new(79, 1, "DROP INDEX IF EXISTS UIX_CrossRef_AniDB_MAL_MALID;"),
        new(79, 1, "DROP INDEX IF EXISTS UIX_CrossRef_AniDB_MAL_MALID;"),
        new(80, 1, "DROP INDEX IF EXISTS UIX_AniDB_File_FileID;"),
        new(81, 1,
            "CREATE TABLE AniDB_Anime_Staff ( AniDB_Anime_StaffID INTEGER PRIMARY KEY AUTOINCREMENT, AnimeID INTEGER NOT NULL, CreatorID INTEGER NOT NULL, CreatorType TEXT NOT NULL );"),
        new(81, 2, DatabaseFixes.RefreshAniDBInfoFromXML),
        new(82, 1, DatabaseFixes.EnsureNoOrphanedGroupsOrSeries),
        new(83, 1, "UPDATE VideoLocal_User SET WatchedDate = NULL WHERE WatchedDate = '1970-01-01 00:00:00';"),
        new(83, 2, "ALTER TABLE VideoLocal_User ADD WatchedCount INT NOT NULL DEFAULT 0;"),
        new(83, 3, "ALTER TABLE VideoLocal_User ADD LastUpdated timestamp NOT NULL DEFAULT '2000-01-01 00:00:00';"),
        new(83, 4,
            "UPDATE VideoLocal_User SET WatchedCount = 1, LastUpdated = WatchedDate WHERE WatchedDate IS NOT NULL;"),
        new(84, 1, "ALTER TABLE AnimeSeries_User ADD LastEpisodeUpdate timestamp DEFAULT NULL;"),
        new(84, 2, DatabaseFixes.FixWatchDates),
        new(85, 1, "ALTER TABLE AnimeGroup ADD MainAniDBAnimeID INT DEFAULT NULL;"),
        new(86, 1, DropAnimeEpisode_UserColumns),
        new(87, 1, DropAniDB_FileColumns),
        new(87, 2, AlterAniDB_GroupStatus),
        new(87, 3, DropAniDB_CharacterColumns),
        new(87, 4, DropAniDB_Anime_CharacterColumns),
        new(87, 5, DropAniDB_AnimeColumns),
        new(88, 1, DropLanguage),
        new(89, 1, "DROP TABLE AniDB_Anime_Category"),
        new(89, 2, "DROP TABLE AniDB_Anime_Review"),
        new(89, 3, "DROP TABLE AniDB_Category"),
        new(89, 4, "DROP TABLE AniDB_MylistStats"),
        new(89, 5, "DROP TABLE AniDB_Review"),
        new(89, 6, "DROP TABLE CloudAccount"),
        new(89, 7, "DROP TABLE FileFfdshowPreset"),
        new(89, 8, "DROP TABLE CrossRef_AniDB_Trakt"),
        new(89, 9, "DROP TABLE Trakt_Friend"),
        new(89, 10,
            "ALTER TABLE AniDB_Anime RENAME COLUMN DisableExternalLinksFlag TO DisableExternalLinksFlag_old; ALTER TABLE AniDB_Anime ADD DisableExternalLinksFlag INT NOT NULL DEFAULT 0; UPDATE AniDB_Anime SET DisableExternalLinksFlag = DisableExternalLinksFlag_old WHERE DisableExternalLinksFlag_old > 0; ALTER TABLE AniDB_Anime DROP COLUMN DisableExternalLinksFlag_old;"),
        new(89, 11,
            "ALTER TABLE ImportFolder RENAME COLUMN IsWatched TO IsWatched_old; ALTER TABLE ImportFolder ADD IsWatched INT NOT NULL DEFAULT 0; UPDATE ImportFolder SET IsWatched = IsWatched_old WHERE IsWatched_old > 0; ALTER TABLE ImportFolder DROP COLUMN IsWatched_old;"),
        new(89, 12,
            "ALTER TABLE VideoLocal RENAME COLUMN IsVariation TO IsVariation_old; ALTER TABLE VideoLocal ADD IsVariation INT NOT NULL DEFAULT 0; UPDATE VideoLocal SET IsVariation = IsVariation_old WHERE IsVariation_old > 0; ALTER TABLE VideoLocal DROP COLUMN IsVariation_old;"),
        new(89, 13,
            "DROP INDEX UIX2_AniDB_Anime_AnimeID; CREATE UNIQUE INDEX UIX_AniDB_Anime_AnimeID ON AniDB_Anime(AnimeID);"),
        new(89, 14, "DROP INDEX IX_AniDB_File_File_Source;"),
        new(89, 15, "DROP INDEX IX_CrossRef_File_Episode_EpisodeID;"),
        new(89, 16, "DROP INDEX IX_CrossRef_File_Episode_Hash;"),
        new(89, 17, "DROP INDEX UIX2_VideoLocal_Hash; CREATE UNIQUE INDEX UIX_VideoLocal_Hash ON VideoLocal(Hash);"),
        new(89, 18,
            "DROP INDEX UIX2_VideoLocal_User_User_VideoLocalID; CREATE UNIQUE INDEX UIX_VideoLocal_User_User_VideoLocalID ON VideoLocal_User(JMMUserID, VideoLocalID);"),
        new(89, 19, "DROP INDEX \"UIX_VideoLocal_ VideoLocal_Place_ID\";"),
        new(90, 1, "UPDATE AniDB_File SET File_Source = 'Web' WHERE File_Source = 'www'; UPDATE AniDB_File SET File_Source = 'BluRay' WHERE File_Source = 'Blu-ray'; UPDATE AniDB_File SET File_Source = 'LaserDisc' WHERE File_Source = 'LD'; UPDATE AniDB_File SET File_Source = 'Unknown' WHERE File_Source = 'unknown';"),
        new(91, 1, "CREATE INDEX IX_AniDB_Episode_EpisodeType ON AniDB_Episode(EpisodeType);"),
        new(92, 1, "ALTER TABLE VideoLocal ADD DateTimeImported timestamp DEFAULT NULL;"),
        new(92, 2, "UPDATE VideoLocal SET DateTimeImported = DateTimeCreated WHERE EXISTS(SELECT Hash FROM CrossRef_File_Episode xref WHERE xref.Hash = VideoLocal.Hash)"),
        new(93, 1, "ALTER TABLE AniDB_Tag ADD Verified integer NOT NULL DEFAULT 0;"),
        new(93, 2, "ALTER TABLE AniDB_Tag ADD ParentTagID integer DEFAULT NULL;"),
        new(93, 3, "ALTER TABLE AniDB_Tag ADD TagNameOverride text DEFAULT NULL;"),
        new(93, 4, "ALTER TABLE AniDB_Tag ADD LastUpdated timestamp NOT NULL DEFAULT '1970-01-01 00:00:00';"),
        new(93, 5, "ALTER TABLE AniDB_Tag DROP COLUMN Spoiler;"),
        new(93, 6, "ALTER TABLE AniDB_Tag DROP COLUMN LocalSpoiler;"),
        new(93, 7, "ALTER TABLE AniDB_Tag DROP COLUMN TagCount;"),
        new(93, 8, "ALTER TABLE AniDB_Anime_Tag ADD LocalSpoiler integer NOT NULL DEFAULT 0;"),
        new(93, 9, "ALTER TABLE AniDB_Anime_Tag DROP COLUMN Approval;"),
        new(93, 10, DatabaseFixes.FixTagParentIDsAndNameOverrides),
        new(94, 1, "ALTER TABLE AnimeEpisode ADD IsHidden integer NOT NULL DEFAULT 0;"),
        new(94, 2, "ALTER TABLE AnimeSeries_User ADD HiddenUnwatchedEpisodeCount integer NOT NULL DEFAULT 0;"),
        new(95, 1, "UPDATE VideoLocal SET DateTimeImported = DateTimeCreated WHERE EXISTS(SELECT Hash FROM CrossRef_File_Episode xref WHERE xref.Hash = VideoLocal.Hash)"),
        new(96, 1, "CREATE TABLE AniDB_FileUpdate ( AniDB_FileUpdateID INTEGER PRIMARY KEY AUTOINCREMENT, FileSize INTEGER NOT NULL, Hash TEXT NOT NULL, HasResponse INTEGER NOT NULL, UpdatedAt timestamp NOT NULL )"),
        new(96, 2, "CREATE INDEX IX_AniDB_FileUpdate ON AniDB_FileUpdate(FileSize, Hash)"),
        new(96, 3, DatabaseFixes.MigrateAniDB_FileUpdates),
        new(97, 1, "ALTER TABLE AniDB_Anime DROP COLUMN DisableExternalLinksFlag;"),
        new(97, 2, "ALTER TABLE AnimeSeries ADD DisableAutoMatchFlags integer NOT NULL DEFAULT 0;"),
        new(97, 3, "ALTER TABLE AniDB_Anime ADD VNDBID INT NULL"),
        new(97, 4, "ALTER TABLE AniDB_Anime ADD BangumiID INT NULL"),
        new(97, 5, "ALTER TABLE AniDB_Anime ADD LianID INT NULL"),
        new(97, 6, "ALTER TABLE AniDB_Anime ADD FunimationID TEXT NULL"),
        new(97, 7, "ALTER TABLE AniDB_Anime ADD HiDiveID TEXT NULL"),
        new(98, 1, "ALTER TABLE AniDB_Anime DROP COLUMN LianID;"),
        new(98, 2, "ALTER TABLE AniDB_Anime DROP COLUMN AnimePlanetID;"),
        new(98, 3, "ALTER TABLE AniDB_Anime DROP COLUMN AnimeNfo;"),
        new(98, 4, "ALTER TABLE AniDB_Anime ADD LainID INT NULL"),
        new(99, 1, DatabaseFixes.FixEpisodeDateTimeUpdated),
        new(100, 1, "ALTER TABLE AnimeSeries ADD HiddenMissingEpisodeCount integer NOT NULL DEFAULT 0;"),
        new(100, 2, "ALTER TABLE AnimeSeries ADD HiddenMissingEpisodeCountGroups integer NOT NULL DEFAULT 0;"),
        new(100, 3, DatabaseFixes.UpdateSeriesWithHiddenEpisodes),
        new(101, 1, "UPDATE AniDB_Anime SET AirDate = NULL, BeginYear = 0 WHERE AirDate = '1970-01-01 00:00:00';"),
        new(102, 1, "ALTER TABLE JMMUser ADD AvatarImageBlob BLOB NULL;"),
        new(102, 2, "ALTER TABLE JMMUser ADD AvatarImageMetadata VARCHAR(128) NULL;"),
        new(103, 1, "ALTER TABLE VideoLocal ADD LastAVDumped timestamp;"),
        new(103, 2, "ALTER TABLE VideoLocal ADD LastAVDumpVersion text;"),
        new(104, 1, DatabaseFixes.FixAnimeSourceLinks),
        new(104, 2, DatabaseFixes.FixOrphanedShokoEpisodes),
        new(105, 1, "CREATE TABLE FilterPreset( FilterPresetID INTEGER PRIMARY KEY AUTOINCREMENT, ParentFilterPresetID int, Name text NOT NULL, FilterType int NOT NULL, Locked int NOT NULL, Hidden int NOT NULL, ApplyAtSeriesLevel int NOT NULL, Expression text, SortingExpression text ); "),
        new(105, 2, "CREATE INDEX IX_FilterPreset_ParentFilterPresetID ON FilterPreset(ParentFilterPresetID); CREATE INDEX IX_FilterPreset_Name ON FilterPreset(Name); CREATE INDEX IX_FilterPreset_FilterType ON FilterPreset(FilterType); CREATE INDEX IX_FilterPreset_LockedHidden ON FilterPreset(Locked, Hidden);"),
        new(105, 3, "DELETE FROM GroupFilter WHERE FilterType = 2; DELETE FROM GroupFilter WHERE FilterType = 16;"),
        new(105, 4, DatabaseFixes.MigrateGroupFilterToFilterPreset),
        new(105, 5, DatabaseFixes.DropGroupFilter),
        new(106, 1, "ALTER TABLE AnimeGroup DROP COLUMN SortName;"),
        new(107, 1, "ALTER TABLE AnimeEpisode DROP COLUMN PlexContractVersion;ALTER TABLE AnimeEpisode DROP COLUMN PlexContractBlob;ALTER TABLE AnimeEpisode DROP COLUMN PlexContractSize;ALTER TABLE AnimeGroup_User DROP COLUMN PlexContractVersion;ALTER TABLE AnimeGroup_User DROP COLUMN PlexContractBlob;ALTER TABLE AnimeGroup_User DROP COLUMN PlexContractSize;ALTER TABLE AnimeSeries_User DROP COLUMN PlexContractVersion;ALTER TABLE AnimeSeries_User DROP COLUMN PlexContractBlob;ALTER TABLE AnimeSeries_User DROP COLUMN PlexContractSize;"),
        new(108, 1, "CREATE INDEX IX_CommandRequest_CommandType ON CommandRequest(CommandType); CREATE INDEX IX_CommandRequest_Priority_Date ON CommandRequest(Priority, DateTimeUpdated);"),
        new(109, 1, "DROP TABLE CommandRequest"),
        new(110, 1, "ALTER TABLE AnimeEpisode ADD EpisodeNameOverride text"),
        new(111, 1, "DELETE FROM FilterPreset WHERE FilterType IN (16, 24, 32, 40, 64, 72)"),
        new(112, 1, "ALTER TABLE AniDB_Anime DROP COLUMN ContractVersion;ALTER TABLE AniDB_Anime DROP COLUMN ContractBlob;ALTER TABLE AniDB_Anime DROP COLUMN ContractSize;"),
        new(112, 2, "ALTER TABLE AnimeSeries DROP COLUMN ContractVersion;ALTER TABLE AnimeSeries DROP COLUMN ContractBlob;ALTER TABLE AnimeSeries DROP COLUMN ContractSize;"),
        new(112, 3, "ALTER TABLE AnimeGroup DROP COLUMN ContractVersion;ALTER TABLE AnimeGroup DROP COLUMN ContractBlob;ALTER TABLE AnimeGroup DROP COLUMN ContractSize;"),
        new(113, 1, "ALTER TABLE VideoLocal DROP COLUMN MediaSize;"),
        new(114, 1, "CREATE TABLE AniDB_NotifyQueue( AniDB_NotifyQueueID INTEGER PRIMARY KEY AUTOINCREMENT, Type int NOT NULL, ID int NOT NULL, AddedAt timestamp NOT NULL ); "),
        new(114, 2, "CREATE TABLE AniDB_Message( AniDB_MessageID INTEGER PRIMARY KEY AUTOINCREMENT, MessageID int NOT NULL, FromUserID int NOT NULL, FromUserName text NOT NULL, SentAt timestamp NOT NULL, FetchedAt timestamp NOT NULL, Type int NOT NULL, Title text NOT NULL, Body text NOT NULL, Flags int NOT NULL DEFAULT 0 ); "),
        new(115, 1, "CREATE TABLE CrossRef_AniDB_TMDB_Episode ( CrossRef_AniDB_TMDB_EpisodeID INTEGER PRIMARY KEY AUTOINCREMENT, AnidbAnimeID INTEGER NOT NULL, AnidbEpisodeID INTEGER NOT NULL, TmdbShowID INTEGER NOT NULL, TmdbEpisodeID INTEGER NOT NULL, 'Ordering' INTEGER NOT NULL, MatchRating INTEGER NOT NULL);"),
        new(115, 2, "CREATE TABLE CrossRef_AniDB_TMDB_Movie ( CrossRef_AniDB_TMDB_MovieID INTEGER PRIMARY KEY AUTOINCREMENT, AnidbAnimeID INTEGER NOT NULL, AnidbEpisodeID INTEGER NULL, TmdbMovieID INTEGER NOT NULL, Source INTEGER NOT NULL);"),
        new(115, 3, "CREATE TABLE CrossRef_AniDB_TMDB_Show ( CrossRef_AniDB_TMDB_ShowID INTEGER PRIMARY KEY AUTOINCREMENT, AnidbAnimeID INTEGER NOT NULL, TmdbShowID INTEGER NOT NULL, Source INTEGER NOT NULL);"),
        new(115, 4, "CREATE TABLE TMDB_Image ( TMDB_ImageID INTEGER PRIMARY KEY AUTOINCREMENT, TmdbMovieID INTEGER NULL, TmdbEpisodeID INTEGER NULL, TmdbSeasonID INTEGER NULL, TmdbShowID INTEGER NULL, TmdbCollectionID INTEGER NULL, TmdbNetworkID INTEGER NULL, TmdbCompanyID INTEGER NULL, TmdbPersonID INTEGER NULL, ForeignType INTEGER NOT NULL, ImageType INTEGER NOT NULL, IsEnabled INTEGER NOT NULL, Width INTEGER NOT NULL, Height INTEGER NOT NULL, Language TEXT NOT NULL, RemoteFileName TEXT NOT NULL, UserRating REAL NOT NULL, UserVotes INTEGER NOT NULL );"),
        new(115, 5, "CREATE TABLE AniDB_Anime_PreferredImage ( AniDB_Anime_PreferredImageID INTEGER PRIMARY KEY AUTOINCREMENT, AnidbAnimeID INTEGER NOT NULL, ImageID INTEGER NOT NULL, ImageType INTEGER NOT NULL, ImageSource INTEGER NOT NULL );"),
        new(115, 6, "CREATE TABLE TMDB_Title ( TMDB_TitleID INTEGER PRIMARY KEY AUTOINCREMENT, ParentID INTEGER NOT NULL, ParentType INTEGER NOT NULL, LanguageCode TEXT NOT NULL, CountryCode TEXT NOT NULL, Value TEXT NOT NULL );"),
        new(115, 7, "CREATE TABLE TMDB_Overview ( TMDB_OverviewID INTEGER PRIMARY KEY AUTOINCREMENT, ParentID INTEGER NOT NULL, ParentType INTEGER NOT NULL, LanguageCode TEXT NOT NULL, CountryCode TEXT NOT NULL, Value TEXT NOT NULL );"),
        new(115, 8, "CREATE TABLE TMDB_Company ( TMDB_CompanyID INTEGER PRIMARY KEY AUTOINCREMENT, TmdbCompanyID INTEGER NOT NULL, Name TEXT NOT NULL, CountryOfOrigin TEXT NOT NULL );"),
        new(115, 9, "CREATE TABLE TMDB_Network ( TMDB_NetworkID INTEGER PRIMARY KEY AUTOINCREMENT, TmdbNetworkID INTEGER NOT NULL, Name TEXT NOT NULL, CountryOfOrigin TEXT NOT NULL );"),
        new(115, 10, "CREATE TABLE TMDB_Person ( TMDB_PersonID INTEGER PRIMARY KEY AUTOINCREMENT, TmdbPersonID INTEGER NOT NULL, EnglishName TEXT NOT NULL, EnglishBiography TEXT NOT NULL, Aliases TEXT NOT NULL, Gender INTEGER NOT NULL, IsRestricted INTEGER NOT NULL, BirthDay DATE NULL, DeathDay DATE NULL, PlaceOfBirth TEXT NULL, CreatedAt DATETIME NOT NULL, LastUpdatedAt DATETIME NOT NULL );"),
        new(115, 11, "CREATE TABLE TMDB_Movie ( TMDB_MovieID INTEGER PRIMARY KEY AUTOINCREMENT, TmdbMovieID INTEGER NOT NULL, TmdbCollectionID INTEGER NULL, EnglishTitle TEXT NOT NULL, EnglishOverview TEXT NOT NULL, OriginalTitle TEXT NOT NULL, OriginalLanguageCode TEXT NOT NULL, IsRestricted INTEGER NOT NULL, IsVideo INTEGER NOT NULL, Genres TEXT NOT NULL, ContentRatings TEXT NOT NULL, Runtime TEXT NULL, UserRating REAL NOT NULL, UserVotes INTEGER NOT NULL, ReleasedAt DATE NULL, CreatedAt DATETIME NOT NULL, LastUpdatedAt DATETIME NOT NULL );"),
        new(115, 12, "CREATE TABLE TMDB_Movie_Cast ( TMDB_Movie_CastID INTEGER PRIMARY KEY AUTOINCREMENT, TmdbMovieID INT NOT NULL, TmdbPersonID INT NOT NULL, TmdbCreditID TEXT NOT NULL, CharacterName TEXT NOT NULL, Ordering INTEGER NOT NULL );"),
        new(115, 13, "CREATE TABLE TMDB_Company_Entity ( TMDB_Company_EntityID INTEGER PRIMARY KEY AUTOINCREMENT, TmdbCompanyID INTEGER NOT NULL, TmdbEntityType INTEGER NOT NULL, TmdbEntityID INTEGER NOT NULL, 'Ordering' INTEGER NOT NULL, ReleasedAt DATE NULL );"),
        new(115, 14, "CREATE TABLE TMDB_Movie_Crew ( TMDB_Movie_CrewID INTEGER PRIMARY KEY AUTOINCREMENT, TmdbMovieID INTEGER NOT NULL, TmdbPersonID INTEGER NOT NULL, TmdbCreditID TEXT NOT NULL, Job TEXT NOT NULL, Department TEXT NOT NULL );"),
        new(115, 15, "CREATE TABLE TMDB_Show ( TMDB_ShowID INTEGER PRIMARY KEY AUTOINCREMENT, TmdbShowID INTEGER NOT NULL, EnglishTitle TEXT NOT NULL, EnglishOverview TEXT NOT NULL, OriginalTitle TEXT NOT NULL, OriginalLanguageCode TEXT NOT NULL, IsRestricted INTEGER NOT NULL, Genres TEXT NOT NULL, ContentRatings TEXT NOT NULL, EpisodeCount INTEGER NOT NULL, SeasonCount INTEGER NOT NULL, AlternateOrderingCount INTEGER NOT NULL, UserRating REAL NOT NULL, UserVotes INTEGER NOT NULL, FirstAiredAt DATE, LastAiredAt DATE NULL, CreatedAt DATETIME NOT NULL, LastUpdatedAt DATETIME NOT NULL );"),
        new(115, 16, "CREATE TABLE Tmdb_Show_Network ( TMDB_Show_NetworkID INTEGER PRIMARY KEY AUTOINCREMENT, TmdbShowID INTEGER NOT NULL, TmdbNetworkID INTEGER NOT NULL, Ordering INTEGER NOT NULL );"),
        new(115, 17, "CREATE TABLE TMDB_Season ( TMDB_SeasonID INTEGER PRIMARY KEY AUTOINCREMENT, TmdbShowID INTEGER NOT NULL, TmdbSeasonID INTEGER NOT NULL, EnglishTitle TEXT NOT NULL, EnglishOverview TEXT NOT NULL, EpisodeCount INTEGER NOT NULL, SeasonNumber INTEGER NOT NULL, CreatedAt DATETIME NOT NULL, LastUpdatedAt DATETIME NOT NULL );"),
        new(115, 18, "CREATE TABLE TMDB_Episode ( TMDB_EpisodeID INTEGER PRIMARY KEY AUTOINCREMENT, TmdbShowID INTEGER NOT NULL, TmdbSeasonID INTEGER NOT NULL, TmdbEpisodeID INTEGER NOT NULL, EnglishTitle TEXT NOT NULL, EnglishOverview TEXT NOT NULL, SeasonNumber INTEGER NOT NULL, EpisodeNumber INTEGER NOT NULL, Runtime TEXT NULL, UserRating REAL NOT NULL, UserVotes INTEGER NOT NULL, AiredAt DATE NULL, CreatedAt DATETIME NOT NULL, LastUpdatedAt DATETIME NOT NULL );"),
        new(115, 19, "CREATE TABLE TMDB_Episode_Cast ( TMDB_Episode_CastID INTEGER PRIMARY KEY AUTOINCREMENT, TmdbShowID INTEGER NOT NULL, TmdbSeasonID INTEGER NOT NULL, TmdbEpisodeID INTEGER NOT NULL, TmdbPersonID INTEGER NOT NULL, TmdbCreditID TEXT NOT NULL, CharacterName TEXT NOT NULL, IsGuestRole INTEGER NOT NULL, Ordering INTEGER NOT NULL );"),
        new(115, 20, "CREATE TABLE TMDB_Episode_Crew ( TMDB_Episode_CrewID INTEGER PRIMARY KEY AUTOINCREMENT, TmdbShowID INTEGER NOT NULL, TmdbSeasonID INTEGER NOT NULL, TmdbEpisodeID INTEGER NOT NULL, TmdbPersonID INTEGER NOT NULL, TmdbCreditID TEXT NOT NULL, Job TEXT NOT NULL, Department TEXT NOT NULL );"),
        new(115, 21, "CREATE TABLE TMDB_AlternateOrdering ( TMDB_AlternateOrderingID INTEGER PRIMARY KEY AUTOINCREMENT, TmdbShowID INTEGER NOT NULL, TmdbNetworkID INTEGER NULL, TmdbEpisodeGroupCollectionID TEXT NOT NULL, EnglishTitle TEXT NOT NULL, EnglishOverview TEXT NOT NULL, EpisodeCount INTEGER NOT NULL, SeasonCount INTEGER NOT NULL, Type INTEGER NOT NULL, CreatedAt DATETIME NOT NULL, LastUpdatedAt DATETIME NOT NULL );"),
        new(115, 22, "CREATE TABLE TMDB_AlternateOrdering_Season ( TMDB_AlternateOrdering_SeasonID INTEGER PRIMARY KEY AUTOINCREMENT, TmdbShowID INTEGER NOT NULL, TmdbEpisodeGroupCollectionID TEXT NOT NULL, TmdbEpisodeGroupID TEXT NOT NULL, EnglishTitle TEXT NOT NULL, SeasonNumber INTEGER NOT NULL, EpisodeCount INTEGER NOT NULL, IsLocked INTEGER NOT NULL, CreatedAt DATETIME NOT NULL, LastUpdatedAt DATETIME NOT NULL );"),
        new(115, 23, "CREATE TABLE TMDB_AlternateOrdering_Episode ( TMDB_AlternateOrdering_EpisodeID INTEGER PRIMARY KEY AUTOINCREMENT, TmdbShowID INTEGER NOT NULL, TmdbEpisodeGroupCollectionID TEXT NOT NULL, TmdbEpisodeGroupID TEXT NOT NULL, TmdbEpisodeID INTEGER NOT NULL, SeasonNumber INTEGER NOT NULL, EpisodeNumber INTEGER NOT NULL, CreatedAt DATETIME NOT NULL, LastUpdatedAt DATETIME NOT NULL );"),
        new(115, 24, "CREATE TABLE TMDB_Collection ( TMDB_CollectionID INTEGER PRIMARY KEY AUTOINCREMENT, TmdbCollectionID INTEGER NOT NULL, EnglishTitle TEXT NOT NULL, EnglishOverview TEXT NOT NULL, MovieCount INTEGER NOT NULL, CreatedAt DATETIME NOT NULL, LastUpdatedAt DATETIME NOT NULL );"),
        new(115, 25, "CREATE TABLE TMDB_Collection_Movie ( TMDB_Collection_MovieID INTEGER PRIMARY KEY AUTOINCREMENT, TmdbCollectionID INTEGER NOT NULL, TmdbMovieID INTEGER NOT NULL, Ordering INTEGER NOT NULL );"),
        new(115, 26, "INSERT INTO CrossRef_AniDB_TMDB_Movie (AnidbAnimeID, TmdbMovieID, Source) SELECT AnimeID, CAST(CrossRefID AS INTEGER), CrossRefSource FROM CrossRef_AniDB_Other WHERE CrossRefType = 1;"),
        new(115, 27, "DROP TABLE CrossRef_AniDB_Other;"),
        new(115, 28, "DROP TABLE MovieDB_Fanart;"),
        new(115, 29, "DROP TABLE MovieDB_Movie;"),
        new(115, 30, "DROP TABLE MovieDB_Poster;"),
        new(115, 31, "DROP TABLE AniDB_Anime_DefaultImage;"),
        new(115, 32, "CREATE TABLE AniDB_Episode_PreferredImage ( AniDB_Episode_PreferredImageID INTEGER PRIMARY KEY AUTOINCREMENT, AnidbAnimeID INTEGER NOT NULL, AnidbEpisodeID INTEGER NOT NULL, ImageID INTEGER NOT NULL, ImageType INTEGER NOT NULL, ImageSource INTEGER NOT NULL );"),
        new(115, 33, DatabaseFixes.CleanupAfterAddingTMDB),
<<<<<<< HEAD
        new(115, 34, "UPDATE FilterPreset SET Expression = REPLACE(Expression, 'HasTMDbLinkExpression', 'HasTmdbLinkExpression')"),
        new(116, 1, MigrateRenamers),
=======
        new(115, 34, "UPDATE FilterPreset SET Expression = REPLACE(Expression, 'HasTMDbLinkExpression', 'HasTmdbLinkExpression');"),
        new(115, 35, "UPDATE TMDB_Image SET IsEnabled = 1;"),
>>>>>>> e765e129
    };

    private static Tuple<bool, string> MigrateRenamers(object connection)
    {
        var factory = Utils.ServiceContainer.GetRequiredService<DatabaseFactory>().Instance;
        var renamerService = Utils.ServiceContainer.GetRequiredService<RenameFileService>();
        var settingsProvider = Utils.SettingsProvider;

        var sessionFactory = factory.CreateSessionFactory();
        using var session = sessionFactory.OpenSession();
        using var transaction = session.BeginTransaction();
        try
        {
            const string createCommand = """
                                         CREATE TABLE IF NOT EXISTS RenamerInstance (ID INTEGER PRIMARY KEY AUTOINCREMENT, Name text NOT NULL, Type text NOT NULL, Settings BLOB);
                                         CREATE INDEX IX_RenamerInstance_Name ON RenamerInstance(Name);
                                         CREATE INDEX IX_RenamerInstance_Type ON RenamerInstance(Type);
                                         """;

            session.CreateSQLQuery(createCommand).ExecuteUpdate();

            const string selectCommand = "SELECT ScriptName, RenamerType, IsEnabledOnImport, Script FROM RenameScript;";
            var reader = session.CreateSQLQuery(selectCommand)
                .AddScalar("ScriptName", NHibernateUtil.String)
                .AddScalar("RenamerType", NHibernateUtil.String)
                .AddScalar("IsEnabledOnImport", NHibernateUtil.Int32)
                .AddScalar("Script", NHibernateUtil.String)
                .List<object[]>();
            string defaultName = null;
            var renamerInstances = reader.Select(a =>
            {
                try
                {
                    var type = ((string)a[1]).Equals("Legacy")
                        ? typeof(WebAOMRenamer)
                        : renamerService.RenamersByKey.ContainsKey((string)a[1])
                            ? renamerService.RenamersByKey[(string)a[1]].GetType()
                            : Type.GetType((string)a[1]);
                    if (type == null)
                    {
                        if ((string)a[1] == "GroupAwareRenamer")
                            return (Renamer: new RenamerConfig
                            {
                                Name = (string)a[0],
                                Type = typeof(WebAOMRenamer),
                                Settings = new WebAOMSettings
                                {
                                    Script = (string)a[3], GroupAwareSorting = true
                                }
                            }, IsDefault: (int)a[2] == 1);

                        Logger.Warn("A RenameScipt could not be converted to RenamerConfig. Renamer name: " + (string)a[0] + " Renamer type: " + (string)a[1] +
                                    " Script: " + (string)a[3]);
                        return default;
                    }

                    var settingsType = type.GetInterfaces().FirstOrDefault(b => b.IsGenericType && b.GetGenericTypeDefinition() == typeof(IRenamer<>))
                        ?.GetGenericArguments().FirstOrDefault();
                    object settings = null;
                    if (settingsType != null)
                    {
                        settings = ActivatorUtilities.CreateInstance(Utils.ServiceContainer, settingsType);
                        settingsType.GetProperties(BindingFlags.Instance | BindingFlags.Public).FirstOrDefault(b => b.Name == "Script")
                            ?.SetValue(settings, (string)a[3]);
                    }

                    return (Renamer: new RenamerConfig
                    {
                        Name = (string)a[0], Type = type, Settings = settings
                    }, IsDefault: (int)a[2] == 1);
                }
                catch (Exception ex)
                {
                    if (a is { Length: >= 4 })
                    {
                        Logger.Warn(ex, "A RenameScipt could not be converted to RenamerConfig. Renamer name: " + a[0] + " Renamer type: " + a[1] +
                                    " Script: " + a[3]);
                    }
                    else
                    {
                        Logger.Warn(ex, "A RenameScipt could not be converted to RenamerConfig, but there wasn't enough data to log");
                    }

                    return default;
                }
            }).WhereNotDefault().GroupBy(a => a.Renamer.Name).SelectMany(a => a.Select((b, i) =>
            {
                // Names are distinct
                var renamer = b.Renamer;
                if (i > 0) renamer.Name = renamer.Name + "_" + (i + 1);
                if (b.IsDefault) defaultName = renamer.Name;
                return renamer;
            }));

            if (defaultName != null)
            {
                var settings = settingsProvider.GetSettings();
                settings.Plugins.Renamer.DefaultRenamer = defaultName;
                settingsProvider.SaveSettings(settings);
            }

            const string insertCommand = "INSERT INTO RenamerInstance (Name, Type, Settings) VALUES (:Name, :Type, :Settings);";
            foreach (var renamer in renamerInstances)
            {
                var command = session.CreateSQLQuery(insertCommand);
                command.SetParameter("Name", renamer.Name);
                command.SetParameter("Type", renamer.Type.ToString());
                command.SetParameter("Settings", renamer.Settings == null ? null : MessagePackSerializer.Typeless.Serialize(renamer.Settings));
                command.ExecuteUpdate();
            }

            const string dropCommand = "DROP TABLE RenameScript;";
            session.CreateSQLQuery(dropCommand).ExecuteUpdate();
            transaction.Commit();
        }
        catch (Exception e)
        {
            transaction.Rollback();
            return new Tuple<bool, string>(false, e.ToString());
        }

        return new Tuple<bool, string>(true, null);
    }

    private static Tuple<bool, string> DropLanguage(object connection)
    {
        try
        {
            var myConn = (SqliteConnection)connection;
            var factory = (SQLite)Utils.ServiceContainer.GetRequiredService<DatabaseFactory>().Instance;

            var addCommand = "ALTER TABLE CrossRef_Languages_AniDB_File ADD LanguageName TEXT NOT NULL DEFAULT '';";
            var updateCommand =
                "UPDATE CrossRef_Languages_AniDB_File SET LanguageName = l.LanguageName FROM CrossRef_Languages_AniDB_File c INNER JOIN Language l ON l.LanguageID = c.LanguageID WHERE c.LanguageName = '';";
            factory.Execute(myConn, addCommand);
            factory.Execute(myConn, updateCommand);

            addCommand = "ALTER TABLE CrossRef_Subtitles_AniDB_File ADD LanguageName TEXT NOT NULL DEFAULT '';";
            updateCommand =
                "UPDATE CrossRef_Subtitles_AniDB_File SET LanguageName = l.LanguageName FROM CrossRef_Subtitles_AniDB_File c INNER JOIN Language l ON l.LanguageID = c.LanguageID WHERE c.LanguageName = '';";
            factory.Execute(myConn, addCommand);
            factory.Execute(myConn, updateCommand);

            var createCommand =
                "CREATE TABLE CrossRef_Languages_AniDB_File ( CrossRef_Languages_AniDB_FileID INTEGER PRIMARY KEY AUTOINCREMENT, FileID int NOT NULL, LanguageName TEXT NOT NULL);";

            factory.DropColumns(
                myConn, "CrossRef_Languages_AniDB_File",
                new List<string> { "LanguageID" }, createCommand, new List<string>()
            );

            createCommand =
                "CREATE TABLE CrossRef_Subtitles_AniDB_File ( CrossRef_Subtitles_AniDB_FileID INTEGER PRIMARY KEY AUTOINCREMENT, FileID int NOT NULL, LanguageName TEXT NOT NULL);";

            factory.DropColumns(
                myConn, "CrossRef_Subtitles_AniDB_File",
                new List<string> { "LanguageID" }, createCommand, new List<string>()
            );

            var dropCommand = "DROP TABLE Language";
            factory.Execute(myConn, dropCommand);
        }
        catch (Exception e)
        {
            return new Tuple<bool, string>(false, e.ToString());
        }

        return new Tuple<bool, string>(true, null);
    }

    private static Tuple<bool, string> DropAniDB_AnimeColumns(object connection)
    {
        try
        {
            var factory = (SQLite)Utils.ServiceContainer.GetRequiredService<DatabaseFactory>().Instance;
            var myConn = (SqliteConnection)connection;
            var indexCommands = new List<string>
            {
                "CREATE UNIQUE INDEX UIX2_AniDB_Anime_AnimeID ON AniDB_Anime (AnimeID);"
            };
            var createCommand =
                "CREATE TABLE AniDB_Anime ( AniDB_AnimeID INTEGER PRIMARY KEY AUTOINCREMENT, AnimeID int NOT NULL, EpisodeCount int NOT NULL, AirDate timestamp, EndDate timestamp, URL text, Picname text, BeginYear int NOT NULL, EndYear int NOT NULL, AnimeType int NOT NULL, MainTitle text NOT NULL, AllTitles text NOT NULL, AllTags text NOT NULL, Description text NOT NULL, EpisodeCountNormal int NOT NULL, EpisodeCountSpecial int NOT NULL, Rating int NOT NULL, VoteCount int NOT NULL, TempRating int NOT NULL, TempVoteCount int NOT NULL, AvgReviewRating int NOT NULL, ReviewCount int NOT NULL, DateTimeUpdated timestamp NOT NULL, DateTimeDescUpdated timestamp NOT NULL, ImageEnabled int NOT NULL, Restricted int NOT NULL, AnimePlanetID int, ANNID int, AllCinemaID int, AnimeNfo int, LatestEpisodeNumber int, DisableExternalLinksFlag int, ContractVersion int DEFAULT 0 NOT NULL, ContractBlob BLOB, ContractSize int DEFAULT 0 NOT NULL, Site_JP TEXT, Site_EN TEXT, Wikipedia_ID TEXT, WikipediaJP_ID TEXT, SyoboiID INT, AnisonID INT, CrunchyrollID TEXT );";

            factory.DropColumns(
                myConn, "AniDB_Anime",
                new List<string> { "AwardList" }, createCommand, indexCommands
            );
        }
        catch (Exception e)
        {
            return new Tuple<bool, string>(false, e.ToString());
        }

        return new Tuple<bool, string>(true, null);
    }

    private static Tuple<bool, string> DropAniDB_Anime_CharacterColumns(object connection)
    {
        try
        {
            var factory = (SQLite)Utils.ServiceContainer.GetRequiredService<DatabaseFactory>().Instance;
            var myConn = (SqliteConnection)connection;
            var indexCommands = new List<string>
            {
                "CREATE INDEX IX_AniDB_Anime_Character_AnimeID ON AniDB_Anime_Character (AnimeID);",
                "CREATE INDEX IX_AniDB_Anime_Character_CharID ON AniDB_Anime_Character (CharID);",
                "CREATE UNIQUE INDEX UIX_AniDB_Anime_Character_AnimeID_CharID ON AniDB_Anime_Character (AnimeID, CharID);"
            };
            var createCommand =
                "CREATE TABLE AniDB_Anime_Character ( AniDB_Anime_CharacterID INTEGER PRIMARY KEY AUTOINCREMENT, AnimeID int  NOT NULL, CharID int  NOT NULL, CharType text NOT NULL);";

            factory.DropColumns(
                myConn, "AniDB_Anime_Character",
                new List<string> { "EpisodeListRaw" }, createCommand, indexCommands
            );
        }
        catch (Exception e)
        {
            return new Tuple<bool, string>(false, e.ToString());
        }

        return new Tuple<bool, string>(true, null);
    }

    private static Tuple<bool, string> DropAniDB_CharacterColumns(object connection)
    {
        try
        {
            var factory = (SQLite)Utils.ServiceContainer.GetRequiredService<DatabaseFactory>().Instance;
            var myConn = (SqliteConnection)connection;
            var indexCommands = new List<string>
            {
                "CREATE UNIQUE INDEX UIX_AniDB_Character_CharID ON AniDB_Character (CharID);"
            };
            var createCommand =
                "CREATE TABLE AniDB_Character (AniDB_CharacterID INTEGER PRIMARY KEY AUTOINCREMENT, CharID int NOT NULL, CharName text NOT NULL, PicName text NOT NULL, CharKanjiName text NOT NULL, CharDescription text NOT NULL);";

            factory.DropColumns(
                myConn, "AniDB_Character",
                new List<string> { "CreatorListRaw" }, createCommand, indexCommands
            );
        }
        catch (Exception e)
        {
            return new Tuple<bool, string>(false, e.ToString());
        }

        return new Tuple<bool, string>(true, null);
    }

    private static Tuple<bool, string> AlterAniDB_GroupStatus(object connection)
    {
        try
        {
            var factory = (SQLite)Utils.ServiceContainer.GetRequiredService<DatabaseFactory>().Instance;
            var myConn = (SqliteConnection)connection;
            var commands = new List<string>
            {
                "ALTER TABLE AniDB_GroupStatus RENAME TO AniDB_GroupStatus_old;",
                "CREATE TABLE AniDB_GroupStatus ( AniDB_GroupStatusID INTEGER PRIMARY KEY AUTOINCREMENT, AnimeID int NOT NULL, GroupID int NOT NULL, GroupName text NOT NULL, CompletionState int NOT NULL, LastEpisodeNumber int NOT NULL, Rating decimal(6,2) NOT NULL, Votes int NOT NULL, EpisodeRange text NOT NULL ); ",
                "DROP INDEX IX_AniDB_GroupStatus_AnimeID;",
                "CREATE INDEX IX_AniDB_GroupStatus_AnimeID on AniDB_GroupStatus(AnimeID);",
                "DROP INDEX UIX_AniDB_GroupStatus_AnimeID_GroupID;",
                "CREATE UNIQUE INDEX UIX_AniDB_GroupStatus_AnimeID_GroupID ON AniDB_GroupStatus(AnimeID, GroupID);",
                "INSERT INTO AniDB_GroupStatus (AnimeID, GroupID, GroupName, CompletionState, LastEpisodeNumber, Rating, Votes, EpisodeRange) SELECT AnimeID, GroupID, GroupName, CompletionState, LastEpisodeNumber, CAST(Rating AS decimal(5,3)) / 100, Votes, EpisodeRange FROM AniDB_GroupStatus_old",
                "DROP TABLE AniDB_GroupStatus_old"
            };

            foreach (var command in commands)
            {
                factory.Execute(myConn, command);
            }
        }
        catch (Exception e)
        {
            return new Tuple<bool, string>(false, e.ToString());
        }

        return new Tuple<bool, string>(true, null);
    }

    private static Tuple<bool, string> DropAniDB_FileColumns(object connection)
    {
        try
        {
            var factory = (SQLite)Utils.ServiceContainer.GetRequiredService<DatabaseFactory>().Instance;
            var myConn = (SqliteConnection)connection;
            var indexCommands = new List<string>
            {
                "CREATE UNIQUE INDEX UIX_AniDB_File_Hash on AniDB_File(Hash, FileSize);",
                "CREATE UNIQUE INDEX UIX_AniDB_File_FileID ON AniDB_File(FileID);",
                "CREATE INDEX IX_AniDB_File_File_Source on AniDB_File(File_Source);"
            };
            var createCommand =
                "CREATE TABLE AniDB_File ( AniDB_FileID INTEGER PRIMARY KEY AUTOINCREMENT, FileID int NOT NULL, Hash text NOT NULL, GroupID int NOT NULL, File_Source text NOT NULL, File_Description text NOT NULL, File_ReleaseDate int NOT NULL, DateTimeUpdated timestamp NOT NULL, FileName text NOT NULL, FileSize INTEGER NOT NULL,  FileVersion int NULL, InternalVersion int NULL, IsDeprecated int NOT NULL, IsCensored int NULL, IsChaptered INT NOT NULL);";

            factory.DropColumns(
                myConn, "AniDB_File",
                new List<string>
                {
                    "File_AudioCodec",
                    "File_VideoCodec",
                    "File_VideoResolution",
                    "File_FileExtension",
                    "File_LengthSeconds",
                    "Anime_GroupName",
                    "Anime_GroupNameShort",
                    "Episode_Rating",
                    "Episode_Votes",
                    "IsWatched",
                    "WatchedDate",
                    "CRC",
                    "MD5",
                    "SHA1",
                    "AnimeID"
                }, createCommand, indexCommands
            );
        }
        catch (Exception e)
        {
            return new Tuple<bool, string>(false, e.ToString());
        }

        return new Tuple<bool, string>(true, null);
    }

    private static Tuple<bool, string> DropAnimeEpisode_UserColumns(object connection)
    {
        try
        {
            var factory = (SQLite)Utils.ServiceContainer.GetRequiredService<DatabaseFactory>().Instance;
            var myConn = (SqliteConnection)connection;
            var indexCommands = new List<string>
            {
                "CREATE INDEX IX_AnimeEpisode_User_User_AnimeSeriesID on AnimeEpisode_User (JMMUserID, AnimeSeriesID);",
                "CREATE UNIQUE INDEX UIX_AnimeEpisode_User_User_EpisodeID on AnimeEpisode_User (JMMUserID, AnimeEpisodeID);"
            };
            var createCommand =
                "CREATE TABLE AnimeEpisode_User (AnimeEpisode_UserID INTEGER PRIMARY KEY AUTOINCREMENT, JMMUserID int NOT NULL, AnimeEpisodeID int NOT NULL, AnimeSeriesID int NOT NULL, WatchedDate timestamp, PlayedCount int NOT NULL, WatchedCount int NOT NULL, StoppedCount int NOT NULL);";

            factory.DropColumns(
                myConn, "AnimeEpisode_User",
                new List<string> { "ContractSize", "ContractBlob", "ContractVersion" }, createCommand, indexCommands
            );
        }
        catch (Exception e)
        {
            return new Tuple<bool, string>(false, e.ToString());
        }

        return new Tuple<bool, string>(true, null);
    }

    private static Tuple<bool, string> DropVideoLocal_Media(object connection)
    {
        try
        {
            var factory = (SQLite)Utils.ServiceContainer.GetRequiredService<DatabaseFactory>().Instance;
            var myConn = (SqliteConnection)connection;
            var createvlcommand =
                "CREATE TABLE VideoLocal ( VideoLocalID INTEGER PRIMARY KEY AUTOINCREMENT, Hash text NOT NULL, CRC32 text NULL, MD5 text NULL, SHA1 text NULL, HashSource int NOT NULL, FileSize INTEGER NOT NULL, IsIgnored int NOT NULL, DateTimeUpdated timestamp NOT NULL, FileName text NOT NULL DEFAULT '', DateTimeCreated timestamp NULL, IsVariation int NULL,MediaVersion int NOT NULL DEFAULT 0,MediaBlob BLOB NULL,MediaSize int NOT NULL DEFAULT 0, MyListID INT NOT NULL DEFAULT 0);";
            var indexvlcommands =
                new List<string> { "CREATE UNIQUE INDEX UIX2_VideoLocal_Hash on VideoLocal(Hash)" };
            factory.DropColumns(myConn, "VideoLocal",
                new List<string>
                {
                    "VideoCodec",
                    "AudioCodec",
                    "VideoBitrate",
                    "AudioBitrate",
                    "VideoBitDepth",
                    "VideoFrameRate",
                    "VideoResolution",
                    "Duration"
                }, createvlcommand, indexvlcommands);
            return new Tuple<bool, string>(true, null);
        }
        catch (Exception e)
        {
            return new Tuple<bool, string>(false, e.ToString());
        }
    }

    private static Tuple<bool, string> DropAniDB_EpisodeTitles(object connection)
    {
        try
        {
            var factory = (SQLite)Utils.ServiceContainer.GetRequiredService<DatabaseFactory>().Instance;
            var myConn = (SqliteConnection)connection;
            var createcommand =
                "create table AniDB_Episode ( AniDB_EpisodeID integer primary key autoincrement, EpisodeID int not null, AnimeID int not null, LengthSeconds int not null, Rating text not null, Votes text not null, EpisodeNumber int not null, EpisodeType int not null, AirDate int not null, DateTimeUpdated datetime not null, Description text default '' not null )";
            var indexcommands = new List<string>
            {
                "create index IX_AniDB_Episode_AnimeID on AniDB_Episode (AnimeID)",
                "create unique index UIX_AniDB_Episode_EpisodeID on AniDB_Episode (EpisodeID)"
            };
            factory.DropColumns(myConn, "AniDB_Episode",
                new List<string> { "EnglishName", "RomajiName" }, createcommand, indexcommands);
            return new Tuple<bool, string>(true, null);
        }
        catch (Exception e)
        {
            return new Tuple<bool, string>(false, e.ToString());
        }
    }

    private static Tuple<bool, string> RenameCrossRef_AniDB_TvDB_Episode(object connection)
    {
        try
        {
            var factory = (SQLite)Utils.ServiceContainer.GetRequiredService<DatabaseFactory>().Instance;
            // I'm doing this manually to save time
            var myConn = (SqliteConnection)connection;

            // make the new one
            // create indexes
            // transfer data
            // drop old table
            var cmds = new List<string>
            {
                "CREATE TABLE CrossRef_AniDB_TvDB_Episode_Override( CrossRef_AniDB_TvDB_Episode_OverrideID INTEGER PRIMARY KEY AUTOINCREMENT, AniDBEpisodeID int NOT NULL, TvDBEpisodeID int NOT NULL );",
                "CREATE UNIQUE INDEX UIX_AniDB_TvDB_Episode_Override_AniDBEpisodeID_TvDBEpisodeID ON CrossRef_AniDB_TvDB_Episode_Override(AniDBEpisodeID,TvDBEpisodeID);",
                "INSERT INTO CrossRef_AniDB_TvDB_Episode_Override ( AniDBEpisodeID, TvDBEpisodeID ) SELECT AniDBEpisodeID, TvDBEpisodeID FROM CrossRef_AniDB_TvDB_Episode; ",
                "DROP TABLE CrossRef_AniDB_TvDB_Episode;"
            };
            foreach (var cmdTable in cmds)
            {
                factory.Execute(myConn, cmdTable);
            }

            return new Tuple<bool, string>(true, null);
        }
        catch (Exception e)
        {
            return new Tuple<bool, string>(false, e.ToString());
        }
    }

    private static Tuple<bool, string> DropAniDB_AnimeAllCategories(object connection)
    {
        try
        {
            var factory = (SQLite)Utils.ServiceContainer.GetRequiredService<DatabaseFactory>().Instance;
            var myConn = (SqliteConnection)connection;
            var createcommand =
                "CREATE TABLE AniDB_Anime ( AniDB_AnimeID INTEGER PRIMARY KEY AUTOINCREMENT, AnimeID int NOT NULL, EpisodeCount int NOT NULL, AirDate timestamp NULL, EndDate timestamp NULL, URL text NULL, Picname text NULL, BeginYear int NOT NULL, EndYear int NOT NULL, AnimeType int NOT NULL, MainTitle text NOT NULL, AllTitles text NOT NULL, AllTags text NOT NULL, Description text NOT NULL, EpisodeCountNormal int NOT NULL, EpisodeCountSpecial int NOT NULL, Rating int NOT NULL, VoteCount int NOT NULL, TempRating int NOT NULL, TempVoteCount int NOT NULL, AvgReviewRating int NOT NULL, ReviewCount int NOT NULL, DateTimeUpdated timestamp NOT NULL, DateTimeDescUpdated timestamp NOT NULL, ImageEnabled int NOT NULL, AwardList text NOT NULL, Restricted int NOT NULL, AnimePlanetID int NULL, ANNID int NULL, AllCinemaID int NULL, AnimeNfo int NULL, LatestEpisodeNumber int NULL, DisableExternalLinksFlag int NULL );";
            var indexcommands = new List<string>
            {
                "CREATE UNIQUE INDEX [UIX2_AniDB_Anime_AnimeID] ON [AniDB_Anime] ([AnimeID]);"
            };
            factory.DropColumns(myConn, "AniDB_Anime",
                new List<string> { "AllCategories" }, createcommand, indexcommands);
            return new Tuple<bool, string>(true, null);
        }
        catch (Exception e)
        {
            return new Tuple<bool, string>(false, e.ToString());
        }
    }


    private static Tuple<bool, string> DropVideolocalColumns(object connection)
    {
        try
        {
            var factory = (SQLite)Utils.ServiceContainer.GetRequiredService<DatabaseFactory>().Instance;
            var myConn = (SqliteConnection)connection;
            var createvlcommand =
                "CREATE TABLE VideoLocal ( VideoLocalID INTEGER PRIMARY KEY AUTOINCREMENT, Hash text NOT NULL, CRC32 text NULL, MD5 text NULL, SHA1 text NULL, HashSource int NOT NULL, FileSize INTEGER NOT NULL, IsIgnored int NOT NULL, DateTimeUpdated timestamp NOT NULL, FileName text NOT NULL DEFAULT '', VideoCodec text NOT NULL DEFAULT '', VideoBitrate text NOT NULL DEFAULT '',VideoBitDepth text NOT NULL DEFAULT '',VideoFrameRate text NOT NULL DEFAULT '',VideoResolution text NOT NULL DEFAULT '',AudioCodec text NOT NULL DEFAULT '',AudioBitrate text NOT NULL DEFAULT '',Duration INTEGER NOT NULL DEFAULT 0,DateTimeCreated timestamp NULL, IsVariation int NULL,MediaVersion int NOT NULL DEFAULT 0,MediaBlob BLOB NULL,MediaSize int NOT NULL DEFAULT 0 );";
            var indexvlcommands =
                new List<string> { "CREATE UNIQUE INDEX UIX2_VideoLocal_Hash on VideoLocal(Hash)" };
            factory.DropColumns(myConn, "VideoLocal",
                new List<string> { "FilePath", "ImportFolderID" }, createvlcommand, indexvlcommands);
            return new Tuple<bool, string>(true, null);
        }
        catch (Exception e)
        {
            return new Tuple<bool, string>(false, e.ToString());
        }
    }

    private static Tuple<bool, string> DropTvDB_EpisodeFirstAiredColumn(object connection)
    {
        try
        {
            var factory = (SQLite)Utils.ServiceContainer.GetRequiredService<DatabaseFactory>().Instance;
            var myConn = (SqliteConnection)connection;
            var createtvepcommand =
                "CREATE TABLE TvDB_Episode ( TvDB_EpisodeID INTEGER PRIMARY KEY AUTOINCREMENT, Id int NOT NULL, SeriesID int NOT NULL, SeasonID int NOT NULL, SeasonNumber int NOT NULL, EpisodeNumber int NOT NULL, EpisodeName text, Overview text, Filename text, EpImgFlag int NOT NULL, AbsoluteNumber int, AirsAfterSeason int, AirsBeforeEpisode int, AirsBeforeSeason int, AirDate timestamp, Rating int)";
            var indextvepcommands =
                new List<string> { "CREATE UNIQUE INDEX UIX_TvDB_Episode_Id ON TvDB_Episode(Id);" };
            factory.DropColumns(myConn, "TvDB_Episode",
                new List<string> { "FirstAired" }, createtvepcommand, indextvepcommands);
            return new Tuple<bool, string>(true, null);
        }
        catch (Exception e)
        {
            return new Tuple<bool, string>(false, e.ToString());
        }
    }

    private static Tuple<bool, string> AlterVideoLocalUser(object connection)
    {
        try
        {
            var factory = (SQLite)Utils.ServiceContainer.GetRequiredService<DatabaseFactory>().Instance;
            var myConn = (SqliteConnection)connection;
            var createvluser =
                "CREATE TABLE VideoLocal_User ( VideoLocal_UserID INTEGER PRIMARY KEY AUTOINCREMENT, JMMUserID int NOT NULL, VideoLocalID int NOT NULL, WatchedDate timestamp NULL, ResumePosition bigint NOT NULL DEFAULT 0); ";
            var indexvluser = new List<string>
            {
                "CREATE UNIQUE INDEX UIX2_VideoLocal_User_User_VideoLocalID ON VideoLocal_User(JMMUserID, VideoLocalID);"
            };
            factory.Alter(myConn, "VideoLocal_User", createvluser, indexvluser);
            return new Tuple<bool, string>(true, null);
        }
        catch (Exception e)
        {
            return new Tuple<bool, string>(false, e.ToString());
        }
    }


    //WE NEED TO DROP SOME SQL LITE COLUMNS...

    private void DropColumns(SqliteConnection db, string tableName, List<string> colsToRemove, string createcommand,
        List<string> indexcommands)
    {
        var updatedTableColumns = GetTableColumns(db, tableName);
        colsToRemove.ForEach(a => updatedTableColumns.Remove(a));
        var columnsSeperated = string.Join(",", updatedTableColumns);

        // Drop indexes first. We can get them from the create commands
        // Ignore if they don't exist
        foreach (var indexcommand in indexcommands)
        {
            var position = indexcommand.IndexOf("index", StringComparison.InvariantCultureIgnoreCase) + 6;
            var indexname = indexcommand.Substring(position);
            position = indexname.IndexOf(' ');
            indexname = indexname.Substring(0, position);
            indexname = "DROP INDEX " + indexname + ";";
            try
            {
                Execute(db, indexname);
            }
            catch
            {
                // ignore
            }
        }

        // Rename table to old
        // make the new one
        // recreate indexes
        // transfer data
        // drop old table
        var cmds = new List<string> { "ALTER TABLE " + tableName + " RENAME TO " + tableName + "_old;", createcommand };
        cmds.AddRange(indexcommands);
        cmds.Add("INSERT INTO " + tableName + " (" + columnsSeperated + ") SELECT " + columnsSeperated + " FROM " +
                 tableName + "_old; ");
        cmds.Add("DROP TABLE " + tableName + "_old;");
        foreach (var cmdTable in cmds)
        {
            Execute(db, cmdTable);
        }
    }

    private void Alter(SqliteConnection db, string tableName, string createcommand, List<string> indexcommands)
    {
        var updatedTableColumns = GetTableColumns(db, tableName);
        var columnsSeperated = string.Join(",", updatedTableColumns);
        var cmds = new List<string> { "ALTER TABLE " + tableName + " RENAME TO " + tableName + "_old;", createcommand };
        cmds.AddRange(indexcommands);
        cmds.Add("INSERT INTO " + tableName + " (" + columnsSeperated + ") SELECT " + columnsSeperated + " FROM " +
                 tableName + "_old; ");
        cmds.Add("DROP TABLE " + tableName + "_old;");
        foreach (var cmdTable in cmds)
        {
            Execute(db, cmdTable);
        }
    }

    private List<string> GetTableColumns(SqliteConnection conn, string tableName)
    {
        var cmd = "pragma table_info(" + tableName + ")";
        var columns = new List<string>();
        foreach (var o in ExecuteReader(conn, cmd))
        {
            var oo = (object[])o;
            columns.Add((string)oo[1]);
        }

        return columns;
    }

    protected override Tuple<bool, string> ExecuteCommand(SqliteConnection connection, string command)
    {
        try
        {
            Execute(connection, command);
            return new Tuple<bool, string>(true, null);
        }
        catch (Exception ex)
        {
            return new Tuple<bool, string>(false, ex.ToString());
        }
    }

    protected override void Execute(SqliteConnection connection, string command)
    {
        using var sqCommand = new SqliteCommand(command, connection);
        sqCommand.CommandTimeout = 0;
        sqCommand.ExecuteNonQuery();
    }

    protected override long ExecuteScalar(SqliteConnection connection, string command)
    {
        using var sqCommand = new SqliteCommand(command, connection);
        sqCommand.CommandTimeout = 0;
        return long.Parse(sqCommand.ExecuteScalar().ToString());
    }

    protected override List<object[]> ExecuteReader(SqliteConnection connection, string command)
    {
        using var sqCommand = new SqliteCommand(command, connection);
        var rows = new List<object[]>();
        sqCommand.CommandTimeout = 0;
        using var reader = sqCommand.ExecuteReader();
        while (reader.Read())
        {
            var values = new object[reader.FieldCount];
            reader.GetValues(values);
            rows.Add(values);
        }

        reader.Close();
        return rows;
    }

    protected override void ConnectionWrapper(string connectionstring, Action<SqliteConnection> action)
    {
        using var con = new SqliteConnection(connectionstring);
        con.Open();
        action(con);
    }

    public override void CreateAndUpdateSchema()
    {
        ConnectionWrapper(GetConnectionString(), myConn =>
        {
            Execute(myConn, "PRAGMA encoding = \"UTF-16\"");
            var create =
                ExecuteScalar(myConn, "SELECT count(*) as NumTables FROM sqlite_master WHERE name='Versions'") == 0;
            if (create)
            {
                ServerState.Instance.ServerStartingStatus = Resources.Database_CreateSchema;
                ExecuteWithException(myConn, createVersionTable);
            }

            if (!GetTableColumns(myConn, "Versions").Contains("VersionRevision"))
            {
                ExecuteWithException(myConn, updateVersionTable);
                AllVersions = RepoFactory.Versions.GetAllByType(Constants.DatabaseTypeKey);
            }

            PreFillVersions(createTables.Union(patchCommands));
            if (create)
            {
                ExecuteWithException(myConn, createTables);
            }

            ServerState.Instance.ServerStartingStatus = Resources.Database_ApplySchema;
            ExecuteWithException(myConn, patchCommands);
        });
    }
}<|MERGE_RESOLUTION|>--- conflicted
+++ resolved
@@ -728,13 +728,9 @@
         new(115, 31, "DROP TABLE AniDB_Anime_DefaultImage;"),
         new(115, 32, "CREATE TABLE AniDB_Episode_PreferredImage ( AniDB_Episode_PreferredImageID INTEGER PRIMARY KEY AUTOINCREMENT, AnidbAnimeID INTEGER NOT NULL, AnidbEpisodeID INTEGER NOT NULL, ImageID INTEGER NOT NULL, ImageType INTEGER NOT NULL, ImageSource INTEGER NOT NULL );"),
         new(115, 33, DatabaseFixes.CleanupAfterAddingTMDB),
-<<<<<<< HEAD
-        new(115, 34, "UPDATE FilterPreset SET Expression = REPLACE(Expression, 'HasTMDbLinkExpression', 'HasTmdbLinkExpression')"),
-        new(116, 1, MigrateRenamers),
-=======
         new(115, 34, "UPDATE FilterPreset SET Expression = REPLACE(Expression, 'HasTMDbLinkExpression', 'HasTmdbLinkExpression');"),
         new(115, 35, "UPDATE TMDB_Image SET IsEnabled = 1;"),
->>>>>>> e765e129
+        new(116, 1, MigrateRenamers),
     };
 
     private static Tuple<bool, string> MigrateRenamers(object connection)
