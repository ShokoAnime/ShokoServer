using System;
using System.Collections.Generic;
using Microsoft.Data.Sqlite;
using System.IO;
using System.Linq;
using FluentNHibernate.Cfg;
using FluentNHibernate.Cfg.Db;
using Microsoft.Extensions.DependencyInjection;
using NHibernate;
using Shoko.Commons.Properties;
using Shoko.Server.Databases.NHIbernate;
using Shoko.Server.Databases.SqliteFixes;
using Shoko.Server.Repositories;
using Shoko.Server.Server;
using Shoko.Server.Utilities;

// ReSharper disable InconsistentNaming

namespace Shoko.Server.Databases;

public class SQLite : BaseDatabase<SqliteConnection>
{
    public override string Name => "SQLite";

<<<<<<< HEAD
    public override int RequiredVersion => 112;
=======
    public override int RequiredVersion => 113;
>>>>>>> 139cb00f


    public override void BackupDatabase(string fullfilename)
    {
        fullfilename += ".db3";
        File.Copy(GetDatabaseFilePath(), fullfilename);
    }

    private static string _databasePath;
    private static string DatabasePath
    {
        get
        {
            if (_databasePath != null)
                return _databasePath;

            var dirPath =  Utils.SettingsProvider.GetSettings().Database.MySqliteDirectory;
            if (string.IsNullOrWhiteSpace(dirPath))
                return _databasePath = Utils.ApplicationPath;

            return _databasePath = Path.Combine(Utils.ApplicationPath, dirPath);
        }
    }

    private static string GetDatabaseFilePath()
    {
        var dbName = Path.Combine(DatabasePath, Utils.SettingsProvider.GetSettings().Database.SQLite_DatabaseFile);
        return dbName;
    }

    public override string GetConnectionString()
    {
        return $@"data source={GetDatabaseFilePath()};";
    }

    public override string GetTestConnectionString()
    {
        return GetConnectionString();
    }

    public override ISessionFactory CreateSessionFactory()
    {
        return Fluently.Configure()
            .Database(MsSqliteConfiguration.Standard.ConnectionString(c => c.Is(GetConnectionString()))
                .Dialect<SqliteDialectFix>().Driver<SqliteDriverFix>())
            .Mappings(m => m.FluentMappings.AddFromAssemblyOf<ShokoServer>())
            .ExposeConfiguration(c => c.DataBaseIntegration(prop =>
            {
                // uncomment this for SQL output
                //prop.LogSqlInConsole = true;
            }).SetInterceptor(new NHibernateDependencyInjector(Utils.ServiceContainer)))
            .BuildSessionFactory();
    }

    public override bool DatabaseAlreadyExists()
    {
        if (GetDatabaseFilePath().Length == 0)
        {
            return false;
        }

        if (File.Exists(GetDatabaseFilePath()))
        {
            return true;
        }

        return false;
    }

    public override bool HasVersionsTable()
    {
        using var myConn = new SqliteConnection(GetConnectionString());
        myConn.Open();
        const string sql = "SELECT COUNT(name) FROM sqlite_master WHERE type='table' AND name='Versions'";
        var cmd = new SqliteCommand(sql, myConn);
        var count = (long)(cmd.ExecuteScalar() ?? 0);
        myConn.Close();

        return count > 0;
    }

    public override void CreateDatabase()
    {
        if (DatabaseAlreadyExists())
        {
            return;
        }

        if (!Directory.Exists(DatabasePath))
        {
            Directory.CreateDirectory(DatabasePath);
        }

        // Microsoft.Data.Sqlite automatically creates the file if it doesn't exist during init
        // if (!File.Exists(GetDatabaseFilePath()))
        //     SqliteConnection.CreateFile(GetDatabaseFilePath());

        Utils.SettingsProvider.GetSettings().Database.SQLite_DatabaseFile = GetDatabaseFilePath();
    }


    private List<DatabaseCommand> createVersionTable = new()
    {
        new DatabaseCommand(0, 1,
            "CREATE TABLE Versions ( VersionsID INTEGER PRIMARY KEY AUTOINCREMENT, VersionType Text NOT NULL, VersionValue Text NOT NULL)")
    };

    private List<DatabaseCommand> createTables = new()
    {
        new DatabaseCommand(1, 1,
            "CREATE TABLE AniDB_Anime ( AniDB_AnimeID INTEGER PRIMARY KEY AUTOINCREMENT, AnimeID int NOT NULL, EpisodeCount int NOT NULL, AirDate timestamp NULL, EndDate timestamp NULL, URL text NULL, Picname text NULL, BeginYear int NOT NULL, EndYear int NOT NULL, AnimeType int NOT NULL, MainTitle text NOT NULL, AllTitles text NOT NULL, AllCategories text NOT NULL, AllTags text NOT NULL, Description text NOT NULL, EpisodeCountNormal int NOT NULL, EpisodeCountSpecial int NOT NULL, Rating int NOT NULL, VoteCount int NOT NULL, TempRating int NOT NULL, TempVoteCount int NOT NULL, AvgReviewRating int NOT NULL, ReviewCount int NOT NULL, DateTimeUpdated timestamp NOT NULL, DateTimeDescUpdated timestamp NOT NULL, ImageEnabled int NOT NULL, AwardList text NOT NULL, Restricted int NOT NULL, AnimePlanetID int NULL, ANNID int NULL, AllCinemaID int NULL, AnimeNfo int NULL, LatestEpisodeNumber int NULL );"),
        new DatabaseCommand(1, 2, "CREATE UNIQUE INDEX [UIX_AniDB_Anime_AnimeID] ON [AniDB_Anime] ([AnimeID]);"),
        new DatabaseCommand(1, 3,
            "CREATE TABLE AniDB_Anime_Category ( AniDB_Anime_CategoryID INTEGER PRIMARY KEY AUTOINCREMENT, AnimeID int NOT NULL, CategoryID int NOT NULL, Weighting int NOT NULL ); "),
        new DatabaseCommand(1, 4, "CREATE INDEX IX_AniDB_Anime_Category_AnimeID on AniDB_Anime_Category(AnimeID);"),
        new DatabaseCommand(1, 5,
            "CREATE UNIQUE INDEX UIX_AniDB_Anime_Category_AnimeID_CategoryID ON AniDB_Anime_Category (AnimeID, CategoryID);"),
        new DatabaseCommand(1, 6,
            "CREATE TABLE AniDB_Anime_Character ( AniDB_Anime_CharacterID INTEGER PRIMARY KEY AUTOINCREMENT, AnimeID int NOT NULL, CharID int NOT NULL, CharType text NOT NULL, EpisodeListRaw text NOT NULL ); "),
        new DatabaseCommand(1, 7,
            "CREATE INDEX IX_AniDB_Anime_Character_AnimeID on AniDB_Anime_Character(AnimeID);"),
        new DatabaseCommand(1, 8,
            "CREATE UNIQUE INDEX UIX_AniDB_Anime_Character_AnimeID_CharID ON AniDB_Anime_Character(AnimeID, CharID);"),
        new DatabaseCommand(1, 9,
            "CREATE TABLE AniDB_Anime_Relation ( AniDB_Anime_RelationID INTEGER PRIMARY KEY AUTOINCREMENT, AnimeID int NOT NULL, RelatedAnimeID int NOT NULL, RelationType text NOT NULL ); "),
        new DatabaseCommand(1, 10,
            "CREATE INDEX IX_AniDB_Anime_Relation_AnimeID on AniDB_Anime_Relation(AnimeID);"),
        new DatabaseCommand(1, 11,
            "CREATE UNIQUE INDEX UIX_AniDB_Anime_Relation_AnimeID_RelatedAnimeID ON AniDB_Anime_Relation(AnimeID, RelatedAnimeID);"),
        new DatabaseCommand(1, 12,
            "CREATE TABLE AniDB_Anime_Review ( AniDB_Anime_ReviewID INTEGER PRIMARY KEY AUTOINCREMENT, AnimeID int NOT NULL, ReviewID int NOT NULL ); "),
        new DatabaseCommand(1, 13, "CREATE INDEX IX_AniDB_Anime_Review_AnimeID on AniDB_Anime_Review(AnimeID);"),
        new DatabaseCommand(1, 14,
            "CREATE UNIQUE INDEX UIX_AniDB_Anime_Review_AnimeID_ReviewID ON AniDB_Anime_Review(AnimeID, ReviewID);"),
        new DatabaseCommand(1, 15,
            "CREATE TABLE AniDB_Anime_Similar ( AniDB_Anime_SimilarID INTEGER PRIMARY KEY AUTOINCREMENT, AnimeID int NOT NULL, SimilarAnimeID int NOT NULL, Approval int NOT NULL, Total int NOT NULL ); "),
        new DatabaseCommand(1, 16, "CREATE INDEX IX_AniDB_Anime_Similar_AnimeID on AniDB_Anime_Similar(AnimeID);"),
        new DatabaseCommand(1, 17,
            "CREATE UNIQUE INDEX UIX_AniDB_Anime_Similar_AnimeID_SimilarAnimeID ON AniDB_Anime_Similar(AnimeID, SimilarAnimeID);"),
        new DatabaseCommand(1, 18,
            "CREATE TABLE AniDB_Anime_Tag ( AniDB_Anime_TagID INTEGER PRIMARY KEY AUTOINCREMENT, AnimeID int NOT NULL, TagID int NOT NULL, Approval int NOT NULL ); "),
        new DatabaseCommand(1, 19, "CREATE INDEX IX_AniDB_Anime_Tag_AnimeID on AniDB_Anime_Tag(AnimeID);"),
        new DatabaseCommand(1, 20,
            "CREATE UNIQUE INDEX UIX_AniDB_Anime_Tag_AnimeID_TagID ON AniDB_Anime_Tag(AnimeID, TagID);"),
        new DatabaseCommand(1, 21,
            "CREATE TABLE AniDB_Anime_Title ( AniDB_Anime_TitleID INTEGER PRIMARY KEY AUTOINCREMENT, AnimeID int NOT NULL, TitleType text NOT NULL, Language text NOT NULL, Title text NULL ); "),
        new DatabaseCommand(1, 22, "CREATE INDEX IX_AniDB_Anime_Title_AnimeID on AniDB_Anime_Title(AnimeID);"),
        new DatabaseCommand(1, 23,
            "CREATE TABLE AniDB_Category ( AniDB_CategoryID INTEGER PRIMARY KEY AUTOINCREMENT, CategoryID int NOT NULL, ParentID int NOT NULL, IsHentai int NOT NULL, CategoryName text NOT NULL, CategoryDescription text NOT NULL  ); "),
        new DatabaseCommand(1, 24,
            "CREATE UNIQUE INDEX UIX_AniDB_Category_CategoryID ON AniDB_Category(CategoryID);"),
        new DatabaseCommand(1, 25,
            "CREATE TABLE AniDB_Character ( AniDB_CharacterID INTEGER PRIMARY KEY AUTOINCREMENT, CharID int NOT NULL, CharName text NOT NULL, PicName text NOT NULL, CharKanjiName text NOT NULL, CharDescription text NOT NULL, CreatorListRaw text NOT NULL ); "),
        new DatabaseCommand(1, 26, "CREATE UNIQUE INDEX UIX_AniDB_Character_CharID ON AniDB_Character(CharID);"),
        new DatabaseCommand(1, 27,
            "CREATE TABLE AniDB_Character_Seiyuu ( AniDB_Character_SeiyuuID INTEGER PRIMARY KEY AUTOINCREMENT, CharID int NOT NULL, SeiyuuID int NOT NULL ); "),
        new DatabaseCommand(1, 28,
            "CREATE INDEX IX_AniDB_Character_Seiyuu_CharID on AniDB_Character_Seiyuu(CharID);"),
        new DatabaseCommand(1, 29,
            "CREATE INDEX IX_AniDB_Character_Seiyuu_SeiyuuID on AniDB_Character_Seiyuu(SeiyuuID);"),
        new DatabaseCommand(1, 30,
            "CREATE UNIQUE INDEX UIX_AniDB_Character_Seiyuu_CharID_SeiyuuID ON AniDB_Character_Seiyuu(CharID, SeiyuuID);"),
        new DatabaseCommand(1, 31,
            "CREATE TABLE AniDB_Seiyuu ( AniDB_SeiyuuID INTEGER PRIMARY KEY AUTOINCREMENT, SeiyuuID int NOT NULL, SeiyuuName text NOT NULL, PicName text NOT NULL ); "),
        new DatabaseCommand(1, 32, "CREATE UNIQUE INDEX UIX_AniDB_Seiyuu_SeiyuuID ON AniDB_Seiyuu(SeiyuuID);"),
        new DatabaseCommand(1, 33,
            "CREATE TABLE AniDB_Episode ( AniDB_EpisodeID INTEGER PRIMARY KEY AUTOINCREMENT, EpisodeID int NOT NULL, AnimeID int NOT NULL, LengthSeconds int NOT NULL, Rating text NOT NULL, Votes text NOT NULL, EpisodeNumber int NOT NULL, EpisodeType int NOT NULL, RomajiName text NOT NULL, EnglishName text NOT NULL, AirDate int NOT NULL, DateTimeUpdated timestamp NOT NULL ); "),
        new DatabaseCommand(1, 34, "CREATE INDEX IX_AniDB_Episode_AnimeID on AniDB_Episode(AnimeID);"),
        new DatabaseCommand(1, 35, "CREATE UNIQUE INDEX UIX_AniDB_Episode_EpisodeID ON AniDB_Episode(EpisodeID);"),
        new DatabaseCommand(1, 36,
            "CREATE TABLE AniDB_File ( AniDB_FileID INTEGER PRIMARY KEY AUTOINCREMENT, FileID int NOT NULL, Hash text NOT NULL, AnimeID int NOT NULL, GroupID int NOT NULL, File_Source text NOT NULL, File_AudioCodec text NOT NULL, File_VideoCodec text NOT NULL, File_VideoResolution text NOT NULL, File_FileExtension text NOT NULL, File_LengthSeconds int NOT NULL, File_Description text NOT NULL, File_ReleaseDate int NOT NULL, Anime_GroupName text NOT NULL, Anime_GroupNameShort text NOT NULL, Episode_Rating int NOT NULL, Episode_Votes int NOT NULL, DateTimeUpdated timestamp NOT NULL, IsWatched int NOT NULL, WatchedDate timestamp NULL, CRC text NOT NULL, MD5 text NOT NULL, SHA1 text NOT NULL, FileName text NOT NULL, FileSize INTEGER NOT NULL ); "),
        new DatabaseCommand(1, 37, "CREATE UNIQUE INDEX UIX_AniDB_File_Hash on AniDB_File(Hash);"),
        new DatabaseCommand(1, 38, "CREATE UNIQUE INDEX UIX_AniDB_File_FileID ON AniDB_File(FileID);"),
        new DatabaseCommand(1, 39, "CREATE INDEX IX_AniDB_File_File_Source on AniDB_File(File_Source);"),
        new DatabaseCommand(1, 40,
            "CREATE TABLE AniDB_GroupStatus ( AniDB_GroupStatusID INTEGER PRIMARY KEY AUTOINCREMENT, AnimeID int NOT NULL, GroupID int NOT NULL, GroupName text NOT NULL, CompletionState int NOT NULL, LastEpisodeNumber int NOT NULL, Rating int NOT NULL, Votes int NOT NULL, EpisodeRange text NOT NULL ); "),
        new DatabaseCommand(1, 41, "CREATE INDEX IX_AniDB_GroupStatus_AnimeID on AniDB_GroupStatus(AnimeID);"),
        new DatabaseCommand(1, 42,
            "CREATE UNIQUE INDEX UIX_AniDB_GroupStatus_AnimeID_GroupID ON AniDB_GroupStatus(AnimeID, GroupID);"),
        new DatabaseCommand(1, 43,
            "CREATE TABLE AniDB_ReleaseGroup ( AniDB_ReleaseGroupID INTEGER PRIMARY KEY AUTOINCREMENT, GroupID int NOT NULL, Rating int NOT NULL, Votes int NOT NULL, AnimeCount int NOT NULL, FileCount int NOT NULL, GroupName text NOT NULL, GroupNameShort text NOT NULL, IRCChannel text NOT NULL, IRCServer text NOT NULL, URL text NOT NULL, Picname text NOT NULL ); "),
        new DatabaseCommand(1, 44,
            "CREATE UNIQUE INDEX UIX_AniDB_ReleaseGroup_GroupID ON AniDB_ReleaseGroup(GroupID);"),
        new DatabaseCommand(1, 45,
            "CREATE TABLE AniDB_Review ( AniDB_ReviewID INTEGER PRIMARY KEY AUTOINCREMENT, ReviewID int NOT NULL, AuthorID int NOT NULL, RatingAnimation int NOT NULL, RatingSound int NOT NULL, RatingStory int NOT NULL, RatingCharacter int NOT NULL, RatingValue int NOT NULL, RatingEnjoyment int NOT NULL, ReviewText text NOT NULL ); "),
        new DatabaseCommand(1, 46, "CREATE UNIQUE INDEX UIX_AniDB_Review_ReviewID ON AniDB_Review(ReviewID);"),
        new DatabaseCommand(1, 47,
            "CREATE TABLE AniDB_Tag ( AniDB_TagID INTEGER PRIMARY KEY AUTOINCREMENT, TagID int NOT NULL, Spoiler int NOT NULL, LocalSpoiler int NOT NULL, GlobalSpoiler int NOT NULL, TagName text NOT NULL, TagCount int NOT NULL, TagDescription text NOT NULL ); "),
        new DatabaseCommand(1, 48, "CREATE UNIQUE INDEX UIX_AniDB_Tag_TagID ON AniDB_Tag(TagID);"),
        new DatabaseCommand(1, 49,
            "CREATE TABLE [AnimeEpisode]( AnimeEpisodeID INTEGER PRIMARY KEY AUTOINCREMENT, AnimeSeriesID int NOT NULL, AniDB_EpisodeID int NOT NULL, DateTimeUpdated timestamp NOT NULL, DateTimeCreated timestamp NOT NULL );"),
        new DatabaseCommand(1, 50,
            "CREATE UNIQUE INDEX UIX_AnimeEpisode_AniDB_EpisodeID ON AnimeEpisode(AniDB_EpisodeID);"),
        new DatabaseCommand(1, 51, "CREATE INDEX IX_AnimeEpisode_AnimeSeriesID on AnimeEpisode(AnimeSeriesID);"),
        new DatabaseCommand(1, 52,
            "CREATE TABLE AnimeGroup ( AnimeGroupID INTEGER PRIMARY KEY AUTOINCREMENT, AnimeGroupParentID int NULL, GroupName text NOT NULL, Description text NULL, IsManuallyNamed int NOT NULL, DateTimeUpdated timestamp NOT NULL, DateTimeCreated timestamp NOT NULL, SortName text NOT NULL, MissingEpisodeCount int NOT NULL, MissingEpisodeCountGroups int NOT NULL, OverrideDescription int NOT NULL, EpisodeAddedDate timestamp NULL ); "),
        new DatabaseCommand(1, 53,
            "CREATE TABLE AnimeSeries ( AnimeSeriesID INTEGER PRIMARY KEY AUTOINCREMENT, AnimeGroupID int NOT NULL, AniDB_ID int NOT NULL, DateTimeUpdated timestamp NOT NULL, DateTimeCreated timestamp NOT NULL, DefaultAudioLanguage text NULL, DefaultSubtitleLanguage text NULL, MissingEpisodeCount int NOT NULL, MissingEpisodeCountGroups int NOT NULL, LatestLocalEpisodeNumber int NOT NULL, EpisodeAddedDate timestamp NULL ); "),
        new DatabaseCommand(1, 54, "CREATE UNIQUE INDEX UIX_AnimeSeries_AniDB_ID ON AnimeSeries(AniDB_ID);"),
        new DatabaseCommand(1, 55,
            "CREATE TABLE CommandRequest ( CommandRequestID INTEGER PRIMARY KEY AUTOINCREMENT, Priority int NOT NULL, CommandType int NOT NULL, CommandID text NOT NULL, CommandDetails text NOT NULL, DateTimeUpdated timestamp NOT NULL ); "),
        new DatabaseCommand(1, 56,
            "CREATE TABLE CrossRef_AniDB_Other( CrossRef_AniDB_OtherID INTEGER PRIMARY KEY AUTOINCREMENT, AnimeID int NOT NULL, CrossRefID text NOT NULL, CrossRefSource int NOT NULL, CrossRefType int NOT NULL ); "),
        new DatabaseCommand(1, 57,
            "CREATE UNIQUE INDEX UIX_CrossRef_AniDB_Other ON CrossRef_AniDB_Other(AnimeID, CrossRefID, CrossRefSource, CrossRefType);"),
        new DatabaseCommand(1, 58,
            "CREATE TABLE CrossRef_AniDB_TvDB( CrossRef_AniDB_TvDBID INTEGER PRIMARY KEY AUTOINCREMENT, AnimeID int NOT NULL, TvDBID int NOT NULL, TvDBSeasonNumber int NOT NULL, CrossRefSource int NOT NULL ); "),
        new DatabaseCommand(1, 59,
            "CREATE UNIQUE INDEX UIX_CrossRef_AniDB_TvDB ON CrossRef_AniDB_TvDB(AnimeID, TvDBID, TvDBSeasonNumber, CrossRefSource);"),
        new DatabaseCommand(1, 60,
            "CREATE TABLE CrossRef_File_Episode ( CrossRef_File_EpisodeID INTEGER PRIMARY KEY AUTOINCREMENT, Hash text NULL, FileName text NOT NULL, FileSize INTEGER NOT NULL, CrossRefSource int NOT NULL, AnimeID int NOT NULL, EpisodeID int NOT NULL, Percentage int NOT NULL, EpisodeOrder int NOT NULL ); "),
        new DatabaseCommand(1, 61,
            "CREATE UNIQUE INDEX UIX_CrossRef_File_Episode_Hash_EpisodeID ON CrossRef_File_Episode(Hash, EpisodeID);"),
        new DatabaseCommand(1, 62,
            "CREATE TABLE CrossRef_Languages_AniDB_File ( CrossRef_Languages_AniDB_FileID INTEGER PRIMARY KEY AUTOINCREMENT, FileID int NOT NULL, LanguageID int NOT NULL ); "),
        new DatabaseCommand(1, 63,
            "CREATE TABLE CrossRef_Subtitles_AniDB_File ( CrossRef_Subtitles_AniDB_FileID INTEGER PRIMARY KEY AUTOINCREMENT, FileID int NOT NULL, LanguageID int NOT NULL ); "),
        new DatabaseCommand(1, 64,
            "CREATE TABLE FileNameHash ( FileNameHashID INTEGER PRIMARY KEY AUTOINCREMENT, FileName text NOT NULL, FileSize INTEGER NOT NULL, Hash text NOT NULL, DateTimeUpdated timestamp NOT NULL ); "),
        new DatabaseCommand(1, 65,
            "CREATE UNIQUE INDEX UIX_FileNameHash ON FileNameHash(FileName, FileSize, Hash);"),
        new DatabaseCommand(1, 66,
            "CREATE TABLE Language ( LanguageID INTEGER PRIMARY KEY AUTOINCREMENT, LanguageName text NOT NULL ); "),
        new DatabaseCommand(1, 67, "CREATE UNIQUE INDEX UIX_Language_LanguageName ON Language(LanguageName);"),
        new DatabaseCommand(1, 68,
            "CREATE TABLE ImportFolder ( ImportFolderID INTEGER PRIMARY KEY AUTOINCREMENT, ImportFolderType int NOT NULL, ImportFolderName text NOT NULL, ImportFolderLocation text NOT NULL, IsDropSource int NOT NULL, IsDropDestination int NOT NULL ); "),
        new DatabaseCommand(1, 69,
            "CREATE TABLE ScheduledUpdate( ScheduledUpdateID INTEGER PRIMARY KEY AUTOINCREMENT,  UpdateType int NOT NULL, LastUpdate timestamp NOT NULL, UpdateDetails text NOT NULL ); "),
        new DatabaseCommand(1, 70,
            "CREATE UNIQUE INDEX UIX_ScheduledUpdate_UpdateType ON ScheduledUpdate(UpdateType);"),
        new DatabaseCommand(1, 71,
            "CREATE TABLE VideoInfo ( VideoInfoID INTEGER PRIMARY KEY AUTOINCREMENT, Hash text NOT NULL, FileSize INTEGER NOT NULL, FileName text NOT NULL, DateTimeUpdated timestamp NOT NULL, VideoCodec text NOT NULL, VideoBitrate text NOT NULL, VideoFrameRate text NOT NULL, VideoResolution text NOT NULL, AudioCodec text NOT NULL, AudioBitrate text NOT NULL, Duration INTEGER NOT NULL ); "),
        new DatabaseCommand(1, 72, "CREATE UNIQUE INDEX UIX_VideoInfo_Hash on VideoInfo(Hash);"),
        new DatabaseCommand(1, 73,
            "CREATE TABLE VideoLocal ( VideoLocalID INTEGER PRIMARY KEY AUTOINCREMENT, FilePath text NOT NULL, ImportFolderID int NOT NULL, Hash text NOT NULL, CRC32 text NULL, MD5 text NULL, SHA1 text NULL, HashSource int NOT NULL, FileSize INTEGER NOT NULL, IsIgnored int NOT NULL, DateTimeUpdated timestamp NOT NULL ); "),
        new DatabaseCommand(1, 74, "CREATE UNIQUE INDEX UIX_VideoLocal_Hash on VideoLocal(Hash)"),
        new DatabaseCommand(1, 75,
            "CREATE TABLE DuplicateFile ( DuplicateFileID INTEGER PRIMARY KEY AUTOINCREMENT, FilePathFile1 text NOT NULL, FilePathFile2 text NOT NULL, ImportFolderIDFile1 int NOT NULL, ImportFolderIDFile2 int NOT NULL, Hash text NOT NULL, DateTimeUpdated timestamp NOT NULL ); "),
        new DatabaseCommand(1, 76,
            "CREATE TABLE GroupFilter( GroupFilterID INTEGER PRIMARY KEY AUTOINCREMENT, GroupFilterName text NOT NULL, ApplyToSeries int NOT NULL, BaseCondition int NOT NULL, SortingCriteria text ); "),
        new DatabaseCommand(1, 77,
            "CREATE TABLE GroupFilterCondition( GroupFilterConditionID INTEGER PRIMARY KEY AUTOINCREMENT, GroupFilterID int NOT NULL, ConditionType int NOT NULL, ConditionOperator int NOT NULL, ConditionParameter text NOT NULL ); "),
        new DatabaseCommand(1, 78,
            "CREATE TABLE AniDB_Vote ( AniDB_VoteID INTEGER PRIMARY KEY AUTOINCREMENT, EntityID int NOT NULL, VoteValue int NOT NULL, VoteType int NOT NULL ); "),
        new DatabaseCommand(1, 79,
            "CREATE TABLE TvDB_ImageFanart ( TvDB_ImageFanartID INTEGER PRIMARY KEY AUTOINCREMENT, Id integer NOT NULL, SeriesID integer NOT NULL, BannerPath text, BannerType text, BannerType2 text, Colors text, Language text, ThumbnailPath text, VignettePath text, Enabled integer NOT NULL, Chosen INTEGER NULL)"),
        new DatabaseCommand(1, 80, "CREATE UNIQUE INDEX UIX_TvDB_ImageFanart_Id ON TvDB_ImageFanart(Id)"),
        new DatabaseCommand(1, 81,
            "CREATE TABLE TvDB_ImageWideBanner ( TvDB_ImageWideBannerID INTEGER PRIMARY KEY AUTOINCREMENT, Id integer NOT NULL, SeriesID integer NOT NULL, BannerPath text, BannerType text, BannerType2 text, Language text, Enabled integer NOT NULL, SeasonNumber integer)"),
        new DatabaseCommand(1, 82, "CREATE UNIQUE INDEX UIX_TvDB_ImageWideBanner_Id ON TvDB_ImageWideBanner(Id);"),
        new DatabaseCommand(1, 83,
            "CREATE TABLE TvDB_ImagePoster ( TvDB_ImagePosterID INTEGER PRIMARY KEY AUTOINCREMENT, Id integer NOT NULL, SeriesID integer NOT NULL, BannerPath text, BannerType text, BannerType2 text, Language text, Enabled integer NOT NULL, SeasonNumber integer)"),
        new DatabaseCommand(1, 84, "CREATE UNIQUE INDEX UIX_TvDB_ImagePoster_Id ON TvDB_ImagePoster(Id)"),
        new DatabaseCommand(1, 85,
            "CREATE TABLE TvDB_Episode ( TvDB_EpisodeID INTEGER PRIMARY KEY AUTOINCREMENT, Id integer NOT NULL, SeriesID integer NOT NULL, SeasonID integer NOT NULL, SeasonNumber integer NOT NULL, EpisodeNumber integer NOT NULL, EpisodeName text, Overview text, Filename text, EpImgFlag integer NOT NULL, FirstAired text, AbsoluteNumber integer, AirsAfterSeason integer, AirsBeforeEpisode integer, AirsBeforeSeason integer)"),
        new DatabaseCommand(1, 86, "CREATE UNIQUE INDEX UIX_TvDB_Episode_Id ON TvDB_Episode(Id);"),
        new DatabaseCommand(1, 87,
            "CREATE TABLE TvDB_Series( TvDB_SeriesID INTEGER PRIMARY KEY AUTOINCREMENT, SeriesID integer NOT NULL, Overview text, SeriesName text, Status text, Banner text, Fanart text, Poster text, Lastupdated text)"),
        new DatabaseCommand(1, 88, "CREATE UNIQUE INDEX UIX_TvDB_Series_Id ON TvDB_Series(SeriesID);"),
        new DatabaseCommand(1, 89,
            "CREATE TABLE AniDB_Anime_DefaultImage ( AniDB_Anime_DefaultImageID INTEGER PRIMARY KEY AUTOINCREMENT, AnimeID int NOT NULL, ImageParentID int NOT NULL, ImageParentType int NOT NULL, ImageType int NOT NULL );"),
        new DatabaseCommand(1, 90,
            "CREATE UNIQUE INDEX UIX_AniDB_Anime_DefaultImage_ImageType ON AniDB_Anime_DefaultImage(AnimeID, ImageType)"),
        new DatabaseCommand(1, 91,
            "CREATE TABLE MovieDB_Movie( MovieDB_MovieID INTEGER PRIMARY KEY AUTOINCREMENT, MovieId int NOT NULL, MovieName text, OriginalName text, Overview text );"),
        new DatabaseCommand(1, 92, "CREATE UNIQUE INDEX UIX_MovieDB_Movie_Id ON MovieDB_Movie(MovieId)"),
        new DatabaseCommand(1, 93,
            "CREATE TABLE MovieDB_Poster( MovieDB_PosterID INTEGER PRIMARY KEY AUTOINCREMENT, ImageID text, MovieId int NOT NULL, ImageType text, ImageSize text,  URL text,  ImageWidth int NOT NULL,  ImageHeight int NOT NULL,  Enabled int NOT NULL );"),
        new DatabaseCommand(1, 94,
            "CREATE TABLE MovieDB_Fanart( MovieDB_FanartID INTEGER PRIMARY KEY AUTOINCREMENT, ImageID text, MovieId int NOT NULL, ImageType text, ImageSize text,  URL text,  ImageWidth int NOT NULL,  ImageHeight int NOT NULL,  Enabled int NOT NULL );"),
        new DatabaseCommand(1, 95,
            "CREATE TABLE JMMUser( JMMUserID INTEGER PRIMARY KEY AUTOINCREMENT, Username text, Password text, IsAdmin int NOT NULL, IsAniDBUser int NOT NULL, IsTraktUser int NOT NULL, HideCategories text );"),
        new DatabaseCommand(1, 96,
            "CREATE TABLE Trakt_Episode( Trakt_EpisodeID INTEGER PRIMARY KEY AUTOINCREMENT, Trakt_ShowID int NOT NULL, Season int NOT NULL, EpisodeNumber int NOT NULL, Title text, URL text, Overview text, EpisodeImage text );"),
        new DatabaseCommand(1, 97,
            "CREATE TABLE Trakt_ImagePoster( Trakt_ImagePosterID INTEGER PRIMARY KEY AUTOINCREMENT, Trakt_ShowID int NOT NULL, Season int NOT NULL, ImageURL text, Enabled int NOT NULL );"),
        new DatabaseCommand(1, 98,
            "CREATE TABLE Trakt_ImageFanart( Trakt_ImageFanartID INTEGER PRIMARY KEY AUTOINCREMENT, Trakt_ShowID int NOT NULL, Season int NOT NULL, ImageURL text, Enabled int NOT NULL );"),
        new DatabaseCommand(1, 99,
            "CREATE TABLE Trakt_Show( Trakt_ShowID INTEGER PRIMARY KEY AUTOINCREMENT, TraktID text, Title text, Year text, URL text, Overview text, TvDB_ID int NULL );"),
        new DatabaseCommand(1, 100,
            "CREATE TABLE Trakt_Season( Trakt_SeasonID INTEGER PRIMARY KEY AUTOINCREMENT, Trakt_ShowID int NOT NULL, Season int NOT NULL, URL text );"),
        new DatabaseCommand(1, 101,
            "CREATE TABLE CrossRef_AniDB_Trakt( CrossRef_AniDB_TraktID INTEGER PRIMARY KEY AUTOINCREMENT, AnimeID int NOT NULL, TraktID text, TraktSeasonNumber int NOT NULL, CrossRefSource int NOT NULL );"),
        new DatabaseCommand(1, 102,
            "CREATE TABLE AnimeEpisode_User( AnimeEpisode_UserID INTEGER PRIMARY KEY AUTOINCREMENT, JMMUserID int NOT NULL, AnimeEpisodeID int NOT NULL, AnimeSeriesID int NOT NULL, WatchedDate timestamp NULL, PlayedCount int NOT NULL, WatchedCount int NOT NULL, StoppedCount int NOT NULL );"),
        new DatabaseCommand(1, 103,
            "CREATE UNIQUE INDEX UIX_AnimeEpisode_User_User_EpisodeID ON AnimeEpisode_User(JMMUserID, AnimeEpisodeID);"),
        new DatabaseCommand(1, 104,
            "CREATE INDEX IX_AnimeEpisode_User_User_AnimeSeriesID on AnimeEpisode_User(JMMUserID, AnimeSeriesID);"),
        new DatabaseCommand(1, 105,
            "CREATE TABLE AnimeSeries_User( AnimeSeries_UserID INTEGER PRIMARY KEY AUTOINCREMENT, JMMUserID int NOT NULL, AnimeSeriesID int NOT NULL, UnwatchedEpisodeCount int NOT NULL, WatchedEpisodeCount int NOT NULL, WatchedDate timestamp NULL, PlayedCount int NOT NULL, WatchedCount int NOT NULL, StoppedCount int NOT NULL ); "),
        new DatabaseCommand(1, 106,
            "CREATE UNIQUE INDEX UIX_AnimeSeries_User_User_SeriesID ON AnimeSeries_User(JMMUserID, AnimeSeriesID);"),
        new DatabaseCommand(1, 107,
            "CREATE TABLE AnimeGroup_User( AnimeGroup_UserID INTEGER PRIMARY KEY AUTOINCREMENT, JMMUserID int NOT NULL, AnimeGroupID int NOT NULL, IsFave int NOT NULL, UnwatchedEpisodeCount int NOT NULL, WatchedEpisodeCount int NOT NULL, WatchedDate timestamp NULL, PlayedCount int NOT NULL, WatchedCount int NOT NULL, StoppedCount int NOT NULL ); "),
        new DatabaseCommand(1, 108,
            "CREATE UNIQUE INDEX UIX_AnimeGroup_User_User_GroupID ON AnimeGroup_User(JMMUserID, AnimeGroupID);"),
        new DatabaseCommand(1, 109,
            "CREATE TABLE VideoLocal_User( VideoLocal_UserID INTEGER PRIMARY KEY AUTOINCREMENT, JMMUserID int NOT NULL, VideoLocalID int NOT NULL, WatchedDate timestamp NOT NULL ); "),
        new DatabaseCommand(1, 110,
            "CREATE UNIQUE INDEX UIX_VideoLocal_User_User_VideoLocalID ON VideoLocal_User(JMMUserID, VideoLocalID);"),
    };

    private List<DatabaseCommand> updateVersionTable = new()
    {
        new DatabaseCommand("ALTER TABLE Versions ADD VersionRevision text NULL;"),
        new DatabaseCommand("ALTER TABLE Versions ADD VersionCommand text NULL;"),
        new DatabaseCommand("ALTER TABLE Versions ADD VersionProgram text NULL;"),
        new DatabaseCommand(
            "CREATE INDEX IX_Versions_VersionType ON Versions(VersionType,VersionValue,VersionRevision);")
    };


    private List<DatabaseCommand> patchCommands = new()
    {
        new(2, 1,
            "CREATE TABLE IgnoreAnime( IgnoreAnimeID INTEGER PRIMARY KEY AUTOINCREMENT, JMMUserID int NOT NULL, AnimeID int NOT NULL, IgnoreType int NOT NULL)"),
        new(2, 2,
            "CREATE UNIQUE INDEX UIX_IgnoreAnime_User_AnimeID ON IgnoreAnime(JMMUserID, AnimeID, IgnoreType);"),
        new(3, 1,
            "CREATE TABLE Trakt_Friend( Trakt_FriendID INTEGER PRIMARY KEY AUTOINCREMENT, Username text NOT NULL, FullName text NULL, Gender text NULL, Age text NULL, Location text NULL, About text NULL, Joined int NOT NULL, Avatar text NULL, Url text NULL, LastAvatarUpdate timestamp NOT NULL)"),
        new(3, 2, "CREATE UNIQUE INDEX UIX_Trakt_Friend_Username ON Trakt_Friend(Username);"),
        new(4, 1, "ALTER TABLE AnimeGroup ADD DefaultAnimeSeriesID int NULL"),
        new(5, 1, "ALTER TABLE JMMUser ADD CanEditServerSettings int NULL"),
        new(6, 1, DatabaseFixes.FixDuplicateTvDBLinks),
        new(6, 2, DatabaseFixes.FixDuplicateTraktLinks),
        new(6, 3,
            "CREATE UNIQUE INDEX UIX_CrossRef_AniDB_TvDB_Season ON CrossRef_AniDB_TvDB(TvDBID, TvDBSeasonNumber);"),
        new(6, 4,
            "CREATE UNIQUE INDEX UIX_CrossRef_AniDB_TvDB_AnimeID ON CrossRef_AniDB_TvDB(AnimeID);"),
        new(6, 5,
            "CREATE UNIQUE INDEX UIX_CrossRef_AniDB_Trakt_Season ON CrossRef_AniDB_Trakt(TraktID, TraktSeasonNumber);"),
        new(6, 6,
            "CREATE UNIQUE INDEX UIX_CrossRef_AniDB_Trakt_Anime ON CrossRef_AniDB_Trakt(AnimeID);"),
        new(7, 1, "ALTER TABLE VideoInfo ADD VideoBitDepth text NULL"),
        new(9, 1, "ALTER TABLE ImportFolder ADD IsWatched int NOT NULL DEFAULT 1"),
        new(10, 1,
            "CREATE TABLE CrossRef_AniDB_MAL( CrossRef_AniDB_MALID INTEGER PRIMARY KEY AUTOINCREMENT, AnimeID int NOT NULL, MALID int NOT NULL, MALTitle text, CrossRefSource int NOT NULL ); "),
        new(10, 2,
            "CREATE UNIQUE INDEX UIX_CrossRef_AniDB_MAL_AnimeID ON CrossRef_AniDB_MAL(AnimeID);"),
        new(10, 3,
            "CREATE UNIQUE INDEX UIX_CrossRef_AniDB_MAL_MALID ON CrossRef_AniDB_MAL(MALID);"),
        new(11, 1, "DROP TABLE CrossRef_AniDB_MAL;"),
        new(11, 2,
            "CREATE TABLE CrossRef_AniDB_MAL( CrossRef_AniDB_MALID INTEGER PRIMARY KEY AUTOINCREMENT, AnimeID int NOT NULL, MALID int NOT NULL, MALTitle text, StartEpisodeType int NOT NULL, StartEpisodeNumber int NOT NULL, CrossRefSource int NOT NULL ); "),
        new(11, 3,
            "CREATE UNIQUE INDEX UIX_CrossRef_AniDB_MAL_MALID ON CrossRef_AniDB_MAL(MALID);"),
        new(11, 4,
            "CREATE UNIQUE INDEX UIX_CrossRef_AniDB_MAL_Anime ON CrossRef_AniDB_MAL(AnimeID, StartEpisodeType, StartEpisodeNumber);"),
        new(12, 1,
            "CREATE TABLE Playlist( PlaylistID INTEGER PRIMARY KEY AUTOINCREMENT, PlaylistName text, PlaylistItems text, DefaultPlayOrder int NOT NULL, PlayWatched int NOT NULL, PlayUnwatched int NOT NULL ); "),
        new(13, 1, "ALTER TABLE AnimeSeries ADD SeriesNameOverride text"),
        new(14, 1,
            "CREATE TABLE BookmarkedAnime( BookmarkedAnimeID INTEGER PRIMARY KEY AUTOINCREMENT, AnimeID int NOT NULL, Priority int NOT NULL, Notes text, Downloading int NOT NULL ); "),
        new(14, 2,
            "CREATE UNIQUE INDEX UIX_BookmarkedAnime_AnimeID ON BookmarkedAnime(BookmarkedAnimeID)"),
        new(15, 1, "ALTER TABLE VideoLocal ADD DateTimeCreated timestamp NULL"),
        new(15, 2, "UPDATE VideoLocal SET DateTimeCreated = DateTimeUpdated"),
        new(16, 1,
            "CREATE TABLE CrossRef_AniDB_TvDB_Episode( CrossRef_AniDB_TvDB_EpisodeID INTEGER PRIMARY KEY AUTOINCREMENT, AnimeID int NOT NULL, AniDBEpisodeID int NOT NULL, TvDBEpisodeID int NOT NULL ); "),
        new(16, 2,
            "CREATE UNIQUE INDEX UIX_CrossRef_AniDB_TvDB_Episode_AniDBEpisodeID ON CrossRef_AniDB_TvDB_Episode(AniDBEpisodeID);"),
        new(17, 1,
            "CREATE TABLE AniDB_MylistStats( AniDB_MylistStatsID INTEGER PRIMARY KEY AUTOINCREMENT, Animes int NOT NULL, Episodes int NOT NULL, Files int NOT NULL, SizeOfFiles INTEGER NOT NULL, AddedAnimes int NOT NULL, AddedEpisodes int NOT NULL, AddedFiles int NOT NULL, AddedGroups int NOT NULL, LeechPct int NOT NULL, GloryPct int NOT NULL, ViewedPct int NOT NULL, MylistPct int NOT NULL, ViewedMylistPct int NOT NULL, EpisodesViewed int NOT NULL, Votes int NOT NULL, Reviews int NOT NULL, ViewiedLength int NOT NULL ); "),
        new(18, 1,
            "CREATE TABLE FileFfdshowPreset( FileFfdshowPresetID INTEGER PRIMARY KEY AUTOINCREMENT, Hash int NOT NULL, FileSize INTEGER NOT NULL, Preset text ); "),
        new(18, 2,
            "CREATE UNIQUE INDEX UIX_FileFfdshowPreset_Hash ON FileFfdshowPreset(Hash, FileSize);"),
        new(19, 1, "ALTER TABLE AniDB_Anime ADD DisableExternalLinksFlag int NULL"),
        new(19, 2, "UPDATE AniDB_Anime SET DisableExternalLinksFlag = 0"),
        new(20, 1, "ALTER TABLE AniDB_File ADD FileVersion int NULL"),
        new(20, 2, "UPDATE AniDB_File SET FileVersion = 1"),
        new(21, 1,
            "CREATE TABLE RenameScript( RenameScriptID INTEGER PRIMARY KEY AUTOINCREMENT, ScriptName text, Script text, IsEnabledOnImport int NOT NULL ); "),
        new(22, 1, "ALTER TABLE AniDB_File ADD IsCensored int NULL"),
        new(22, 2, "ALTER TABLE AniDB_File ADD IsDeprecated int NULL"),
        new(22, 3, "ALTER TABLE AniDB_File ADD InternalVersion int NULL"),
        new(22, 4, "UPDATE AniDB_File SET IsCensored = 0"),
        new(22, 5, "UPDATE AniDB_File SET IsDeprecated = 0"),
        new(22, 6, "UPDATE AniDB_File SET InternalVersion = 1"),
        new(23, 1, "UPDATE JMMUser SET CanEditServerSettings = 1"),
        new(24, 1, "ALTER TABLE VideoLocal ADD IsVariation int NULL"),
        new(24, 2, "UPDATE VideoLocal SET IsVariation = 0"),
        new(25, 1,
            "CREATE TABLE AniDB_Recommendation( AniDB_RecommendationID INTEGER PRIMARY KEY AUTOINCREMENT, AnimeID int NOT NULL, UserID int NOT NULL, RecommendationType int NOT NULL, RecommendationText text ); "),
        new(25, 2,
            "CREATE UNIQUE INDEX UIX_AniDB_Recommendation ON AniDB_Recommendation(AnimeID, UserID);"),
        new(26, 1, "CREATE INDEX IX_CrossRef_File_Episode_Hash ON CrossRef_File_Episode(Hash);"),
        new(26, 2,
            "CREATE INDEX IX_CrossRef_File_Episode_EpisodeID ON CrossRef_File_Episode(EpisodeID);"),
        new(27, 1,
            "update CrossRef_File_Episode SET CrossRefSource=1 WHERE Hash IN (Select Hash from ANIDB_File) AND CrossRefSource=2;"),
        new(28, 1,
            "CREATE TABLE LogMessage( LogMessageID INTEGER PRIMARY KEY AUTOINCREMENT, LogType text, LogContent text, LogDate timestamp NOT NULL ); "),
        new(29, 1,
            "CREATE TABLE CrossRef_AniDB_TvDBV2( CrossRef_AniDB_TvDBV2ID INTEGER PRIMARY KEY AUTOINCREMENT, AnimeID int NOT NULL, AniDBStartEpisodeType int NOT NULL, AniDBStartEpisodeNumber int NOT NULL, TvDBID int NOT NULL, TvDBSeasonNumber int NOT NULL, TvDBStartEpisodeNumber int NOT NULL, TvDBTitle text, CrossRefSource int NOT NULL ); "),
        new(29, 2,
            "CREATE UNIQUE INDEX UIX_CrossRef_AniDB_TvDBV2 ON CrossRef_AniDB_TvDBV2(AnimeID, TvDBID, TvDBSeasonNumber, TvDBStartEpisodeNumber, AniDBStartEpisodeType, AniDBStartEpisodeNumber);"),
        new(29, 3, DatabaseFixes.MigrateTvDBLinks_V1_to_V2),
        new(30, 1, "ALTER TABLE GroupFilter ADD Locked int NULL"),
        new(31, 1, "ALTER TABLE VideoInfo ADD FullInfo text NULL"),
        new(32, 1,
            "CREATE TABLE CrossRef_AniDB_TraktV2( CrossRef_AniDB_TraktV2ID INTEGER PRIMARY KEY AUTOINCREMENT, AnimeID int NOT NULL, AniDBStartEpisodeType int NOT NULL, AniDBStartEpisodeNumber int NOT NULL, TraktID text, TraktSeasonNumber int NOT NULL, TraktStartEpisodeNumber int NOT NULL, TraktTitle text, CrossRefSource int NOT NULL ); "),
        new(32, 2,
            "CREATE UNIQUE INDEX UIX_CrossRef_AniDB_TraktV2 ON CrossRef_AniDB_TraktV2(AnimeID, TraktSeasonNumber, TraktStartEpisodeNumber, AniDBStartEpisodeType, AniDBStartEpisodeNumber);"),
        new(32, 3, DatabaseFixes.MigrateTraktLinks_V1_to_V2),
        new(33, 1,
            "CREATE TABLE CrossRef_AniDB_Trakt_Episode( CrossRef_AniDB_Trakt_EpisodeID INTEGER PRIMARY KEY AUTOINCREMENT, AnimeID int NOT NULL, AniDBEpisodeID int NOT NULL, TraktID text, Season int NOT NULL, EpisodeNumber int NOT NULL ); "),
        new(33, 2,
            "CREATE UNIQUE INDEX UIX_CrossRef_AniDB_Trakt_Episode_AniDBEpisodeID ON CrossRef_AniDB_Trakt_Episode(AniDBEpisodeID);"),
        new(34, 1, DatabaseFixes.RemoveOldMovieDBImageRecords),
        new(35, 1,
            "CREATE TABLE CustomTag( CustomTagID INTEGER PRIMARY KEY AUTOINCREMENT, TagName text, TagDescription text ); "),
        new(35, 2,
            "CREATE TABLE CrossRef_CustomTag( CrossRef_CustomTagID INTEGER PRIMARY KEY AUTOINCREMENT, CustomTagID int NOT NULL, CrossRefID int NOT NULL, CrossRefType int NOT NULL ); "),
        new(36, 1, "ALTER TABLE AniDB_Anime_Tag ADD Weight int NULL"),
        new(37, 1, DatabaseFixes.PopulateTagWeight),
        new(38, 1, "ALTER TABLE Trakt_Episode ADD TraktID int NULL"),
        new(39, 1, DatabaseFixes.FixHashes),
        new(40, 1, "DROP TABLE LogMessage;"),
        new(41, 1, "ALTER TABLE AnimeSeries ADD DefaultFolder text NULL"),
        new(42, 1, "ALTER TABLE JMMUser ADD PlexUsers text NULL"),
        new(43, 1, "ALTER TABLE GroupFilter ADD FilterType int NOT NULL DEFAULT 1"),
        new(43, 2,
            $"UPDATE GroupFilter SET FilterType = 2 WHERE GroupFilterName='{Constants.GroupFilterName.ContinueWatching}'"),
        new(43, 3, DatabaseFixes.FixContinueWatchingGroupFilter_20160406),
        new(44, 1, DropAniDB_AnimeAllCategories),
        new(44, 2, "ALTER TABLE AniDB_Anime ADD ContractVersion int NOT NULL DEFAULT 0"),
        new(44, 3, "ALTER TABLE AniDB_Anime ADD ContractBlob BLOB NULL"),
        new(44, 4, "ALTER TABLE AniDB_Anime ADD ContractSize int NOT NULL DEFAULT 0"),
        new(44, 5, "ALTER TABLE AnimeGroup ADD ContractVersion int NOT NULL DEFAULT 0"),
        new(44, 6, "ALTER TABLE AnimeGroup ADD LatestEpisodeAirDate timestamp NULL"),
        new(44, 7, "ALTER TABLE AnimeGroup ADD ContractBlob BLOB NULL"),
        new(44, 8, "ALTER TABLE AnimeGroup ADD ContractSize int NOT NULL DEFAULT 0"),
        new(44, 9, "ALTER TABLE AnimeGroup_User ADD PlexContractVersion int NOT NULL DEFAULT 0"),
        new(44, 10, "ALTER TABLE AnimeGroup_User ADD PlexContractBlob BLOB NULL"),
        new(44, 11, "ALTER TABLE AnimeGroup_User ADD PlexContractSize int NOT NULL DEFAULT 0"),
        new(44, 12, "ALTER TABLE AnimeSeries ADD ContractVersion int NOT NULL DEFAULT 0"),
        new(44, 13, "ALTER TABLE AnimeSeries ADD LatestEpisodeAirDate timestamp NULL"),
        new(44, 14, "ALTER TABLE AnimeSeries ADD ContractBlob BLOB NULL"),
        new(44, 15, "ALTER TABLE AnimeSeries ADD ContractSize int NOT NULL DEFAULT 0"),
        new(44, 16, "ALTER TABLE AnimeSeries_User ADD PlexContractVersion int NOT NULL DEFAULT 0"),
        new(44, 17, "ALTER TABLE AnimeSeries_User ADD PlexContractBlob BLOB NULL"),
        new(44, 18, "ALTER TABLE AnimeSeries_User ADD PlexContractSize int NOT NULL DEFAULT 0"),
        new(44, 19, "ALTER TABLE GroupFilter ADD GroupsIdsVersion int NOT NULL DEFAULT 0"),
        new(44, 20, "ALTER TABLE GroupFilter ADD GroupsIdsString text NULL"),
        new(44, 21, "ALTER TABLE GroupFilter ADD GroupConditionsVersion int NOT NULL DEFAULT 0"),
        new(44, 22, "ALTER TABLE GroupFilter ADD GroupConditions text NULL"),
        new(44, 23, "ALTER TABLE GroupFilter ADD ParentGroupFilterID int NULL"),
        new(44, 24, "ALTER TABLE GroupFilter ADD InvisibleInClients int NOT NULL DEFAULT 0"),
        new(44, 25, "ALTER TABLE GroupFilter ADD SeriesIdsVersion int NOT NULL DEFAULT 0"),
        new(44, 26, "ALTER TABLE GroupFilter ADD SeriesIdsString text NULL"),
        new(44, 27, "ALTER TABLE AnimeEpisode ADD PlexContractVersion int NOT NULL DEFAULT 0"),
        new(44, 28, "ALTER TABLE AnimeEpisode ADD PlexContractBlob BLOB NULL"),
        new(44, 29, "ALTER TABLE AnimeEpisode ADD PlexContractSize int NOT NULL DEFAULT 0"),
        new(44, 30, "ALTER TABLE AnimeEpisode_User ADD ContractVersion int NOT NULL DEFAULT 0"),
        new(44, 31, "ALTER TABLE AnimeEpisode_User ADD ContractBlob BLOB NULL"),
        new(44, 32, "ALTER TABLE AnimeEpisode_User ADD ContractSize int NOT NULL DEFAULT 0"),
        new(44, 33, "ALTER TABLE VideoLocal ADD MediaVersion int NOT NULL DEFAULT 0"),
        new(44, 34, "ALTER TABLE VideoLocal ADD MediaBlob BLOB NULL"),
        new(44, 35, "ALTER TABLE VideoLocal ADD MediaSize int NOT NULL DEFAULT 0"),
        new(45, 1, DatabaseFixes.DeleteSerieUsersWithoutSeries),
        new(46, 1,
            "CREATE TABLE VideoLocal_Place ( VideoLocal_Place_ID INTEGER PRIMARY KEY AUTOINCREMENT,VideoLocalID int NOT NULL, FilePath text NOT NULL,  ImportFolderID int NOT NULL, ImportFolderType int NOT NULL )"),
        new(46, 2,
            "CREATE UNIQUE INDEX [UIX_VideoLocal_ VideoLocal_Place_ID] ON [VideoLocal_Place] ([VideoLocal_Place_ID]);"),
        new(46, 3,
            "INSERT INTO VideoLocal_Place (VideoLocalID, FilePath, ImportFolderID, ImportFolderType) SELECT VideoLocalID, FilePath, ImportFolderID, 1 as ImportFolderType FROM VideoLocal"),
        new(46, 4, DropVideolocalColumns),
        new(46, 5,
            "UPDATE VideoLocal SET FileName=(SELECT FileName FROM VideoInfo WHERE VideoInfo.Hash=VideoLocal.Hash), VideoCodec=(SELECT VideoCodec FROM VideoInfo WHERE VideoInfo.Hash=VideoLocal.Hash), VideoBitrate=(SELECT VideoBitrate FROM VideoInfo WHERE VideoInfo.Hash=VideoLocal.Hash), VideoBitDepth=(SELECT VideoBitDepth FROM VideoInfo WHERE VideoInfo.Hash=VideoLocal.Hash), VideoFrameRate=(SELECT VideoFrameRate FROM VideoInfo WHERE VideoInfo.Hash=VideoLocal.Hash), VideoResolution=(SELECT VideoResolution FROM VideoInfo WHERE VideoInfo.Hash=VideoLocal.Hash), AudioCodec=(SELECT AudioCodec FROM VideoInfo WHERE VideoInfo.Hash=VideoLocal.Hash), AudioBitrate=(SELECT AudioBitrate FROM VideoInfo WHERE VideoInfo.Hash=VideoLocal.Hash), Duration=(SELECT Duration FROM VideoInfo WHERE VideoInfo.Hash=VideoLocal.Hash) WHERE RowId IN (SELECT RowId FROM VideoInfo WHERE VideoInfo.Hash=VideoLocal.Hash)"),
        new(46, 6,
            "CREATE TABLE CloudAccount (CloudID INTEGER PRIMARY KEY AUTOINCREMENT, ConnectionString text NOT NULL, Provider text NOT NULL, Name text NOT NULL);"),
        new(46, 7, "CREATE UNIQUE INDEX [UIX_CloudAccount_CloudID] ON [CloudAccount] ([CloudID]);"),
        new(46, 8, "ALTER TABLE ImportFolder ADD CloudID int NULL"),
        new(46, 9, "DROP TABLE VideoInfo"),
        new(46, 10, AlterVideoLocalUser),
        new(47, 1, "DROP INDEX UIX2_VideoLocal_Hash;"),
        new(47, 2, "CREATE INDEX IX_VideoLocal_Hash ON VideoLocal(Hash);"),
        new(48, 1,
            "CREATE TABLE AuthTokens ( AuthID INTEGER PRIMARY KEY AUTOINCREMENT, UserID int NOT NULL, DeviceName text NOT NULL, Token text NOT NULL )"),
        new(49, 1,
            "CREATE TABLE Scan ( ScanID INTEGER PRIMARY KEY AUTOINCREMENT, CreationTime timestamp NOT NULL, ImportFolders text NOT NULL, Status int NOT NULL )"),
        new(49, 2,
            "CREATE TABLE ScanFile ( ScanFileID INTEGER PRIMARY KEY AUTOINCREMENT, ScanID int NOT NULL, ImportFolderID int NOT NULL, VideoLocal_Place_ID int NOT NULL, FullName text NOT NULL, FileSize bigint NOT NULL, Status int NOT NULL, CheckDate timestamp NULL, Hash text NOT NULL, HashResult text NULL )"),
        new(49, 3, "CREATE INDEX UIX_ScanFileStatus ON ScanFile(ScanID,Status,CheckDate);"),
        new(50, 1, DatabaseFixes.FixTagsWithInclude),
        new(51, 1, DatabaseFixes.MakeYearsApplyToSeries),
        new(52, 1, DatabaseFixes.FixEmptyVideoInfos),
        new(53, 1, "ALTER TABLE JMMUser ADD PlexToken text NULL"),
        new(54, 1, "ALTER TABLE AniDB_File ADD IsChaptered INT NOT NULL DEFAULT -1"),
        new(55, 1, "ALTER TABLE RenameScript ADD RenamerType TEXT NOT NULL DEFAULT 'Legacy'"),
        new(55, 2, "ALTER TABLE RenameScript ADD ExtraData TEXT"),
        new(56, 1,
            "CREATE INDEX IX_AniDB_Anime_Character_CharID ON AniDB_Anime_Character(CharID);"),
        // This adds the new columns `AirDate` and `Rating` as well
        new(57, 1, "DROP INDEX UIX_TvDB_Episode_Id;"),
        new(57, 2, DropTvDB_EpisodeFirstAiredColumn),
        new(57, 3, DatabaseFixes.UpdateAllTvDBSeries),
        new(58, 1, "ALTER TABLE AnimeSeries ADD AirsOn TEXT NULL"),
        new(59, 1, "DROP TABLE Trakt_ImageFanart"),
        new(59, 2, "DROP TABLE Trakt_ImagePoster"),
        new(60, 1,
            "CREATE TABLE AnimeCharacter ( CharacterID INTEGER PRIMARY KEY AUTOINCREMENT, AniDBID INTEGER NOT NULL, Name TEXT NOT NULL, AlternateName TEXT NULL, Description TEXT NULL, ImagePath TEXT NULL )"),
        new(60, 2,
            "CREATE TABLE AnimeStaff ( StaffID INTEGER PRIMARY KEY AUTOINCREMENT, AniDBID INTEGER NOT NULL, Name TEXT NOT NULL, AlternateName TEXT NULL, Description TEXT NULL, ImagePath TEXT NULL )"),
        new(60, 3,
            "CREATE TABLE CrossRef_Anime_Staff ( CrossRef_Anime_StaffID INTEGER PRIMARY KEY AUTOINCREMENT, AniDB_AnimeID INTEGER NOT NULL, StaffID INTEGER NOT NULL, Role TEXT NULL, RoleID INTEGER, RoleType INTEGER NOT NULL, Language TEXT NOT NULL )"),
        new(60, 4, DatabaseFixes.PopulateCharactersAndStaff),
        new(61, 1, "ALTER TABLE MovieDB_Movie ADD Rating INT NOT NULL DEFAULT 0"),
        new(61, 2, "ALTER TABLE TvDB_Series ADD Rating INT NULL"),
        new(62, 1, "ALTER TABLE AniDB_Episode ADD Description TEXT NOT NULL DEFAULT ''"),
        new(62, 2, DatabaseFixes.FixCharactersWithGrave),
        new(63, 1, DatabaseFixes.RefreshAniDBInfoFromXML),
        new(64, 1, DatabaseFixes.MakeTagsApplyToSeries),
        new(64, 2, DatabaseFixes.UpdateAllStats),
        new(65, 1, DatabaseFixes.RemoveBasePathsFromStaffAndCharacters),
        new(66, 1,
            "CREATE TABLE AniDB_AnimeUpdate ( AniDB_AnimeUpdateID INTEGER PRIMARY KEY AUTOINCREMENT, AnimeID INTEGER NOT NULL, UpdatedAt timestamp NOT NULL )"),
        new(66, 2, "CREATE UNIQUE INDEX UIX_AniDB_AnimeUpdate ON AniDB_AnimeUpdate(AnimeID)"),
        new(66, 3, DatabaseFixes.MigrateAniDB_AnimeUpdates),
        new(67, 1, DatabaseFixes.RemoveBasePathsFromStaffAndCharacters),
        new(68, 1, DatabaseFixes.FixDuplicateTagFiltersAndUpdateSeasons),
        new(69, 1, DatabaseFixes.RecalculateYears),
        new(70, 1, "DROP INDEX UIX_CrossRef_AniDB_MAL_Anime;"),
        new(70, 2, "ALTER TABLE AniDB_Anime ADD Site_JP TEXT NULL"),
        new(70, 3, "ALTER TABLE AniDB_Anime ADD Site_EN TEXT NULL"),
        new(70, 4, "ALTER TABLE AniDB_Anime ADD Wikipedia_ID TEXT NULL"),
        new(70, 5, "ALTER TABLE AniDB_Anime ADD WikipediaJP_ID TEXT NULL"),
        new(70, 6, "ALTER TABLE AniDB_Anime ADD SyoboiID INT NULL"),
        new(70, 7, "ALTER TABLE AniDB_Anime ADD AnisonID INT NULL"),
        new(70, 8, "ALTER TABLE AniDB_Anime ADD CrunchyrollID TEXT NULL"),
        new(70, 9, DatabaseFixes.PopulateResourceLinks),
        new(71, 1, "ALTER TABLE VideoLocal ADD MyListID INT NOT NULL DEFAULT 0"),
        new(71, 2, DatabaseFixes.PopulateMyListIDs),
        new(72, 1, DropAniDB_EpisodeTitles),
        new(72, 2,
            "CREATE TABLE AniDB_Episode_Title ( AniDB_Episode_TitleID INTEGER PRIMARY KEY AUTOINCREMENT, AniDB_EpisodeID int NOT NULL, Language text NOT NULL, Title text NOT NULL ); "),
        new(72, 3, DatabaseFixes.DummyMigrationOfObsolescence),
        new(73, 1, "DROP INDEX UIX_CrossRef_AniDB_TvDB_Episode_AniDBEpisodeID;"),
        // SQLite is stupid, so we need to create a new table and copy the contents to it
        new(73, 2, RenameCrossRef_AniDB_TvDB_Episode),
        // For some reason, this was never dropped
        new(73, 3, "DROP TABLE CrossRef_AniDB_TvDB;"),
        new(73, 4,
            "CREATE TABLE CrossRef_AniDB_TvDB(CrossRef_AniDB_TvDBID INTEGER PRIMARY KEY AUTOINCREMENT, AniDBID int NOT NULL, TvDBID int NOT NULL, CrossRefSource INT NOT NULL);"),
        new(73, 5,
            "CREATE UNIQUE INDEX UIX_AniDB_TvDB_AniDBID_TvDBID ON CrossRef_AniDB_TvDB(AniDBID,TvDBID);"),
        new(73, 6,
            "CREATE TABLE CrossRef_AniDB_TvDB_Episode(CrossRef_AniDB_TvDB_EpisodeID INTEGER PRIMARY KEY AUTOINCREMENT, AniDBEpisodeID int NOT NULL, TvDBEpisodeID int NOT NULL, MatchRating INT NOT NULL);"),
        new(73, 7,
            "CREATE UNIQUE INDEX UIX_CrossRef_AniDB_TvDB_Episode_AniDBID_TvDBID ON CrossRef_AniDB_TvDB_Episode(AniDBEpisodeID,TvDBEpisodeID);"),
        new(73, 9, DatabaseFixes.MigrateTvDBLinks_v2_to_V3),
        // DatabaseFixes.MigrateTvDBLinks_v2_to_V3() drops the CrossRef_AniDB_TvDBV2 table. We do it after init to migrate
        new(74, 1, DatabaseFixes.FixAniDB_EpisodesWithMissingTitles),
        new(75, 1, DatabaseFixes.RegenTvDBMatches),
        new(76, 1,
            "ALTER TABLE AnimeSeries ADD UpdatedAt timestamp NOT NULL default '2000-01-01 00:00:00'"),
        new(77, 1, DatabaseFixes.MigrateAniDBToNet),
        new(78, 1, DropVideoLocal_Media),
        new(79, 1, "DROP INDEX IF EXISTS UIX_CrossRef_AniDB_MAL_MALID;"),
        new(79, 1, "DROP INDEX IF EXISTS UIX_CrossRef_AniDB_MAL_MALID;"),
        new(80, 1, "DROP INDEX IF EXISTS UIX_AniDB_File_FileID;"),
        new(81, 1,
            "CREATE TABLE AniDB_Anime_Staff ( AniDB_Anime_StaffID INTEGER PRIMARY KEY AUTOINCREMENT, AnimeID INTEGER NOT NULL, CreatorID INTEGER NOT NULL, CreatorType TEXT NOT NULL );"),
        new(81, 2, DatabaseFixes.RefreshAniDBInfoFromXML),
        new(82, 1, DatabaseFixes.EnsureNoOrphanedGroupsOrSeries),
        new(83, 1, "UPDATE VideoLocal_User SET WatchedDate = NULL WHERE WatchedDate = '1970-01-01 00:00:00';"),
        new(83, 2, "ALTER TABLE VideoLocal_User ADD WatchedCount INT NOT NULL DEFAULT 0;"),
        new(83, 3, "ALTER TABLE VideoLocal_User ADD LastUpdated timestamp NOT NULL DEFAULT '2000-01-01 00:00:00';"),
        new(83, 4,
            "UPDATE VideoLocal_User SET WatchedCount = 1, LastUpdated = WatchedDate WHERE WatchedDate IS NOT NULL;"),
        new(84, 1, "ALTER TABLE AnimeSeries_User ADD LastEpisodeUpdate timestamp DEFAULT NULL;"),
        new(84, 2, DatabaseFixes.FixWatchDates),
        new(85, 1, "ALTER TABLE AnimeGroup ADD MainAniDBAnimeID INT DEFAULT NULL;"),
        new(86, 1, DropAnimeEpisode_UserColumns),
        new(87, 1, DropAniDB_FileColumns),
        new(87, 2, AlterAniDB_GroupStatus),
        new(87, 3, DropAniDB_CharacterColumns),
        new(87, 4, DropAniDB_Anime_CharacterColumns),
        new(87, 5, DropAniDB_AnimeColumns),
        new(88, 1, DropLanguage),
        new(89, 1, "DROP TABLE AniDB_Anime_Category"),
        new(89, 2, "DROP TABLE AniDB_Anime_Review"),
        new(89, 3, "DROP TABLE AniDB_Category"),
        new(89, 4, "DROP TABLE AniDB_MylistStats"),
        new(89, 5, "DROP TABLE AniDB_Review"),
        new(89, 6, "DROP TABLE CloudAccount"),
        new(89, 7, "DROP TABLE FileFfdshowPreset"),
        new(89, 8, "DROP TABLE CrossRef_AniDB_Trakt"),
        new(89, 9, "DROP TABLE Trakt_Friend"),
        new(89, 10,
            "ALTER TABLE AniDB_Anime RENAME COLUMN DisableExternalLinksFlag TO DisableExternalLinksFlag_old; ALTER TABLE AniDB_Anime ADD DisableExternalLinksFlag INT NOT NULL DEFAULT 0; UPDATE AniDB_Anime SET DisableExternalLinksFlag = DisableExternalLinksFlag_old WHERE DisableExternalLinksFlag_old > 0; ALTER TABLE AniDB_Anime DROP COLUMN DisableExternalLinksFlag_old;"),
        new(89, 11,
            "ALTER TABLE ImportFolder RENAME COLUMN IsWatched TO IsWatched_old; ALTER TABLE ImportFolder ADD IsWatched INT NOT NULL DEFAULT 0; UPDATE ImportFolder SET IsWatched = IsWatched_old WHERE IsWatched_old > 0; ALTER TABLE ImportFolder DROP COLUMN IsWatched_old;"),
        new(89, 12,
            "ALTER TABLE VideoLocal RENAME COLUMN IsVariation TO IsVariation_old; ALTER TABLE VideoLocal ADD IsVariation INT NOT NULL DEFAULT 0; UPDATE VideoLocal SET IsVariation = IsVariation_old WHERE IsVariation_old > 0; ALTER TABLE VideoLocal DROP COLUMN IsVariation_old;"),
        new(89, 13,
            "DROP INDEX UIX2_AniDB_Anime_AnimeID; CREATE UNIQUE INDEX UIX_AniDB_Anime_AnimeID ON AniDB_Anime(AnimeID);"),
        new(89, 14, "DROP INDEX IX_AniDB_File_File_Source;"),
        new(89, 15, "DROP INDEX IX_CrossRef_File_Episode_EpisodeID;"),
        new(89, 16, "DROP INDEX IX_CrossRef_File_Episode_Hash;"),
        new(89, 17, "DROP INDEX UIX2_VideoLocal_Hash; CREATE UNIQUE INDEX UIX_VideoLocal_Hash ON VideoLocal(Hash);"),
        new(89, 18,
            "DROP INDEX UIX2_VideoLocal_User_User_VideoLocalID; CREATE UNIQUE INDEX UIX_VideoLocal_User_User_VideoLocalID ON VideoLocal_User(JMMUserID, VideoLocalID);"),
        new(89, 19, "DROP INDEX \"UIX_VideoLocal_ VideoLocal_Place_ID\";"),
        new(90, 1, "UPDATE AniDB_File SET File_Source = 'Web' WHERE File_Source = 'www'; UPDATE AniDB_File SET File_Source = 'BluRay' WHERE File_Source = 'Blu-ray'; UPDATE AniDB_File SET File_Source = 'LaserDisc' WHERE File_Source = 'LD'; UPDATE AniDB_File SET File_Source = 'Unknown' WHERE File_Source = 'unknown';"),
        new(91, 1, "CREATE INDEX IX_AniDB_Episode_EpisodeType ON AniDB_Episode(EpisodeType);"),
        new(92, 1, "ALTER TABLE VideoLocal ADD DateTimeImported timestamp DEFAULT NULL;"),
        new(92, 2, "UPDATE VideoLocal SET DateTimeImported = DateTimeCreated WHERE EXISTS(SELECT Hash FROM CrossRef_File_Episode xref WHERE xref.Hash = VideoLocal.Hash)"),
        new(93, 1, "ALTER TABLE AniDB_Tag ADD Verified integer NOT NULL DEFAULT 0;"),
        new(93, 2, "ALTER TABLE AniDB_Tag ADD ParentTagID integer DEFAULT NULL;"),
        new(93, 3, "ALTER TABLE AniDB_Tag ADD TagNameOverride text DEFAULT NULL;"),
        new(93, 4, "ALTER TABLE AniDB_Tag ADD LastUpdated timestamp NOT NULL DEFAULT '1970-01-01 00:00:00';"),
        new(93, 5, "ALTER TABLE AniDB_Tag DROP COLUMN Spoiler;"),
        new(93, 6, "ALTER TABLE AniDB_Tag DROP COLUMN LocalSpoiler;"),
        new(93, 7, "ALTER TABLE AniDB_Tag DROP COLUMN TagCount;"),
        new(93, 8, "ALTER TABLE AniDB_Anime_Tag ADD LocalSpoiler integer NOT NULL DEFAULT 0;"),
        new(93, 9, "ALTER TABLE AniDB_Anime_Tag DROP COLUMN Approval;"),
        new(93, 10, DatabaseFixes.FixTagParentIDsAndNameOverrides),
        new(94, 1, "ALTER TABLE AnimeEpisode ADD IsHidden integer NOT NULL DEFAULT 0;"),
        new(94, 2, "ALTER TABLE AnimeSeries_User ADD HiddenUnwatchedEpisodeCount integer NOT NULL DEFAULT 0;"),
        new(95, 1, "UPDATE VideoLocal SET DateTimeImported = DateTimeCreated WHERE EXISTS(SELECT Hash FROM CrossRef_File_Episode xref WHERE xref.Hash = VideoLocal.Hash)"),
        new(96, 1, "CREATE TABLE AniDB_FileUpdate ( AniDB_FileUpdateID INTEGER PRIMARY KEY AUTOINCREMENT, FileSize INTEGER NOT NULL, Hash TEXT NOT NULL, HasResponse INTEGER NOT NULL, UpdatedAt timestamp NOT NULL )"),
        new(96, 2, "CREATE INDEX IX_AniDB_FileUpdate ON AniDB_FileUpdate(FileSize, Hash)"),
        new(96, 3, DatabaseFixes.MigrateAniDB_FileUpdates),
        new(97, 1, "ALTER TABLE AniDB_Anime DROP COLUMN DisableExternalLinksFlag;"),
        new(97, 2, "ALTER TABLE AnimeSeries ADD DisableAutoMatchFlags integer NOT NULL DEFAULT 0;"),
        new(97, 3, "ALTER TABLE AniDB_Anime ADD VNDBID INT NULL"),
        new(97, 4, "ALTER TABLE AniDB_Anime ADD BangumiID INT NULL"),
        new(97, 5, "ALTER TABLE AniDB_Anime ADD LianID INT NULL"),
        new(97, 6, "ALTER TABLE AniDB_Anime ADD FunimationID TEXT NULL"),
        new(97, 7, "ALTER TABLE AniDB_Anime ADD HiDiveID TEXT NULL"),
        new(98, 1, "ALTER TABLE AniDB_Anime DROP COLUMN LianID;"),
        new(98, 2, "ALTER TABLE AniDB_Anime DROP COLUMN AnimePlanetID;"),
        new(98, 3, "ALTER TABLE AniDB_Anime DROP COLUMN AnimeNfo;"),
        new(98, 4, "ALTER TABLE AniDB_Anime ADD LainID INT NULL"),
        new(99, 1, DatabaseFixes.FixEpisodeDateTimeUpdated),
        new(100, 1, "ALTER TABLE AnimeSeries ADD HiddenMissingEpisodeCount integer NOT NULL DEFAULT 0;"),
        new(100, 2, "ALTER TABLE AnimeSeries ADD HiddenMissingEpisodeCountGroups integer NOT NULL DEFAULT 0;"),
        new(100, 3, DatabaseFixes.UpdateSeriesWithHiddenEpisodes),
        new(101, 1, "UPDATE AniDB_Anime SET AirDate = NULL, BeginYear = 0 WHERE AirDate = '1970-01-01 00:00:00';"),
        new(102, 1, "ALTER TABLE JMMUser ADD AvatarImageBlob BLOB NULL;"),
        new(102, 2, "ALTER TABLE JMMUser ADD AvatarImageMetadata VARCHAR(128) NULL;"),
        new(103, 1, "ALTER TABLE VideoLocal ADD LastAVDumped timestamp;"),
        new(103, 2, "ALTER TABLE VideoLocal ADD LastAVDumpVersion text;"),
        new(104, 1, DatabaseFixes.FixAnimeSourceLinks),
        new(104, 2, DatabaseFixes.FixOrphanedShokoEpisodes),
        new(105, 1, "CREATE TABLE FilterPreset( FilterPresetID INTEGER PRIMARY KEY AUTOINCREMENT, ParentFilterPresetID int, Name text NOT NULL, FilterType int NOT NULL, Locked int NOT NULL, Hidden int NOT NULL, ApplyAtSeriesLevel int NOT NULL, Expression text, SortingExpression text ); "),
        new(105, 2, "CREATE INDEX IX_FilterPreset_ParentFilterPresetID ON FilterPreset(ParentFilterPresetID); CREATE INDEX IX_FilterPreset_Name ON FilterPreset(Name); CREATE INDEX IX_FilterPreset_FilterType ON FilterPreset(FilterType); CREATE INDEX IX_FilterPreset_LockedHidden ON FilterPreset(Locked, Hidden);"),
        new(105, 3, "DELETE FROM GroupFilter WHERE FilterType = 2; DELETE FROM GroupFilter WHERE FilterType = 16;"),
        new(105, 4, DatabaseFixes.MigrateGroupFilterToFilterPreset),
        new(105, 5, DatabaseFixes.DropGroupFilter),
        new(106, 1, "ALTER TABLE AnimeGroup DROP COLUMN SortName;"),
        new(107, 1, "ALTER TABLE AnimeEpisode DROP COLUMN PlexContractVersion;ALTER TABLE AnimeEpisode DROP COLUMN PlexContractBlob;ALTER TABLE AnimeEpisode DROP COLUMN PlexContractSize;ALTER TABLE AnimeGroup_User DROP COLUMN PlexContractVersion;ALTER TABLE AnimeGroup_User DROP COLUMN PlexContractBlob;ALTER TABLE AnimeGroup_User DROP COLUMN PlexContractSize;ALTER TABLE AnimeSeries_User DROP COLUMN PlexContractVersion;ALTER TABLE AnimeSeries_User DROP COLUMN PlexContractBlob;ALTER TABLE AnimeSeries_User DROP COLUMN PlexContractSize;"),
        new(108, 1, "CREATE INDEX IX_CommandRequest_CommandType ON CommandRequest(CommandType); CREATE INDEX IX_CommandRequest_Priority_Date ON CommandRequest(Priority, DateTimeUpdated);"),
        new(109, 1, "DROP TABLE CommandRequest"),
        new(110, 1, "ALTER TABLE AnimeEpisode ADD EpisodeNameOverride text"),
        new(111, 1, "DELETE FROM FilterPreset WHERE FilterType IN (16, 24, 32, 40, 64, 72)"),
<<<<<<< HEAD
        new(112, 1, "CREATE TABLE AniDB_NotifyQueue( AniDB_NotifyQueueID INTEGER PRIMARY KEY AUTOINCREMENT, Type int NOT NULL, ID int NOT NULL, AddedAt timestamp NOT NULL ); "),
        new(112, 2, "CREATE TABLE AniDB_Message( AniDB_MessageID INTEGER PRIMARY KEY AUTOINCREMENT, MessageID int NOT NULL, FromUserID int NOT NULL, FromUserName text NOT NULL, SentAt timestamp NOT NULL, FetchedAt timestamp NOT NULL, Type int NOT NULL, Title text NOT NULL, Body text NOT NULL, Flags int NOT NULL DEFAULT 0 ); "),
=======
        new(112, 1, "ALTER TABLE AniDB_Anime DROP COLUMN ContractVersion;ALTER TABLE AniDB_Anime DROP COLUMN ContractBlob;ALTER TABLE AniDB_Anime DROP COLUMN ContractSize;"),
        new(112, 2, "ALTER TABLE AnimeSeries DROP COLUMN ContractVersion;ALTER TABLE AnimeSeries DROP COLUMN ContractBlob;ALTER TABLE AnimeSeries DROP COLUMN ContractSize;"),
        new(112, 3, "ALTER TABLE AnimeGroup DROP COLUMN ContractVersion;ALTER TABLE AnimeGroup DROP COLUMN ContractBlob;ALTER TABLE AnimeGroup DROP COLUMN ContractSize;"),
        new DatabaseCommand(113, 1, "ALTER TABLE VideoLocal DROP COLUMN MediaSize;"),
>>>>>>> 139cb00f
    };

    private static Tuple<bool, string> DropLanguage(object connection)
    {
        try
        {
            var myConn = (SqliteConnection)connection;
            var factory = (SQLite)Utils.ServiceContainer.GetRequiredService<DatabaseFactory>().Instance;

            var addCommand = "ALTER TABLE CrossRef_Languages_AniDB_File ADD LanguageName TEXT NOT NULL DEFAULT '';";
            var updateCommand =
                "UPDATE CrossRef_Languages_AniDB_File SET LanguageName = l.LanguageName FROM CrossRef_Languages_AniDB_File c INNER JOIN Language l ON l.LanguageID = c.LanguageID WHERE c.LanguageName = '';";
            factory.Execute(myConn, addCommand);
            factory.Execute(myConn, updateCommand);

            addCommand = "ALTER TABLE CrossRef_Subtitles_AniDB_File ADD LanguageName TEXT NOT NULL DEFAULT '';";
            updateCommand =
                "UPDATE CrossRef_Subtitles_AniDB_File SET LanguageName = l.LanguageName FROM CrossRef_Subtitles_AniDB_File c INNER JOIN Language l ON l.LanguageID = c.LanguageID WHERE c.LanguageName = '';";
            factory.Execute(myConn, addCommand);
            factory.Execute(myConn, updateCommand);

            var createCommand =
                "CREATE TABLE CrossRef_Languages_AniDB_File ( CrossRef_Languages_AniDB_FileID INTEGER PRIMARY KEY AUTOINCREMENT, FileID int NOT NULL, LanguageName TEXT NOT NULL);";

            factory.DropColumns(
                myConn, "CrossRef_Languages_AniDB_File",
                new List<string> { "LanguageID" }, createCommand, new List<string>()
            );

            createCommand =
                "CREATE TABLE CrossRef_Subtitles_AniDB_File ( CrossRef_Subtitles_AniDB_FileID INTEGER PRIMARY KEY AUTOINCREMENT, FileID int NOT NULL, LanguageName TEXT NOT NULL);";

            factory.DropColumns(
                myConn, "CrossRef_Subtitles_AniDB_File",
                new List<string> { "LanguageID" }, createCommand, new List<string>()
            );

            var dropCommand = "DROP TABLE Language";
            factory.Execute(myConn, dropCommand);
        }
        catch (Exception e)
        {
            return new Tuple<bool, string>(false, e.ToString());
        }

        return new Tuple<bool, string>(true, null);
    }

    private static Tuple<bool, string> DropAniDB_AnimeColumns(object connection)
    {
        try
        {
            var factory = (SQLite)Utils.ServiceContainer.GetRequiredService<DatabaseFactory>().Instance;
            var myConn = (SqliteConnection)connection;
            var indexCommands = new List<string>
            {
                "CREATE UNIQUE INDEX UIX2_AniDB_Anime_AnimeID ON AniDB_Anime (AnimeID);"
            };
            var createCommand =
                "CREATE TABLE AniDB_Anime ( AniDB_AnimeID INTEGER PRIMARY KEY AUTOINCREMENT, AnimeID int NOT NULL, EpisodeCount int NOT NULL, AirDate timestamp, EndDate timestamp, URL text, Picname text, BeginYear int NOT NULL, EndYear int NOT NULL, AnimeType int NOT NULL, MainTitle text NOT NULL, AllTitles text NOT NULL, AllTags text NOT NULL, Description text NOT NULL, EpisodeCountNormal int NOT NULL, EpisodeCountSpecial int NOT NULL, Rating int NOT NULL, VoteCount int NOT NULL, TempRating int NOT NULL, TempVoteCount int NOT NULL, AvgReviewRating int NOT NULL, ReviewCount int NOT NULL, DateTimeUpdated timestamp NOT NULL, DateTimeDescUpdated timestamp NOT NULL, ImageEnabled int NOT NULL, Restricted int NOT NULL, AnimePlanetID int, ANNID int, AllCinemaID int, AnimeNfo int, LatestEpisodeNumber int, DisableExternalLinksFlag int, ContractVersion int DEFAULT 0 NOT NULL, ContractBlob BLOB, ContractSize int DEFAULT 0 NOT NULL, Site_JP TEXT, Site_EN TEXT, Wikipedia_ID TEXT, WikipediaJP_ID TEXT, SyoboiID INT, AnisonID INT, CrunchyrollID TEXT );";

            factory.DropColumns(
                myConn, "AniDB_Anime",
                new List<string> { "AwardList" }, createCommand, indexCommands
            );
        }
        catch (Exception e)
        {
            return new Tuple<bool, string>(false, e.ToString());
        }

        return new Tuple<bool, string>(true, null);
    }

    private static Tuple<bool, string> DropAniDB_Anime_CharacterColumns(object connection)
    {
        try
        {
            var factory = (SQLite)Utils.ServiceContainer.GetRequiredService<DatabaseFactory>().Instance;
            var myConn = (SqliteConnection)connection;
            var indexCommands = new List<string>
            {
                "CREATE INDEX IX_AniDB_Anime_Character_AnimeID ON AniDB_Anime_Character (AnimeID);",
                "CREATE INDEX IX_AniDB_Anime_Character_CharID ON AniDB_Anime_Character (CharID);",
                "CREATE UNIQUE INDEX UIX_AniDB_Anime_Character_AnimeID_CharID ON AniDB_Anime_Character (AnimeID, CharID);"
            };
            var createCommand =
                "CREATE TABLE AniDB_Anime_Character ( AniDB_Anime_CharacterID INTEGER PRIMARY KEY AUTOINCREMENT, AnimeID int  NOT NULL, CharID int  NOT NULL, CharType text NOT NULL);";

            factory.DropColumns(
                myConn, "AniDB_Anime_Character",
                new List<string> { "EpisodeListRaw" }, createCommand, indexCommands
            );
        }
        catch (Exception e)
        {
            return new Tuple<bool, string>(false, e.ToString());
        }

        return new Tuple<bool, string>(true, null);
    }

    private static Tuple<bool, string> DropAniDB_CharacterColumns(object connection)
    {
        try
        {
            var factory = (SQLite)Utils.ServiceContainer.GetRequiredService<DatabaseFactory>().Instance;
            var myConn = (SqliteConnection)connection;
            var indexCommands = new List<string>
            {
                "CREATE UNIQUE INDEX UIX_AniDB_Character_CharID ON AniDB_Character (CharID);"
            };
            var createCommand =
                "CREATE TABLE AniDB_Character (AniDB_CharacterID INTEGER PRIMARY KEY AUTOINCREMENT, CharID int NOT NULL, CharName text NOT NULL, PicName text NOT NULL, CharKanjiName text NOT NULL, CharDescription text NOT NULL);";

            factory.DropColumns(
                myConn, "AniDB_Character",
                new List<string> { "CreatorListRaw" }, createCommand, indexCommands
            );
        }
        catch (Exception e)
        {
            return new Tuple<bool, string>(false, e.ToString());
        }

        return new Tuple<bool, string>(true, null);
    }

    private static Tuple<bool, string> AlterAniDB_GroupStatus(object connection)
    {
        try
        {
            var factory = (SQLite)Utils.ServiceContainer.GetRequiredService<DatabaseFactory>().Instance;
            var myConn = (SqliteConnection)connection;
            var commands = new List<string>
            {
                "ALTER TABLE AniDB_GroupStatus RENAME TO AniDB_GroupStatus_old;",
                "CREATE TABLE AniDB_GroupStatus ( AniDB_GroupStatusID INTEGER PRIMARY KEY AUTOINCREMENT, AnimeID int NOT NULL, GroupID int NOT NULL, GroupName text NOT NULL, CompletionState int NOT NULL, LastEpisodeNumber int NOT NULL, Rating decimal(6,2) NOT NULL, Votes int NOT NULL, EpisodeRange text NOT NULL ); ",
                "DROP INDEX IX_AniDB_GroupStatus_AnimeID;",
                "CREATE INDEX IX_AniDB_GroupStatus_AnimeID on AniDB_GroupStatus(AnimeID);",
                "DROP INDEX UIX_AniDB_GroupStatus_AnimeID_GroupID;",
                "CREATE UNIQUE INDEX UIX_AniDB_GroupStatus_AnimeID_GroupID ON AniDB_GroupStatus(AnimeID, GroupID);",
                "INSERT INTO AniDB_GroupStatus (AnimeID, GroupID, GroupName, CompletionState, LastEpisodeNumber, Rating, Votes, EpisodeRange) SELECT AnimeID, GroupID, GroupName, CompletionState, LastEpisodeNumber, CAST(Rating AS decimal(5,3)) / 100, Votes, EpisodeRange FROM AniDB_GroupStatus_old",
                "DROP TABLE AniDB_GroupStatus_old"
            };

            foreach (var command in commands)
            {
                factory.Execute(myConn, command);
            }
        }
        catch (Exception e)
        {
            return new Tuple<bool, string>(false, e.ToString());
        }

        return new Tuple<bool, string>(true, null);
    }

    private static Tuple<bool, string> DropAniDB_FileColumns(object connection)
    {
        try
        {
            var factory = (SQLite)Utils.ServiceContainer.GetRequiredService<DatabaseFactory>().Instance;
            var myConn = (SqliteConnection)connection;
            var indexCommands = new List<string>
            {
                "CREATE UNIQUE INDEX UIX_AniDB_File_Hash on AniDB_File(Hash, FileSize);",
                "CREATE UNIQUE INDEX UIX_AniDB_File_FileID ON AniDB_File(FileID);",
                "CREATE INDEX IX_AniDB_File_File_Source on AniDB_File(File_Source);"
            };
            var createCommand =
                "CREATE TABLE AniDB_File ( AniDB_FileID INTEGER PRIMARY KEY AUTOINCREMENT, FileID int NOT NULL, Hash text NOT NULL, GroupID int NOT NULL, File_Source text NOT NULL, File_Description text NOT NULL, File_ReleaseDate int NOT NULL, DateTimeUpdated timestamp NOT NULL, FileName text NOT NULL, FileSize INTEGER NOT NULL,  FileVersion int NULL, InternalVersion int NULL, IsDeprecated int NOT NULL, IsCensored int NULL, IsChaptered INT NOT NULL);";

            factory.DropColumns(
                myConn, "AniDB_File",
                new List<string>
                {
                    "File_AudioCodec",
                    "File_VideoCodec",
                    "File_VideoResolution",
                    "File_FileExtension",
                    "File_LengthSeconds",
                    "Anime_GroupName",
                    "Anime_GroupNameShort",
                    "Episode_Rating",
                    "Episode_Votes",
                    "IsWatched",
                    "WatchedDate",
                    "CRC",
                    "MD5",
                    "SHA1",
                    "AnimeID"
                }, createCommand, indexCommands
            );
        }
        catch (Exception e)
        {
            return new Tuple<bool, string>(false, e.ToString());
        }

        return new Tuple<bool, string>(true, null);
    }

    private static Tuple<bool, string> DropAnimeEpisode_UserColumns(object connection)
    {
        try
        {
            var factory = (SQLite)Utils.ServiceContainer.GetRequiredService<DatabaseFactory>().Instance;
            var myConn = (SqliteConnection)connection;
            var indexCommands = new List<string>
            {
                "CREATE INDEX IX_AnimeEpisode_User_User_AnimeSeriesID on AnimeEpisode_User (JMMUserID, AnimeSeriesID);",
                "CREATE UNIQUE INDEX UIX_AnimeEpisode_User_User_EpisodeID on AnimeEpisode_User (JMMUserID, AnimeEpisodeID);"
            };
            var createCommand =
                "CREATE TABLE AnimeEpisode_User (AnimeEpisode_UserID INTEGER PRIMARY KEY AUTOINCREMENT, JMMUserID int NOT NULL, AnimeEpisodeID int NOT NULL, AnimeSeriesID int NOT NULL, WatchedDate timestamp, PlayedCount int NOT NULL, WatchedCount int NOT NULL, StoppedCount int NOT NULL);";

            factory.DropColumns(
                myConn, "AnimeEpisode_User",
                new List<string> { "ContractSize", "ContractBlob", "ContractVersion" }, createCommand, indexCommands
            );
        }
        catch (Exception e)
        {
            return new Tuple<bool, string>(false, e.ToString());
        }

        return new Tuple<bool, string>(true, null);
    }

    private static Tuple<bool, string> DropVideoLocal_Media(object connection)
    {
        try
        {
            var factory = (SQLite)Utils.ServiceContainer.GetRequiredService<DatabaseFactory>().Instance;
            var myConn = (SqliteConnection)connection;
            var createvlcommand =
                "CREATE TABLE VideoLocal ( VideoLocalID INTEGER PRIMARY KEY AUTOINCREMENT, Hash text NOT NULL, CRC32 text NULL, MD5 text NULL, SHA1 text NULL, HashSource int NOT NULL, FileSize INTEGER NOT NULL, IsIgnored int NOT NULL, DateTimeUpdated timestamp NOT NULL, FileName text NOT NULL DEFAULT '', DateTimeCreated timestamp NULL, IsVariation int NULL,MediaVersion int NOT NULL DEFAULT 0,MediaBlob BLOB NULL,MediaSize int NOT NULL DEFAULT 0, MyListID INT NOT NULL DEFAULT 0);";
            var indexvlcommands =
                new List<string> { "CREATE UNIQUE INDEX UIX2_VideoLocal_Hash on VideoLocal(Hash)" };
            factory.DropColumns(myConn, "VideoLocal",
                new List<string>
                {
                    "VideoCodec",
                    "AudioCodec",
                    "VideoBitrate",
                    "AudioBitrate",
                    "VideoBitDepth",
                    "VideoFrameRate",
                    "VideoResolution",
                    "Duration"
                }, createvlcommand, indexvlcommands);
            return new Tuple<bool, string>(true, null);
        }
        catch (Exception e)
        {
            return new Tuple<bool, string>(false, e.ToString());
        }
    }

    private static Tuple<bool, string> DropAniDB_EpisodeTitles(object connection)
    {
        try
        {
            var factory = (SQLite)Utils.ServiceContainer.GetRequiredService<DatabaseFactory>().Instance;
            var myConn = (SqliteConnection)connection;
            var createcommand =
                "create table AniDB_Episode ( AniDB_EpisodeID integer primary key autoincrement, EpisodeID int not null, AnimeID int not null, LengthSeconds int not null, Rating text not null, Votes text not null, EpisodeNumber int not null, EpisodeType int not null, AirDate int not null, DateTimeUpdated datetime not null, Description text default '' not null )";
            var indexcommands = new List<string>
            {
                "create index IX_AniDB_Episode_AnimeID on AniDB_Episode (AnimeID)",
                "create unique index UIX_AniDB_Episode_EpisodeID on AniDB_Episode (EpisodeID)"
            };
            factory.DropColumns(myConn, "AniDB_Episode",
                new List<string> { "EnglishName", "RomajiName" }, createcommand, indexcommands);
            return new Tuple<bool, string>(true, null);
        }
        catch (Exception e)
        {
            return new Tuple<bool, string>(false, e.ToString());
        }
    }

    private static Tuple<bool, string> RenameCrossRef_AniDB_TvDB_Episode(object connection)
    {
        try
        {
            var factory = (SQLite)Utils.ServiceContainer.GetRequiredService<DatabaseFactory>().Instance;
            // I'm doing this manually to save time
            var myConn = (SqliteConnection)connection;

            // make the new one
            // create indexes
            // transfer data
            // drop old table
            var cmds = new List<string>
            {
                "CREATE TABLE CrossRef_AniDB_TvDB_Episode_Override( CrossRef_AniDB_TvDB_Episode_OverrideID INTEGER PRIMARY KEY AUTOINCREMENT, AniDBEpisodeID int NOT NULL, TvDBEpisodeID int NOT NULL );",
                "CREATE UNIQUE INDEX UIX_AniDB_TvDB_Episode_Override_AniDBEpisodeID_TvDBEpisodeID ON CrossRef_AniDB_TvDB_Episode_Override(AniDBEpisodeID,TvDBEpisodeID);",
                "INSERT INTO CrossRef_AniDB_TvDB_Episode_Override ( AniDBEpisodeID, TvDBEpisodeID ) SELECT AniDBEpisodeID, TvDBEpisodeID FROM CrossRef_AniDB_TvDB_Episode; ",
                "DROP TABLE CrossRef_AniDB_TvDB_Episode;"
            };
            foreach (var cmdTable in cmds)
            {
                factory.Execute(myConn, cmdTable);
            }

            return new Tuple<bool, string>(true, null);
        }
        catch (Exception e)
        {
            return new Tuple<bool, string>(false, e.ToString());
        }
    }

    private static Tuple<bool, string> DropAniDB_AnimeAllCategories(object connection)
    {
        try
        {
            var factory = (SQLite)Utils.ServiceContainer.GetRequiredService<DatabaseFactory>().Instance;
            var myConn = (SqliteConnection)connection;
            var createcommand =
                "CREATE TABLE AniDB_Anime ( AniDB_AnimeID INTEGER PRIMARY KEY AUTOINCREMENT, AnimeID int NOT NULL, EpisodeCount int NOT NULL, AirDate timestamp NULL, EndDate timestamp NULL, URL text NULL, Picname text NULL, BeginYear int NOT NULL, EndYear int NOT NULL, AnimeType int NOT NULL, MainTitle text NOT NULL, AllTitles text NOT NULL, AllTags text NOT NULL, Description text NOT NULL, EpisodeCountNormal int NOT NULL, EpisodeCountSpecial int NOT NULL, Rating int NOT NULL, VoteCount int NOT NULL, TempRating int NOT NULL, TempVoteCount int NOT NULL, AvgReviewRating int NOT NULL, ReviewCount int NOT NULL, DateTimeUpdated timestamp NOT NULL, DateTimeDescUpdated timestamp NOT NULL, ImageEnabled int NOT NULL, AwardList text NOT NULL, Restricted int NOT NULL, AnimePlanetID int NULL, ANNID int NULL, AllCinemaID int NULL, AnimeNfo int NULL, LatestEpisodeNumber int NULL, DisableExternalLinksFlag int NULL );";
            var indexcommands = new List<string>
            {
                "CREATE UNIQUE INDEX [UIX2_AniDB_Anime_AnimeID] ON [AniDB_Anime] ([AnimeID]);"
            };
            factory.DropColumns(myConn, "AniDB_Anime",
                new List<string> { "AllCategories" }, createcommand, indexcommands);
            return new Tuple<bool, string>(true, null);
        }
        catch (Exception e)
        {
            return new Tuple<bool, string>(false, e.ToString());
        }
    }


    private static Tuple<bool, string> DropVideolocalColumns(object connection)
    {
        try
        {
            var factory = (SQLite)Utils.ServiceContainer.GetRequiredService<DatabaseFactory>().Instance;
            var myConn = (SqliteConnection)connection;
            var createvlcommand =
                "CREATE TABLE VideoLocal ( VideoLocalID INTEGER PRIMARY KEY AUTOINCREMENT, Hash text NOT NULL, CRC32 text NULL, MD5 text NULL, SHA1 text NULL, HashSource int NOT NULL, FileSize INTEGER NOT NULL, IsIgnored int NOT NULL, DateTimeUpdated timestamp NOT NULL, FileName text NOT NULL DEFAULT '', VideoCodec text NOT NULL DEFAULT '', VideoBitrate text NOT NULL DEFAULT '',VideoBitDepth text NOT NULL DEFAULT '',VideoFrameRate text NOT NULL DEFAULT '',VideoResolution text NOT NULL DEFAULT '',AudioCodec text NOT NULL DEFAULT '',AudioBitrate text NOT NULL DEFAULT '',Duration INTEGER NOT NULL DEFAULT 0,DateTimeCreated timestamp NULL, IsVariation int NULL,MediaVersion int NOT NULL DEFAULT 0,MediaBlob BLOB NULL,MediaSize int NOT NULL DEFAULT 0 );";
            var indexvlcommands =
                new List<string> { "CREATE UNIQUE INDEX UIX2_VideoLocal_Hash on VideoLocal(Hash)" };
            factory.DropColumns(myConn, "VideoLocal",
                new List<string> { "FilePath", "ImportFolderID" }, createvlcommand, indexvlcommands);
            return new Tuple<bool, string>(true, null);
        }
        catch (Exception e)
        {
            return new Tuple<bool, string>(false, e.ToString());
        }
    }

    private static Tuple<bool, string> DropTvDB_EpisodeFirstAiredColumn(object connection)
    {
        try
        {
            var factory = (SQLite)Utils.ServiceContainer.GetRequiredService<DatabaseFactory>().Instance;
            var myConn = (SqliteConnection)connection;
            var createtvepcommand =
                "CREATE TABLE TvDB_Episode ( TvDB_EpisodeID INTEGER PRIMARY KEY AUTOINCREMENT, Id int NOT NULL, SeriesID int NOT NULL, SeasonID int NOT NULL, SeasonNumber int NOT NULL, EpisodeNumber int NOT NULL, EpisodeName text, Overview text, Filename text, EpImgFlag int NOT NULL, AbsoluteNumber int, AirsAfterSeason int, AirsBeforeEpisode int, AirsBeforeSeason int, AirDate timestamp, Rating int)";
            var indextvepcommands =
                new List<string> { "CREATE UNIQUE INDEX UIX_TvDB_Episode_Id ON TvDB_Episode(Id);" };
            factory.DropColumns(myConn, "TvDB_Episode",
                new List<string> { "FirstAired" }, createtvepcommand, indextvepcommands);
            return new Tuple<bool, string>(true, null);
        }
        catch (Exception e)
        {
            return new Tuple<bool, string>(false, e.ToString());
        }
    }

    private static Tuple<bool, string> AlterVideoLocalUser(object connection)
    {
        try
        {
            var factory = (SQLite)Utils.ServiceContainer.GetRequiredService<DatabaseFactory>().Instance;
            var myConn = (SqliteConnection)connection;
            var createvluser =
                "CREATE TABLE VideoLocal_User ( VideoLocal_UserID INTEGER PRIMARY KEY AUTOINCREMENT, JMMUserID int NOT NULL, VideoLocalID int NOT NULL, WatchedDate timestamp NULL, ResumePosition bigint NOT NULL DEFAULT 0); ";
            var indexvluser = new List<string>
            {
                "CREATE UNIQUE INDEX UIX2_VideoLocal_User_User_VideoLocalID ON VideoLocal_User(JMMUserID, VideoLocalID);"
            };
            factory.Alter(myConn, "VideoLocal_User", createvluser, indexvluser);
            return new Tuple<bool, string>(true, null);
        }
        catch (Exception e)
        {
            return new Tuple<bool, string>(false, e.ToString());
        }
    }


    //WE NEED TO DROP SOME SQL LITE COLUMNS...

    private void DropColumns(SqliteConnection db, string tableName, List<string> colsToRemove, string createcommand,
        List<string> indexcommands)
    {
        var updatedTableColumns = GetTableColumns(db, tableName);
        colsToRemove.ForEach(a => updatedTableColumns.Remove(a));
        var columnsSeperated = string.Join(",", updatedTableColumns);

        // Drop indexes first. We can get them from the create commands
        // Ignore if they don't exist
        foreach (var indexcommand in indexcommands)
        {
            var position = indexcommand.IndexOf("index", StringComparison.InvariantCultureIgnoreCase) + 6;
            var indexname = indexcommand.Substring(position);
            position = indexname.IndexOf(' ');
            indexname = indexname.Substring(0, position);
            indexname = "DROP INDEX " + indexname + ";";
            try
            {
                Execute(db, indexname);
            }
            catch
            {
                // ignore
            }
        }

        // Rename table to old
        // make the new one
        // recreate indexes
        // transfer data
        // drop old table
        var cmds = new List<string> { "ALTER TABLE " + tableName + " RENAME TO " + tableName + "_old;", createcommand };
        cmds.AddRange(indexcommands);
        cmds.Add("INSERT INTO " + tableName + " (" + columnsSeperated + ") SELECT " + columnsSeperated + " FROM " +
                 tableName + "_old; ");
        cmds.Add("DROP TABLE " + tableName + "_old;");
        foreach (var cmdTable in cmds)
        {
            Execute(db, cmdTable);
        }
    }

    private void Alter(SqliteConnection db, string tableName, string createcommand, List<string> indexcommands)
    {
        var updatedTableColumns = GetTableColumns(db, tableName);
        var columnsSeperated = string.Join(",", updatedTableColumns);
        var cmds = new List<string> { "ALTER TABLE " + tableName + " RENAME TO " + tableName + "_old;", createcommand };
        cmds.AddRange(indexcommands);
        cmds.Add("INSERT INTO " + tableName + " (" + columnsSeperated + ") SELECT " + columnsSeperated + " FROM " +
                 tableName + "_old; ");
        cmds.Add("DROP TABLE " + tableName + "_old;");
        foreach (var cmdTable in cmds)
        {
            Execute(db, cmdTable);
        }
    }

    private List<string> GetTableColumns(SqliteConnection conn, string tableName)
    {
        var cmd = "pragma table_info(" + tableName + ")";
        var columns = new List<string>();
        foreach (var o in ExecuteReader(conn, cmd))
        {
            var oo = (object[])o;
            columns.Add((string)oo[1]);
        }

        return columns;
    }

    protected override Tuple<bool, string> ExecuteCommand(SqliteConnection connection, string command)
    {
        try
        {
            Execute(connection, command);
            return new Tuple<bool, string>(true, null);
        }
        catch (Exception ex)
        {
            return new Tuple<bool, string>(false, ex.ToString());
        }
    }

    protected override void Execute(SqliteConnection connection, string command)
    {
        using var sqCommand = new SqliteCommand(command, connection);
        sqCommand.CommandTimeout = 0;
        sqCommand.ExecuteNonQuery();
    }

    protected override long ExecuteScalar(SqliteConnection connection, string command)
    {
        using var sqCommand = new SqliteCommand(command, connection);
        sqCommand.CommandTimeout = 0;
        return long.Parse(sqCommand.ExecuteScalar().ToString());
    }

    protected override List<object> ExecuteReader(SqliteConnection connection, string command)
    {
        using var sqCommand = new SqliteCommand(command, connection);
        var rows = new List<object>();
        sqCommand.CommandTimeout = 0;
        using var reader = sqCommand.ExecuteReader();
        while (reader.Read())
        {
            var values = new object[reader.FieldCount];
            reader.GetValues(values);
            rows.Add(values);
        }

        reader.Close();
        return rows;
    }

    protected override void ConnectionWrapper(string connectionstring, Action<SqliteConnection> action)
    {
        using var con = new SqliteConnection(connectionstring);
        con.Open();
        action(con);
    }

    public override void CreateAndUpdateSchema()
    {
        ConnectionWrapper(GetConnectionString(), myConn =>
        {
            Execute(myConn, "PRAGMA encoding = \"UTF-16\"");
            var create =
                ExecuteScalar(myConn, "SELECT count(*) as NumTables FROM sqlite_master WHERE name='Versions'") == 0;
            if (create)
            {
                ServerState.Instance.ServerStartingStatus = Resources.Database_CreateSchema;
                ExecuteWithException(myConn, createVersionTable);
            }

            if (!GetTableColumns(myConn, "Versions").Contains("VersionRevision"))
            {
                ExecuteWithException(myConn, updateVersionTable);
                AllVersions = RepoFactory.Versions.GetAllByType(Constants.DatabaseTypeKey);
            }

            PreFillVersions(createTables.Union(patchCommands));
            if (create)
            {
                ExecuteWithException(myConn, createTables);
            }

            ServerState.Instance.ServerStartingStatus = Resources.Database_ApplySchema;
            ExecuteWithException(myConn, patchCommands);
        });
    }
}<|MERGE_RESOLUTION|>--- conflicted
+++ resolved
@@ -22,11 +22,7 @@
 {
     public override string Name => "SQLite";
 
-<<<<<<< HEAD
-    public override int RequiredVersion => 112;
-=======
-    public override int RequiredVersion => 113;
->>>>>>> 139cb00f
+    public override int RequiredVersion => 114;
 
 
     public override void BackupDatabase(string fullfilename)
@@ -687,15 +683,12 @@
         new(109, 1, "DROP TABLE CommandRequest"),
         new(110, 1, "ALTER TABLE AnimeEpisode ADD EpisodeNameOverride text"),
         new(111, 1, "DELETE FROM FilterPreset WHERE FilterType IN (16, 24, 32, 40, 64, 72)"),
-<<<<<<< HEAD
-        new(112, 1, "CREATE TABLE AniDB_NotifyQueue( AniDB_NotifyQueueID INTEGER PRIMARY KEY AUTOINCREMENT, Type int NOT NULL, ID int NOT NULL, AddedAt timestamp NOT NULL ); "),
-        new(112, 2, "CREATE TABLE AniDB_Message( AniDB_MessageID INTEGER PRIMARY KEY AUTOINCREMENT, MessageID int NOT NULL, FromUserID int NOT NULL, FromUserName text NOT NULL, SentAt timestamp NOT NULL, FetchedAt timestamp NOT NULL, Type int NOT NULL, Title text NOT NULL, Body text NOT NULL, Flags int NOT NULL DEFAULT 0 ); "),
-=======
         new(112, 1, "ALTER TABLE AniDB_Anime DROP COLUMN ContractVersion;ALTER TABLE AniDB_Anime DROP COLUMN ContractBlob;ALTER TABLE AniDB_Anime DROP COLUMN ContractSize;"),
         new(112, 2, "ALTER TABLE AnimeSeries DROP COLUMN ContractVersion;ALTER TABLE AnimeSeries DROP COLUMN ContractBlob;ALTER TABLE AnimeSeries DROP COLUMN ContractSize;"),
         new(112, 3, "ALTER TABLE AnimeGroup DROP COLUMN ContractVersion;ALTER TABLE AnimeGroup DROP COLUMN ContractBlob;ALTER TABLE AnimeGroup DROP COLUMN ContractSize;"),
         new DatabaseCommand(113, 1, "ALTER TABLE VideoLocal DROP COLUMN MediaSize;"),
->>>>>>> 139cb00f
+        new(114, 1, "CREATE TABLE AniDB_NotifyQueue( AniDB_NotifyQueueID INTEGER PRIMARY KEY AUTOINCREMENT, Type int NOT NULL, ID int NOT NULL, AddedAt timestamp NOT NULL ); "),
+        new(114, 2, "CREATE TABLE AniDB_Message( AniDB_MessageID INTEGER PRIMARY KEY AUTOINCREMENT, MessageID int NOT NULL, FromUserID int NOT NULL, FromUserName text NOT NULL, SentAt timestamp NOT NULL, FetchedAt timestamp NOT NULL, Type int NOT NULL, Title text NOT NULL, Body text NOT NULL, Flags int NOT NULL DEFAULT 0 ); "),
     };
 
     private static Tuple<bool, string> DropLanguage(object connection)
