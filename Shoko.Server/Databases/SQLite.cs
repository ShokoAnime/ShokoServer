using System;
using System.Collections.Generic;
using Microsoft.Data.Sqlite;
using System.IO;
using System.Linq;
using System.Reflection;
using FluentNHibernate.Cfg;
using FluentNHibernate.Cfg.Db;
using MessagePack;
using Microsoft.Extensions.DependencyInjection;
using NHibernate;
using Shoko.Commons.Extensions;
using Shoko.Commons.Properties;
<<<<<<< HEAD
using Shoko.Server.Databases.NHibernate;
=======
using Shoko.Plugin.Abstractions;
using Shoko.Server.Databases.NHIbernate;
>>>>>>> 9b6661d8
using Shoko.Server.Databases.SqliteFixes;
using Shoko.Server.Models;
using Shoko.Server.Renamer;
using Shoko.Server.Repositories;
using Shoko.Server.Server;
using Shoko.Server.Utilities;

// ReSharper disable InconsistentNaming

namespace Shoko.Server.Databases;

public class SQLite : BaseDatabase<SqliteConnection>
{
    public override string Name => "SQLite";

    public override int RequiredVersion => 115;


    public override void BackupDatabase(string fullfilename)
    {
        fullfilename += ".db3";
        File.Copy(GetDatabaseFilePath(), fullfilename);
    }

    private static string _databasePath;
    private static string DatabasePath
    {
        get
        {
            if (_databasePath != null)
                return _databasePath;

            var dirPath =  Utils.SettingsProvider.GetSettings().Database.MySqliteDirectory;
            if (string.IsNullOrWhiteSpace(dirPath))
                return _databasePath = Utils.ApplicationPath;

            return _databasePath = Path.Combine(Utils.ApplicationPath, dirPath);
        }
    }

    private static string GetDatabaseFilePath()
    {
        var dbName = Path.Combine(DatabasePath, Utils.SettingsProvider.GetSettings().Database.SQLite_DatabaseFile);
        return dbName;
    }

    public override string GetConnectionString()
    {
        return $@"data source={GetDatabaseFilePath()};";
    }

    public override string GetTestConnectionString()
    {
        return GetConnectionString();
    }

    public override ISessionFactory CreateSessionFactory()
    {
        return Fluently.Configure()
            .Database(MsSqliteConfiguration.Standard.ConnectionString(c => c.Is(GetConnectionString()))
                .Dialect<SqliteDialectFix>().Driver<SqliteDriverFix>())
            .Mappings(m => m.FluentMappings.AddFromAssemblyOf<ShokoServer>())
            .ExposeConfiguration(c => c.DataBaseIntegration(prop =>
            {
                // uncomment this for SQL output
                //prop.LogSqlInConsole = true;
            }).SetInterceptor(new NHibernateDependencyInjector(Utils.ServiceContainer)))
            .BuildSessionFactory();
    }

    public override bool DatabaseAlreadyExists()
    {
        if (GetDatabaseFilePath().Length == 0)
        {
            return false;
        }

        if (File.Exists(GetDatabaseFilePath()))
        {
            return true;
        }

        return false;
    }

    public override bool HasVersionsTable()
    {
        using var myConn = new SqliteConnection(GetConnectionString());
        myConn.Open();
        const string sql = "SELECT COUNT(name) FROM sqlite_master WHERE type='table' AND name='Versions'";
        var cmd = new SqliteCommand(sql, myConn);
        var count = (long)(cmd.ExecuteScalar() ?? 0);
        myConn.Close();

        return count > 0;
    }

    public override void CreateDatabase()
    {
        if (DatabaseAlreadyExists())
        {
            return;
        }

        if (!Directory.Exists(DatabasePath))
        {
            Directory.CreateDirectory(DatabasePath);
        }

        // Microsoft.Data.Sqlite automatically creates the file if it doesn't exist during init
        // if (!File.Exists(GetDatabaseFilePath()))
        //     SqliteConnection.CreateFile(GetDatabaseFilePath());

        Utils.SettingsProvider.GetSettings().Database.SQLite_DatabaseFile = GetDatabaseFilePath();
    }


    private List<DatabaseCommand> createVersionTable = new()
    {
        new DatabaseCommand(0, 1,
            "CREATE TABLE Versions ( VersionsID INTEGER PRIMARY KEY AUTOINCREMENT, VersionType Text NOT NULL, VersionValue Text NOT NULL)")
    };

    private List<DatabaseCommand> createTables = new()
    {
        new DatabaseCommand(1, 1,
            "CREATE TABLE AniDB_Anime ( AniDB_AnimeID INTEGER PRIMARY KEY AUTOINCREMENT, AnimeID int NOT NULL, EpisodeCount int NOT NULL, AirDate timestamp NULL, EndDate timestamp NULL, URL text NULL, Picname text NULL, BeginYear int NOT NULL, EndYear int NOT NULL, AnimeType int NOT NULL, MainTitle text NOT NULL, AllTitles text NOT NULL, AllCategories text NOT NULL, AllTags text NOT NULL, Description text NOT NULL, EpisodeCountNormal int NOT NULL, EpisodeCountSpecial int NOT NULL, Rating int NOT NULL, VoteCount int NOT NULL, TempRating int NOT NULL, TempVoteCount int NOT NULL, AvgReviewRating int NOT NULL, ReviewCount int NOT NULL, DateTimeUpdated timestamp NOT NULL, DateTimeDescUpdated timestamp NOT NULL, ImageEnabled int NOT NULL, AwardList text NOT NULL, Restricted int NOT NULL, AnimePlanetID int NULL, ANNID int NULL, AllCinemaID int NULL, AnimeNfo int NULL, LatestEpisodeNumber int NULL );"),
        new DatabaseCommand(1, 2, "CREATE UNIQUE INDEX [UIX_AniDB_Anime_AnimeID] ON [AniDB_Anime] ([AnimeID]);"),
        new DatabaseCommand(1, 3,
            "CREATE TABLE AniDB_Anime_Category ( AniDB_Anime_CategoryID INTEGER PRIMARY KEY AUTOINCREMENT, AnimeID int NOT NULL, CategoryID int NOT NULL, Weighting int NOT NULL ); "),
        new DatabaseCommand(1, 4, "CREATE INDEX IX_AniDB_Anime_Category_AnimeID on AniDB_Anime_Category(AnimeID);"),
        new DatabaseCommand(1, 5,
            "CREATE UNIQUE INDEX UIX_AniDB_Anime_Category_AnimeID_CategoryID ON AniDB_Anime_Category (AnimeID, CategoryID);"),
        new DatabaseCommand(1, 6,
            "CREATE TABLE AniDB_Anime_Character ( AniDB_Anime_CharacterID INTEGER PRIMARY KEY AUTOINCREMENT, AnimeID int NOT NULL, CharID int NOT NULL, CharType text NOT NULL, EpisodeListRaw text NOT NULL ); "),
        new DatabaseCommand(1, 7,
            "CREATE INDEX IX_AniDB_Anime_Character_AnimeID on AniDB_Anime_Character(AnimeID);"),
        new DatabaseCommand(1, 8,
            "CREATE UNIQUE INDEX UIX_AniDB_Anime_Character_AnimeID_CharID ON AniDB_Anime_Character(AnimeID, CharID);"),
        new DatabaseCommand(1, 9,
            "CREATE TABLE AniDB_Anime_Relation ( AniDB_Anime_RelationID INTEGER PRIMARY KEY AUTOINCREMENT, AnimeID int NOT NULL, RelatedAnimeID int NOT NULL, RelationType text NOT NULL ); "),
        new DatabaseCommand(1, 10,
            "CREATE INDEX IX_AniDB_Anime_Relation_AnimeID on AniDB_Anime_Relation(AnimeID);"),
        new DatabaseCommand(1, 11,
            "CREATE UNIQUE INDEX UIX_AniDB_Anime_Relation_AnimeID_RelatedAnimeID ON AniDB_Anime_Relation(AnimeID, RelatedAnimeID);"),
        new DatabaseCommand(1, 12,
            "CREATE TABLE AniDB_Anime_Review ( AniDB_Anime_ReviewID INTEGER PRIMARY KEY AUTOINCREMENT, AnimeID int NOT NULL, ReviewID int NOT NULL ); "),
        new DatabaseCommand(1, 13, "CREATE INDEX IX_AniDB_Anime_Review_AnimeID on AniDB_Anime_Review(AnimeID);"),
        new DatabaseCommand(1, 14,
            "CREATE UNIQUE INDEX UIX_AniDB_Anime_Review_AnimeID_ReviewID ON AniDB_Anime_Review(AnimeID, ReviewID);"),
        new DatabaseCommand(1, 15,
            "CREATE TABLE AniDB_Anime_Similar ( AniDB_Anime_SimilarID INTEGER PRIMARY KEY AUTOINCREMENT, AnimeID int NOT NULL, SimilarAnimeID int NOT NULL, Approval int NOT NULL, Total int NOT NULL ); "),
        new DatabaseCommand(1, 16, "CREATE INDEX IX_AniDB_Anime_Similar_AnimeID on AniDB_Anime_Similar(AnimeID);"),
        new DatabaseCommand(1, 17,
            "CREATE UNIQUE INDEX UIX_AniDB_Anime_Similar_AnimeID_SimilarAnimeID ON AniDB_Anime_Similar(AnimeID, SimilarAnimeID);"),
        new DatabaseCommand(1, 18,
            "CREATE TABLE AniDB_Anime_Tag ( AniDB_Anime_TagID INTEGER PRIMARY KEY AUTOINCREMENT, AnimeID int NOT NULL, TagID int NOT NULL, Approval int NOT NULL ); "),
        new DatabaseCommand(1, 19, "CREATE INDEX IX_AniDB_Anime_Tag_AnimeID on AniDB_Anime_Tag(AnimeID);"),
        new DatabaseCommand(1, 20,
            "CREATE UNIQUE INDEX UIX_AniDB_Anime_Tag_AnimeID_TagID ON AniDB_Anime_Tag(AnimeID, TagID);"),
        new DatabaseCommand(1, 21,
            "CREATE TABLE AniDB_Anime_Title ( AniDB_Anime_TitleID INTEGER PRIMARY KEY AUTOINCREMENT, AnimeID int NOT NULL, TitleType text NOT NULL, Language text NOT NULL, Title text NULL ); "),
        new DatabaseCommand(1, 22, "CREATE INDEX IX_AniDB_Anime_Title_AnimeID on AniDB_Anime_Title(AnimeID);"),
        new DatabaseCommand(1, 23,
            "CREATE TABLE AniDB_Category ( AniDB_CategoryID INTEGER PRIMARY KEY AUTOINCREMENT, CategoryID int NOT NULL, ParentID int NOT NULL, IsHentai int NOT NULL, CategoryName text NOT NULL, CategoryDescription text NOT NULL  ); "),
        new DatabaseCommand(1, 24,
            "CREATE UNIQUE INDEX UIX_AniDB_Category_CategoryID ON AniDB_Category(CategoryID);"),
        new DatabaseCommand(1, 25,
            "CREATE TABLE AniDB_Character ( AniDB_CharacterID INTEGER PRIMARY KEY AUTOINCREMENT, CharID int NOT NULL, CharName text NOT NULL, PicName text NOT NULL, CharKanjiName text NOT NULL, CharDescription text NOT NULL, CreatorListRaw text NOT NULL ); "),
        new DatabaseCommand(1, 26, "CREATE UNIQUE INDEX UIX_AniDB_Character_CharID ON AniDB_Character(CharID);"),
        new DatabaseCommand(1, 27,
            "CREATE TABLE AniDB_Character_Seiyuu ( AniDB_Character_SeiyuuID INTEGER PRIMARY KEY AUTOINCREMENT, CharID int NOT NULL, SeiyuuID int NOT NULL ); "),
        new DatabaseCommand(1, 28,
            "CREATE INDEX IX_AniDB_Character_Seiyuu_CharID on AniDB_Character_Seiyuu(CharID);"),
        new DatabaseCommand(1, 29,
            "CREATE INDEX IX_AniDB_Character_Seiyuu_SeiyuuID on AniDB_Character_Seiyuu(SeiyuuID);"),
        new DatabaseCommand(1, 30,
            "CREATE UNIQUE INDEX UIX_AniDB_Character_Seiyuu_CharID_SeiyuuID ON AniDB_Character_Seiyuu(CharID, SeiyuuID);"),
        new DatabaseCommand(1, 31,
            "CREATE TABLE AniDB_Seiyuu ( AniDB_SeiyuuID INTEGER PRIMARY KEY AUTOINCREMENT, SeiyuuID int NOT NULL, SeiyuuName text NOT NULL, PicName text NOT NULL ); "),
        new DatabaseCommand(1, 32, "CREATE UNIQUE INDEX UIX_AniDB_Seiyuu_SeiyuuID ON AniDB_Seiyuu(SeiyuuID);"),
        new DatabaseCommand(1, 33,
            "CREATE TABLE AniDB_Episode ( AniDB_EpisodeID INTEGER PRIMARY KEY AUTOINCREMENT, EpisodeID int NOT NULL, AnimeID int NOT NULL, LengthSeconds int NOT NULL, Rating text NOT NULL, Votes text NOT NULL, EpisodeNumber int NOT NULL, EpisodeType int NOT NULL, RomajiName text NOT NULL, EnglishName text NOT NULL, AirDate int NOT NULL, DateTimeUpdated timestamp NOT NULL ); "),
        new DatabaseCommand(1, 34, "CREATE INDEX IX_AniDB_Episode_AnimeID on AniDB_Episode(AnimeID);"),
        new DatabaseCommand(1, 35, "CREATE UNIQUE INDEX UIX_AniDB_Episode_EpisodeID ON AniDB_Episode(EpisodeID);"),
        new DatabaseCommand(1, 36,
            "CREATE TABLE AniDB_File ( AniDB_FileID INTEGER PRIMARY KEY AUTOINCREMENT, FileID int NOT NULL, Hash text NOT NULL, AnimeID int NOT NULL, GroupID int NOT NULL, File_Source text NOT NULL, File_AudioCodec text NOT NULL, File_VideoCodec text NOT NULL, File_VideoResolution text NOT NULL, File_FileExtension text NOT NULL, File_LengthSeconds int NOT NULL, File_Description text NOT NULL, File_ReleaseDate int NOT NULL, Anime_GroupName text NOT NULL, Anime_GroupNameShort text NOT NULL, Episode_Rating int NOT NULL, Episode_Votes int NOT NULL, DateTimeUpdated timestamp NOT NULL, IsWatched int NOT NULL, WatchedDate timestamp NULL, CRC text NOT NULL, MD5 text NOT NULL, SHA1 text NOT NULL, FileName text NOT NULL, FileSize INTEGER NOT NULL ); "),
        new DatabaseCommand(1, 37, "CREATE UNIQUE INDEX UIX_AniDB_File_Hash on AniDB_File(Hash);"),
        new DatabaseCommand(1, 38, "CREATE UNIQUE INDEX UIX_AniDB_File_FileID ON AniDB_File(FileID);"),
        new DatabaseCommand(1, 39, "CREATE INDEX IX_AniDB_File_File_Source on AniDB_File(File_Source);"),
        new DatabaseCommand(1, 40,
            "CREATE TABLE AniDB_GroupStatus ( AniDB_GroupStatusID INTEGER PRIMARY KEY AUTOINCREMENT, AnimeID int NOT NULL, GroupID int NOT NULL, GroupName text NOT NULL, CompletionState int NOT NULL, LastEpisodeNumber int NOT NULL, Rating int NOT NULL, Votes int NOT NULL, EpisodeRange text NOT NULL ); "),
        new DatabaseCommand(1, 41, "CREATE INDEX IX_AniDB_GroupStatus_AnimeID on AniDB_GroupStatus(AnimeID);"),
        new DatabaseCommand(1, 42,
            "CREATE UNIQUE INDEX UIX_AniDB_GroupStatus_AnimeID_GroupID ON AniDB_GroupStatus(AnimeID, GroupID);"),
        new DatabaseCommand(1, 43,
            "CREATE TABLE AniDB_ReleaseGroup ( AniDB_ReleaseGroupID INTEGER PRIMARY KEY AUTOINCREMENT, GroupID int NOT NULL, Rating int NOT NULL, Votes int NOT NULL, AnimeCount int NOT NULL, FileCount int NOT NULL, GroupName text NOT NULL, GroupNameShort text NOT NULL, IRCChannel text NOT NULL, IRCServer text NOT NULL, URL text NOT NULL, Picname text NOT NULL ); "),
        new DatabaseCommand(1, 44,
            "CREATE UNIQUE INDEX UIX_AniDB_ReleaseGroup_GroupID ON AniDB_ReleaseGroup(GroupID);"),
        new DatabaseCommand(1, 45,
            "CREATE TABLE AniDB_Review ( AniDB_ReviewID INTEGER PRIMARY KEY AUTOINCREMENT, ReviewID int NOT NULL, AuthorID int NOT NULL, RatingAnimation int NOT NULL, RatingSound int NOT NULL, RatingStory int NOT NULL, RatingCharacter int NOT NULL, RatingValue int NOT NULL, RatingEnjoyment int NOT NULL, ReviewText text NOT NULL ); "),
        new DatabaseCommand(1, 46, "CREATE UNIQUE INDEX UIX_AniDB_Review_ReviewID ON AniDB_Review(ReviewID);"),
        new DatabaseCommand(1, 47,
            "CREATE TABLE AniDB_Tag ( AniDB_TagID INTEGER PRIMARY KEY AUTOINCREMENT, TagID int NOT NULL, Spoiler int NOT NULL, LocalSpoiler int NOT NULL, GlobalSpoiler int NOT NULL, TagName text NOT NULL, TagCount int NOT NULL, TagDescription text NOT NULL ); "),
        new DatabaseCommand(1, 48, "CREATE UNIQUE INDEX UIX_AniDB_Tag_TagID ON AniDB_Tag(TagID);"),
        new DatabaseCommand(1, 49,
            "CREATE TABLE [AnimeEpisode]( AnimeEpisodeID INTEGER PRIMARY KEY AUTOINCREMENT, AnimeSeriesID int NOT NULL, AniDB_EpisodeID int NOT NULL, DateTimeUpdated timestamp NOT NULL, DateTimeCreated timestamp NOT NULL );"),
        new DatabaseCommand(1, 50,
            "CREATE UNIQUE INDEX UIX_AnimeEpisode_AniDB_EpisodeID ON AnimeEpisode(AniDB_EpisodeID);"),
        new DatabaseCommand(1, 51, "CREATE INDEX IX_AnimeEpisode_AnimeSeriesID on AnimeEpisode(AnimeSeriesID);"),
        new DatabaseCommand(1, 52,
            "CREATE TABLE AnimeGroup ( AnimeGroupID INTEGER PRIMARY KEY AUTOINCREMENT, AnimeGroupParentID int NULL, GroupName text NOT NULL, Description text NULL, IsManuallyNamed int NOT NULL, DateTimeUpdated timestamp NOT NULL, DateTimeCreated timestamp NOT NULL, SortName text NOT NULL, MissingEpisodeCount int NOT NULL, MissingEpisodeCountGroups int NOT NULL, OverrideDescription int NOT NULL, EpisodeAddedDate timestamp NULL ); "),
        new DatabaseCommand(1, 53,
            "CREATE TABLE AnimeSeries ( AnimeSeriesID INTEGER PRIMARY KEY AUTOINCREMENT, AnimeGroupID int NOT NULL, AniDB_ID int NOT NULL, DateTimeUpdated timestamp NOT NULL, DateTimeCreated timestamp NOT NULL, DefaultAudioLanguage text NULL, DefaultSubtitleLanguage text NULL, MissingEpisodeCount int NOT NULL, MissingEpisodeCountGroups int NOT NULL, LatestLocalEpisodeNumber int NOT NULL, EpisodeAddedDate timestamp NULL ); "),
        new DatabaseCommand(1, 54, "CREATE UNIQUE INDEX UIX_AnimeSeries_AniDB_ID ON AnimeSeries(AniDB_ID);"),
        new DatabaseCommand(1, 55,
            "CREATE TABLE CommandRequest ( CommandRequestID INTEGER PRIMARY KEY AUTOINCREMENT, Priority int NOT NULL, CommandType int NOT NULL, CommandID text NOT NULL, CommandDetails text NOT NULL, DateTimeUpdated timestamp NOT NULL ); "),
        new DatabaseCommand(1, 56,
            "CREATE TABLE CrossRef_AniDB_Other( CrossRef_AniDB_OtherID INTEGER PRIMARY KEY AUTOINCREMENT, AnimeID int NOT NULL, CrossRefID text NOT NULL, CrossRefSource int NOT NULL, CrossRefType int NOT NULL ); "),
        new DatabaseCommand(1, 57,
            "CREATE UNIQUE INDEX UIX_CrossRef_AniDB_Other ON CrossRef_AniDB_Other(AnimeID, CrossRefID, CrossRefSource, CrossRefType);"),
        new DatabaseCommand(1, 58,
            "CREATE TABLE CrossRef_AniDB_TvDB( CrossRef_AniDB_TvDBID INTEGER PRIMARY KEY AUTOINCREMENT, AnimeID int NOT NULL, TvDBID int NOT NULL, TvDBSeasonNumber int NOT NULL, CrossRefSource int NOT NULL ); "),
        new DatabaseCommand(1, 59,
            "CREATE UNIQUE INDEX UIX_CrossRef_AniDB_TvDB ON CrossRef_AniDB_TvDB(AnimeID, TvDBID, TvDBSeasonNumber, CrossRefSource);"),
        new DatabaseCommand(1, 60,
            "CREATE TABLE CrossRef_File_Episode ( CrossRef_File_EpisodeID INTEGER PRIMARY KEY AUTOINCREMENT, Hash text NULL, FileName text NOT NULL, FileSize INTEGER NOT NULL, CrossRefSource int NOT NULL, AnimeID int NOT NULL, EpisodeID int NOT NULL, Percentage int NOT NULL, EpisodeOrder int NOT NULL ); "),
        new DatabaseCommand(1, 61,
            "CREATE UNIQUE INDEX UIX_CrossRef_File_Episode_Hash_EpisodeID ON CrossRef_File_Episode(Hash, EpisodeID);"),
        new DatabaseCommand(1, 62,
            "CREATE TABLE CrossRef_Languages_AniDB_File ( CrossRef_Languages_AniDB_FileID INTEGER PRIMARY KEY AUTOINCREMENT, FileID int NOT NULL, LanguageID int NOT NULL ); "),
        new DatabaseCommand(1, 63,
            "CREATE TABLE CrossRef_Subtitles_AniDB_File ( CrossRef_Subtitles_AniDB_FileID INTEGER PRIMARY KEY AUTOINCREMENT, FileID int NOT NULL, LanguageID int NOT NULL ); "),
        new DatabaseCommand(1, 64,
            "CREATE TABLE FileNameHash ( FileNameHashID INTEGER PRIMARY KEY AUTOINCREMENT, FileName text NOT NULL, FileSize INTEGER NOT NULL, Hash text NOT NULL, DateTimeUpdated timestamp NOT NULL ); "),
        new DatabaseCommand(1, 65,
            "CREATE UNIQUE INDEX UIX_FileNameHash ON FileNameHash(FileName, FileSize, Hash);"),
        new DatabaseCommand(1, 66,
            "CREATE TABLE Language ( LanguageID INTEGER PRIMARY KEY AUTOINCREMENT, LanguageName text NOT NULL ); "),
        new DatabaseCommand(1, 67, "CREATE UNIQUE INDEX UIX_Language_LanguageName ON Language(LanguageName);"),
        new DatabaseCommand(1, 68,
            "CREATE TABLE ImportFolder ( ImportFolderID INTEGER PRIMARY KEY AUTOINCREMENT, ImportFolderType int NOT NULL, ImportFolderName text NOT NULL, ImportFolderLocation text NOT NULL, IsDropSource int NOT NULL, IsDropDestination int NOT NULL ); "),
        new DatabaseCommand(1, 69,
            "CREATE TABLE ScheduledUpdate( ScheduledUpdateID INTEGER PRIMARY KEY AUTOINCREMENT,  UpdateType int NOT NULL, LastUpdate timestamp NOT NULL, UpdateDetails text NOT NULL ); "),
        new DatabaseCommand(1, 70,
            "CREATE UNIQUE INDEX UIX_ScheduledUpdate_UpdateType ON ScheduledUpdate(UpdateType);"),
        new DatabaseCommand(1, 71,
            "CREATE TABLE VideoInfo ( VideoInfoID INTEGER PRIMARY KEY AUTOINCREMENT, Hash text NOT NULL, FileSize INTEGER NOT NULL, FileName text NOT NULL, DateTimeUpdated timestamp NOT NULL, VideoCodec text NOT NULL, VideoBitrate text NOT NULL, VideoFrameRate text NOT NULL, VideoResolution text NOT NULL, AudioCodec text NOT NULL, AudioBitrate text NOT NULL, Duration INTEGER NOT NULL ); "),
        new DatabaseCommand(1, 72, "CREATE UNIQUE INDEX UIX_VideoInfo_Hash on VideoInfo(Hash);"),
        new DatabaseCommand(1, 73,
            "CREATE TABLE VideoLocal ( VideoLocalID INTEGER PRIMARY KEY AUTOINCREMENT, FilePath text NOT NULL, ImportFolderID int NOT NULL, Hash text NOT NULL, CRC32 text NULL, MD5 text NULL, SHA1 text NULL, HashSource int NOT NULL, FileSize INTEGER NOT NULL, IsIgnored int NOT NULL, DateTimeUpdated timestamp NOT NULL ); "),
        new DatabaseCommand(1, 74, "CREATE UNIQUE INDEX UIX_VideoLocal_Hash on VideoLocal(Hash)"),
        new DatabaseCommand(1, 75,
            "CREATE TABLE DuplicateFile ( DuplicateFileID INTEGER PRIMARY KEY AUTOINCREMENT, FilePathFile1 text NOT NULL, FilePathFile2 text NOT NULL, ImportFolderIDFile1 int NOT NULL, ImportFolderIDFile2 int NOT NULL, Hash text NOT NULL, DateTimeUpdated timestamp NOT NULL ); "),
        new DatabaseCommand(1, 76,
            "CREATE TABLE GroupFilter( GroupFilterID INTEGER PRIMARY KEY AUTOINCREMENT, GroupFilterName text NOT NULL, ApplyToSeries int NOT NULL, BaseCondition int NOT NULL, SortingCriteria text ); "),
        new DatabaseCommand(1, 77,
            "CREATE TABLE GroupFilterCondition( GroupFilterConditionID INTEGER PRIMARY KEY AUTOINCREMENT, GroupFilterID int NOT NULL, ConditionType int NOT NULL, ConditionOperator int NOT NULL, ConditionParameter text NOT NULL ); "),
        new DatabaseCommand(1, 78,
            "CREATE TABLE AniDB_Vote ( AniDB_VoteID INTEGER PRIMARY KEY AUTOINCREMENT, EntityID int NOT NULL, VoteValue int NOT NULL, VoteType int NOT NULL ); "),
        new DatabaseCommand(1, 79,
            "CREATE TABLE TvDB_ImageFanart ( TvDB_ImageFanartID INTEGER PRIMARY KEY AUTOINCREMENT, Id integer NOT NULL, SeriesID integer NOT NULL, BannerPath text, BannerType text, BannerType2 text, Colors text, Language text, ThumbnailPath text, VignettePath text, Enabled integer NOT NULL, Chosen INTEGER NULL)"),
        new DatabaseCommand(1, 80, "CREATE UNIQUE INDEX UIX_TvDB_ImageFanart_Id ON TvDB_ImageFanart(Id)"),
        new DatabaseCommand(1, 81,
            "CREATE TABLE TvDB_ImageWideBanner ( TvDB_ImageWideBannerID INTEGER PRIMARY KEY AUTOINCREMENT, Id integer NOT NULL, SeriesID integer NOT NULL, BannerPath text, BannerType text, BannerType2 text, Language text, Enabled integer NOT NULL, SeasonNumber integer)"),
        new DatabaseCommand(1, 82, "CREATE UNIQUE INDEX UIX_TvDB_ImageWideBanner_Id ON TvDB_ImageWideBanner(Id);"),
        new DatabaseCommand(1, 83,
            "CREATE TABLE TvDB_ImagePoster ( TvDB_ImagePosterID INTEGER PRIMARY KEY AUTOINCREMENT, Id integer NOT NULL, SeriesID integer NOT NULL, BannerPath text, BannerType text, BannerType2 text, Language text, Enabled integer NOT NULL, SeasonNumber integer)"),
        new DatabaseCommand(1, 84, "CREATE UNIQUE INDEX UIX_TvDB_ImagePoster_Id ON TvDB_ImagePoster(Id)"),
        new DatabaseCommand(1, 85,
            "CREATE TABLE TvDB_Episode ( TvDB_EpisodeID INTEGER PRIMARY KEY AUTOINCREMENT, Id integer NOT NULL, SeriesID integer NOT NULL, SeasonID integer NOT NULL, SeasonNumber integer NOT NULL, EpisodeNumber integer NOT NULL, EpisodeName text, Overview text, Filename text, EpImgFlag integer NOT NULL, FirstAired text, AbsoluteNumber integer, AirsAfterSeason integer, AirsBeforeEpisode integer, AirsBeforeSeason integer)"),
        new DatabaseCommand(1, 86, "CREATE UNIQUE INDEX UIX_TvDB_Episode_Id ON TvDB_Episode(Id);"),
        new DatabaseCommand(1, 87,
            "CREATE TABLE TvDB_Series( TvDB_SeriesID INTEGER PRIMARY KEY AUTOINCREMENT, SeriesID integer NOT NULL, Overview text, SeriesName text, Status text, Banner text, Fanart text, Poster text, Lastupdated text)"),
        new DatabaseCommand(1, 88, "CREATE UNIQUE INDEX UIX_TvDB_Series_Id ON TvDB_Series(SeriesID);"),
        new DatabaseCommand(1, 89,
            "CREATE TABLE AniDB_Anime_DefaultImage ( AniDB_Anime_DefaultImageID INTEGER PRIMARY KEY AUTOINCREMENT, AnimeID int NOT NULL, ImageParentID int NOT NULL, ImageParentType int NOT NULL, ImageType int NOT NULL );"),
        new DatabaseCommand(1, 90,
            "CREATE UNIQUE INDEX UIX_AniDB_Anime_DefaultImage_ImageType ON AniDB_Anime_DefaultImage(AnimeID, ImageType)"),
        new DatabaseCommand(1, 91,
            "CREATE TABLE MovieDB_Movie( MovieDB_MovieID INTEGER PRIMARY KEY AUTOINCREMENT, MovieId int NOT NULL, MovieName text, OriginalName text, Overview text );"),
        new DatabaseCommand(1, 92, "CREATE UNIQUE INDEX UIX_MovieDB_Movie_Id ON MovieDB_Movie(MovieId)"),
        new DatabaseCommand(1, 93,
            "CREATE TABLE MovieDB_Poster( MovieDB_PosterID INTEGER PRIMARY KEY AUTOINCREMENT, ImageID text, MovieId int NOT NULL, ImageType text, ImageSize text,  URL text,  ImageWidth int NOT NULL,  ImageHeight int NOT NULL,  Enabled int NOT NULL );"),
        new DatabaseCommand(1, 94,
            "CREATE TABLE MovieDB_Fanart( MovieDB_FanartID INTEGER PRIMARY KEY AUTOINCREMENT, ImageID text, MovieId int NOT NULL, ImageType text, ImageSize text,  URL text,  ImageWidth int NOT NULL,  ImageHeight int NOT NULL,  Enabled int NOT NULL );"),
        new DatabaseCommand(1, 95,
            "CREATE TABLE JMMUser( JMMUserID INTEGER PRIMARY KEY AUTOINCREMENT, Username text, Password text, IsAdmin int NOT NULL, IsAniDBUser int NOT NULL, IsTraktUser int NOT NULL, HideCategories text );"),
        new DatabaseCommand(1, 96,
            "CREATE TABLE Trakt_Episode( Trakt_EpisodeID INTEGER PRIMARY KEY AUTOINCREMENT, Trakt_ShowID int NOT NULL, Season int NOT NULL, EpisodeNumber int NOT NULL, Title text, URL text, Overview text, EpisodeImage text );"),
        new DatabaseCommand(1, 97,
            "CREATE TABLE Trakt_ImagePoster( Trakt_ImagePosterID INTEGER PRIMARY KEY AUTOINCREMENT, Trakt_ShowID int NOT NULL, Season int NOT NULL, ImageURL text, Enabled int NOT NULL );"),
        new DatabaseCommand(1, 98,
            "CREATE TABLE Trakt_ImageFanart( Trakt_ImageFanartID INTEGER PRIMARY KEY AUTOINCREMENT, Trakt_ShowID int NOT NULL, Season int NOT NULL, ImageURL text, Enabled int NOT NULL );"),
        new DatabaseCommand(1, 99,
            "CREATE TABLE Trakt_Show( Trakt_ShowID INTEGER PRIMARY KEY AUTOINCREMENT, TraktID text, Title text, Year text, URL text, Overview text, TvDB_ID int NULL );"),
        new DatabaseCommand(1, 100,
            "CREATE TABLE Trakt_Season( Trakt_SeasonID INTEGER PRIMARY KEY AUTOINCREMENT, Trakt_ShowID int NOT NULL, Season int NOT NULL, URL text );"),
        new DatabaseCommand(1, 101,
            "CREATE TABLE CrossRef_AniDB_Trakt( CrossRef_AniDB_TraktID INTEGER PRIMARY KEY AUTOINCREMENT, AnimeID int NOT NULL, TraktID text, TraktSeasonNumber int NOT NULL, CrossRefSource int NOT NULL );"),
        new DatabaseCommand(1, 102,
            "CREATE TABLE AnimeEpisode_User( AnimeEpisode_UserID INTEGER PRIMARY KEY AUTOINCREMENT, JMMUserID int NOT NULL, AnimeEpisodeID int NOT NULL, AnimeSeriesID int NOT NULL, WatchedDate timestamp NULL, PlayedCount int NOT NULL, WatchedCount int NOT NULL, StoppedCount int NOT NULL );"),
        new DatabaseCommand(1, 103,
            "CREATE UNIQUE INDEX UIX_AnimeEpisode_User_User_EpisodeID ON AnimeEpisode_User(JMMUserID, AnimeEpisodeID);"),
        new DatabaseCommand(1, 104,
            "CREATE INDEX IX_AnimeEpisode_User_User_AnimeSeriesID on AnimeEpisode_User(JMMUserID, AnimeSeriesID);"),
        new DatabaseCommand(1, 105,
            "CREATE TABLE AnimeSeries_User( AnimeSeries_UserID INTEGER PRIMARY KEY AUTOINCREMENT, JMMUserID int NOT NULL, AnimeSeriesID int NOT NULL, UnwatchedEpisodeCount int NOT NULL, WatchedEpisodeCount int NOT NULL, WatchedDate timestamp NULL, PlayedCount int NOT NULL, WatchedCount int NOT NULL, StoppedCount int NOT NULL ); "),
        new DatabaseCommand(1, 106,
            "CREATE UNIQUE INDEX UIX_AnimeSeries_User_User_SeriesID ON AnimeSeries_User(JMMUserID, AnimeSeriesID);"),
        new DatabaseCommand(1, 107,
            "CREATE TABLE AnimeGroup_User( AnimeGroup_UserID INTEGER PRIMARY KEY AUTOINCREMENT, JMMUserID int NOT NULL, AnimeGroupID int NOT NULL, IsFave int NOT NULL, UnwatchedEpisodeCount int NOT NULL, WatchedEpisodeCount int NOT NULL, WatchedDate timestamp NULL, PlayedCount int NOT NULL, WatchedCount int NOT NULL, StoppedCount int NOT NULL ); "),
        new DatabaseCommand(1, 108,
            "CREATE UNIQUE INDEX UIX_AnimeGroup_User_User_GroupID ON AnimeGroup_User(JMMUserID, AnimeGroupID);"),
        new DatabaseCommand(1, 109,
            "CREATE TABLE VideoLocal_User( VideoLocal_UserID INTEGER PRIMARY KEY AUTOINCREMENT, JMMUserID int NOT NULL, VideoLocalID int NOT NULL, WatchedDate timestamp NOT NULL ); "),
        new DatabaseCommand(1, 110,
            "CREATE UNIQUE INDEX UIX_VideoLocal_User_User_VideoLocalID ON VideoLocal_User(JMMUserID, VideoLocalID);")
    };

    private List<DatabaseCommand> updateVersionTable = new()
    {
        new DatabaseCommand("ALTER TABLE Versions ADD VersionRevision text NULL;"),
        new DatabaseCommand("ALTER TABLE Versions ADD VersionCommand text NULL;"),
        new DatabaseCommand("ALTER TABLE Versions ADD VersionProgram text NULL;"),
        new DatabaseCommand(
            "CREATE INDEX IX_Versions_VersionType ON Versions(VersionType,VersionValue,VersionRevision);")
    };


    private List<DatabaseCommand> patchCommands = new()
    {
        new(2, 1,
            "CREATE TABLE IgnoreAnime( IgnoreAnimeID INTEGER PRIMARY KEY AUTOINCREMENT, JMMUserID int NOT NULL, AnimeID int NOT NULL, IgnoreType int NOT NULL)"),
        new(2, 2,
            "CREATE UNIQUE INDEX UIX_IgnoreAnime_User_AnimeID ON IgnoreAnime(JMMUserID, AnimeID, IgnoreType);"),
        new(3, 1,
            "CREATE TABLE Trakt_Friend( Trakt_FriendID INTEGER PRIMARY KEY AUTOINCREMENT, Username text NOT NULL, FullName text NULL, Gender text NULL, Age text NULL, Location text NULL, About text NULL, Joined int NOT NULL, Avatar text NULL, Url text NULL, LastAvatarUpdate timestamp NOT NULL)"),
        new(3, 2, "CREATE UNIQUE INDEX UIX_Trakt_Friend_Username ON Trakt_Friend(Username);"),
        new(4, 1, "ALTER TABLE AnimeGroup ADD DefaultAnimeSeriesID int NULL"),
        new(5, 1, "ALTER TABLE JMMUser ADD CanEditServerSettings int NULL"),
        new(6, 1, DatabaseFixes.NoOperation),
        new(6, 2, DatabaseFixes.NoOperation),
        new(6, 3,
            "CREATE UNIQUE INDEX UIX_CrossRef_AniDB_TvDB_Season ON CrossRef_AniDB_TvDB(TvDBID, TvDBSeasonNumber);"),
        new(6, 4,
            "CREATE UNIQUE INDEX UIX_CrossRef_AniDB_TvDB_AnimeID ON CrossRef_AniDB_TvDB(AnimeID);"),
        new(6, 5,
            "CREATE UNIQUE INDEX UIX_CrossRef_AniDB_Trakt_Season ON CrossRef_AniDB_Trakt(TraktID, TraktSeasonNumber);"),
        new(6, 6,
            "CREATE UNIQUE INDEX UIX_CrossRef_AniDB_Trakt_Anime ON CrossRef_AniDB_Trakt(AnimeID);"),
        new(7, 1, "ALTER TABLE VideoInfo ADD VideoBitDepth text NULL"),
        new(9, 1, "ALTER TABLE ImportFolder ADD IsWatched int NOT NULL DEFAULT 1"),
        new(10, 1,
            "CREATE TABLE CrossRef_AniDB_MAL( CrossRef_AniDB_MALID INTEGER PRIMARY KEY AUTOINCREMENT, AnimeID int NOT NULL, MALID int NOT NULL, MALTitle text, CrossRefSource int NOT NULL ); "),
        new(10, 2,
            "CREATE UNIQUE INDEX UIX_CrossRef_AniDB_MAL_AnimeID ON CrossRef_AniDB_MAL(AnimeID);"),
        new(10, 3,
            "CREATE UNIQUE INDEX UIX_CrossRef_AniDB_MAL_MALID ON CrossRef_AniDB_MAL(MALID);"),
        new(11, 1, "DROP TABLE CrossRef_AniDB_MAL;"),
        new(11, 2,
            "CREATE TABLE CrossRef_AniDB_MAL( CrossRef_AniDB_MALID INTEGER PRIMARY KEY AUTOINCREMENT, AnimeID int NOT NULL, MALID int NOT NULL, MALTitle text, StartEpisodeType int NOT NULL, StartEpisodeNumber int NOT NULL, CrossRefSource int NOT NULL ); "),
        new(11, 3,
            "CREATE UNIQUE INDEX UIX_CrossRef_AniDB_MAL_MALID ON CrossRef_AniDB_MAL(MALID);"),
        new(11, 4,
            "CREATE UNIQUE INDEX UIX_CrossRef_AniDB_MAL_Anime ON CrossRef_AniDB_MAL(AnimeID, StartEpisodeType, StartEpisodeNumber);"),
        new(12, 1,
            "CREATE TABLE Playlist( PlaylistID INTEGER PRIMARY KEY AUTOINCREMENT, PlaylistName text, PlaylistItems text, DefaultPlayOrder int NOT NULL, PlayWatched int NOT NULL, PlayUnwatched int NOT NULL ); "),
        new(13, 1, "ALTER TABLE AnimeSeries ADD SeriesNameOverride text"),
        new(14, 1,
            "CREATE TABLE BookmarkedAnime( BookmarkedAnimeID INTEGER PRIMARY KEY AUTOINCREMENT, AnimeID int NOT NULL, Priority int NOT NULL, Notes text, Downloading int NOT NULL ); "),
        new(14, 2,
            "CREATE UNIQUE INDEX UIX_BookmarkedAnime_AnimeID ON BookmarkedAnime(BookmarkedAnimeID)"),
        new(15, 1, "ALTER TABLE VideoLocal ADD DateTimeCreated timestamp NULL"),
        new(15, 2, "UPDATE VideoLocal SET DateTimeCreated = DateTimeUpdated"),
        new(16, 1,
            "CREATE TABLE CrossRef_AniDB_TvDB_Episode( CrossRef_AniDB_TvDB_EpisodeID INTEGER PRIMARY KEY AUTOINCREMENT, AnimeID int NOT NULL, AniDBEpisodeID int NOT NULL, TvDBEpisodeID int NOT NULL ); "),
        new(16, 2,
            "CREATE UNIQUE INDEX UIX_CrossRef_AniDB_TvDB_Episode_AniDBEpisodeID ON CrossRef_AniDB_TvDB_Episode(AniDBEpisodeID);"),
        new(17, 1,
            "CREATE TABLE AniDB_MylistStats( AniDB_MylistStatsID INTEGER PRIMARY KEY AUTOINCREMENT, Animes int NOT NULL, Episodes int NOT NULL, Files int NOT NULL, SizeOfFiles INTEGER NOT NULL, AddedAnimes int NOT NULL, AddedEpisodes int NOT NULL, AddedFiles int NOT NULL, AddedGroups int NOT NULL, LeechPct int NOT NULL, GloryPct int NOT NULL, ViewedPct int NOT NULL, MylistPct int NOT NULL, ViewedMylistPct int NOT NULL, EpisodesViewed int NOT NULL, Votes int NOT NULL, Reviews int NOT NULL, ViewiedLength int NOT NULL ); "),
        new(18, 1,
            "CREATE TABLE FileFfdshowPreset( FileFfdshowPresetID INTEGER PRIMARY KEY AUTOINCREMENT, Hash int NOT NULL, FileSize INTEGER NOT NULL, Preset text ); "),
        new(18, 2,
            "CREATE UNIQUE INDEX UIX_FileFfdshowPreset_Hash ON FileFfdshowPreset(Hash, FileSize);"),
        new(19, 1, "ALTER TABLE AniDB_Anime ADD DisableExternalLinksFlag int NULL"),
        new(19, 2, "UPDATE AniDB_Anime SET DisableExternalLinksFlag = 0"),
        new(20, 1, "ALTER TABLE AniDB_File ADD FileVersion int NULL"),
        new(20, 2, "UPDATE AniDB_File SET FileVersion = 1"),
        new(21, 1,
            "CREATE TABLE RenameScript( RenameScriptID INTEGER PRIMARY KEY AUTOINCREMENT, ScriptName text, Script text, IsEnabledOnImport int NOT NULL ); "),
        new(22, 1, "ALTER TABLE AniDB_File ADD IsCensored int NULL"),
        new(22, 2, "ALTER TABLE AniDB_File ADD IsDeprecated int NULL"),
        new(22, 3, "ALTER TABLE AniDB_File ADD InternalVersion int NULL"),
        new(22, 4, "UPDATE AniDB_File SET IsCensored = 0"),
        new(22, 5, "UPDATE AniDB_File SET IsDeprecated = 0"),
        new(22, 6, "UPDATE AniDB_File SET InternalVersion = 1"),
        new(23, 1, "UPDATE JMMUser SET CanEditServerSettings = 1"),
        new(24, 1, "ALTER TABLE VideoLocal ADD IsVariation int NULL"),
        new(24, 2, "UPDATE VideoLocal SET IsVariation = 0"),
        new(25, 1,
            "CREATE TABLE AniDB_Recommendation( AniDB_RecommendationID INTEGER PRIMARY KEY AUTOINCREMENT, AnimeID int NOT NULL, UserID int NOT NULL, RecommendationType int NOT NULL, RecommendationText text ); "),
        new(25, 2,
            "CREATE UNIQUE INDEX UIX_AniDB_Recommendation ON AniDB_Recommendation(AnimeID, UserID);"),
        new(26, 1, "CREATE INDEX IX_CrossRef_File_Episode_Hash ON CrossRef_File_Episode(Hash);"),
        new(26, 2,
            "CREATE INDEX IX_CrossRef_File_Episode_EpisodeID ON CrossRef_File_Episode(EpisodeID);"),
        new(27, 1,
            "update CrossRef_File_Episode SET CrossRefSource=1 WHERE Hash IN (Select Hash from ANIDB_File) AND CrossRefSource=2;"),
        new(28, 1,
            "CREATE TABLE LogMessage( LogMessageID INTEGER PRIMARY KEY AUTOINCREMENT, LogType text, LogContent text, LogDate timestamp NOT NULL ); "),
        new(29, 1,
            "CREATE TABLE CrossRef_AniDB_TvDBV2( CrossRef_AniDB_TvDBV2ID INTEGER PRIMARY KEY AUTOINCREMENT, AnimeID int NOT NULL, AniDBStartEpisodeType int NOT NULL, AniDBStartEpisodeNumber int NOT NULL, TvDBID int NOT NULL, TvDBSeasonNumber int NOT NULL, TvDBStartEpisodeNumber int NOT NULL, TvDBTitle text, CrossRefSource int NOT NULL ); "),
        new(29, 2,
            "CREATE UNIQUE INDEX UIX_CrossRef_AniDB_TvDBV2 ON CrossRef_AniDB_TvDBV2(AnimeID, TvDBID, TvDBSeasonNumber, TvDBStartEpisodeNumber, AniDBStartEpisodeType, AniDBStartEpisodeNumber);"),
        new(29, 3, DatabaseFixes.NoOperation),
        new(30, 1, "ALTER TABLE GroupFilter ADD Locked int NULL"),
        new(31, 1, "ALTER TABLE VideoInfo ADD FullInfo text NULL"),
        new(32, 1,
            "CREATE TABLE CrossRef_AniDB_TraktV2( CrossRef_AniDB_TraktV2ID INTEGER PRIMARY KEY AUTOINCREMENT, AnimeID int NOT NULL, AniDBStartEpisodeType int NOT NULL, AniDBStartEpisodeNumber int NOT NULL, TraktID text, TraktSeasonNumber int NOT NULL, TraktStartEpisodeNumber int NOT NULL, TraktTitle text, CrossRefSource int NOT NULL ); "),
        new(32, 2,
            "CREATE UNIQUE INDEX UIX_CrossRef_AniDB_TraktV2 ON CrossRef_AniDB_TraktV2(AnimeID, TraktSeasonNumber, TraktStartEpisodeNumber, AniDBStartEpisodeType, AniDBStartEpisodeNumber);"),
        new(32, 3, DatabaseFixes.NoOperation),
        new(33, 1,
            "CREATE TABLE CrossRef_AniDB_Trakt_Episode( CrossRef_AniDB_Trakt_EpisodeID INTEGER PRIMARY KEY AUTOINCREMENT, AnimeID int NOT NULL, AniDBEpisodeID int NOT NULL, TraktID text, Season int NOT NULL, EpisodeNumber int NOT NULL ); "),
        new(33, 2,
            "CREATE UNIQUE INDEX UIX_CrossRef_AniDB_Trakt_Episode_AniDBEpisodeID ON CrossRef_AniDB_Trakt_Episode(AniDBEpisodeID);"),
        new(34, 1, DatabaseFixes.NoOperation),
        new(35, 1,
            "CREATE TABLE CustomTag( CustomTagID INTEGER PRIMARY KEY AUTOINCREMENT, TagName text, TagDescription text ); "),
        new(35, 2,
            "CREATE TABLE CrossRef_CustomTag( CrossRef_CustomTagID INTEGER PRIMARY KEY AUTOINCREMENT, CustomTagID int NOT NULL, CrossRefID int NOT NULL, CrossRefType int NOT NULL ); "),
        new(36, 1, "ALTER TABLE AniDB_Anime_Tag ADD Weight int NULL"),
        new(37, 1, DatabaseFixes.PopulateTagWeight),
        new(38, 1, "ALTER TABLE Trakt_Episode ADD TraktID int NULL"),
        new(39, 1, DatabaseFixes.FixHashes),
        new(40, 1, "DROP TABLE LogMessage;"),
        new(41, 1, "ALTER TABLE AnimeSeries ADD DefaultFolder text NULL"),
        new(42, 1, "ALTER TABLE JMMUser ADD PlexUsers text NULL"),
        new(43, 1, "ALTER TABLE GroupFilter ADD FilterType int NOT NULL DEFAULT 1"),
        new(43, 2,
            $"UPDATE GroupFilter SET FilterType = 2 WHERE GroupFilterName='{Constants.GroupFilterName.ContinueWatching}'"),
        new(43, 3, DatabaseFixes.NoOperation),
        new(44, 1, DropAniDB_AnimeAllCategories),
        new(44, 2, "ALTER TABLE AniDB_Anime ADD ContractVersion int NOT NULL DEFAULT 0"),
        new(44, 3, "ALTER TABLE AniDB_Anime ADD ContractBlob BLOB NULL"),
        new(44, 4, "ALTER TABLE AniDB_Anime ADD ContractSize int NOT NULL DEFAULT 0"),
        new(44, 5, "ALTER TABLE AnimeGroup ADD ContractVersion int NOT NULL DEFAULT 0"),
        new(44, 6, "ALTER TABLE AnimeGroup ADD LatestEpisodeAirDate timestamp NULL"),
        new(44, 7, "ALTER TABLE AnimeGroup ADD ContractBlob BLOB NULL"),
        new(44, 8, "ALTER TABLE AnimeGroup ADD ContractSize int NOT NULL DEFAULT 0"),
        new(44, 9, "ALTER TABLE AnimeGroup_User ADD PlexContractVersion int NOT NULL DEFAULT 0"),
        new(44, 10, "ALTER TABLE AnimeGroup_User ADD PlexContractBlob BLOB NULL"),
        new(44, 11, "ALTER TABLE AnimeGroup_User ADD PlexContractSize int NOT NULL DEFAULT 0"),
        new(44, 12, "ALTER TABLE AnimeSeries ADD ContractVersion int NOT NULL DEFAULT 0"),
        new(44, 13, "ALTER TABLE AnimeSeries ADD LatestEpisodeAirDate timestamp NULL"),
        new(44, 14, "ALTER TABLE AnimeSeries ADD ContractBlob BLOB NULL"),
        new(44, 15, "ALTER TABLE AnimeSeries ADD ContractSize int NOT NULL DEFAULT 0"),
        new(44, 16, "ALTER TABLE AnimeSeries_User ADD PlexContractVersion int NOT NULL DEFAULT 0"),
        new(44, 17, "ALTER TABLE AnimeSeries_User ADD PlexContractBlob BLOB NULL"),
        new(44, 18, "ALTER TABLE AnimeSeries_User ADD PlexContractSize int NOT NULL DEFAULT 0"),
        new(44, 19, "ALTER TABLE GroupFilter ADD GroupsIdsVersion int NOT NULL DEFAULT 0"),
        new(44, 20, "ALTER TABLE GroupFilter ADD GroupsIdsString text NULL"),
        new(44, 21, "ALTER TABLE GroupFilter ADD GroupConditionsVersion int NOT NULL DEFAULT 0"),
        new(44, 22, "ALTER TABLE GroupFilter ADD GroupConditions text NULL"),
        new(44, 23, "ALTER TABLE GroupFilter ADD ParentGroupFilterID int NULL"),
        new(44, 24, "ALTER TABLE GroupFilter ADD InvisibleInClients int NOT NULL DEFAULT 0"),
        new(44, 25, "ALTER TABLE GroupFilter ADD SeriesIdsVersion int NOT NULL DEFAULT 0"),
        new(44, 26, "ALTER TABLE GroupFilter ADD SeriesIdsString text NULL"),
        new(44, 27, "ALTER TABLE AnimeEpisode ADD PlexContractVersion int NOT NULL DEFAULT 0"),
        new(44, 28, "ALTER TABLE AnimeEpisode ADD PlexContractBlob BLOB NULL"),
        new(44, 29, "ALTER TABLE AnimeEpisode ADD PlexContractSize int NOT NULL DEFAULT 0"),
        new(44, 30, "ALTER TABLE AnimeEpisode_User ADD ContractVersion int NOT NULL DEFAULT 0"),
        new(44, 31, "ALTER TABLE AnimeEpisode_User ADD ContractBlob BLOB NULL"),
        new(44, 32, "ALTER TABLE AnimeEpisode_User ADD ContractSize int NOT NULL DEFAULT 0"),
        new(44, 33, "ALTER TABLE VideoLocal ADD MediaVersion int NOT NULL DEFAULT 0"),
        new(44, 34, "ALTER TABLE VideoLocal ADD MediaBlob BLOB NULL"),
        new(44, 35, "ALTER TABLE VideoLocal ADD MediaSize int NOT NULL DEFAULT 0"),
        new(45, 1, DatabaseFixes.DeleteSeriesUsersWithoutSeries),
        new(46, 1,
            "CREATE TABLE VideoLocal_Place ( VideoLocal_Place_ID INTEGER PRIMARY KEY AUTOINCREMENT,VideoLocalID int NOT NULL, FilePath text NOT NULL,  ImportFolderID int NOT NULL, ImportFolderType int NOT NULL )"),
        new(46, 2,
            "CREATE UNIQUE INDEX [UIX_VideoLocal_ VideoLocal_Place_ID] ON [VideoLocal_Place] ([VideoLocal_Place_ID]);"),
        new(46, 3,
            "INSERT INTO VideoLocal_Place (VideoLocalID, FilePath, ImportFolderID, ImportFolderType) SELECT VideoLocalID, FilePath, ImportFolderID, 1 as ImportFolderType FROM VideoLocal"),
        new(46, 4, DropVideolocalColumns),
        new(46, 5,
            "UPDATE VideoLocal SET FileName=(SELECT FileName FROM VideoInfo WHERE VideoInfo.Hash=VideoLocal.Hash), VideoCodec=(SELECT VideoCodec FROM VideoInfo WHERE VideoInfo.Hash=VideoLocal.Hash), VideoBitrate=(SELECT VideoBitrate FROM VideoInfo WHERE VideoInfo.Hash=VideoLocal.Hash), VideoBitDepth=(SELECT VideoBitDepth FROM VideoInfo WHERE VideoInfo.Hash=VideoLocal.Hash), VideoFrameRate=(SELECT VideoFrameRate FROM VideoInfo WHERE VideoInfo.Hash=VideoLocal.Hash), VideoResolution=(SELECT VideoResolution FROM VideoInfo WHERE VideoInfo.Hash=VideoLocal.Hash), AudioCodec=(SELECT AudioCodec FROM VideoInfo WHERE VideoInfo.Hash=VideoLocal.Hash), AudioBitrate=(SELECT AudioBitrate FROM VideoInfo WHERE VideoInfo.Hash=VideoLocal.Hash), Duration=(SELECT Duration FROM VideoInfo WHERE VideoInfo.Hash=VideoLocal.Hash) WHERE RowId IN (SELECT RowId FROM VideoInfo WHERE VideoInfo.Hash=VideoLocal.Hash)"),
        new(46, 6,
            "CREATE TABLE CloudAccount (CloudID INTEGER PRIMARY KEY AUTOINCREMENT, ConnectionString text NOT NULL, Provider text NOT NULL, Name text NOT NULL);"),
        new(46, 7, "CREATE UNIQUE INDEX [UIX_CloudAccount_CloudID] ON [CloudAccount] ([CloudID]);"),
        new(46, 8, "ALTER TABLE ImportFolder ADD CloudID int NULL"),
        new(46, 9, "DROP TABLE VideoInfo"),
        new(46, 10, AlterVideoLocalUser),
        new(47, 1, "DROP INDEX UIX2_VideoLocal_Hash;"),
        new(47, 2, "CREATE INDEX IX_VideoLocal_Hash ON VideoLocal(Hash);"),
        new(48, 1,
            "CREATE TABLE AuthTokens ( AuthID INTEGER PRIMARY KEY AUTOINCREMENT, UserID int NOT NULL, DeviceName text NOT NULL, Token text NOT NULL )"),
        new(49, 1,
            "CREATE TABLE Scan ( ScanID INTEGER PRIMARY KEY AUTOINCREMENT, CreationTime timestamp NOT NULL, ImportFolders text NOT NULL, Status int NOT NULL )"),
        new(49, 2,
            "CREATE TABLE ScanFile ( ScanFileID INTEGER PRIMARY KEY AUTOINCREMENT, ScanID int NOT NULL, ImportFolderID int NOT NULL, VideoLocal_Place_ID int NOT NULL, FullName text NOT NULL, FileSize bigint NOT NULL, Status int NOT NULL, CheckDate timestamp NULL, Hash text NOT NULL, HashResult text NULL )"),
        new(49, 3, "CREATE INDEX UIX_ScanFileStatus ON ScanFile(ScanID,Status,CheckDate);"),
        new(50, 1, DatabaseFixes.NoOperation),
        new(51, 1, DatabaseFixes.NoOperation),
        new(52, 1, DatabaseFixes.NoOperation),
        new(53, 1, "ALTER TABLE JMMUser ADD PlexToken text NULL"),
        new(54, 1, "ALTER TABLE AniDB_File ADD IsChaptered INT NOT NULL DEFAULT -1"),
        new(55, 1, "ALTER TABLE RenameScript ADD RenamerType TEXT NOT NULL DEFAULT 'Legacy'"),
        new(55, 2, "ALTER TABLE RenameScript ADD ExtraData TEXT"),
        new(56, 1,
            "CREATE INDEX IX_AniDB_Anime_Character_CharID ON AniDB_Anime_Character(CharID);"),
        // This adds the new columns `AirDate` and `Rating` as well
        new(57, 1, "DROP INDEX UIX_TvDB_Episode_Id;"),
        new(57, 2, DropTvDB_EpisodeFirstAiredColumn),
        new(57, 3, DatabaseFixes.NoOperation),
        new(58, 1, "ALTER TABLE AnimeSeries ADD AirsOn TEXT NULL"),
        new(59, 1, "DROP TABLE Trakt_ImageFanart"),
        new(59, 2, "DROP TABLE Trakt_ImagePoster"),
        new(60, 1,
            "CREATE TABLE AnimeCharacter ( CharacterID INTEGER PRIMARY KEY AUTOINCREMENT, AniDBID INTEGER NOT NULL, Name TEXT NOT NULL, AlternateName TEXT NULL, Description TEXT NULL, ImagePath TEXT NULL )"),
        new(60, 2,
            "CREATE TABLE AnimeStaff ( StaffID INTEGER PRIMARY KEY AUTOINCREMENT, AniDBID INTEGER NOT NULL, Name TEXT NOT NULL, AlternateName TEXT NULL, Description TEXT NULL, ImagePath TEXT NULL )"),
        new(60, 3,
            "CREATE TABLE CrossRef_Anime_Staff ( CrossRef_Anime_StaffID INTEGER PRIMARY KEY AUTOINCREMENT, AniDB_AnimeID INTEGER NOT NULL, StaffID INTEGER NOT NULL, Role TEXT NULL, RoleID INTEGER, RoleType INTEGER NOT NULL, Language TEXT NOT NULL )"),
        new(60, 4, DatabaseFixes.PopulateCharactersAndStaff),
        new(61, 1, "ALTER TABLE MovieDB_Movie ADD Rating INT NOT NULL DEFAULT 0"),
        new(61, 2, "ALTER TABLE TvDB_Series ADD Rating INT NULL"),
        new(62, 1, "ALTER TABLE AniDB_Episode ADD Description TEXT NOT NULL DEFAULT ''"),
        new(62, 2, DatabaseFixes.FixCharactersWithGrave),
        new(63, 1, DatabaseFixes.RefreshAniDBInfoFromXML),
        new(64, 1, DatabaseFixes.NoOperation),
        new(64, 2, DatabaseFixes.UpdateAllStats),
        new(65, 1, DatabaseFixes.RemoveBasePathsFromStaffAndCharacters),
        new(66, 1,
            "CREATE TABLE AniDB_AnimeUpdate ( AniDB_AnimeUpdateID INTEGER PRIMARY KEY AUTOINCREMENT, AnimeID INTEGER NOT NULL, UpdatedAt timestamp NOT NULL )"),
        new(66, 2, "CREATE UNIQUE INDEX UIX_AniDB_AnimeUpdate ON AniDB_AnimeUpdate(AnimeID)"),
        new(66, 3, DatabaseFixes.MigrateAniDB_AnimeUpdates),
        new(67, 1, DatabaseFixes.RemoveBasePathsFromStaffAndCharacters),
        new(68, 1, DatabaseFixes.NoOperation),
        new(69, 1, DatabaseFixes.NoOperation),
        new(70, 1, "DROP INDEX UIX_CrossRef_AniDB_MAL_Anime;"),
        new(70, 2, "ALTER TABLE AniDB_Anime ADD Site_JP TEXT NULL"),
        new(70, 3, "ALTER TABLE AniDB_Anime ADD Site_EN TEXT NULL"),
        new(70, 4, "ALTER TABLE AniDB_Anime ADD Wikipedia_ID TEXT NULL"),
        new(70, 5, "ALTER TABLE AniDB_Anime ADD WikipediaJP_ID TEXT NULL"),
        new(70, 6, "ALTER TABLE AniDB_Anime ADD SyoboiID INT NULL"),
        new(70, 7, "ALTER TABLE AniDB_Anime ADD AnisonID INT NULL"),
        new(70, 8, "ALTER TABLE AniDB_Anime ADD CrunchyrollID TEXT NULL"),
        new(70, 9, DatabaseFixes.NoOperation),
        new(71, 1, "ALTER TABLE VideoLocal ADD MyListID INT NOT NULL DEFAULT 0"),
        new(71, 2, DatabaseFixes.NoOperation),
        new(72, 1, DropAniDB_EpisodeTitles),
        new(72, 2,
            "CREATE TABLE AniDB_Episode_Title ( AniDB_Episode_TitleID INTEGER PRIMARY KEY AUTOINCREMENT, AniDB_EpisodeID int NOT NULL, Language text NOT NULL, Title text NOT NULL ); "),
        new(72, 3, DatabaseFixes.NoOperation),
        new(73, 1, "DROP INDEX UIX_CrossRef_AniDB_TvDB_Episode_AniDBEpisodeID;"),
        // SQLite is stupid, so we need to create a new table and copy the contents to it
        new(73, 2, RenameCrossRef_AniDB_TvDB_Episode),
        // For some reason, this was never dropped
        new(73, 3, "DROP TABLE CrossRef_AniDB_TvDB;"),
        new(73, 4,
            "CREATE TABLE CrossRef_AniDB_TvDB(CrossRef_AniDB_TvDBID INTEGER PRIMARY KEY AUTOINCREMENT, AniDBID int NOT NULL, TvDBID int NOT NULL, CrossRefSource INT NOT NULL);"),
        new(73, 5,
            "CREATE UNIQUE INDEX UIX_AniDB_TvDB_AniDBID_TvDBID ON CrossRef_AniDB_TvDB(AniDBID,TvDBID);"),
        new(73, 6,
            "CREATE TABLE CrossRef_AniDB_TvDB_Episode(CrossRef_AniDB_TvDB_EpisodeID INTEGER PRIMARY KEY AUTOINCREMENT, AniDBEpisodeID int NOT NULL, TvDBEpisodeID int NOT NULL, MatchRating INT NOT NULL);"),
        new(73, 7,
            "CREATE UNIQUE INDEX UIX_CrossRef_AniDB_TvDB_Episode_AniDBID_TvDBID ON CrossRef_AniDB_TvDB_Episode(AniDBEpisodeID,TvDBEpisodeID);"),
        new(73, 9, DatabaseFixes.NoOperation),
        // DatabaseFixes.MigrateTvDBLinks_v2_to_V3() drops the CrossRef_AniDB_TvDBV2 table. We do it after init to migrate
        new(74, 1, DatabaseFixes.NoOperation),
        new(75, 1, DatabaseFixes.NoOperation),
        new(76, 1,
            "ALTER TABLE AnimeSeries ADD UpdatedAt timestamp NOT NULL default '2000-01-01 00:00:00'"),
        new(77, 1, DatabaseFixes.NoOperation),
        new(78, 1, DropVideoLocal_Media),
        new(79, 1, "DROP INDEX IF EXISTS UIX_CrossRef_AniDB_MAL_MALID;"),
        new(79, 1, "DROP INDEX IF EXISTS UIX_CrossRef_AniDB_MAL_MALID;"),
        new(80, 1, "DROP INDEX IF EXISTS UIX_AniDB_File_FileID;"),
        new(81, 1,
            "CREATE TABLE AniDB_Anime_Staff ( AniDB_Anime_StaffID INTEGER PRIMARY KEY AUTOINCREMENT, AnimeID INTEGER NOT NULL, CreatorID INTEGER NOT NULL, CreatorType TEXT NOT NULL );"),
        new(81, 2, DatabaseFixes.RefreshAniDBInfoFromXML),
        new(82, 1, DatabaseFixes.EnsureNoOrphanedGroupsOrSeries),
        new(83, 1, "UPDATE VideoLocal_User SET WatchedDate = NULL WHERE WatchedDate = '1970-01-01 00:00:00';"),
        new(83, 2, "ALTER TABLE VideoLocal_User ADD WatchedCount INT NOT NULL DEFAULT 0;"),
        new(83, 3, "ALTER TABLE VideoLocal_User ADD LastUpdated timestamp NOT NULL DEFAULT '2000-01-01 00:00:00';"),
        new(83, 4,
            "UPDATE VideoLocal_User SET WatchedCount = 1, LastUpdated = WatchedDate WHERE WatchedDate IS NOT NULL;"),
        new(84, 1, "ALTER TABLE AnimeSeries_User ADD LastEpisodeUpdate timestamp DEFAULT NULL;"),
        new(84, 2, DatabaseFixes.FixWatchDates),
        new(85, 1, "ALTER TABLE AnimeGroup ADD MainAniDBAnimeID INT DEFAULT NULL;"),
        new(86, 1, DropAnimeEpisode_UserColumns),
        new(87, 1, DropAniDB_FileColumns),
        new(87, 2, AlterAniDB_GroupStatus),
        new(87, 3, DropAniDB_CharacterColumns),
        new(87, 4, DropAniDB_Anime_CharacterColumns),
        new(87, 5, DropAniDB_AnimeColumns),
        new(88, 1, DropLanguage),
        new(89, 1, "DROP TABLE AniDB_Anime_Category"),
        new(89, 2, "DROP TABLE AniDB_Anime_Review"),
        new(89, 3, "DROP TABLE AniDB_Category"),
        new(89, 4, "DROP TABLE AniDB_MylistStats"),
        new(89, 5, "DROP TABLE AniDB_Review"),
        new(89, 6, "DROP TABLE CloudAccount"),
        new(89, 7, "DROP TABLE FileFfdshowPreset"),
        new(89, 8, "DROP TABLE CrossRef_AniDB_Trakt"),
        new(89, 9, "DROP TABLE Trakt_Friend"),
        new(89, 10,
            "ALTER TABLE AniDB_Anime RENAME COLUMN DisableExternalLinksFlag TO DisableExternalLinksFlag_old; ALTER TABLE AniDB_Anime ADD DisableExternalLinksFlag INT NOT NULL DEFAULT 0; UPDATE AniDB_Anime SET DisableExternalLinksFlag = DisableExternalLinksFlag_old WHERE DisableExternalLinksFlag_old > 0; ALTER TABLE AniDB_Anime DROP COLUMN DisableExternalLinksFlag_old;"),
        new(89, 11,
            "ALTER TABLE ImportFolder RENAME COLUMN IsWatched TO IsWatched_old; ALTER TABLE ImportFolder ADD IsWatched INT NOT NULL DEFAULT 0; UPDATE ImportFolder SET IsWatched = IsWatched_old WHERE IsWatched_old > 0; ALTER TABLE ImportFolder DROP COLUMN IsWatched_old;"),
        new(89, 12,
            "ALTER TABLE VideoLocal RENAME COLUMN IsVariation TO IsVariation_old; ALTER TABLE VideoLocal ADD IsVariation INT NOT NULL DEFAULT 0; UPDATE VideoLocal SET IsVariation = IsVariation_old WHERE IsVariation_old > 0; ALTER TABLE VideoLocal DROP COLUMN IsVariation_old;"),
        new(89, 13,
            "DROP INDEX UIX2_AniDB_Anime_AnimeID; CREATE UNIQUE INDEX UIX_AniDB_Anime_AnimeID ON AniDB_Anime(AnimeID);"),
        new(89, 14, "DROP INDEX IX_AniDB_File_File_Source;"),
        new(89, 15, "DROP INDEX IX_CrossRef_File_Episode_EpisodeID;"),
        new(89, 16, "DROP INDEX IX_CrossRef_File_Episode_Hash;"),
        new(89, 17, "DROP INDEX UIX2_VideoLocal_Hash; CREATE UNIQUE INDEX UIX_VideoLocal_Hash ON VideoLocal(Hash);"),
        new(89, 18,
            "DROP INDEX UIX2_VideoLocal_User_User_VideoLocalID; CREATE UNIQUE INDEX UIX_VideoLocal_User_User_VideoLocalID ON VideoLocal_User(JMMUserID, VideoLocalID);"),
        new(89, 19, "DROP INDEX \"UIX_VideoLocal_ VideoLocal_Place_ID\";"),
        new(90, 1, "UPDATE AniDB_File SET File_Source = 'Web' WHERE File_Source = 'www'; UPDATE AniDB_File SET File_Source = 'BluRay' WHERE File_Source = 'Blu-ray'; UPDATE AniDB_File SET File_Source = 'LaserDisc' WHERE File_Source = 'LD'; UPDATE AniDB_File SET File_Source = 'Unknown' WHERE File_Source = 'unknown';"),
        new(91, 1, "CREATE INDEX IX_AniDB_Episode_EpisodeType ON AniDB_Episode(EpisodeType);"),
        new(92, 1, "ALTER TABLE VideoLocal ADD DateTimeImported timestamp DEFAULT NULL;"),
        new(92, 2, "UPDATE VideoLocal SET DateTimeImported = DateTimeCreated WHERE EXISTS(SELECT Hash FROM CrossRef_File_Episode xref WHERE xref.Hash = VideoLocal.Hash)"),
        new(93, 1, "ALTER TABLE AniDB_Tag ADD Verified integer NOT NULL DEFAULT 0;"),
        new(93, 2, "ALTER TABLE AniDB_Tag ADD ParentTagID integer DEFAULT NULL;"),
        new(93, 3, "ALTER TABLE AniDB_Tag ADD TagNameOverride text DEFAULT NULL;"),
        new(93, 4, "ALTER TABLE AniDB_Tag ADD LastUpdated timestamp NOT NULL DEFAULT '1970-01-01 00:00:00';"),
        new(93, 5, "ALTER TABLE AniDB_Tag DROP COLUMN Spoiler;"),
        new(93, 6, "ALTER TABLE AniDB_Tag DROP COLUMN LocalSpoiler;"),
        new(93, 7, "ALTER TABLE AniDB_Tag DROP COLUMN TagCount;"),
        new(93, 8, "ALTER TABLE AniDB_Anime_Tag ADD LocalSpoiler integer NOT NULL DEFAULT 0;"),
        new(93, 9, "ALTER TABLE AniDB_Anime_Tag DROP COLUMN Approval;"),
        new(93, 10, DatabaseFixes.FixTagParentIDsAndNameOverrides),
        new(94, 1, "ALTER TABLE AnimeEpisode ADD IsHidden integer NOT NULL DEFAULT 0;"),
        new(94, 2, "ALTER TABLE AnimeSeries_User ADD HiddenUnwatchedEpisodeCount integer NOT NULL DEFAULT 0;"),
        new(95, 1, "UPDATE VideoLocal SET DateTimeImported = DateTimeCreated WHERE EXISTS(SELECT Hash FROM CrossRef_File_Episode xref WHERE xref.Hash = VideoLocal.Hash)"),
        new(96, 1, "CREATE TABLE AniDB_FileUpdate ( AniDB_FileUpdateID INTEGER PRIMARY KEY AUTOINCREMENT, FileSize INTEGER NOT NULL, Hash TEXT NOT NULL, HasResponse INTEGER NOT NULL, UpdatedAt timestamp NOT NULL )"),
        new(96, 2, "CREATE INDEX IX_AniDB_FileUpdate ON AniDB_FileUpdate(FileSize, Hash)"),
        new(96, 3, DatabaseFixes.MigrateAniDB_FileUpdates),
        new(97, 1, "ALTER TABLE AniDB_Anime DROP COLUMN DisableExternalLinksFlag;"),
        new(97, 2, "ALTER TABLE AnimeSeries ADD DisableAutoMatchFlags integer NOT NULL DEFAULT 0;"),
        new(97, 3, "ALTER TABLE AniDB_Anime ADD VNDBID INT NULL"),
        new(97, 4, "ALTER TABLE AniDB_Anime ADD BangumiID INT NULL"),
        new(97, 5, "ALTER TABLE AniDB_Anime ADD LianID INT NULL"),
        new(97, 6, "ALTER TABLE AniDB_Anime ADD FunimationID TEXT NULL"),
        new(97, 7, "ALTER TABLE AniDB_Anime ADD HiDiveID TEXT NULL"),
        new(98, 1, "ALTER TABLE AniDB_Anime DROP COLUMN LianID;"),
        new(98, 2, "ALTER TABLE AniDB_Anime DROP COLUMN AnimePlanetID;"),
        new(98, 3, "ALTER TABLE AniDB_Anime DROP COLUMN AnimeNfo;"),
        new(98, 4, "ALTER TABLE AniDB_Anime ADD LainID INT NULL"),
        new(99, 1, DatabaseFixes.FixEpisodeDateTimeUpdated),
        new(100, 1, "ALTER TABLE AnimeSeries ADD HiddenMissingEpisodeCount integer NOT NULL DEFAULT 0;"),
        new(100, 2, "ALTER TABLE AnimeSeries ADD HiddenMissingEpisodeCountGroups integer NOT NULL DEFAULT 0;"),
        new(100, 3, DatabaseFixes.UpdateSeriesWithHiddenEpisodes),
        new(101, 1, "UPDATE AniDB_Anime SET AirDate = NULL, BeginYear = 0 WHERE AirDate = '1970-01-01 00:00:00';"),
        new(102, 1, "ALTER TABLE JMMUser ADD AvatarImageBlob BLOB NULL;"),
        new(102, 2, "ALTER TABLE JMMUser ADD AvatarImageMetadata VARCHAR(128) NULL;"),
        new(103, 1, "ALTER TABLE VideoLocal ADD LastAVDumped timestamp;"),
        new(103, 2, "ALTER TABLE VideoLocal ADD LastAVDumpVersion text;"),
        new(104, 1, DatabaseFixes.FixAnimeSourceLinks),
        new(104, 2, DatabaseFixes.FixOrphanedShokoEpisodes),
        new(105, 1, "CREATE TABLE FilterPreset( FilterPresetID INTEGER PRIMARY KEY AUTOINCREMENT, ParentFilterPresetID int, Name text NOT NULL, FilterType int NOT NULL, Locked int NOT NULL, Hidden int NOT NULL, ApplyAtSeriesLevel int NOT NULL, Expression text, SortingExpression text ); "),
        new(105, 2, "CREATE INDEX IX_FilterPreset_ParentFilterPresetID ON FilterPreset(ParentFilterPresetID); CREATE INDEX IX_FilterPreset_Name ON FilterPreset(Name); CREATE INDEX IX_FilterPreset_FilterType ON FilterPreset(FilterType); CREATE INDEX IX_FilterPreset_LockedHidden ON FilterPreset(Locked, Hidden);"),
        new(105, 3, "DELETE FROM GroupFilter WHERE FilterType = 2; DELETE FROM GroupFilter WHERE FilterType = 16;"),
        new(105, 4, DatabaseFixes.MigrateGroupFilterToFilterPreset),
        new(105, 5, DatabaseFixes.DropGroupFilter),
        new(106, 1, "ALTER TABLE AnimeGroup DROP COLUMN SortName;"),
        new(107, 1, "ALTER TABLE AnimeEpisode DROP COLUMN PlexContractVersion;ALTER TABLE AnimeEpisode DROP COLUMN PlexContractBlob;ALTER TABLE AnimeEpisode DROP COLUMN PlexContractSize;ALTER TABLE AnimeGroup_User DROP COLUMN PlexContractVersion;ALTER TABLE AnimeGroup_User DROP COLUMN PlexContractBlob;ALTER TABLE AnimeGroup_User DROP COLUMN PlexContractSize;ALTER TABLE AnimeSeries_User DROP COLUMN PlexContractVersion;ALTER TABLE AnimeSeries_User DROP COLUMN PlexContractBlob;ALTER TABLE AnimeSeries_User DROP COLUMN PlexContractSize;"),
        new(108, 1, "CREATE INDEX IX_CommandRequest_CommandType ON CommandRequest(CommandType); CREATE INDEX IX_CommandRequest_Priority_Date ON CommandRequest(Priority, DateTimeUpdated);"),
        new(109, 1, "DROP TABLE CommandRequest"),
        new(110, 1, "ALTER TABLE AnimeEpisode ADD EpisodeNameOverride text"),
        new(111, 1, "DELETE FROM FilterPreset WHERE FilterType IN (16, 24, 32, 40, 64, 72)"),
        new(112, 1, "ALTER TABLE AniDB_Anime DROP COLUMN ContractVersion;ALTER TABLE AniDB_Anime DROP COLUMN ContractBlob;ALTER TABLE AniDB_Anime DROP COLUMN ContractSize;"),
        new(112, 2, "ALTER TABLE AnimeSeries DROP COLUMN ContractVersion;ALTER TABLE AnimeSeries DROP COLUMN ContractBlob;ALTER TABLE AnimeSeries DROP COLUMN ContractSize;"),
        new(112, 3, "ALTER TABLE AnimeGroup DROP COLUMN ContractVersion;ALTER TABLE AnimeGroup DROP COLUMN ContractBlob;ALTER TABLE AnimeGroup DROP COLUMN ContractSize;"),
<<<<<<< HEAD
        new(113, 1, "ALTER TABLE VideoLocal DROP COLUMN MediaSize;"),
        new(114, 1, "CREATE TABLE AniDB_NotifyQueue( AniDB_NotifyQueueID INTEGER PRIMARY KEY AUTOINCREMENT, Type int NOT NULL, ID int NOT NULL, AddedAt timestamp NOT NULL ); "),
        new(114, 2, "CREATE TABLE AniDB_Message( AniDB_MessageID INTEGER PRIMARY KEY AUTOINCREMENT, MessageID int NOT NULL, FromUserID int NOT NULL, FromUserName text NOT NULL, SentAt timestamp NOT NULL, FetchedAt timestamp NOT NULL, Type int NOT NULL, Title text NOT NULL, Body text NOT NULL, Flags int NOT NULL DEFAULT 0 ); "),
        new(115, 1, "CREATE TABLE CrossRef_AniDB_TMDB_Episode ( CrossRef_AniDB_TMDB_EpisodeID INTEGER PRIMARY KEY AUTOINCREMENT, AnidbAnimeID INTEGER NOT NULL, AnidbEpisodeID INTEGER NOT NULL, TmdbShowID INTEGER NOT NULL, TmdbEpisodeID INTEGER NOT NULL, 'Ordering' INTEGER NOT NULL, MatchRating INTEGER NOT NULL);"),
        new(115, 2, "CREATE TABLE CrossRef_AniDB_TMDB_Movie ( CrossRef_AniDB_TMDB_MovieID INTEGER PRIMARY KEY AUTOINCREMENT, AnidbAnimeID INTEGER NOT NULL, AnidbEpisodeID INTEGER NULL, TmdbMovieID INTEGER NOT NULL, Source INTEGER NOT NULL);"),
        new(115, 3, "CREATE TABLE CrossRef_AniDB_TMDB_Show ( CrossRef_AniDB_TMDB_ShowID INTEGER PRIMARY KEY AUTOINCREMENT, AnidbAnimeID INTEGER NOT NULL, TmdbShowID INTEGER NOT NULL, Source INTEGER NOT NULL);"),
        new(115, 4, "CREATE TABLE TMDB_Image ( TMDB_ImageID INTEGER PRIMARY KEY AUTOINCREMENT, TmdbMovieID INTEGER NULL, TmdbEpisodeID INTEGER NULL, TmdbSeasonID INTEGER NULL, TmdbShowID INTEGER NULL, TmdbCollectionID INTEGER NULL, TmdbNetworkID INTEGER NULL, TmdbCompanyID INTEGER NULL, TmdbPersonID INTEGER NULL, ForeignType INTEGER NOT NULL, ImageType INTEGER NOT NULL, IsEnabled INTEGER NOT NULL, Width INTEGER NOT NULL, Height INTEGER NOT NULL, Language TEXT NOT NULL, RemoteFileName TEXT NOT NULL, UserRating REAL NOT NULL, UserVotes INTEGER NOT NULL );"),
        new(115, 5, "CREATE TABLE AniDB_Anime_PreferredImage ( AniDB_Anime_PreferredImageID INTEGER PRIMARY KEY AUTOINCREMENT, AnidbAnimeID INTEGER NOT NULL, ImageID INTEGER NOT NULL, ImageType INTEGER NOT NULL, ImageSource INTEGER NOT NULL );"),
        new(115, 6, "CREATE TABLE TMDB_Title ( TMDB_TitleID INTEGER PRIMARY KEY AUTOINCREMENT, ParentID INTEGER NOT NULL, ParentType INTEGER NOT NULL, LanguageCode TEXT NOT NULL, CountryCode TEXT NOT NULL, Value TEXT NOT NULL );"),
        new(115, 7, "CREATE TABLE TMDB_Overview ( TMDB_OverviewID INTEGER PRIMARY KEY AUTOINCREMENT, ParentID INTEGER NOT NULL, ParentType INTEGER NOT NULL, LanguageCode TEXT NOT NULL, CountryCode TEXT NOT NULL, Value TEXT NOT NULL );"),
        new(115, 8, "CREATE TABLE TMDB_Company ( TMDB_CompanyID INTEGER PRIMARY KEY AUTOINCREMENT, TmdbCompanyID INTEGER NOT NULL, Name TEXT NOT NULL, CountryOfOrigin TEXT NOT NULL );"),
        new(115, 9, "CREATE TABLE TMDB_Network ( TMDB_NetworkID INTEGER PRIMARY KEY AUTOINCREMENT, TmdbNetworkID INTEGER NOT NULL, Name TEXT NOT NULL, CountryOfOrigin TEXT NOT NULL );"),
        new(115, 10, "CREATE TABLE TMDB_Person ( TMDB_PersonID INTEGER PRIMARY KEY AUTOINCREMENT, TmdbPersonID INTEGER NOT NULL, EnglishName TEXT NOT NULL, EnglishBiography TEXT NOT NULL, Aliases TEXT NOT NULL, Gender INTEGER NOT NULL, IsRestricted INTEGER NOT NULL, BirthDay DATE NULL, DeathDay DATE NULL, PlaceOfBirth TEXT NULL, CreatedAt DATETIME NOT NULL, LastUpdatedAt DATETIME NOT NULL );"),
        new(115, 11, "CREATE TABLE TMDB_Movie ( TMDB_MovieID INTEGER PRIMARY KEY AUTOINCREMENT, TmdbMovieID INTEGER NOT NULL, TmdbCollectionID INTEGER NULL, EnglishTitle TEXT NOT NULL, EnglishOverview TEXT NOT NULL, OriginalTitle TEXT NOT NULL, OriginalLanguageCode TEXT NOT NULL, IsRestricted INTEGER NOT NULL, IsVideo INTEGER NOT NULL, Genres TEXT NOT NULL, ContentRatings TEXT NOT NULL, Runtime TEXT NULL, UserRating REAL NOT NULL, UserVotes INTEGER NOT NULL, ReleasedAt DATE NULL, CreatedAt DATETIME NOT NULL, LastUpdatedAt DATETIME NOT NULL );"),
        new(115, 12, "CREATE TABLE TMDB_Movie_Cast ( TMDB_Movie_CastID INTEGER PRIMARY KEY AUTOINCREMENT, TmdbMovieID INT NOT NULL, TmdbPersonID INT NOT NULL, TmdbCreditID TEXT NOT NULL, CharacterName TEXT NOT NULL, Ordering INTEGER NOT NULL );"),
        new(115, 13, "CREATE TABLE TMDB_Company_Entity ( TMDB_Company_EntityID INTEGER PRIMARY KEY AUTOINCREMENT, TmdbCompanyID INTEGER NOT NULL, TmdbEntityType INTEGER NOT NULL, TmdbEntityID INTEGER NOT NULL, 'Ordering' INTEGER NOT NULL, ReleasedAt DATE NULL );"),
        new(115, 14, "CREATE TABLE TMDB_Movie_Crew ( TMDB_Movie_CrewID INTEGER PRIMARY KEY AUTOINCREMENT, TmdbMovieID INTEGER NOT NULL, TmdbPersonID INTEGER NOT NULL, TmdbCreditID TEXT NOT NULL, Job TEXT NOT NULL, Department TEXT NOT NULL );"),
        new(115, 15, "CREATE TABLE TMDB_Show ( TMDB_ShowID INTEGER PRIMARY KEY AUTOINCREMENT, TmdbShowID INTEGER NOT NULL, EnglishTitle TEXT NOT NULL, EnglishOverview TEXT NOT NULL, OriginalTitle TEXT NOT NULL, OriginalLanguageCode TEXT NOT NULL, IsRestricted INTEGER NOT NULL, Genres TEXT NOT NULL, ContentRatings TEXT NOT NULL, EpisodeCount INTEGER NOT NULL, SeasonCount INTEGER NOT NULL, AlternateOrderingCount INTEGER NOT NULL, UserRating REAL NOT NULL, UserVotes INTEGER NOT NULL, FirstAiredAt DATE, LastAiredAt DATE NULL, CreatedAt DATETIME NOT NULL, LastUpdatedAt DATETIME NOT NULL );"),
        new(115, 16, "CREATE TABLE Tmdb_Show_Network ( TMDB_Show_NetworkID INTEGER PRIMARY KEY AUTOINCREMENT, TmdbShowID INTEGER NOT NULL, TmdbNetworkID INTEGER NOT NULL, Ordering INTEGER NOT NULL );"),
        new(115, 17, "CREATE TABLE TMDB_Season ( TMDB_SeasonID INTEGER PRIMARY KEY AUTOINCREMENT, TmdbShowID INTEGER NOT NULL, TmdbSeasonID INTEGER NOT NULL, EnglishTitle TEXT NOT NULL, EnglishOverview TEXT NOT NULL, EpisodeCount INTEGER NOT NULL, SeasonNumber INTEGER NOT NULL, CreatedAt DATETIME NOT NULL, LastUpdatedAt DATETIME NOT NULL );"),
        new(115, 18, "CREATE TABLE TMDB_Episode ( TMDB_EpisodeID INTEGER PRIMARY KEY AUTOINCREMENT, TmdbShowID INTEGER NOT NULL, TmdbSeasonID INTEGER NOT NULL, TmdbEpisodeID INTEGER NOT NULL, EnglishTitle TEXT NOT NULL, EnglishOverview TEXT NOT NULL, SeasonNumber INTEGER NOT NULL, EpisodeNumber INTEGER NOT NULL, Runtime TEXT NULL, UserRating REAL NOT NULL, UserVotes INTEGER NOT NULL, AiredAt DATE NULL, CreatedAt DATETIME NOT NULL, LastUpdatedAt DATETIME NOT NULL );"),
        new(115, 19, "CREATE TABLE TMDB_Episode_Cast ( TMDB_Episode_CastID INTEGER PRIMARY KEY AUTOINCREMENT, TmdbShowID INTEGER NOT NULL, TmdbSeasonID INTEGER NOT NULL, TmdbEpisodeID INTEGER NOT NULL, TmdbPersonID INTEGER NOT NULL, TmdbCreditID TEXT NOT NULL, CharacterName TEXT NOT NULL, IsGuestRole INTEGER NOT NULL, Ordering INTEGER NOT NULL );"),
        new(115, 20, "CREATE TABLE TMDB_Episode_Crew ( TMDB_Episode_CrewID INTEGER PRIMARY KEY AUTOINCREMENT, TmdbShowID INTEGER NOT NULL, TmdbSeasonID INTEGER NOT NULL, TmdbEpisodeID INTEGER NOT NULL, TmdbPersonID INTEGER NOT NULL, TmdbCreditID TEXT NOT NULL, Job TEXT NOT NULL, Department TEXT NOT NULL );"),
        new(115, 21, "CREATE TABLE TMDB_AlternateOrdering ( TMDB_AlternateOrderingID INTEGER PRIMARY KEY AUTOINCREMENT, TmdbShowID INTEGER NOT NULL, TmdbNetworkID INTEGER NULL, TmdbEpisodeGroupCollectionID TEXT NOT NULL, EnglishTitle TEXT NOT NULL, EnglishOverview TEXT NOT NULL, EpisodeCount INTEGER NOT NULL, SeasonCount INTEGER NOT NULL, Type INTEGER NOT NULL, CreatedAt DATETIME NOT NULL, LastUpdatedAt DATETIME NOT NULL );"),
        new(115, 22, "CREATE TABLE TMDB_AlternateOrdering_Season ( TMDB_AlternateOrdering_SeasonID INTEGER PRIMARY KEY AUTOINCREMENT, TmdbShowID INTEGER NOT NULL, TmdbEpisodeGroupCollectionID TEXT NOT NULL, TmdbEpisodeGroupID TEXT NOT NULL, EnglishTitle TEXT NOT NULL, SeasonNumber INTEGER NOT NULL, EpisodeCount INTEGER NOT NULL, IsLocked INTEGER NOT NULL, CreatedAt DATETIME NOT NULL, LastUpdatedAt DATETIME NOT NULL );"),
        new(115, 23, "CREATE TABLE TMDB_AlternateOrdering_Episode ( TMDB_AlternateOrdering_EpisodeID INTEGER PRIMARY KEY AUTOINCREMENT, TmdbShowID INTEGER NOT NULL, TmdbEpisodeGroupCollectionID TEXT NOT NULL, TmdbEpisodeGroupID TEXT NOT NULL, TmdbEpisodeID INTEGER NOT NULL, SeasonNumber INTEGER NOT NULL, EpisodeNumber INTEGER NOT NULL, CreatedAt DATETIME NOT NULL, LastUpdatedAt DATETIME NOT NULL );"),
        new(115, 24, "CREATE TABLE TMDB_Collection ( TMDB_CollectionID INTEGER PRIMARY KEY AUTOINCREMENT, TmdbCollectionID INTEGER NOT NULL, EnglishTitle TEXT NOT NULL, EnglishOverview TEXT NOT NULL, MovieCount INTEGER NOT NULL, CreatedAt DATETIME NOT NULL, LastUpdatedAt DATETIME NOT NULL );"),
        new(115, 25, "CREATE TABLE TMDB_Collection_Movie ( TMDB_Collection_MovieID INTEGER PRIMARY KEY AUTOINCREMENT, TmdbCollectionID INTEGER NOT NULL, TmdbMovieID INTEGER NOT NULL, Ordering INTEGER NOT NULL );"),
        new(115, 26, "INSERT INTO CrossRef_AniDB_TMDB_Movie (AnidbAnimeID, TmdbMovieID, Source) SELECT AnimeID, CAST(CrossRefID AS INTEGER), CrossRefSource FROM CrossRef_AniDB_Other WHERE CrossRefType = 1;"),
        new(115, 27, "DROP TABLE CrossRef_AniDB_Other;"),
        new(115, 28, "DROP TABLE MovieDB_Fanart;"),
        new(115, 29, "DROP TABLE MovieDB_Movie;"),
        new(115, 30, "DROP TABLE MovieDB_Poster;"),
        new(115, 31, "DROP TABLE AniDB_Anime_DefaultImage;"),
        new(115, 32, "CREATE TABLE AniDB_Episode_PreferredImage ( AniDB_Episode_PreferredImageID INTEGER PRIMARY KEY AUTOINCREMENT, AnidbAnimeID INTEGER NOT NULL, AnidbEpisodeID INTEGER NOT NULL, ImageID INTEGER NOT NULL, ImageType INTEGER NOT NULL, ImageSource INTEGER NOT NULL );"),
        new(115, 33, DatabaseFixes.CleanupAfterAddingTMDB),
=======
        new (113, 1, "ALTER TABLE VideoLocal DROP COLUMN MediaSize;"),
        new(114, 1, "CREATE TABLE AniDB_NotifyQueue( AniDB_NotifyQueueID INTEGER PRIMARY KEY AUTOINCREMENT, Type int NOT NULL, ID int NOT NULL, AddedAt timestamp NOT NULL ); "),
        new(114, 2, "CREATE TABLE AniDB_Message( AniDB_MessageID INTEGER PRIMARY KEY AUTOINCREMENT, MessageID int NOT NULL, FromUserID int NOT NULL, FromUserName text NOT NULL, SentAt timestamp NOT NULL, FetchedAt timestamp NOT NULL, Type int NOT NULL, Title text NOT NULL, Body text NOT NULL, Flags int NOT NULL DEFAULT 0 ); "),
        new(115, 1, MigrateRenamers),
>>>>>>> 9b6661d8
    };

    private static Tuple<bool, string> MigrateRenamers(object connection)
    {
        var factory = Utils.ServiceContainer.GetRequiredService<DatabaseFactory>().Instance;
        var renamerService = Utils.ServiceContainer.GetRequiredService<RenameFileService>();
        var settingsProvider = Utils.SettingsProvider;

        var sessionFactory = factory.CreateSessionFactory();
        using var session = sessionFactory.OpenSession();
        using var transaction = session.BeginTransaction();
        try
        {
            const string createCommand = """
                                         CREATE TABLE IF NOT EXISTS RenamerInstance (ID INTEGER PRIMARY KEY AUTOINCREMENT, Name text NOT NULL, Type text NOT NULL, Settings BLOB);
                                         CREATE INDEX IX_RenamerInstance_Name ON RenamerInstance(Name);
                                         CREATE INDEX IX_RenamerInstance_Type ON RenamerInstance(Type);
                                         """;

            session.CreateSQLQuery(createCommand).ExecuteUpdate();

            const string selectCommand = "SELECT ScriptName, RenamerType, IsEnabledOnImport, Script FROM RenameScript;";
            var reader = session.CreateSQLQuery(selectCommand)
                .AddScalar("ScriptName", NHibernateUtil.String)
                .AddScalar("RenamerType", NHibernateUtil.String)
                .AddScalar("IsEnabledOnImport", NHibernateUtil.Int32)
                .AddScalar("Script", NHibernateUtil.String)
                .List<object[]>();
            string defaultName = null;
            var renamerInstances = reader.Select(a =>
            {
                try
                {
                    var type = ((string)a[1]).Equals("Legacy")
                        ? typeof(WebAOMRenamer)
                        : renamerService.RenamersByKey.ContainsKey((string)a[1])
                            ? renamerService.RenamersByKey[(string)a[1]].GetType()
                            : Type.GetType((string)a[1]);
                    if (type == null)
                    {
                        if ((string)a[1] == "GroupAwareRenamer")
                            return (Renamer: new RenamerConfig
                            {
                                Name = (string)a[0],
                                Type = typeof(WebAOMRenamer),
                                Settings = new WebAOMSettings
                                {
                                    Script = (string)a[3], GroupAwareSorting = true
                                }
                            }, IsDefault: (int)a[2] == 1);

                        Logger.Warn("A RenameScipt could not be converted to RenamerConfig. Renamer name: " + (string)a[0] + " Renamer type: " + (string)a[1] +
                                    " Script: " + (string)a[3]);
                        return default;
                    }

                    var settingsType = type.GetInterfaces().FirstOrDefault(b => b.IsGenericType && b.GetGenericTypeDefinition() == typeof(IRenamer<>))
                        ?.GetGenericArguments().FirstOrDefault();
                    object settings = null;
                    if (settingsType != null)
                    {
                        settings = ActivatorUtilities.CreateInstance(Utils.ServiceContainer, settingsType);
                        settingsType.GetProperties(BindingFlags.Instance | BindingFlags.Public).FirstOrDefault(b => b.Name == "Script")
                            ?.SetValue(settings, (string)a[3]);
                    }

                    return (Renamer: new RenamerConfig
                    {
                        Name = (string)a[0], Type = type, Settings = settings
                    }, IsDefault: (int)a[2] == 1);
                }
                catch (Exception ex)
                {
                    if (a is { Length: >= 4 })
                    {
                        Logger.Warn(ex, "A RenameScipt could not be converted to RenamerConfig. Renamer name: " + a[0] + " Renamer type: " + a[1] +
                                    " Script: " + a[3]);
                    }
                    else
                    {
                        Logger.Warn(ex, "A RenameScipt could not be converted to RenamerConfig, but there wasn't enough data to log");
                    }

                    return default;
                }
            }).WhereNotDefault().GroupBy(a => a.Renamer.Name).SelectMany(a => a.Select((b, i) =>
            {
                // Names are distinct
                var renamer = b.Renamer;
                if (i > 0) renamer.Name = renamer.Name + "_" + (i + 1);
                if (b.IsDefault) defaultName = renamer.Name;
                return renamer;
            }));

            if (defaultName != null)
            {
                var settings = settingsProvider.GetSettings();
                settings.Plugins.Renamer.DefaultRenamer = defaultName;
                settingsProvider.SaveSettings(settings);
            }

            const string insertCommand = "INSERT INTO RenamerInstance (Name, Type, Settings) VALUES (:Name, :Type, :Settings);";
            foreach (var renamer in renamerInstances)
            {
                var command = session.CreateSQLQuery(insertCommand);
                command.SetParameter("Name", renamer.Name);
                command.SetParameter("Type", renamer.Type.ToString());
                command.SetParameter("Settings", renamer.Settings == null ? null : MessagePackSerializer.Typeless.Serialize(renamer.Settings));
                command.ExecuteUpdate();
            }

            const string dropCommand = "DROP TABLE RenameScript;";
            session.CreateSQLQuery(dropCommand).ExecuteUpdate();
            transaction.Commit();
        }
        catch (Exception e)
        {
            transaction.Rollback();
            return new Tuple<bool, string>(false, e.ToString());
        }

        return new Tuple<bool, string>(true, null);
    }

    private static Tuple<bool, string> DropLanguage(object connection)
    {
        try
        {
            var myConn = (SqliteConnection)connection;
            var factory = (SQLite)Utils.ServiceContainer.GetRequiredService<DatabaseFactory>().Instance;

            var addCommand = "ALTER TABLE CrossRef_Languages_AniDB_File ADD LanguageName TEXT NOT NULL DEFAULT '';";
            var updateCommand =
                "UPDATE CrossRef_Languages_AniDB_File SET LanguageName = l.LanguageName FROM CrossRef_Languages_AniDB_File c INNER JOIN Language l ON l.LanguageID = c.LanguageID WHERE c.LanguageName = '';";
            factory.Execute(myConn, addCommand);
            factory.Execute(myConn, updateCommand);

            addCommand = "ALTER TABLE CrossRef_Subtitles_AniDB_File ADD LanguageName TEXT NOT NULL DEFAULT '';";
            updateCommand =
                "UPDATE CrossRef_Subtitles_AniDB_File SET LanguageName = l.LanguageName FROM CrossRef_Subtitles_AniDB_File c INNER JOIN Language l ON l.LanguageID = c.LanguageID WHERE c.LanguageName = '';";
            factory.Execute(myConn, addCommand);
            factory.Execute(myConn, updateCommand);

            var createCommand =
                "CREATE TABLE CrossRef_Languages_AniDB_File ( CrossRef_Languages_AniDB_FileID INTEGER PRIMARY KEY AUTOINCREMENT, FileID int NOT NULL, LanguageName TEXT NOT NULL);";

            factory.DropColumns(
                myConn, "CrossRef_Languages_AniDB_File",
                new List<string> { "LanguageID" }, createCommand, new List<string>()
            );

            createCommand =
                "CREATE TABLE CrossRef_Subtitles_AniDB_File ( CrossRef_Subtitles_AniDB_FileID INTEGER PRIMARY KEY AUTOINCREMENT, FileID int NOT NULL, LanguageName TEXT NOT NULL);";

            factory.DropColumns(
                myConn, "CrossRef_Subtitles_AniDB_File",
                new List<string> { "LanguageID" }, createCommand, new List<string>()
            );

            var dropCommand = "DROP TABLE Language";
            factory.Execute(myConn, dropCommand);
        }
        catch (Exception e)
        {
            return new Tuple<bool, string>(false, e.ToString());
        }

        return new Tuple<bool, string>(true, null);
    }

    private static Tuple<bool, string> DropAniDB_AnimeColumns(object connection)
    {
        try
        {
            var factory = (SQLite)Utils.ServiceContainer.GetRequiredService<DatabaseFactory>().Instance;
            var myConn = (SqliteConnection)connection;
            var indexCommands = new List<string>
            {
                "CREATE UNIQUE INDEX UIX2_AniDB_Anime_AnimeID ON AniDB_Anime (AnimeID);"
            };
            var createCommand =
                "CREATE TABLE AniDB_Anime ( AniDB_AnimeID INTEGER PRIMARY KEY AUTOINCREMENT, AnimeID int NOT NULL, EpisodeCount int NOT NULL, AirDate timestamp, EndDate timestamp, URL text, Picname text, BeginYear int NOT NULL, EndYear int NOT NULL, AnimeType int NOT NULL, MainTitle text NOT NULL, AllTitles text NOT NULL, AllTags text NOT NULL, Description text NOT NULL, EpisodeCountNormal int NOT NULL, EpisodeCountSpecial int NOT NULL, Rating int NOT NULL, VoteCount int NOT NULL, TempRating int NOT NULL, TempVoteCount int NOT NULL, AvgReviewRating int NOT NULL, ReviewCount int NOT NULL, DateTimeUpdated timestamp NOT NULL, DateTimeDescUpdated timestamp NOT NULL, ImageEnabled int NOT NULL, Restricted int NOT NULL, AnimePlanetID int, ANNID int, AllCinemaID int, AnimeNfo int, LatestEpisodeNumber int, DisableExternalLinksFlag int, ContractVersion int DEFAULT 0 NOT NULL, ContractBlob BLOB, ContractSize int DEFAULT 0 NOT NULL, Site_JP TEXT, Site_EN TEXT, Wikipedia_ID TEXT, WikipediaJP_ID TEXT, SyoboiID INT, AnisonID INT, CrunchyrollID TEXT );";

            factory.DropColumns(
                myConn, "AniDB_Anime",
                new List<string> { "AwardList" }, createCommand, indexCommands
            );
        }
        catch (Exception e)
        {
            return new Tuple<bool, string>(false, e.ToString());
        }

        return new Tuple<bool, string>(true, null);
    }

    private static Tuple<bool, string> DropAniDB_Anime_CharacterColumns(object connection)
    {
        try
        {
            var factory = (SQLite)Utils.ServiceContainer.GetRequiredService<DatabaseFactory>().Instance;
            var myConn = (SqliteConnection)connection;
            var indexCommands = new List<string>
            {
                "CREATE INDEX IX_AniDB_Anime_Character_AnimeID ON AniDB_Anime_Character (AnimeID);",
                "CREATE INDEX IX_AniDB_Anime_Character_CharID ON AniDB_Anime_Character (CharID);",
                "CREATE UNIQUE INDEX UIX_AniDB_Anime_Character_AnimeID_CharID ON AniDB_Anime_Character (AnimeID, CharID);"
            };
            var createCommand =
                "CREATE TABLE AniDB_Anime_Character ( AniDB_Anime_CharacterID INTEGER PRIMARY KEY AUTOINCREMENT, AnimeID int  NOT NULL, CharID int  NOT NULL, CharType text NOT NULL);";

            factory.DropColumns(
                myConn, "AniDB_Anime_Character",
                new List<string> { "EpisodeListRaw" }, createCommand, indexCommands
            );
        }
        catch (Exception e)
        {
            return new Tuple<bool, string>(false, e.ToString());
        }

        return new Tuple<bool, string>(true, null);
    }

    private static Tuple<bool, string> DropAniDB_CharacterColumns(object connection)
    {
        try
        {
            var factory = (SQLite)Utils.ServiceContainer.GetRequiredService<DatabaseFactory>().Instance;
            var myConn = (SqliteConnection)connection;
            var indexCommands = new List<string>
            {
                "CREATE UNIQUE INDEX UIX_AniDB_Character_CharID ON AniDB_Character (CharID);"
            };
            var createCommand =
                "CREATE TABLE AniDB_Character (AniDB_CharacterID INTEGER PRIMARY KEY AUTOINCREMENT, CharID int NOT NULL, CharName text NOT NULL, PicName text NOT NULL, CharKanjiName text NOT NULL, CharDescription text NOT NULL);";

            factory.DropColumns(
                myConn, "AniDB_Character",
                new List<string> { "CreatorListRaw" }, createCommand, indexCommands
            );
        }
        catch (Exception e)
        {
            return new Tuple<bool, string>(false, e.ToString());
        }

        return new Tuple<bool, string>(true, null);
    }

    private static Tuple<bool, string> AlterAniDB_GroupStatus(object connection)
    {
        try
        {
            var factory = (SQLite)Utils.ServiceContainer.GetRequiredService<DatabaseFactory>().Instance;
            var myConn = (SqliteConnection)connection;
            var commands = new List<string>
            {
                "ALTER TABLE AniDB_GroupStatus RENAME TO AniDB_GroupStatus_old;",
                "CREATE TABLE AniDB_GroupStatus ( AniDB_GroupStatusID INTEGER PRIMARY KEY AUTOINCREMENT, AnimeID int NOT NULL, GroupID int NOT NULL, GroupName text NOT NULL, CompletionState int NOT NULL, LastEpisodeNumber int NOT NULL, Rating decimal(6,2) NOT NULL, Votes int NOT NULL, EpisodeRange text NOT NULL ); ",
                "DROP INDEX IX_AniDB_GroupStatus_AnimeID;",
                "CREATE INDEX IX_AniDB_GroupStatus_AnimeID on AniDB_GroupStatus(AnimeID);",
                "DROP INDEX UIX_AniDB_GroupStatus_AnimeID_GroupID;",
                "CREATE UNIQUE INDEX UIX_AniDB_GroupStatus_AnimeID_GroupID ON AniDB_GroupStatus(AnimeID, GroupID);",
                "INSERT INTO AniDB_GroupStatus (AnimeID, GroupID, GroupName, CompletionState, LastEpisodeNumber, Rating, Votes, EpisodeRange) SELECT AnimeID, GroupID, GroupName, CompletionState, LastEpisodeNumber, CAST(Rating AS decimal(5,3)) / 100, Votes, EpisodeRange FROM AniDB_GroupStatus_old",
                "DROP TABLE AniDB_GroupStatus_old"
            };

            foreach (var command in commands)
            {
                factory.Execute(myConn, command);
            }
        }
        catch (Exception e)
        {
            return new Tuple<bool, string>(false, e.ToString());
        }

        return new Tuple<bool, string>(true, null);
    }

    private static Tuple<bool, string> DropAniDB_FileColumns(object connection)
    {
        try
        {
            var factory = (SQLite)Utils.ServiceContainer.GetRequiredService<DatabaseFactory>().Instance;
            var myConn = (SqliteConnection)connection;
            var indexCommands = new List<string>
            {
                "CREATE UNIQUE INDEX UIX_AniDB_File_Hash on AniDB_File(Hash, FileSize);",
                "CREATE UNIQUE INDEX UIX_AniDB_File_FileID ON AniDB_File(FileID);",
                "CREATE INDEX IX_AniDB_File_File_Source on AniDB_File(File_Source);"
            };
            var createCommand =
                "CREATE TABLE AniDB_File ( AniDB_FileID INTEGER PRIMARY KEY AUTOINCREMENT, FileID int NOT NULL, Hash text NOT NULL, GroupID int NOT NULL, File_Source text NOT NULL, File_Description text NOT NULL, File_ReleaseDate int NOT NULL, DateTimeUpdated timestamp NOT NULL, FileName text NOT NULL, FileSize INTEGER NOT NULL,  FileVersion int NULL, InternalVersion int NULL, IsDeprecated int NOT NULL, IsCensored int NULL, IsChaptered INT NOT NULL);";

            factory.DropColumns(
                myConn, "AniDB_File",
                new List<string>
                {
                    "File_AudioCodec",
                    "File_VideoCodec",
                    "File_VideoResolution",
                    "File_FileExtension",
                    "File_LengthSeconds",
                    "Anime_GroupName",
                    "Anime_GroupNameShort",
                    "Episode_Rating",
                    "Episode_Votes",
                    "IsWatched",
                    "WatchedDate",
                    "CRC",
                    "MD5",
                    "SHA1",
                    "AnimeID"
                }, createCommand, indexCommands
            );
        }
        catch (Exception e)
        {
            return new Tuple<bool, string>(false, e.ToString());
        }

        return new Tuple<bool, string>(true, null);
    }

    private static Tuple<bool, string> DropAnimeEpisode_UserColumns(object connection)
    {
        try
        {
            var factory = (SQLite)Utils.ServiceContainer.GetRequiredService<DatabaseFactory>().Instance;
            var myConn = (SqliteConnection)connection;
            var indexCommands = new List<string>
            {
                "CREATE INDEX IX_AnimeEpisode_User_User_AnimeSeriesID on AnimeEpisode_User (JMMUserID, AnimeSeriesID);",
                "CREATE UNIQUE INDEX UIX_AnimeEpisode_User_User_EpisodeID on AnimeEpisode_User (JMMUserID, AnimeEpisodeID);"
            };
            var createCommand =
                "CREATE TABLE AnimeEpisode_User (AnimeEpisode_UserID INTEGER PRIMARY KEY AUTOINCREMENT, JMMUserID int NOT NULL, AnimeEpisodeID int NOT NULL, AnimeSeriesID int NOT NULL, WatchedDate timestamp, PlayedCount int NOT NULL, WatchedCount int NOT NULL, StoppedCount int NOT NULL);";

            factory.DropColumns(
                myConn, "AnimeEpisode_User",
                new List<string> { "ContractSize", "ContractBlob", "ContractVersion" }, createCommand, indexCommands
            );
        }
        catch (Exception e)
        {
            return new Tuple<bool, string>(false, e.ToString());
        }

        return new Tuple<bool, string>(true, null);
    }

    private static Tuple<bool, string> DropVideoLocal_Media(object connection)
    {
        try
        {
            var factory = (SQLite)Utils.ServiceContainer.GetRequiredService<DatabaseFactory>().Instance;
            var myConn = (SqliteConnection)connection;
            var createvlcommand =
                "CREATE TABLE VideoLocal ( VideoLocalID INTEGER PRIMARY KEY AUTOINCREMENT, Hash text NOT NULL, CRC32 text NULL, MD5 text NULL, SHA1 text NULL, HashSource int NOT NULL, FileSize INTEGER NOT NULL, IsIgnored int NOT NULL, DateTimeUpdated timestamp NOT NULL, FileName text NOT NULL DEFAULT '', DateTimeCreated timestamp NULL, IsVariation int NULL,MediaVersion int NOT NULL DEFAULT 0,MediaBlob BLOB NULL,MediaSize int NOT NULL DEFAULT 0, MyListID INT NOT NULL DEFAULT 0);";
            var indexvlcommands =
                new List<string> { "CREATE UNIQUE INDEX UIX2_VideoLocal_Hash on VideoLocal(Hash)" };
            factory.DropColumns(myConn, "VideoLocal",
                new List<string>
                {
                    "VideoCodec",
                    "AudioCodec",
                    "VideoBitrate",
                    "AudioBitrate",
                    "VideoBitDepth",
                    "VideoFrameRate",
                    "VideoResolution",
                    "Duration"
                }, createvlcommand, indexvlcommands);
            return new Tuple<bool, string>(true, null);
        }
        catch (Exception e)
        {
            return new Tuple<bool, string>(false, e.ToString());
        }
    }

    private static Tuple<bool, string> DropAniDB_EpisodeTitles(object connection)
    {
        try
        {
            var factory = (SQLite)Utils.ServiceContainer.GetRequiredService<DatabaseFactory>().Instance;
            var myConn = (SqliteConnection)connection;
            var createcommand =
                "create table AniDB_Episode ( AniDB_EpisodeID integer primary key autoincrement, EpisodeID int not null, AnimeID int not null, LengthSeconds int not null, Rating text not null, Votes text not null, EpisodeNumber int not null, EpisodeType int not null, AirDate int not null, DateTimeUpdated datetime not null, Description text default '' not null )";
            var indexcommands = new List<string>
            {
                "create index IX_AniDB_Episode_AnimeID on AniDB_Episode (AnimeID)",
                "create unique index UIX_AniDB_Episode_EpisodeID on AniDB_Episode (EpisodeID)"
            };
            factory.DropColumns(myConn, "AniDB_Episode",
                new List<string> { "EnglishName", "RomajiName" }, createcommand, indexcommands);
            return new Tuple<bool, string>(true, null);
        }
        catch (Exception e)
        {
            return new Tuple<bool, string>(false, e.ToString());
        }
    }

    private static Tuple<bool, string> RenameCrossRef_AniDB_TvDB_Episode(object connection)
    {
        try
        {
            var factory = (SQLite)Utils.ServiceContainer.GetRequiredService<DatabaseFactory>().Instance;
            // I'm doing this manually to save time
            var myConn = (SqliteConnection)connection;

            // make the new one
            // create indexes
            // transfer data
            // drop old table
            var cmds = new List<string>
            {
                "CREATE TABLE CrossRef_AniDB_TvDB_Episode_Override( CrossRef_AniDB_TvDB_Episode_OverrideID INTEGER PRIMARY KEY AUTOINCREMENT, AniDBEpisodeID int NOT NULL, TvDBEpisodeID int NOT NULL );",
                "CREATE UNIQUE INDEX UIX_AniDB_TvDB_Episode_Override_AniDBEpisodeID_TvDBEpisodeID ON CrossRef_AniDB_TvDB_Episode_Override(AniDBEpisodeID,TvDBEpisodeID);",
                "INSERT INTO CrossRef_AniDB_TvDB_Episode_Override ( AniDBEpisodeID, TvDBEpisodeID ) SELECT AniDBEpisodeID, TvDBEpisodeID FROM CrossRef_AniDB_TvDB_Episode; ",
                "DROP TABLE CrossRef_AniDB_TvDB_Episode;"
            };
            foreach (var cmdTable in cmds)
            {
                factory.Execute(myConn, cmdTable);
            }

            return new Tuple<bool, string>(true, null);
        }
        catch (Exception e)
        {
            return new Tuple<bool, string>(false, e.ToString());
        }
    }

    private static Tuple<bool, string> DropAniDB_AnimeAllCategories(object connection)
    {
        try
        {
            var factory = (SQLite)Utils.ServiceContainer.GetRequiredService<DatabaseFactory>().Instance;
            var myConn = (SqliteConnection)connection;
            var createcommand =
                "CREATE TABLE AniDB_Anime ( AniDB_AnimeID INTEGER PRIMARY KEY AUTOINCREMENT, AnimeID int NOT NULL, EpisodeCount int NOT NULL, AirDate timestamp NULL, EndDate timestamp NULL, URL text NULL, Picname text NULL, BeginYear int NOT NULL, EndYear int NOT NULL, AnimeType int NOT NULL, MainTitle text NOT NULL, AllTitles text NOT NULL, AllTags text NOT NULL, Description text NOT NULL, EpisodeCountNormal int NOT NULL, EpisodeCountSpecial int NOT NULL, Rating int NOT NULL, VoteCount int NOT NULL, TempRating int NOT NULL, TempVoteCount int NOT NULL, AvgReviewRating int NOT NULL, ReviewCount int NOT NULL, DateTimeUpdated timestamp NOT NULL, DateTimeDescUpdated timestamp NOT NULL, ImageEnabled int NOT NULL, AwardList text NOT NULL, Restricted int NOT NULL, AnimePlanetID int NULL, ANNID int NULL, AllCinemaID int NULL, AnimeNfo int NULL, LatestEpisodeNumber int NULL, DisableExternalLinksFlag int NULL );";
            var indexcommands = new List<string>
            {
                "CREATE UNIQUE INDEX [UIX2_AniDB_Anime_AnimeID] ON [AniDB_Anime] ([AnimeID]);"
            };
            factory.DropColumns(myConn, "AniDB_Anime",
                new List<string> { "AllCategories" }, createcommand, indexcommands);
            return new Tuple<bool, string>(true, null);
        }
        catch (Exception e)
        {
            return new Tuple<bool, string>(false, e.ToString());
        }
    }


    private static Tuple<bool, string> DropVideolocalColumns(object connection)
    {
        try
        {
            var factory = (SQLite)Utils.ServiceContainer.GetRequiredService<DatabaseFactory>().Instance;
            var myConn = (SqliteConnection)connection;
            var createvlcommand =
                "CREATE TABLE VideoLocal ( VideoLocalID INTEGER PRIMARY KEY AUTOINCREMENT, Hash text NOT NULL, CRC32 text NULL, MD5 text NULL, SHA1 text NULL, HashSource int NOT NULL, FileSize INTEGER NOT NULL, IsIgnored int NOT NULL, DateTimeUpdated timestamp NOT NULL, FileName text NOT NULL DEFAULT '', VideoCodec text NOT NULL DEFAULT '', VideoBitrate text NOT NULL DEFAULT '',VideoBitDepth text NOT NULL DEFAULT '',VideoFrameRate text NOT NULL DEFAULT '',VideoResolution text NOT NULL DEFAULT '',AudioCodec text NOT NULL DEFAULT '',AudioBitrate text NOT NULL DEFAULT '',Duration INTEGER NOT NULL DEFAULT 0,DateTimeCreated timestamp NULL, IsVariation int NULL,MediaVersion int NOT NULL DEFAULT 0,MediaBlob BLOB NULL,MediaSize int NOT NULL DEFAULT 0 );";
            var indexvlcommands =
                new List<string> { "CREATE UNIQUE INDEX UIX2_VideoLocal_Hash on VideoLocal(Hash)" };
            factory.DropColumns(myConn, "VideoLocal",
                new List<string> { "FilePath", "ImportFolderID" }, createvlcommand, indexvlcommands);
            return new Tuple<bool, string>(true, null);
        }
        catch (Exception e)
        {
            return new Tuple<bool, string>(false, e.ToString());
        }
    }

    private static Tuple<bool, string> DropTvDB_EpisodeFirstAiredColumn(object connection)
    {
        try
        {
            var factory = (SQLite)Utils.ServiceContainer.GetRequiredService<DatabaseFactory>().Instance;
            var myConn = (SqliteConnection)connection;
            var createtvepcommand =
                "CREATE TABLE TvDB_Episode ( TvDB_EpisodeID INTEGER PRIMARY KEY AUTOINCREMENT, Id int NOT NULL, SeriesID int NOT NULL, SeasonID int NOT NULL, SeasonNumber int NOT NULL, EpisodeNumber int NOT NULL, EpisodeName text, Overview text, Filename text, EpImgFlag int NOT NULL, AbsoluteNumber int, AirsAfterSeason int, AirsBeforeEpisode int, AirsBeforeSeason int, AirDate timestamp, Rating int)";
            var indextvepcommands =
                new List<string> { "CREATE UNIQUE INDEX UIX_TvDB_Episode_Id ON TvDB_Episode(Id);" };
            factory.DropColumns(myConn, "TvDB_Episode",
                new List<string> { "FirstAired" }, createtvepcommand, indextvepcommands);
            return new Tuple<bool, string>(true, null);
        }
        catch (Exception e)
        {
            return new Tuple<bool, string>(false, e.ToString());
        }
    }

    private static Tuple<bool, string> AlterVideoLocalUser(object connection)
    {
        try
        {
            var factory = (SQLite)Utils.ServiceContainer.GetRequiredService<DatabaseFactory>().Instance;
            var myConn = (SqliteConnection)connection;
            var createvluser =
                "CREATE TABLE VideoLocal_User ( VideoLocal_UserID INTEGER PRIMARY KEY AUTOINCREMENT, JMMUserID int NOT NULL, VideoLocalID int NOT NULL, WatchedDate timestamp NULL, ResumePosition bigint NOT NULL DEFAULT 0); ";
            var indexvluser = new List<string>
            {
                "CREATE UNIQUE INDEX UIX2_VideoLocal_User_User_VideoLocalID ON VideoLocal_User(JMMUserID, VideoLocalID);"
            };
            factory.Alter(myConn, "VideoLocal_User", createvluser, indexvluser);
            return new Tuple<bool, string>(true, null);
        }
        catch (Exception e)
        {
            return new Tuple<bool, string>(false, e.ToString());
        }
    }


    //WE NEED TO DROP SOME SQL LITE COLUMNS...

    private void DropColumns(SqliteConnection db, string tableName, List<string> colsToRemove, string createcommand,
        List<string> indexcommands)
    {
        var updatedTableColumns = GetTableColumns(db, tableName);
        colsToRemove.ForEach(a => updatedTableColumns.Remove(a));
        var columnsSeperated = string.Join(",", updatedTableColumns);

        // Drop indexes first. We can get them from the create commands
        // Ignore if they don't exist
        foreach (var indexcommand in indexcommands)
        {
            var position = indexcommand.IndexOf("index", StringComparison.InvariantCultureIgnoreCase) + 6;
            var indexname = indexcommand.Substring(position);
            position = indexname.IndexOf(' ');
            indexname = indexname.Substring(0, position);
            indexname = "DROP INDEX " + indexname + ";";
            try
            {
                Execute(db, indexname);
            }
            catch
            {
                // ignore
            }
        }

        // Rename table to old
        // make the new one
        // recreate indexes
        // transfer data
        // drop old table
        var cmds = new List<string> { "ALTER TABLE " + tableName + " RENAME TO " + tableName + "_old;", createcommand };
        cmds.AddRange(indexcommands);
        cmds.Add("INSERT INTO " + tableName + " (" + columnsSeperated + ") SELECT " + columnsSeperated + " FROM " +
                 tableName + "_old; ");
        cmds.Add("DROP TABLE " + tableName + "_old;");
        foreach (var cmdTable in cmds)
        {
            Execute(db, cmdTable);
        }
    }

    private void Alter(SqliteConnection db, string tableName, string createcommand, List<string> indexcommands)
    {
        var updatedTableColumns = GetTableColumns(db, tableName);
        var columnsSeperated = string.Join(",", updatedTableColumns);
        var cmds = new List<string> { "ALTER TABLE " + tableName + " RENAME TO " + tableName + "_old;", createcommand };
        cmds.AddRange(indexcommands);
        cmds.Add("INSERT INTO " + tableName + " (" + columnsSeperated + ") SELECT " + columnsSeperated + " FROM " +
                 tableName + "_old; ");
        cmds.Add("DROP TABLE " + tableName + "_old;");
        foreach (var cmdTable in cmds)
        {
            Execute(db, cmdTable);
        }
    }

    private List<string> GetTableColumns(SqliteConnection conn, string tableName)
    {
        var cmd = "pragma table_info(" + tableName + ")";
        var columns = new List<string>();
        foreach (var o in ExecuteReader(conn, cmd))
        {
            var oo = (object[])o;
            columns.Add((string)oo[1]);
        }

        return columns;
    }

    protected override Tuple<bool, string> ExecuteCommand(SqliteConnection connection, string command)
    {
        try
        {
            Execute(connection, command);
            return new Tuple<bool, string>(true, null);
        }
        catch (Exception ex)
        {
            return new Tuple<bool, string>(false, ex.ToString());
        }
    }

    protected override void Execute(SqliteConnection connection, string command)
    {
        using var sqCommand = new SqliteCommand(command, connection);
        sqCommand.CommandTimeout = 0;
        sqCommand.ExecuteNonQuery();
    }

    protected override long ExecuteScalar(SqliteConnection connection, string command)
    {
        using var sqCommand = new SqliteCommand(command, connection);
        sqCommand.CommandTimeout = 0;
        return long.Parse(sqCommand.ExecuteScalar().ToString());
    }

    protected override List<object[]> ExecuteReader(SqliteConnection connection, string command)
    {
        using var sqCommand = new SqliteCommand(command, connection);
        var rows = new List<object[]>();
        sqCommand.CommandTimeout = 0;
        using var reader = sqCommand.ExecuteReader();
        while (reader.Read())
        {
            var values = new object[reader.FieldCount];
            reader.GetValues(values);
            rows.Add(values);
        }

        reader.Close();
        return rows;
    }

    protected override void ConnectionWrapper(string connectionstring, Action<SqliteConnection> action)
    {
        using var con = new SqliteConnection(connectionstring);
        con.Open();
        action(con);
    }

    public override void CreateAndUpdateSchema()
    {
        ConnectionWrapper(GetConnectionString(), myConn =>
        {
            Execute(myConn, "PRAGMA encoding = \"UTF-16\"");
            var create =
                ExecuteScalar(myConn, "SELECT count(*) as NumTables FROM sqlite_master WHERE name='Versions'") == 0;
            if (create)
            {
                ServerState.Instance.ServerStartingStatus = Resources.Database_CreateSchema;
                ExecuteWithException(myConn, createVersionTable);
            }

            if (!GetTableColumns(myConn, "Versions").Contains("VersionRevision"))
            {
                ExecuteWithException(myConn, updateVersionTable);
                AllVersions = RepoFactory.Versions.GetAllByType(Constants.DatabaseTypeKey);
            }

            PreFillVersions(createTables.Union(patchCommands));
            if (create)
            {
                ExecuteWithException(myConn, createTables);
            }

            ServerState.Instance.ServerStartingStatus = Resources.Database_ApplySchema;
            ExecuteWithException(myConn, patchCommands);
        });
    }
}<|MERGE_RESOLUTION|>--- conflicted
+++ resolved
@@ -11,12 +11,8 @@
 using NHibernate;
 using Shoko.Commons.Extensions;
 using Shoko.Commons.Properties;
-<<<<<<< HEAD
+using Shoko.Plugin.Abstractions;
 using Shoko.Server.Databases.NHibernate;
-=======
-using Shoko.Plugin.Abstractions;
-using Shoko.Server.Databases.NHIbernate;
->>>>>>> 9b6661d8
 using Shoko.Server.Databases.SqliteFixes;
 using Shoko.Server.Models;
 using Shoko.Server.Renamer;
@@ -32,7 +28,7 @@
 {
     public override string Name => "SQLite";
 
-    public override int RequiredVersion => 115;
+    public override int RequiredVersion => 116;
 
 
     public override void BackupDatabase(string fullfilename)
@@ -334,7 +330,7 @@
         new DatabaseCommand(1, 109,
             "CREATE TABLE VideoLocal_User( VideoLocal_UserID INTEGER PRIMARY KEY AUTOINCREMENT, JMMUserID int NOT NULL, VideoLocalID int NOT NULL, WatchedDate timestamp NOT NULL ); "),
         new DatabaseCommand(1, 110,
-            "CREATE UNIQUE INDEX UIX_VideoLocal_User_User_VideoLocalID ON VideoLocal_User(JMMUserID, VideoLocalID);")
+            "CREATE UNIQUE INDEX UIX_VideoLocal_User_User_VideoLocalID ON VideoLocal_User(JMMUserID, VideoLocalID);"),
     };
 
     private List<DatabaseCommand> updateVersionTable = new()
@@ -696,7 +692,6 @@
         new(112, 1, "ALTER TABLE AniDB_Anime DROP COLUMN ContractVersion;ALTER TABLE AniDB_Anime DROP COLUMN ContractBlob;ALTER TABLE AniDB_Anime DROP COLUMN ContractSize;"),
         new(112, 2, "ALTER TABLE AnimeSeries DROP COLUMN ContractVersion;ALTER TABLE AnimeSeries DROP COLUMN ContractBlob;ALTER TABLE AnimeSeries DROP COLUMN ContractSize;"),
         new(112, 3, "ALTER TABLE AnimeGroup DROP COLUMN ContractVersion;ALTER TABLE AnimeGroup DROP COLUMN ContractBlob;ALTER TABLE AnimeGroup DROP COLUMN ContractSize;"),
-<<<<<<< HEAD
         new(113, 1, "ALTER TABLE VideoLocal DROP COLUMN MediaSize;"),
         new(114, 1, "CREATE TABLE AniDB_NotifyQueue( AniDB_NotifyQueueID INTEGER PRIMARY KEY AUTOINCREMENT, Type int NOT NULL, ID int NOT NULL, AddedAt timestamp NOT NULL ); "),
         new(114, 2, "CREATE TABLE AniDB_Message( AniDB_MessageID INTEGER PRIMARY KEY AUTOINCREMENT, MessageID int NOT NULL, FromUserID int NOT NULL, FromUserName text NOT NULL, SentAt timestamp NOT NULL, FetchedAt timestamp NOT NULL, Type int NOT NULL, Title text NOT NULL, Body text NOT NULL, Flags int NOT NULL DEFAULT 0 ); "),
@@ -733,12 +728,7 @@
         new(115, 31, "DROP TABLE AniDB_Anime_DefaultImage;"),
         new(115, 32, "CREATE TABLE AniDB_Episode_PreferredImage ( AniDB_Episode_PreferredImageID INTEGER PRIMARY KEY AUTOINCREMENT, AnidbAnimeID INTEGER NOT NULL, AnidbEpisodeID INTEGER NOT NULL, ImageID INTEGER NOT NULL, ImageType INTEGER NOT NULL, ImageSource INTEGER NOT NULL );"),
         new(115, 33, DatabaseFixes.CleanupAfterAddingTMDB),
-=======
-        new (113, 1, "ALTER TABLE VideoLocal DROP COLUMN MediaSize;"),
-        new(114, 1, "CREATE TABLE AniDB_NotifyQueue( AniDB_NotifyQueueID INTEGER PRIMARY KEY AUTOINCREMENT, Type int NOT NULL, ID int NOT NULL, AddedAt timestamp NOT NULL ); "),
-        new(114, 2, "CREATE TABLE AniDB_Message( AniDB_MessageID INTEGER PRIMARY KEY AUTOINCREMENT, MessageID int NOT NULL, FromUserID int NOT NULL, FromUserName text NOT NULL, SentAt timestamp NOT NULL, FetchedAt timestamp NOT NULL, Type int NOT NULL, Title text NOT NULL, Body text NOT NULL, Flags int NOT NULL DEFAULT 0 ); "),
-        new(115, 1, MigrateRenamers),
->>>>>>> 9b6661d8
+        new(116, 1, MigrateRenamers),
     };
 
     private static Tuple<bool, string> MigrateRenamers(object connection)
