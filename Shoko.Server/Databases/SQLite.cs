using System;
using System.Collections.Generic;
using Microsoft.Data.Sqlite;
using System.IO;
using System.Linq;
using System.Reflection;
using FluentNHibernate.Cfg;
using FluentNHibernate.Cfg.Db;
using MessagePack;
using Microsoft.Extensions.DependencyInjection;
using NHibernate;
using Shoko.Plugin.Abstractions;
using Shoko.Server.Databases.NHibernate;
using Shoko.Server.Databases.SqliteFixes;
using Shoko.Server.Extensions;
using Shoko.Server.Models;
using Shoko.Server.Renamer;
using Shoko.Server.Repositories;
using Shoko.Server.Server;
using Shoko.Server.Utilities;

// ReSharper disable InconsistentNaming

namespace Shoko.Server.Databases;

public class SQLite : BaseDatabase<SqliteConnection>
{
    public override string Name => "SQLite";

<<<<<<< HEAD
    public override int RequiredVersion => 136;
=======
    public override int RequiredVersion => 137;
>>>>>>> 2964e2fa

    public override void BackupDatabase(string fullfilename)
    {
        fullfilename += ".db3";
        File.Copy(GetDatabaseFilePath(), fullfilename);
    }

    private static string _databasePath;
    private static string DatabasePath
    {
        get
        {
            if (_databasePath != null)
                return _databasePath;

            var dirPath =  Utils.SettingsProvider.GetSettings().Database.MySqliteDirectory;
            if (string.IsNullOrWhiteSpace(dirPath))
                return _databasePath = Utils.ApplicationPath;

            return _databasePath = Path.Combine(Utils.ApplicationPath, dirPath);
        }
    }

    private static string GetDatabaseFilePath()
    {
        var dbName = Path.Combine(DatabasePath, Utils.SettingsProvider.GetSettings().Database.SQLite_DatabaseFile);
        return dbName;
    }

    public override string GetConnectionString()
    {
        var settings = Utils.SettingsProvider.GetSettings();
        // we are assuming that if you have overridden the connection string, you know what you're doing, and have set up the database and perms
        if (!string.IsNullOrWhiteSpace(settings.Database.OverrideConnectionString))
            return settings.Database.OverrideConnectionString;

        return $@"data source={GetDatabaseFilePath()};";
    }

    public override string GetTestConnectionString()
    {
        return GetConnectionString();
    }

    public override ISessionFactory CreateSessionFactory()
    {
        var settings = Utils.SettingsProvider.GetSettings();
        return Fluently.Configure()
            .Database(MsSqliteConfiguration.Standard.ConnectionString(c => c.Is(GetConnectionString()))
                .Dialect<SqliteDialectFix>().Driver<SqliteDriverFix>())
            .Mappings(m => m.FluentMappings.AddFromAssemblyOf<ShokoServer>())
            .ExposeConfiguration(c => c.DataBaseIntegration(prop =>
            {
                prop.LogSqlInConsole = settings.Database.LogSqlInConsole;
            }).SetInterceptor(new NHibernateDependencyInjector(Utils.ServiceContainer)))
            .BuildSessionFactory();
    }

    public override bool DatabaseAlreadyExists()
    {
        if (GetDatabaseFilePath().Length == 0)
        {
            return false;
        }

        if (File.Exists(GetDatabaseFilePath()))
        {
            return true;
        }

        return false;
    }

    public override bool HasVersionsTable()
    {
        using var myConn = new SqliteConnection(GetConnectionString());
        myConn.Open();
        const string sql = "SELECT COUNT(name) FROM sqlite_master WHERE type='table' AND name='Versions'";
        var cmd = new SqliteCommand(sql, myConn);
        var count = (long)(cmd.ExecuteScalar() ?? 0);
        myConn.Close();

        return count > 0;
    }

    public override void CreateDatabase()
    {
        if (DatabaseAlreadyExists())
        {
            return;
        }

        if (!Directory.Exists(DatabasePath))
        {
            Directory.CreateDirectory(DatabasePath);
        }

        // Microsoft.Data.Sqlite automatically creates the file if it doesn't exist during init
        // if (!File.Exists(GetDatabaseFilePath()))
        //     SqliteConnection.CreateFile(GetDatabaseFilePath());

        Utils.SettingsProvider.GetSettings().Database.SQLite_DatabaseFile = GetDatabaseFilePath();
    }


    private List<DatabaseCommand> createVersionTable = new()
    {
        new DatabaseCommand(0, 1,
            "CREATE TABLE Versions ( VersionsID INTEGER PRIMARY KEY AUTOINCREMENT, VersionType Text NOT NULL, VersionValue Text NOT NULL)")
    };

    private List<DatabaseCommand> createTables = new()
    {
        new DatabaseCommand(1, 1,
            "CREATE TABLE AniDB_Anime ( AniDB_AnimeID INTEGER PRIMARY KEY AUTOINCREMENT, AnimeID int NOT NULL, EpisodeCount int NOT NULL, AirDate timestamp NULL, EndDate timestamp NULL, URL text NULL, Picname text NULL, BeginYear int NOT NULL, EndYear int NOT NULL, AnimeType int NOT NULL, MainTitle text NOT NULL, AllTitles text NOT NULL, AllCategories text NOT NULL, AllTags text NOT NULL, Description text NOT NULL, EpisodeCountNormal int NOT NULL, EpisodeCountSpecial int NOT NULL, Rating int NOT NULL, VoteCount int NOT NULL, TempRating int NOT NULL, TempVoteCount int NOT NULL, AvgReviewRating int NOT NULL, ReviewCount int NOT NULL, DateTimeUpdated timestamp NOT NULL, DateTimeDescUpdated timestamp NOT NULL, ImageEnabled int NOT NULL, AwardList text NOT NULL, Restricted int NOT NULL, AnimePlanetID int NULL, ANNID int NULL, AllCinemaID int NULL, AnimeNfo int NULL, LatestEpisodeNumber int NULL );"),
        new DatabaseCommand(1, 2, "CREATE UNIQUE INDEX [UIX_AniDB_Anime_AnimeID] ON [AniDB_Anime] ([AnimeID]);"),
        new DatabaseCommand(1, 3,
            "CREATE TABLE AniDB_Anime_Category ( AniDB_Anime_CategoryID INTEGER PRIMARY KEY AUTOINCREMENT, AnimeID int NOT NULL, CategoryID int NOT NULL, Weighting int NOT NULL ); "),
        new DatabaseCommand(1, 4, "CREATE INDEX IX_AniDB_Anime_Category_AnimeID on AniDB_Anime_Category(AnimeID);"),
        new DatabaseCommand(1, 5,
            "CREATE UNIQUE INDEX UIX_AniDB_Anime_Category_AnimeID_CategoryID ON AniDB_Anime_Category (AnimeID, CategoryID);"),
        new DatabaseCommand(1, 6,
            "CREATE TABLE AniDB_Anime_Character ( AniDB_Anime_CharacterID INTEGER PRIMARY KEY AUTOINCREMENT, AnimeID int NOT NULL, CharID int NOT NULL, CharType text NOT NULL, EpisodeListRaw text NOT NULL ); "),
        new DatabaseCommand(1, 7,
            "CREATE INDEX IX_AniDB_Anime_Character_AnimeID on AniDB_Anime_Character(AnimeID);"),
        new DatabaseCommand(1, 8,
            "CREATE UNIQUE INDEX UIX_AniDB_Anime_Character_AnimeID_CharID ON AniDB_Anime_Character(AnimeID, CharID);"),
        new DatabaseCommand(1, 9,
            "CREATE TABLE AniDB_Anime_Relation ( AniDB_Anime_RelationID INTEGER PRIMARY KEY AUTOINCREMENT, AnimeID int NOT NULL, RelatedAnimeID int NOT NULL, RelationType text NOT NULL ); "),
        new DatabaseCommand(1, 10,
            "CREATE INDEX IX_AniDB_Anime_Relation_AnimeID on AniDB_Anime_Relation(AnimeID);"),
        new DatabaseCommand(1, 11,
            "CREATE UNIQUE INDEX UIX_AniDB_Anime_Relation_AnimeID_RelatedAnimeID ON AniDB_Anime_Relation(AnimeID, RelatedAnimeID);"),
        new DatabaseCommand(1, 12,
            "CREATE TABLE AniDB_Anime_Review ( AniDB_Anime_ReviewID INTEGER PRIMARY KEY AUTOINCREMENT, AnimeID int NOT NULL, ReviewID int NOT NULL ); "),
        new DatabaseCommand(1, 13, "CREATE INDEX IX_AniDB_Anime_Review_AnimeID on AniDB_Anime_Review(AnimeID);"),
        new DatabaseCommand(1, 14,
            "CREATE UNIQUE INDEX UIX_AniDB_Anime_Review_AnimeID_ReviewID ON AniDB_Anime_Review(AnimeID, ReviewID);"),
        new DatabaseCommand(1, 15,
            "CREATE TABLE AniDB_Anime_Similar ( AniDB_Anime_SimilarID INTEGER PRIMARY KEY AUTOINCREMENT, AnimeID int NOT NULL, SimilarAnimeID int NOT NULL, Approval int NOT NULL, Total int NOT NULL ); "),
        new DatabaseCommand(1, 16, "CREATE INDEX IX_AniDB_Anime_Similar_AnimeID on AniDB_Anime_Similar(AnimeID);"),
        new DatabaseCommand(1, 17,
            "CREATE UNIQUE INDEX UIX_AniDB_Anime_Similar_AnimeID_SimilarAnimeID ON AniDB_Anime_Similar(AnimeID, SimilarAnimeID);"),
        new DatabaseCommand(1, 18,
            "CREATE TABLE AniDB_Anime_Tag ( AniDB_Anime_TagID INTEGER PRIMARY KEY AUTOINCREMENT, AnimeID int NOT NULL, TagID int NOT NULL, Approval int NOT NULL ); "),
        new DatabaseCommand(1, 19, "CREATE INDEX IX_AniDB_Anime_Tag_AnimeID on AniDB_Anime_Tag(AnimeID);"),
        new DatabaseCommand(1, 20,
            "CREATE UNIQUE INDEX UIX_AniDB_Anime_Tag_AnimeID_TagID ON AniDB_Anime_Tag(AnimeID, TagID);"),
        new DatabaseCommand(1, 21,
            "CREATE TABLE AniDB_Anime_Title ( AniDB_Anime_TitleID INTEGER PRIMARY KEY AUTOINCREMENT, AnimeID int NOT NULL, TitleType text NOT NULL, Language text NOT NULL, Title text NULL ); "),
        new DatabaseCommand(1, 22, "CREATE INDEX IX_AniDB_Anime_Title_AnimeID on AniDB_Anime_Title(AnimeID);"),
        new DatabaseCommand(1, 23,
            "CREATE TABLE AniDB_Category ( AniDB_CategoryID INTEGER PRIMARY KEY AUTOINCREMENT, CategoryID int NOT NULL, ParentID int NOT NULL, IsHentai int NOT NULL, CategoryName text NOT NULL, CategoryDescription text NOT NULL  ); "),
        new DatabaseCommand(1, 24,
            "CREATE UNIQUE INDEX UIX_AniDB_Category_CategoryID ON AniDB_Category(CategoryID);"),
        new DatabaseCommand(1, 25,
            "CREATE TABLE AniDB_Character ( AniDB_CharacterID INTEGER PRIMARY KEY AUTOINCREMENT, CharID int NOT NULL, CharName text NOT NULL, PicName text NOT NULL, CharKanjiName text NOT NULL, CharDescription text NOT NULL, CreatorListRaw text NOT NULL ); "),
        new DatabaseCommand(1, 26, "CREATE UNIQUE INDEX UIX_AniDB_Character_CharID ON AniDB_Character(CharID);"),
        new DatabaseCommand(1, 27,
            "CREATE TABLE AniDB_Character_Seiyuu ( AniDB_Character_SeiyuuID INTEGER PRIMARY KEY AUTOINCREMENT, CharID int NOT NULL, SeiyuuID int NOT NULL ); "),
        new DatabaseCommand(1, 28,
            "CREATE INDEX IX_AniDB_Character_Seiyuu_CharID on AniDB_Character_Seiyuu(CharID);"),
        new DatabaseCommand(1, 29,
            "CREATE INDEX IX_AniDB_Character_Seiyuu_SeiyuuID on AniDB_Character_Seiyuu(SeiyuuID);"),
        new DatabaseCommand(1, 30,
            "CREATE UNIQUE INDEX UIX_AniDB_Character_Seiyuu_CharID_SeiyuuID ON AniDB_Character_Seiyuu(CharID, SeiyuuID);"),
        new DatabaseCommand(1, 31,
            "CREATE TABLE AniDB_Seiyuu ( AniDB_SeiyuuID INTEGER PRIMARY KEY AUTOINCREMENT, SeiyuuID int NOT NULL, SeiyuuName text NOT NULL, PicName text NOT NULL ); "),
        new DatabaseCommand(1, 32, "CREATE UNIQUE INDEX UIX_AniDB_Seiyuu_SeiyuuID ON AniDB_Seiyuu(SeiyuuID);"),
        new DatabaseCommand(1, 33,
            "CREATE TABLE AniDB_Episode ( AniDB_EpisodeID INTEGER PRIMARY KEY AUTOINCREMENT, EpisodeID int NOT NULL, AnimeID int NOT NULL, LengthSeconds int NOT NULL, Rating text NOT NULL, Votes text NOT NULL, EpisodeNumber int NOT NULL, EpisodeType int NOT NULL, RomajiName text NOT NULL, EnglishName text NOT NULL, AirDate int NOT NULL, DateTimeUpdated timestamp NOT NULL ); "),
        new DatabaseCommand(1, 34, "CREATE INDEX IX_AniDB_Episode_AnimeID on AniDB_Episode(AnimeID);"),
        new DatabaseCommand(1, 35, "CREATE UNIQUE INDEX UIX_AniDB_Episode_EpisodeID ON AniDB_Episode(EpisodeID);"),
        new DatabaseCommand(1, 36,
            "CREATE TABLE AniDB_File ( AniDB_FileID INTEGER PRIMARY KEY AUTOINCREMENT, FileID int NOT NULL, Hash text NOT NULL, AnimeID int NOT NULL, GroupID int NOT NULL, File_Source text NOT NULL, File_AudioCodec text NOT NULL, File_VideoCodec text NOT NULL, File_VideoResolution text NOT NULL, File_FileExtension text NOT NULL, File_LengthSeconds int NOT NULL, File_Description text NOT NULL, File_ReleaseDate int NOT NULL, Anime_GroupName text NOT NULL, Anime_GroupNameShort text NOT NULL, Episode_Rating int NOT NULL, Episode_Votes int NOT NULL, DateTimeUpdated timestamp NOT NULL, IsWatched int NOT NULL, WatchedDate timestamp NULL, CRC text NOT NULL, MD5 text NOT NULL, SHA1 text NOT NULL, FileName text NOT NULL, FileSize INTEGER NOT NULL ); "),
        new DatabaseCommand(1, 37, "CREATE UNIQUE INDEX UIX_AniDB_File_Hash on AniDB_File(Hash);"),
        new DatabaseCommand(1, 38, "CREATE UNIQUE INDEX UIX_AniDB_File_FileID ON AniDB_File(FileID);"),
        new DatabaseCommand(1, 39, "CREATE INDEX IX_AniDB_File_File_Source on AniDB_File(File_Source);"),
        new DatabaseCommand(1, 40,
            "CREATE TABLE AniDB_GroupStatus ( AniDB_GroupStatusID INTEGER PRIMARY KEY AUTOINCREMENT, AnimeID int NOT NULL, GroupID int NOT NULL, GroupName text NOT NULL, CompletionState int NOT NULL, LastEpisodeNumber int NOT NULL, Rating int NOT NULL, Votes int NOT NULL, EpisodeRange text NOT NULL ); "),
        new DatabaseCommand(1, 41, "CREATE INDEX IX_AniDB_GroupStatus_AnimeID on AniDB_GroupStatus(AnimeID);"),
        new DatabaseCommand(1, 42,
            "CREATE UNIQUE INDEX UIX_AniDB_GroupStatus_AnimeID_GroupID ON AniDB_GroupStatus(AnimeID, GroupID);"),
        new DatabaseCommand(1, 43,
            "CREATE TABLE AniDB_ReleaseGroup ( AniDB_ReleaseGroupID INTEGER PRIMARY KEY AUTOINCREMENT, GroupID int NOT NULL, Rating int NOT NULL, Votes int NOT NULL, AnimeCount int NOT NULL, FileCount int NOT NULL, GroupName text NOT NULL, GroupNameShort text NOT NULL, IRCChannel text NOT NULL, IRCServer text NOT NULL, URL text NOT NULL, Picname text NOT NULL ); "),
        new DatabaseCommand(1, 44,
            "CREATE UNIQUE INDEX UIX_AniDB_ReleaseGroup_GroupID ON AniDB_ReleaseGroup(GroupID);"),
        new DatabaseCommand(1, 45,
            "CREATE TABLE AniDB_Review ( AniDB_ReviewID INTEGER PRIMARY KEY AUTOINCREMENT, ReviewID int NOT NULL, AuthorID int NOT NULL, RatingAnimation int NOT NULL, RatingSound int NOT NULL, RatingStory int NOT NULL, RatingCharacter int NOT NULL, RatingValue int NOT NULL, RatingEnjoyment int NOT NULL, ReviewText text NOT NULL ); "),
        new DatabaseCommand(1, 46, "CREATE UNIQUE INDEX UIX_AniDB_Review_ReviewID ON AniDB_Review(ReviewID);"),
        new DatabaseCommand(1, 47,
            "CREATE TABLE AniDB_Tag ( AniDB_TagID INTEGER PRIMARY KEY AUTOINCREMENT, TagID int NOT NULL, Spoiler int NOT NULL, LocalSpoiler int NOT NULL, GlobalSpoiler int NOT NULL, TagName text NOT NULL, TagCount int NOT NULL, TagDescription text NOT NULL ); "),
        new DatabaseCommand(1, 48, "CREATE UNIQUE INDEX UIX_AniDB_Tag_TagID ON AniDB_Tag(TagID);"),
        new DatabaseCommand(1, 49,
            "CREATE TABLE [AnimeEpisode]( AnimeEpisodeID INTEGER PRIMARY KEY AUTOINCREMENT, AnimeSeriesID int NOT NULL, AniDB_EpisodeID int NOT NULL, DateTimeUpdated timestamp NOT NULL, DateTimeCreated timestamp NOT NULL );"),
        new DatabaseCommand(1, 50,
            "CREATE UNIQUE INDEX UIX_AnimeEpisode_AniDB_EpisodeID ON AnimeEpisode(AniDB_EpisodeID);"),
        new DatabaseCommand(1, 51, "CREATE INDEX IX_AnimeEpisode_AnimeSeriesID on AnimeEpisode(AnimeSeriesID);"),
        new DatabaseCommand(1, 52,
            "CREATE TABLE AnimeGroup ( AnimeGroupID INTEGER PRIMARY KEY AUTOINCREMENT, AnimeGroupParentID int NULL, GroupName text NOT NULL, Description text NULL, IsManuallyNamed int NOT NULL, DateTimeUpdated timestamp NOT NULL, DateTimeCreated timestamp NOT NULL, SortName text NOT NULL, MissingEpisodeCount int NOT NULL, MissingEpisodeCountGroups int NOT NULL, OverrideDescription int NOT NULL, EpisodeAddedDate timestamp NULL ); "),
        new DatabaseCommand(1, 53,
            "CREATE TABLE AnimeSeries ( AnimeSeriesID INTEGER PRIMARY KEY AUTOINCREMENT, AnimeGroupID int NOT NULL, AniDB_ID int NOT NULL, DateTimeUpdated timestamp NOT NULL, DateTimeCreated timestamp NOT NULL, DefaultAudioLanguage text NULL, DefaultSubtitleLanguage text NULL, MissingEpisodeCount int NOT NULL, MissingEpisodeCountGroups int NOT NULL, LatestLocalEpisodeNumber int NOT NULL, EpisodeAddedDate timestamp NULL ); "),
        new DatabaseCommand(1, 54, "CREATE UNIQUE INDEX UIX_AnimeSeries_AniDB_ID ON AnimeSeries(AniDB_ID);"),
        new DatabaseCommand(1, 55,
            "CREATE TABLE CommandRequest ( CommandRequestID INTEGER PRIMARY KEY AUTOINCREMENT, Priority int NOT NULL, CommandType int NOT NULL, CommandID text NOT NULL, CommandDetails text NOT NULL, DateTimeUpdated timestamp NOT NULL ); "),
        new DatabaseCommand(1, 56,
            "CREATE TABLE CrossRef_AniDB_Other( CrossRef_AniDB_OtherID INTEGER PRIMARY KEY AUTOINCREMENT, AnimeID int NOT NULL, CrossRefID text NOT NULL, CrossRefSource int NOT NULL, CrossRefType int NOT NULL ); "),
        new DatabaseCommand(1, 57,
            "CREATE UNIQUE INDEX UIX_CrossRef_AniDB_Other ON CrossRef_AniDB_Other(AnimeID, CrossRefID, CrossRefSource, CrossRefType);"),
        new DatabaseCommand(1, 58,
            "CREATE TABLE CrossRef_AniDB_TvDB( CrossRef_AniDB_TvDBID INTEGER PRIMARY KEY AUTOINCREMENT, AnimeID int NOT NULL, TvDBID int NOT NULL, TvDBSeasonNumber int NOT NULL, CrossRefSource int NOT NULL ); "),
        new DatabaseCommand(1, 59,
            "CREATE UNIQUE INDEX UIX_CrossRef_AniDB_TvDB ON CrossRef_AniDB_TvDB(AnimeID, TvDBID, TvDBSeasonNumber, CrossRefSource);"),
        new DatabaseCommand(1, 60,
            "CREATE TABLE CrossRef_File_Episode ( CrossRef_File_EpisodeID INTEGER PRIMARY KEY AUTOINCREMENT, Hash text NULL, FileName text NOT NULL, FileSize INTEGER NOT NULL, CrossRefSource int NOT NULL, AnimeID int NOT NULL, EpisodeID int NOT NULL, Percentage int NOT NULL, EpisodeOrder int NOT NULL ); "),
        new DatabaseCommand(1, 61,
            "CREATE UNIQUE INDEX UIX_CrossRef_File_Episode_Hash_EpisodeID ON CrossRef_File_Episode(Hash, EpisodeID);"),
        new DatabaseCommand(1, 62,
            "CREATE TABLE CrossRef_Languages_AniDB_File ( CrossRef_Languages_AniDB_FileID INTEGER PRIMARY KEY AUTOINCREMENT, FileID int NOT NULL, LanguageID int NOT NULL ); "),
        new DatabaseCommand(1, 63,
            "CREATE TABLE CrossRef_Subtitles_AniDB_File ( CrossRef_Subtitles_AniDB_FileID INTEGER PRIMARY KEY AUTOINCREMENT, FileID int NOT NULL, LanguageID int NOT NULL ); "),
        new DatabaseCommand(1, 64,
            "CREATE TABLE FileNameHash ( FileNameHashID INTEGER PRIMARY KEY AUTOINCREMENT, FileName text NOT NULL, FileSize INTEGER NOT NULL, Hash text NOT NULL, DateTimeUpdated timestamp NOT NULL ); "),
        new DatabaseCommand(1, 65,
            "CREATE UNIQUE INDEX UIX_FileNameHash ON FileNameHash(FileName, FileSize, Hash);"),
        new DatabaseCommand(1, 66,
            "CREATE TABLE Language ( LanguageID INTEGER PRIMARY KEY AUTOINCREMENT, LanguageName text NOT NULL ); "),
        new DatabaseCommand(1, 67, "CREATE UNIQUE INDEX UIX_Language_LanguageName ON Language(LanguageName);"),
        new DatabaseCommand(1, 68,
            "CREATE TABLE ImportFolder ( ImportFolderID INTEGER PRIMARY KEY AUTOINCREMENT, ImportFolderType int NOT NULL, ImportFolderName text NOT NULL, ImportFolderLocation text NOT NULL, IsDropSource int NOT NULL, IsDropDestination int NOT NULL ); "),
        new DatabaseCommand(1, 69,
            "CREATE TABLE ScheduledUpdate( ScheduledUpdateID INTEGER PRIMARY KEY AUTOINCREMENT,  UpdateType int NOT NULL, LastUpdate timestamp NOT NULL, UpdateDetails text NOT NULL ); "),
        new DatabaseCommand(1, 70,
            "CREATE UNIQUE INDEX UIX_ScheduledUpdate_UpdateType ON ScheduledUpdate(UpdateType);"),
        new DatabaseCommand(1, 71,
            "CREATE TABLE VideoInfo ( VideoInfoID INTEGER PRIMARY KEY AUTOINCREMENT, Hash text NOT NULL, FileSize INTEGER NOT NULL, FileName text NOT NULL, DateTimeUpdated timestamp NOT NULL, VideoCodec text NOT NULL, VideoBitrate text NOT NULL, VideoFrameRate text NOT NULL, VideoResolution text NOT NULL, AudioCodec text NOT NULL, AudioBitrate text NOT NULL, Duration INTEGER NOT NULL ); "),
        new DatabaseCommand(1, 72, "CREATE UNIQUE INDEX UIX_VideoInfo_Hash on VideoInfo(Hash);"),
        new DatabaseCommand(1, 73,
            "CREATE TABLE VideoLocal ( VideoLocalID INTEGER PRIMARY KEY AUTOINCREMENT, FilePath text NOT NULL, ImportFolderID int NOT NULL, Hash text NOT NULL, CRC32 text NULL, MD5 text NULL, SHA1 text NULL, HashSource int NOT NULL, FileSize INTEGER NOT NULL, IsIgnored int NOT NULL, DateTimeUpdated timestamp NOT NULL ); "),
        new DatabaseCommand(1, 74, "CREATE UNIQUE INDEX UIX_VideoLocal_Hash on VideoLocal(Hash)"),
        new DatabaseCommand(1, 75,
            "CREATE TABLE DuplicateFile ( DuplicateFileID INTEGER PRIMARY KEY AUTOINCREMENT, FilePathFile1 text NOT NULL, FilePathFile2 text NOT NULL, ImportFolderIDFile1 int NOT NULL, ImportFolderIDFile2 int NOT NULL, Hash text NOT NULL, DateTimeUpdated timestamp NOT NULL ); "),
        new DatabaseCommand(1, 76,
            "CREATE TABLE GroupFilter( GroupFilterID INTEGER PRIMARY KEY AUTOINCREMENT, GroupFilterName text NOT NULL, ApplyToSeries int NOT NULL, BaseCondition int NOT NULL, SortingCriteria text ); "),
        new DatabaseCommand(1, 77,
            "CREATE TABLE GroupFilterCondition( GroupFilterConditionID INTEGER PRIMARY KEY AUTOINCREMENT, GroupFilterID int NOT NULL, ConditionType int NOT NULL, ConditionOperator int NOT NULL, ConditionParameter text NOT NULL ); "),
        new DatabaseCommand(1, 78,
            "CREATE TABLE AniDB_Vote ( AniDB_VoteID INTEGER PRIMARY KEY AUTOINCREMENT, EntityID int NOT NULL, VoteValue int NOT NULL, VoteType int NOT NULL ); "),
        new DatabaseCommand(1, 79,
            "CREATE TABLE TvDB_ImageFanart ( TvDB_ImageFanartID INTEGER PRIMARY KEY AUTOINCREMENT, Id integer NOT NULL, SeriesID integer NOT NULL, BannerPath text, BannerType text, BannerType2 text, Colors text, Language text, ThumbnailPath text, VignettePath text, Enabled integer NOT NULL, Chosen INTEGER NULL)"),
        new DatabaseCommand(1, 80, "CREATE UNIQUE INDEX UIX_TvDB_ImageFanart_Id ON TvDB_ImageFanart(Id)"),
        new DatabaseCommand(1, 81,
            "CREATE TABLE TvDB_ImageWideBanner ( TvDB_ImageWideBannerID INTEGER PRIMARY KEY AUTOINCREMENT, Id integer NOT NULL, SeriesID integer NOT NULL, BannerPath text, BannerType text, BannerType2 text, Language text, Enabled integer NOT NULL, SeasonNumber integer)"),
        new DatabaseCommand(1, 82, "CREATE UNIQUE INDEX UIX_TvDB_ImageWideBanner_Id ON TvDB_ImageWideBanner(Id);"),
        new DatabaseCommand(1, 83,
            "CREATE TABLE TvDB_ImagePoster ( TvDB_ImagePosterID INTEGER PRIMARY KEY AUTOINCREMENT, Id integer NOT NULL, SeriesID integer NOT NULL, BannerPath text, BannerType text, BannerType2 text, Language text, Enabled integer NOT NULL, SeasonNumber integer)"),
        new DatabaseCommand(1, 84, "CREATE UNIQUE INDEX UIX_TvDB_ImagePoster_Id ON TvDB_ImagePoster(Id)"),
        new DatabaseCommand(1, 85,
            "CREATE TABLE TvDB_Episode ( TvDB_EpisodeID INTEGER PRIMARY KEY AUTOINCREMENT, Id integer NOT NULL, SeriesID integer NOT NULL, SeasonID integer NOT NULL, SeasonNumber integer NOT NULL, EpisodeNumber integer NOT NULL, EpisodeName text, Overview text, Filename text, EpImgFlag integer NOT NULL, FirstAired text, AbsoluteNumber integer, AirsAfterSeason integer, AirsBeforeEpisode integer, AirsBeforeSeason integer)"),
        new DatabaseCommand(1, 86, "CREATE UNIQUE INDEX UIX_TvDB_Episode_Id ON TvDB_Episode(Id);"),
        new DatabaseCommand(1, 87,
            "CREATE TABLE TvDB_Series( TvDB_SeriesID INTEGER PRIMARY KEY AUTOINCREMENT, SeriesID integer NOT NULL, Overview text, SeriesName text, Status text, Banner text, Fanart text, Poster text, Lastupdated text)"),
        new DatabaseCommand(1, 88, "CREATE UNIQUE INDEX UIX_TvDB_Series_Id ON TvDB_Series(SeriesID);"),
        new DatabaseCommand(1, 89,
            "CREATE TABLE AniDB_Anime_DefaultImage ( AniDB_Anime_DefaultImageID INTEGER PRIMARY KEY AUTOINCREMENT, AnimeID int NOT NULL, ImageParentID int NOT NULL, ImageParentType int NOT NULL, ImageType int NOT NULL );"),
        new DatabaseCommand(1, 90,
            "CREATE UNIQUE INDEX UIX_AniDB_Anime_DefaultImage_ImageType ON AniDB_Anime_DefaultImage(AnimeID, ImageType)"),
        new DatabaseCommand(1, 91,
            "CREATE TABLE MovieDB_Movie( MovieDB_MovieID INTEGER PRIMARY KEY AUTOINCREMENT, MovieId int NOT NULL, MovieName text, OriginalName text, Overview text );"),
        new DatabaseCommand(1, 92, "CREATE UNIQUE INDEX UIX_MovieDB_Movie_Id ON MovieDB_Movie(MovieId)"),
        new DatabaseCommand(1, 93,
            "CREATE TABLE MovieDB_Poster( MovieDB_PosterID INTEGER PRIMARY KEY AUTOINCREMENT, ImageID text, MovieId int NOT NULL, ImageType text, ImageSize text,  URL text,  ImageWidth int NOT NULL,  ImageHeight int NOT NULL,  Enabled int NOT NULL );"),
        new DatabaseCommand(1, 94,
            "CREATE TABLE MovieDB_Fanart( MovieDB_FanartID INTEGER PRIMARY KEY AUTOINCREMENT, ImageID text, MovieId int NOT NULL, ImageType text, ImageSize text,  URL text,  ImageWidth int NOT NULL,  ImageHeight int NOT NULL,  Enabled int NOT NULL );"),
        new DatabaseCommand(1, 95,
            "CREATE TABLE JMMUser( JMMUserID INTEGER PRIMARY KEY AUTOINCREMENT, Username text, Password text, IsAdmin int NOT NULL, IsAniDBUser int NOT NULL, IsTraktUser int NOT NULL, HideCategories text );"),
        new DatabaseCommand(1, 96,
            "CREATE TABLE Trakt_Episode( Trakt_EpisodeID INTEGER PRIMARY KEY AUTOINCREMENT, Trakt_ShowID int NOT NULL, Season int NOT NULL, EpisodeNumber int NOT NULL, Title text, URL text, Overview text, EpisodeImage text );"),
        new DatabaseCommand(1, 97,
            "CREATE TABLE Trakt_ImagePoster( Trakt_ImagePosterID INTEGER PRIMARY KEY AUTOINCREMENT, Trakt_ShowID int NOT NULL, Season int NOT NULL, ImageURL text, Enabled int NOT NULL );"),
        new DatabaseCommand(1, 98,
            "CREATE TABLE Trakt_ImageFanart( Trakt_ImageFanartID INTEGER PRIMARY KEY AUTOINCREMENT, Trakt_ShowID int NOT NULL, Season int NOT NULL, ImageURL text, Enabled int NOT NULL );"),
        new DatabaseCommand(1, 99,
            "CREATE TABLE Trakt_Show( Trakt_ShowID INTEGER PRIMARY KEY AUTOINCREMENT, TraktID text, Title text, Year text, URL text, Overview text, TvDB_ID int NULL );"),
        new DatabaseCommand(1, 100,
            "CREATE TABLE Trakt_Season( Trakt_SeasonID INTEGER PRIMARY KEY AUTOINCREMENT, Trakt_ShowID int NOT NULL, Season int NOT NULL, URL text );"),
        new DatabaseCommand(1, 101,
            "CREATE TABLE CrossRef_AniDB_Trakt( CrossRef_AniDB_TraktID INTEGER PRIMARY KEY AUTOINCREMENT, AnimeID int NOT NULL, TraktID text, TraktSeasonNumber int NOT NULL, CrossRefSource int NOT NULL );"),
        new DatabaseCommand(1, 102,
            "CREATE TABLE AnimeEpisode_User( AnimeEpisode_UserID INTEGER PRIMARY KEY AUTOINCREMENT, JMMUserID int NOT NULL, AnimeEpisodeID int NOT NULL, AnimeSeriesID int NOT NULL, WatchedDate timestamp NULL, PlayedCount int NOT NULL, WatchedCount int NOT NULL, StoppedCount int NOT NULL );"),
        new DatabaseCommand(1, 103,
            "CREATE UNIQUE INDEX UIX_AnimeEpisode_User_User_EpisodeID ON AnimeEpisode_User(JMMUserID, AnimeEpisodeID);"),
        new DatabaseCommand(1, 104,
            "CREATE INDEX IX_AnimeEpisode_User_User_AnimeSeriesID on AnimeEpisode_User(JMMUserID, AnimeSeriesID);"),
        new DatabaseCommand(1, 105,
            "CREATE TABLE AnimeSeries_User( AnimeSeries_UserID INTEGER PRIMARY KEY AUTOINCREMENT, JMMUserID int NOT NULL, AnimeSeriesID int NOT NULL, UnwatchedEpisodeCount int NOT NULL, WatchedEpisodeCount int NOT NULL, WatchedDate timestamp NULL, PlayedCount int NOT NULL, WatchedCount int NOT NULL, StoppedCount int NOT NULL ); "),
        new DatabaseCommand(1, 106,
            "CREATE UNIQUE INDEX UIX_AnimeSeries_User_User_SeriesID ON AnimeSeries_User(JMMUserID, AnimeSeriesID);"),
        new DatabaseCommand(1, 107,
            "CREATE TABLE AnimeGroup_User( AnimeGroup_UserID INTEGER PRIMARY KEY AUTOINCREMENT, JMMUserID int NOT NULL, AnimeGroupID int NOT NULL, IsFave int NOT NULL, UnwatchedEpisodeCount int NOT NULL, WatchedEpisodeCount int NOT NULL, WatchedDate timestamp NULL, PlayedCount int NOT NULL, WatchedCount int NOT NULL, StoppedCount int NOT NULL ); "),
        new DatabaseCommand(1, 108,
            "CREATE UNIQUE INDEX UIX_AnimeGroup_User_User_GroupID ON AnimeGroup_User(JMMUserID, AnimeGroupID);"),
        new DatabaseCommand(1, 109,
            "CREATE TABLE VideoLocal_User( VideoLocal_UserID INTEGER PRIMARY KEY AUTOINCREMENT, JMMUserID int NOT NULL, VideoLocalID int NOT NULL, WatchedDate timestamp NOT NULL ); "),
        new DatabaseCommand(1, 110,
            "CREATE UNIQUE INDEX UIX_VideoLocal_User_User_VideoLocalID ON VideoLocal_User(JMMUserID, VideoLocalID);"),
    };

    private List<DatabaseCommand> updateVersionTable = new()
    {
        new DatabaseCommand("ALTER TABLE Versions ADD VersionRevision text NULL;"),
        new DatabaseCommand("ALTER TABLE Versions ADD VersionCommand text NULL;"),
        new DatabaseCommand("ALTER TABLE Versions ADD VersionProgram text NULL;"),
        new DatabaseCommand(
            "CREATE INDEX IX_Versions_VersionType ON Versions(VersionType,VersionValue,VersionRevision);")
    };


    private List<DatabaseCommand> patchCommands = new()
    {
        new(2, 1,
            "CREATE TABLE IgnoreAnime( IgnoreAnimeID INTEGER PRIMARY KEY AUTOINCREMENT, JMMUserID int NOT NULL, AnimeID int NOT NULL, IgnoreType int NOT NULL)"),
        new(2, 2,
            "CREATE UNIQUE INDEX UIX_IgnoreAnime_User_AnimeID ON IgnoreAnime(JMMUserID, AnimeID, IgnoreType);"),
        new(3, 1,
            "CREATE TABLE Trakt_Friend( Trakt_FriendID INTEGER PRIMARY KEY AUTOINCREMENT, Username text NOT NULL, FullName text NULL, Gender text NULL, Age text NULL, Location text NULL, About text NULL, Joined int NOT NULL, Avatar text NULL, Url text NULL, LastAvatarUpdate timestamp NOT NULL)"),
        new(3, 2, "CREATE UNIQUE INDEX UIX_Trakt_Friend_Username ON Trakt_Friend(Username);"),
        new(4, 1, "ALTER TABLE AnimeGroup ADD DefaultAnimeSeriesID int NULL"),
        new(5, 1, "ALTER TABLE JMMUser ADD CanEditServerSettings int NULL"),
        new(6, 1, DatabaseFixes.NoOperation),
        new(6, 2, DatabaseFixes.NoOperation),
        new(6, 3,
            "CREATE UNIQUE INDEX UIX_CrossRef_AniDB_TvDB_Season ON CrossRef_AniDB_TvDB(TvDBID, TvDBSeasonNumber);"),
        new(6, 4,
            "CREATE UNIQUE INDEX UIX_CrossRef_AniDB_TvDB_AnimeID ON CrossRef_AniDB_TvDB(AnimeID);"),
        new(6, 5,
            "CREATE UNIQUE INDEX UIX_CrossRef_AniDB_Trakt_Season ON CrossRef_AniDB_Trakt(TraktID, TraktSeasonNumber);"),
        new(6, 6,
            "CREATE UNIQUE INDEX UIX_CrossRef_AniDB_Trakt_Anime ON CrossRef_AniDB_Trakt(AnimeID);"),
        new(7, 1, "ALTER TABLE VideoInfo ADD VideoBitDepth text NULL"),
        new(9, 1, "ALTER TABLE ImportFolder ADD IsWatched int NOT NULL DEFAULT 1"),
        new(10, 1,
            "CREATE TABLE CrossRef_AniDB_MAL( CrossRef_AniDB_MALID INTEGER PRIMARY KEY AUTOINCREMENT, AnimeID int NOT NULL, MALID int NOT NULL, MALTitle text, CrossRefSource int NOT NULL ); "),
        new(10, 2,
            "CREATE UNIQUE INDEX UIX_CrossRef_AniDB_MAL_AnimeID ON CrossRef_AniDB_MAL(AnimeID);"),
        new(10, 3,
            "CREATE UNIQUE INDEX UIX_CrossRef_AniDB_MAL_MALID ON CrossRef_AniDB_MAL(MALID);"),
        new(11, 1, "DROP TABLE CrossRef_AniDB_MAL;"),
        new(11, 2,
            "CREATE TABLE CrossRef_AniDB_MAL( CrossRef_AniDB_MALID INTEGER PRIMARY KEY AUTOINCREMENT, AnimeID int NOT NULL, MALID int NOT NULL, MALTitle text, StartEpisodeType int NOT NULL, StartEpisodeNumber int NOT NULL, CrossRefSource int NOT NULL ); "),
        new(11, 3,
            "CREATE UNIQUE INDEX UIX_CrossRef_AniDB_MAL_MALID ON CrossRef_AniDB_MAL(MALID);"),
        new(11, 4,
            "CREATE UNIQUE INDEX UIX_CrossRef_AniDB_MAL_Anime ON CrossRef_AniDB_MAL(AnimeID, StartEpisodeType, StartEpisodeNumber);"),
        new(12, 1,
            "CREATE TABLE Playlist( PlaylistID INTEGER PRIMARY KEY AUTOINCREMENT, PlaylistName text, PlaylistItems text, DefaultPlayOrder int NOT NULL, PlayWatched int NOT NULL, PlayUnwatched int NOT NULL ); "),
        new(13, 1, "ALTER TABLE AnimeSeries ADD SeriesNameOverride text"),
        new(14, 1,
            "CREATE TABLE BookmarkedAnime( BookmarkedAnimeID INTEGER PRIMARY KEY AUTOINCREMENT, AnimeID int NOT NULL, Priority int NOT NULL, Notes text, Downloading int NOT NULL ); "),
        new(14, 2,
            "CREATE UNIQUE INDEX UIX_BookmarkedAnime_AnimeID ON BookmarkedAnime(BookmarkedAnimeID)"),
        new(15, 1, "ALTER TABLE VideoLocal ADD DateTimeCreated timestamp NULL"),
        new(15, 2, "UPDATE VideoLocal SET DateTimeCreated = DateTimeUpdated"),
        new(16, 1,
            "CREATE TABLE CrossRef_AniDB_TvDB_Episode( CrossRef_AniDB_TvDB_EpisodeID INTEGER PRIMARY KEY AUTOINCREMENT, AnimeID int NOT NULL, AniDBEpisodeID int NOT NULL, TvDBEpisodeID int NOT NULL ); "),
        new(16, 2,
            "CREATE UNIQUE INDEX UIX_CrossRef_AniDB_TvDB_Episode_AniDBEpisodeID ON CrossRef_AniDB_TvDB_Episode(AniDBEpisodeID);"),
        new(17, 1,
            "CREATE TABLE AniDB_MylistStats( AniDB_MylistStatsID INTEGER PRIMARY KEY AUTOINCREMENT, Animes int NOT NULL, Episodes int NOT NULL, Files int NOT NULL, SizeOfFiles INTEGER NOT NULL, AddedAnimes int NOT NULL, AddedEpisodes int NOT NULL, AddedFiles int NOT NULL, AddedGroups int NOT NULL, LeechPct int NOT NULL, GloryPct int NOT NULL, ViewedPct int NOT NULL, MylistPct int NOT NULL, ViewedMylistPct int NOT NULL, EpisodesViewed int NOT NULL, Votes int NOT NULL, Reviews int NOT NULL, ViewiedLength int NOT NULL ); "),
        new(18, 1,
            "CREATE TABLE FileFfdshowPreset( FileFfdshowPresetID INTEGER PRIMARY KEY AUTOINCREMENT, Hash int NOT NULL, FileSize INTEGER NOT NULL, Preset text ); "),
        new(18, 2,
            "CREATE UNIQUE INDEX UIX_FileFfdshowPreset_Hash ON FileFfdshowPreset(Hash, FileSize);"),
        new(19, 1, "ALTER TABLE AniDB_Anime ADD DisableExternalLinksFlag int NULL"),
        new(19, 2, "UPDATE AniDB_Anime SET DisableExternalLinksFlag = 0"),
        new(20, 1, "ALTER TABLE AniDB_File ADD FileVersion int NULL"),
        new(20, 2, "UPDATE AniDB_File SET FileVersion = 1"),
        new(21, 1,
            "CREATE TABLE RenameScript( RenameScriptID INTEGER PRIMARY KEY AUTOINCREMENT, ScriptName text, Script text, IsEnabledOnImport int NOT NULL ); "),
        new(22, 1, "ALTER TABLE AniDB_File ADD IsCensored int NULL"),
        new(22, 2, "ALTER TABLE AniDB_File ADD IsDeprecated int NULL"),
        new(22, 3, "ALTER TABLE AniDB_File ADD InternalVersion int NULL"),
        new(22, 4, "UPDATE AniDB_File SET IsCensored = 0"),
        new(22, 5, "UPDATE AniDB_File SET IsDeprecated = 0"),
        new(22, 6, "UPDATE AniDB_File SET InternalVersion = 1"),
        new(23, 1, "UPDATE JMMUser SET CanEditServerSettings = 1"),
        new(24, 1, "ALTER TABLE VideoLocal ADD IsVariation int NULL"),
        new(24, 2, "UPDATE VideoLocal SET IsVariation = 0"),
        new(25, 1,
            "CREATE TABLE AniDB_Recommendation( AniDB_RecommendationID INTEGER PRIMARY KEY AUTOINCREMENT, AnimeID int NOT NULL, UserID int NOT NULL, RecommendationType int NOT NULL, RecommendationText text ); "),
        new(25, 2,
            "CREATE UNIQUE INDEX UIX_AniDB_Recommendation ON AniDB_Recommendation(AnimeID, UserID);"),
        new(26, 1, "CREATE INDEX IX_CrossRef_File_Episode_Hash ON CrossRef_File_Episode(Hash);"),
        new(26, 2,
            "CREATE INDEX IX_CrossRef_File_Episode_EpisodeID ON CrossRef_File_Episode(EpisodeID);"),
        new(27, 1,
            "update CrossRef_File_Episode SET CrossRefSource=1 WHERE Hash IN (Select Hash from ANIDB_File) AND CrossRefSource=2;"),
        new(28, 1,
            "CREATE TABLE LogMessage( LogMessageID INTEGER PRIMARY KEY AUTOINCREMENT, LogType text, LogContent text, LogDate timestamp NOT NULL ); "),
        new(29, 1,
            "CREATE TABLE CrossRef_AniDB_TvDBV2( CrossRef_AniDB_TvDBV2ID INTEGER PRIMARY KEY AUTOINCREMENT, AnimeID int NOT NULL, AniDBStartEpisodeType int NOT NULL, AniDBStartEpisodeNumber int NOT NULL, TvDBID int NOT NULL, TvDBSeasonNumber int NOT NULL, TvDBStartEpisodeNumber int NOT NULL, TvDBTitle text, CrossRefSource int NOT NULL ); "),
        new(29, 2,
            "CREATE UNIQUE INDEX UIX_CrossRef_AniDB_TvDBV2 ON CrossRef_AniDB_TvDBV2(AnimeID, TvDBID, TvDBSeasonNumber, TvDBStartEpisodeNumber, AniDBStartEpisodeType, AniDBStartEpisodeNumber);"),
        new(29, 3, DatabaseFixes.NoOperation),
        new(30, 1, "ALTER TABLE GroupFilter ADD Locked int NULL"),
        new(31, 1, "ALTER TABLE VideoInfo ADD FullInfo text NULL"),
        new(32, 1,
            "CREATE TABLE CrossRef_AniDB_TraktV2( CrossRef_AniDB_TraktV2ID INTEGER PRIMARY KEY AUTOINCREMENT, AnimeID int NOT NULL, AniDBStartEpisodeType int NOT NULL, AniDBStartEpisodeNumber int NOT NULL, TraktID text, TraktSeasonNumber int NOT NULL, TraktStartEpisodeNumber int NOT NULL, TraktTitle text, CrossRefSource int NOT NULL ); "),
        new(32, 2,
            "CREATE UNIQUE INDEX UIX_CrossRef_AniDB_TraktV2 ON CrossRef_AniDB_TraktV2(AnimeID, TraktSeasonNumber, TraktStartEpisodeNumber, AniDBStartEpisodeType, AniDBStartEpisodeNumber);"),
        new(32, 3, DatabaseFixes.NoOperation),
        new(33, 1,
            "CREATE TABLE CrossRef_AniDB_Trakt_Episode( CrossRef_AniDB_Trakt_EpisodeID INTEGER PRIMARY KEY AUTOINCREMENT, AnimeID int NOT NULL, AniDBEpisodeID int NOT NULL, TraktID text, Season int NOT NULL, EpisodeNumber int NOT NULL ); "),
        new(33, 2,
            "CREATE UNIQUE INDEX UIX_CrossRef_AniDB_Trakt_Episode_AniDBEpisodeID ON CrossRef_AniDB_Trakt_Episode(AniDBEpisodeID);"),
        new(34, 1, DatabaseFixes.NoOperation),
        new(35, 1,
            "CREATE TABLE CustomTag( CustomTagID INTEGER PRIMARY KEY AUTOINCREMENT, TagName text, TagDescription text ); "),
        new(35, 2,
            "CREATE TABLE CrossRef_CustomTag( CrossRef_CustomTagID INTEGER PRIMARY KEY AUTOINCREMENT, CustomTagID int NOT NULL, CrossRefID int NOT NULL, CrossRefType int NOT NULL ); "),
        new(36, 1, "ALTER TABLE AniDB_Anime_Tag ADD Weight int NULL"),
        new(37, 1, DatabaseFixes.PopulateTagWeight),
        new(38, 1, "ALTER TABLE Trakt_Episode ADD TraktID int NULL"),
        new(39, 1, DatabaseFixes.NoOperation),
        new(40, 1, "DROP TABLE LogMessage;"),
        new(41, 1, "ALTER TABLE AnimeSeries ADD DefaultFolder text NULL"),
        new(42, 1, "ALTER TABLE JMMUser ADD PlexUsers text NULL"),
        new(43, 1, "ALTER TABLE GroupFilter ADD FilterType int NOT NULL DEFAULT 1"),
        new(43, 2,
            $"UPDATE GroupFilter SET FilterType = 2 WHERE GroupFilterName='{Constants.GroupFilterName.ContinueWatching}'"),
        new(43, 3, DatabaseFixes.NoOperation),
        new(44, 1, DropAniDB_AnimeAllCategories),
        new(44, 2, "ALTER TABLE AniDB_Anime ADD ContractVersion int NOT NULL DEFAULT 0"),
        new(44, 3, "ALTER TABLE AniDB_Anime ADD ContractBlob BLOB NULL"),
        new(44, 4, "ALTER TABLE AniDB_Anime ADD ContractSize int NOT NULL DEFAULT 0"),
        new(44, 5, "ALTER TABLE AnimeGroup ADD ContractVersion int NOT NULL DEFAULT 0"),
        new(44, 6, "ALTER TABLE AnimeGroup ADD LatestEpisodeAirDate timestamp NULL"),
        new(44, 7, "ALTER TABLE AnimeGroup ADD ContractBlob BLOB NULL"),
        new(44, 8, "ALTER TABLE AnimeGroup ADD ContractSize int NOT NULL DEFAULT 0"),
        new(44, 9, "ALTER TABLE AnimeGroup_User ADD PlexContractVersion int NOT NULL DEFAULT 0"),
        new(44, 10, "ALTER TABLE AnimeGroup_User ADD PlexContractBlob BLOB NULL"),
        new(44, 11, "ALTER TABLE AnimeGroup_User ADD PlexContractSize int NOT NULL DEFAULT 0"),
        new(44, 12, "ALTER TABLE AnimeSeries ADD ContractVersion int NOT NULL DEFAULT 0"),
        new(44, 13, "ALTER TABLE AnimeSeries ADD LatestEpisodeAirDate timestamp NULL"),
        new(44, 14, "ALTER TABLE AnimeSeries ADD ContractBlob BLOB NULL"),
        new(44, 15, "ALTER TABLE AnimeSeries ADD ContractSize int NOT NULL DEFAULT 0"),
        new(44, 16, "ALTER TABLE AnimeSeries_User ADD PlexContractVersion int NOT NULL DEFAULT 0"),
        new(44, 17, "ALTER TABLE AnimeSeries_User ADD PlexContractBlob BLOB NULL"),
        new(44, 18, "ALTER TABLE AnimeSeries_User ADD PlexContractSize int NOT NULL DEFAULT 0"),
        new(44, 19, "ALTER TABLE GroupFilter ADD GroupsIdsVersion int NOT NULL DEFAULT 0"),
        new(44, 20, "ALTER TABLE GroupFilter ADD GroupsIdsString text NULL"),
        new(44, 21, "ALTER TABLE GroupFilter ADD GroupConditionsVersion int NOT NULL DEFAULT 0"),
        new(44, 22, "ALTER TABLE GroupFilter ADD GroupConditions text NULL"),
        new(44, 23, "ALTER TABLE GroupFilter ADD ParentGroupFilterID int NULL"),
        new(44, 24, "ALTER TABLE GroupFilter ADD InvisibleInClients int NOT NULL DEFAULT 0"),
        new(44, 25, "ALTER TABLE GroupFilter ADD SeriesIdsVersion int NOT NULL DEFAULT 0"),
        new(44, 26, "ALTER TABLE GroupFilter ADD SeriesIdsString text NULL"),
        new(44, 27, "ALTER TABLE AnimeEpisode ADD PlexContractVersion int NOT NULL DEFAULT 0"),
        new(44, 28, "ALTER TABLE AnimeEpisode ADD PlexContractBlob BLOB NULL"),
        new(44, 29, "ALTER TABLE AnimeEpisode ADD PlexContractSize int NOT NULL DEFAULT 0"),
        new(44, 30, "ALTER TABLE AnimeEpisode_User ADD ContractVersion int NOT NULL DEFAULT 0"),
        new(44, 31, "ALTER TABLE AnimeEpisode_User ADD ContractBlob BLOB NULL"),
        new(44, 32, "ALTER TABLE AnimeEpisode_User ADD ContractSize int NOT NULL DEFAULT 0"),
        new(44, 33, "ALTER TABLE VideoLocal ADD MediaVersion int NOT NULL DEFAULT 0"),
        new(44, 34, "ALTER TABLE VideoLocal ADD MediaBlob BLOB NULL"),
        new(44, 35, "ALTER TABLE VideoLocal ADD MediaSize int NOT NULL DEFAULT 0"),
        new(45, 1, DatabaseFixes.DeleteSeriesUsersWithoutSeries),
        new(46, 1,
            "CREATE TABLE VideoLocal_Place ( VideoLocal_Place_ID INTEGER PRIMARY KEY AUTOINCREMENT,VideoLocalID int NOT NULL, FilePath text NOT NULL,  ImportFolderID int NOT NULL, ImportFolderType int NOT NULL )"),
        new(46, 2,
            "CREATE UNIQUE INDEX [UIX_VideoLocal_ VideoLocal_Place_ID] ON [VideoLocal_Place] ([VideoLocal_Place_ID]);"),
        new(46, 3,
            "INSERT INTO VideoLocal_Place (VideoLocalID, FilePath, ImportFolderID, ImportFolderType) SELECT VideoLocalID, FilePath, ImportFolderID, 1 as ImportFolderType FROM VideoLocal"),
        new(46, 4, DropVideolocalColumns),
        new(46, 5,
            "UPDATE VideoLocal SET FileName=(SELECT FileName FROM VideoInfo WHERE VideoInfo.Hash=VideoLocal.Hash), VideoCodec=(SELECT VideoCodec FROM VideoInfo WHERE VideoInfo.Hash=VideoLocal.Hash), VideoBitrate=(SELECT VideoBitrate FROM VideoInfo WHERE VideoInfo.Hash=VideoLocal.Hash), VideoBitDepth=(SELECT VideoBitDepth FROM VideoInfo WHERE VideoInfo.Hash=VideoLocal.Hash), VideoFrameRate=(SELECT VideoFrameRate FROM VideoInfo WHERE VideoInfo.Hash=VideoLocal.Hash), VideoResolution=(SELECT VideoResolution FROM VideoInfo WHERE VideoInfo.Hash=VideoLocal.Hash), AudioCodec=(SELECT AudioCodec FROM VideoInfo WHERE VideoInfo.Hash=VideoLocal.Hash), AudioBitrate=(SELECT AudioBitrate FROM VideoInfo WHERE VideoInfo.Hash=VideoLocal.Hash), Duration=(SELECT Duration FROM VideoInfo WHERE VideoInfo.Hash=VideoLocal.Hash) WHERE RowId IN (SELECT RowId FROM VideoInfo WHERE VideoInfo.Hash=VideoLocal.Hash)"),
        new(46, 6,
            "CREATE TABLE CloudAccount (CloudID INTEGER PRIMARY KEY AUTOINCREMENT, ConnectionString text NOT NULL, Provider text NOT NULL, Name text NOT NULL);"),
        new(46, 7, "CREATE UNIQUE INDEX [UIX_CloudAccount_CloudID] ON [CloudAccount] ([CloudID]);"),
        new(46, 8, "ALTER TABLE ImportFolder ADD CloudID int NULL"),
        new(46, 9, "DROP TABLE VideoInfo"),
        new(46, 10, AlterVideoLocalUser),
        new(47, 1, "DROP INDEX UIX2_VideoLocal_Hash;"),
        new(47, 2, "CREATE INDEX IX_VideoLocal_Hash ON VideoLocal(Hash);"),
        new(48, 1,
            "CREATE TABLE AuthTokens ( AuthID INTEGER PRIMARY KEY AUTOINCREMENT, UserID int NOT NULL, DeviceName text NOT NULL, Token text NOT NULL )"),
        new(49, 1,
            "CREATE TABLE Scan ( ScanID INTEGER PRIMARY KEY AUTOINCREMENT, CreationTime timestamp NOT NULL, ImportFolders text NOT NULL, Status int NOT NULL )"),
        new(49, 2,
            "CREATE TABLE ScanFile ( ScanFileID INTEGER PRIMARY KEY AUTOINCREMENT, ScanID int NOT NULL, ImportFolderID int NOT NULL, VideoLocal_Place_ID int NOT NULL, FullName text NOT NULL, FileSize bigint NOT NULL, Status int NOT NULL, CheckDate timestamp NULL, Hash text NOT NULL, HashResult text NULL )"),
        new(49, 3, "CREATE INDEX UIX_ScanFileStatus ON ScanFile(ScanID,Status,CheckDate);"),
        new(50, 1, DatabaseFixes.NoOperation),
        new(51, 1, DatabaseFixes.NoOperation),
        new(52, 1, DatabaseFixes.NoOperation),
        new(53, 1, "ALTER TABLE JMMUser ADD PlexToken text NULL"),
        new(54, 1, "ALTER TABLE AniDB_File ADD IsChaptered INT NOT NULL DEFAULT -1"),
        new(55, 1, "ALTER TABLE RenameScript ADD RenamerType TEXT NOT NULL DEFAULT 'Legacy'"),
        new(55, 2, "ALTER TABLE RenameScript ADD ExtraData TEXT"),
        new(56, 1,
            "CREATE INDEX IX_AniDB_Anime_Character_CharID ON AniDB_Anime_Character(CharID);"),
        // This adds the new columns `AirDate` and `Rating` as well
        new(57, 1, "DROP INDEX UIX_TvDB_Episode_Id;"),
        new(57, 2, DropTvDB_EpisodeFirstAiredColumn),
        new(57, 3, DatabaseFixes.NoOperation),
        new(58, 1, "ALTER TABLE AnimeSeries ADD AirsOn TEXT NULL"),
        new(59, 1, "DROP TABLE Trakt_ImageFanart"),
        new(59, 2, "DROP TABLE Trakt_ImagePoster"),
        new(60, 1,
            "CREATE TABLE AnimeCharacter ( CharacterID INTEGER PRIMARY KEY AUTOINCREMENT, AniDBID INTEGER NOT NULL, Name TEXT NOT NULL, AlternateName TEXT NULL, Description TEXT NULL, ImagePath TEXT NULL )"),
        new(60, 2,
            "CREATE TABLE AnimeStaff ( StaffID INTEGER PRIMARY KEY AUTOINCREMENT, AniDBID INTEGER NOT NULL, Name TEXT NOT NULL, AlternateName TEXT NULL, Description TEXT NULL, ImagePath TEXT NULL )"),
        new(60, 3,
            "CREATE TABLE CrossRef_Anime_Staff ( CrossRef_Anime_StaffID INTEGER PRIMARY KEY AUTOINCREMENT, AniDB_AnimeID INTEGER NOT NULL, StaffID INTEGER NOT NULL, Role TEXT NULL, RoleID INTEGER, RoleType INTEGER NOT NULL, Language TEXT NOT NULL )"),
        new(60, 4, DatabaseFixes.NoOperation),
        new(61, 1, "ALTER TABLE MovieDB_Movie ADD Rating INT NOT NULL DEFAULT 0"),
        new(61, 2, "ALTER TABLE TvDB_Series ADD Rating INT NULL"),
        new(62, 1, "ALTER TABLE AniDB_Episode ADD Description TEXT NOT NULL DEFAULT ''"),
        new(62, 2, DatabaseFixes.NoOperation),
        new(63, 1, DatabaseFixes.RefreshAniDBInfoFromXML),
        new(64, 1, DatabaseFixes.NoOperation),
        new(64, 2, DatabaseFixes.UpdateAllStats),
        new(65, 1, DatabaseFixes.NoOperation),
        new(66, 1,
            "CREATE TABLE AniDB_AnimeUpdate ( AniDB_AnimeUpdateID INTEGER PRIMARY KEY AUTOINCREMENT, AnimeID INTEGER NOT NULL, UpdatedAt timestamp NOT NULL )"),
        new(66, 2, "CREATE UNIQUE INDEX UIX_AniDB_AnimeUpdate ON AniDB_AnimeUpdate(AnimeID)"),
        new(66, 3, DatabaseFixes.MigrateAniDB_AnimeUpdates),
        new(67, 1, DatabaseFixes.NoOperation),
        new(68, 1, DatabaseFixes.NoOperation),
        new(69, 1, DatabaseFixes.NoOperation),
        new(70, 1, "DROP INDEX UIX_CrossRef_AniDB_MAL_Anime;"),
        new(70, 2, "ALTER TABLE AniDB_Anime ADD Site_JP TEXT NULL"),
        new(70, 3, "ALTER TABLE AniDB_Anime ADD Site_EN TEXT NULL"),
        new(70, 4, "ALTER TABLE AniDB_Anime ADD Wikipedia_ID TEXT NULL"),
        new(70, 5, "ALTER TABLE AniDB_Anime ADD WikipediaJP_ID TEXT NULL"),
        new(70, 6, "ALTER TABLE AniDB_Anime ADD SyoboiID INT NULL"),
        new(70, 7, "ALTER TABLE AniDB_Anime ADD AnisonID INT NULL"),
        new(70, 8, "ALTER TABLE AniDB_Anime ADD CrunchyrollID TEXT NULL"),
        new(70, 9, DatabaseFixes.NoOperation),
        new(71, 1, "ALTER TABLE VideoLocal ADD MyListID INT NOT NULL DEFAULT 0"),
        new(71, 2, DatabaseFixes.NoOperation),
        new(72, 1, DropAniDB_EpisodeTitles),
        new(72, 2,
            "CREATE TABLE AniDB_Episode_Title ( AniDB_Episode_TitleID INTEGER PRIMARY KEY AUTOINCREMENT, AniDB_EpisodeID int NOT NULL, Language text NOT NULL, Title text NOT NULL ); "),
        new(72, 3, DatabaseFixes.NoOperation),
        new(73, 1, "DROP INDEX UIX_CrossRef_AniDB_TvDB_Episode_AniDBEpisodeID;"),
        // SQLite is stupid, so we need to create a new table and copy the contents to it
        new(73, 2, RenameCrossRef_AniDB_TvDB_Episode),
        // For some reason, this was never dropped
        new(73, 3, "DROP TABLE CrossRef_AniDB_TvDB;"),
        new(73, 4,
            "CREATE TABLE CrossRef_AniDB_TvDB(CrossRef_AniDB_TvDBID INTEGER PRIMARY KEY AUTOINCREMENT, AniDBID int NOT NULL, TvDBID int NOT NULL, CrossRefSource INT NOT NULL);"),
        new(73, 5,
            "CREATE UNIQUE INDEX UIX_AniDB_TvDB_AniDBID_TvDBID ON CrossRef_AniDB_TvDB(AniDBID,TvDBID);"),
        new(73, 6,
            "CREATE TABLE CrossRef_AniDB_TvDB_Episode(CrossRef_AniDB_TvDB_EpisodeID INTEGER PRIMARY KEY AUTOINCREMENT, AniDBEpisodeID int NOT NULL, TvDBEpisodeID int NOT NULL, MatchRating INT NOT NULL);"),
        new(73, 7,
            "CREATE UNIQUE INDEX UIX_CrossRef_AniDB_TvDB_Episode_AniDBID_TvDBID ON CrossRef_AniDB_TvDB_Episode(AniDBEpisodeID,TvDBEpisodeID);"),
        new(73, 9, DatabaseFixes.NoOperation),
        // DatabaseFixes.MigrateTvDBLinks_v2_to_V3() drops the CrossRef_AniDB_TvDBV2 table. We do it after init to migrate
        new(74, 1, DatabaseFixes.NoOperation),
        new(75, 1, DatabaseFixes.NoOperation),
        new(76, 1,
            "ALTER TABLE AnimeSeries ADD UpdatedAt timestamp NOT NULL default '2000-01-01 00:00:00'"),
        new(77, 1, DatabaseFixes.NoOperation),
        new(78, 1, DropVideoLocal_Media),
        new(79, 1, "DROP INDEX IF EXISTS UIX_CrossRef_AniDB_MAL_MALID;"),
        new(79, 1, "DROP INDEX IF EXISTS UIX_CrossRef_AniDB_MAL_MALID;"),
        new(80, 1, "DROP INDEX IF EXISTS UIX_AniDB_File_FileID;"),
        new(81, 1,
            "CREATE TABLE AniDB_Anime_Staff ( AniDB_Anime_StaffID INTEGER PRIMARY KEY AUTOINCREMENT, AnimeID INTEGER NOT NULL, CreatorID INTEGER NOT NULL, CreatorType TEXT NOT NULL );"),
        new(81, 2, DatabaseFixes.RefreshAniDBInfoFromXML),
        new(82, 1, DatabaseFixes.EnsureNoOrphanedGroupsOrSeries),
        new(83, 1, "UPDATE VideoLocal_User SET WatchedDate = NULL WHERE WatchedDate = '1970-01-01 00:00:00';"),
        new(83, 2, "ALTER TABLE VideoLocal_User ADD WatchedCount INT NOT NULL DEFAULT 0;"),
        new(83, 3, "ALTER TABLE VideoLocal_User ADD LastUpdated timestamp NOT NULL DEFAULT '2000-01-01 00:00:00';"),
        new(83, 4,
            "UPDATE VideoLocal_User SET WatchedCount = 1, LastUpdated = WatchedDate WHERE WatchedDate IS NOT NULL;"),
        new(84, 1, "ALTER TABLE AnimeSeries_User ADD LastEpisodeUpdate timestamp DEFAULT NULL;"),
        new(84, 2, DatabaseFixes.FixWatchDates),
        new(85, 1, "ALTER TABLE AnimeGroup ADD MainAniDBAnimeID INT DEFAULT NULL;"),
        new(86, 1, DropAnimeEpisode_UserColumns),
        new(87, 1, DropAniDB_FileColumns),
        new(87, 2, AlterAniDB_GroupStatus),
        new(87, 3, DropAniDB_CharacterColumns),
        new(87, 4, DropAniDB_Anime_CharacterColumns),
        new(87, 5, DropAniDB_AnimeColumns),
        new(88, 1, DropLanguage),
        new(89, 1, "DROP TABLE AniDB_Anime_Category"),
        new(89, 2, "DROP TABLE AniDB_Anime_Review"),
        new(89, 3, "DROP TABLE AniDB_Category"),
        new(89, 4, "DROP TABLE AniDB_MylistStats"),
        new(89, 5, "DROP TABLE AniDB_Review"),
        new(89, 6, "DROP TABLE CloudAccount"),
        new(89, 7, "DROP TABLE FileFfdshowPreset"),
        new(89, 8, "DROP TABLE CrossRef_AniDB_Trakt"),
        new(89, 9, "DROP TABLE Trakt_Friend"),
        new(89, 10,
            "ALTER TABLE AniDB_Anime RENAME COLUMN DisableExternalLinksFlag TO DisableExternalLinksFlag_old; ALTER TABLE AniDB_Anime ADD DisableExternalLinksFlag INT NOT NULL DEFAULT 0; UPDATE AniDB_Anime SET DisableExternalLinksFlag = DisableExternalLinksFlag_old WHERE DisableExternalLinksFlag_old > 0; ALTER TABLE AniDB_Anime DROP COLUMN DisableExternalLinksFlag_old;"),
        new(89, 11,
            "ALTER TABLE ImportFolder RENAME COLUMN IsWatched TO IsWatched_old; ALTER TABLE ImportFolder ADD IsWatched INT NOT NULL DEFAULT 0; UPDATE ImportFolder SET IsWatched = IsWatched_old WHERE IsWatched_old > 0; ALTER TABLE ImportFolder DROP COLUMN IsWatched_old;"),
        new(89, 12,
            "ALTER TABLE VideoLocal RENAME COLUMN IsVariation TO IsVariation_old; ALTER TABLE VideoLocal ADD IsVariation INT NOT NULL DEFAULT 0; UPDATE VideoLocal SET IsVariation = IsVariation_old WHERE IsVariation_old > 0; ALTER TABLE VideoLocal DROP COLUMN IsVariation_old;"),
        new(89, 13,
            "DROP INDEX UIX2_AniDB_Anime_AnimeID; CREATE UNIQUE INDEX UIX_AniDB_Anime_AnimeID ON AniDB_Anime(AnimeID);"),
        new(89, 14, "DROP INDEX IX_AniDB_File_File_Source;"),
        new(89, 15, "DROP INDEX IX_CrossRef_File_Episode_EpisodeID;"),
        new(89, 16, "DROP INDEX IX_CrossRef_File_Episode_Hash;"),
        new(89, 17, "DROP INDEX UIX2_VideoLocal_Hash; CREATE UNIQUE INDEX UIX_VideoLocal_Hash ON VideoLocal(Hash);"),
        new(89, 18,
            "DROP INDEX UIX2_VideoLocal_User_User_VideoLocalID; CREATE UNIQUE INDEX UIX_VideoLocal_User_User_VideoLocalID ON VideoLocal_User(JMMUserID, VideoLocalID);"),
        new(89, 19, "DROP INDEX \"UIX_VideoLocal_ VideoLocal_Place_ID\";"),
        new(90, 1, "UPDATE AniDB_File SET File_Source = 'Web' WHERE File_Source = 'www'; UPDATE AniDB_File SET File_Source = 'BluRay' WHERE File_Source = 'Blu-ray'; UPDATE AniDB_File SET File_Source = 'LaserDisc' WHERE File_Source = 'LD'; UPDATE AniDB_File SET File_Source = 'Unknown' WHERE File_Source = 'unknown';"),
        new(91, 1, "CREATE INDEX IX_AniDB_Episode_EpisodeType ON AniDB_Episode(EpisodeType);"),
        new(92, 1, "ALTER TABLE VideoLocal ADD DateTimeImported timestamp DEFAULT NULL;"),
        new(92, 2, "UPDATE VideoLocal SET DateTimeImported = DateTimeCreated WHERE EXISTS(SELECT Hash FROM CrossRef_File_Episode xref WHERE xref.Hash = VideoLocal.Hash)"),
        new(93, 1, "ALTER TABLE AniDB_Tag ADD Verified integer NOT NULL DEFAULT 0;"),
        new(93, 2, "ALTER TABLE AniDB_Tag ADD ParentTagID integer DEFAULT NULL;"),
        new(93, 3, "ALTER TABLE AniDB_Tag ADD TagNameOverride text DEFAULT NULL;"),
        new(93, 4, "ALTER TABLE AniDB_Tag ADD LastUpdated timestamp NOT NULL DEFAULT '1970-01-01 00:00:00';"),
        new(93, 5, "ALTER TABLE AniDB_Tag DROP COLUMN Spoiler;"),
        new(93, 6, "ALTER TABLE AniDB_Tag DROP COLUMN LocalSpoiler;"),
        new(93, 7, "ALTER TABLE AniDB_Tag DROP COLUMN TagCount;"),
        new(93, 8, "ALTER TABLE AniDB_Anime_Tag ADD LocalSpoiler integer NOT NULL DEFAULT 0;"),
        new(93, 9, "ALTER TABLE AniDB_Anime_Tag DROP COLUMN Approval;"),
        new(93, 10, DatabaseFixes.FixTagParentIDsAndNameOverrides),
        new(94, 1, "ALTER TABLE AnimeEpisode ADD IsHidden integer NOT NULL DEFAULT 0;"),
        new(94, 2, "ALTER TABLE AnimeSeries_User ADD HiddenUnwatchedEpisodeCount integer NOT NULL DEFAULT 0;"),
        new(95, 1, "UPDATE VideoLocal SET DateTimeImported = DateTimeCreated WHERE EXISTS(SELECT Hash FROM CrossRef_File_Episode xref WHERE xref.Hash = VideoLocal.Hash)"),
        new(96, 1, "CREATE TABLE AniDB_FileUpdate ( AniDB_FileUpdateID INTEGER PRIMARY KEY AUTOINCREMENT, FileSize INTEGER NOT NULL, Hash TEXT NOT NULL, HasResponse INTEGER NOT NULL, UpdatedAt timestamp NOT NULL )"),
        new(96, 2, "CREATE INDEX IX_AniDB_FileUpdate ON AniDB_FileUpdate(FileSize, Hash)"),
        new(96, 3, DatabaseFixes.NoOperation),
        new(97, 1, "ALTER TABLE AniDB_Anime DROP COLUMN DisableExternalLinksFlag;"),
        new(97, 2, "ALTER TABLE AnimeSeries ADD DisableAutoMatchFlags integer NOT NULL DEFAULT 0;"),
        new(97, 3, "ALTER TABLE AniDB_Anime ADD VNDBID INT NULL"),
        new(97, 4, "ALTER TABLE AniDB_Anime ADD BangumiID INT NULL"),
        new(97, 5, "ALTER TABLE AniDB_Anime ADD LianID INT NULL"),
        new(97, 6, "ALTER TABLE AniDB_Anime ADD FunimationID TEXT NULL"),
        new(97, 7, "ALTER TABLE AniDB_Anime ADD HiDiveID TEXT NULL"),
        new(98, 1, "ALTER TABLE AniDB_Anime DROP COLUMN LianID;"),
        new(98, 2, "ALTER TABLE AniDB_Anime DROP COLUMN AnimePlanetID;"),
        new(98, 3, "ALTER TABLE AniDB_Anime DROP COLUMN AnimeNfo;"),
        new(98, 4, "ALTER TABLE AniDB_Anime ADD LainID INT NULL"),
        new(99, 1, DatabaseFixes.FixEpisodeDateTimeUpdated),
        new(100, 1, "ALTER TABLE AnimeSeries ADD HiddenMissingEpisodeCount integer NOT NULL DEFAULT 0;"),
        new(100, 2, "ALTER TABLE AnimeSeries ADD HiddenMissingEpisodeCountGroups integer NOT NULL DEFAULT 0;"),
        new(100, 3, DatabaseFixes.UpdateSeriesWithHiddenEpisodes),
        new(101, 1, "UPDATE AniDB_Anime SET AirDate = NULL, BeginYear = 0 WHERE AirDate = '1970-01-01 00:00:00';"),
        new(102, 1, "ALTER TABLE JMMUser ADD AvatarImageBlob BLOB NULL;"),
        new(102, 2, "ALTER TABLE JMMUser ADD AvatarImageMetadata VARCHAR(128) NULL;"),
        new(103, 1, "ALTER TABLE VideoLocal ADD LastAVDumped timestamp;"),
        new(103, 2, "ALTER TABLE VideoLocal ADD LastAVDumpVersion text;"),
        new(104, 1, DatabaseFixes.FixAnimeSourceLinks),
        new(104, 2, DatabaseFixes.FixOrphanedShokoEpisodes),
        new(105, 1, "CREATE TABLE FilterPreset( FilterPresetID INTEGER PRIMARY KEY AUTOINCREMENT, ParentFilterPresetID int, Name text NOT NULL, FilterType int NOT NULL, Locked int NOT NULL, Hidden int NOT NULL, ApplyAtSeriesLevel int NOT NULL, Expression text, SortingExpression text ); "),
        new(105, 2, "CREATE INDEX IX_FilterPreset_ParentFilterPresetID ON FilterPreset(ParentFilterPresetID); CREATE INDEX IX_FilterPreset_Name ON FilterPreset(Name); CREATE INDEX IX_FilterPreset_FilterType ON FilterPreset(FilterType); CREATE INDEX IX_FilterPreset_LockedHidden ON FilterPreset(Locked, Hidden);"),
        new(105, 3, "DELETE FROM GroupFilter WHERE FilterType = 2; DELETE FROM GroupFilter WHERE FilterType = 16;"),
        new(105, 4, DatabaseFixes.MigrateGroupFilterToFilterPreset),
        new(105, 5, DatabaseFixes.DropGroupFilter),
        new(106, 1, "ALTER TABLE AnimeGroup DROP COLUMN SortName;"),
        new(107, 1, "ALTER TABLE AnimeEpisode DROP COLUMN PlexContractVersion;ALTER TABLE AnimeEpisode DROP COLUMN PlexContractBlob;ALTER TABLE AnimeEpisode DROP COLUMN PlexContractSize;ALTER TABLE AnimeGroup_User DROP COLUMN PlexContractVersion;ALTER TABLE AnimeGroup_User DROP COLUMN PlexContractBlob;ALTER TABLE AnimeGroup_User DROP COLUMN PlexContractSize;ALTER TABLE AnimeSeries_User DROP COLUMN PlexContractVersion;ALTER TABLE AnimeSeries_User DROP COLUMN PlexContractBlob;ALTER TABLE AnimeSeries_User DROP COLUMN PlexContractSize;"),
        new(108, 1, "CREATE INDEX IX_CommandRequest_CommandType ON CommandRequest(CommandType); CREATE INDEX IX_CommandRequest_Priority_Date ON CommandRequest(Priority, DateTimeUpdated);"),
        new(109, 1, "DROP TABLE CommandRequest"),
        new(110, 1, "ALTER TABLE AnimeEpisode ADD EpisodeNameOverride text"),
        new(111, 1, "DELETE FROM FilterPreset WHERE FilterType IN (16, 24, 32, 40, 64, 72)"),
        new(112, 1, "ALTER TABLE AniDB_Anime DROP COLUMN ContractVersion;ALTER TABLE AniDB_Anime DROP COLUMN ContractBlob;ALTER TABLE AniDB_Anime DROP COLUMN ContractSize;"),
        new(112, 2, "ALTER TABLE AnimeSeries DROP COLUMN ContractVersion;ALTER TABLE AnimeSeries DROP COLUMN ContractBlob;ALTER TABLE AnimeSeries DROP COLUMN ContractSize;"),
        new(112, 3, "ALTER TABLE AnimeGroup DROP COLUMN ContractVersion;ALTER TABLE AnimeGroup DROP COLUMN ContractBlob;ALTER TABLE AnimeGroup DROP COLUMN ContractSize;"),
        new(113, 1, "ALTER TABLE VideoLocal DROP COLUMN MediaSize;"),
        new(114, 1, "CREATE TABLE AniDB_NotifyQueue( AniDB_NotifyQueueID INTEGER PRIMARY KEY AUTOINCREMENT, Type int NOT NULL, ID int NOT NULL, AddedAt timestamp NOT NULL ); "),
        new(114, 2, "CREATE TABLE AniDB_Message( AniDB_MessageID INTEGER PRIMARY KEY AUTOINCREMENT, MessageID int NOT NULL, FromUserID int NOT NULL, FromUserName text NOT NULL, SentAt timestamp NOT NULL, FetchedAt timestamp NOT NULL, Type int NOT NULL, Title text NOT NULL, Body text NOT NULL, Flags int NOT NULL DEFAULT 0 ); "),
        new(115, 1, "CREATE TABLE CrossRef_AniDB_TMDB_Episode ( CrossRef_AniDB_TMDB_EpisodeID INTEGER PRIMARY KEY AUTOINCREMENT, AnidbAnimeID INTEGER NOT NULL, AnidbEpisodeID INTEGER NOT NULL, TmdbShowID INTEGER NOT NULL, TmdbEpisodeID INTEGER NOT NULL, 'Ordering' INTEGER NOT NULL, MatchRating INTEGER NOT NULL);"),
        new(115, 2, "CREATE TABLE CrossRef_AniDB_TMDB_Movie ( CrossRef_AniDB_TMDB_MovieID INTEGER PRIMARY KEY AUTOINCREMENT, AnidbAnimeID INTEGER NOT NULL, AnidbEpisodeID INTEGER NULL, TmdbMovieID INTEGER NOT NULL, Source INTEGER NOT NULL);"),
        new(115, 3, "CREATE TABLE CrossRef_AniDB_TMDB_Show ( CrossRef_AniDB_TMDB_ShowID INTEGER PRIMARY KEY AUTOINCREMENT, AnidbAnimeID INTEGER NOT NULL, TmdbShowID INTEGER NOT NULL, Source INTEGER NOT NULL);"),
        new(115, 4, "CREATE TABLE TMDB_Image ( TMDB_ImageID INTEGER PRIMARY KEY AUTOINCREMENT, TmdbMovieID INTEGER NULL, TmdbEpisodeID INTEGER NULL, TmdbSeasonID INTEGER NULL, TmdbShowID INTEGER NULL, TmdbCollectionID INTEGER NULL, TmdbNetworkID INTEGER NULL, TmdbCompanyID INTEGER NULL, TmdbPersonID INTEGER NULL, ForeignType INTEGER NOT NULL, ImageType INTEGER NOT NULL, IsEnabled INTEGER NOT NULL, Width INTEGER NOT NULL, Height INTEGER NOT NULL, Language TEXT NOT NULL, RemoteFileName TEXT NOT NULL, UserRating REAL NOT NULL, UserVotes INTEGER NOT NULL );"),
        new(115, 5, "CREATE TABLE AniDB_Anime_PreferredImage ( AniDB_Anime_PreferredImageID INTEGER PRIMARY KEY AUTOINCREMENT, AnidbAnimeID INTEGER NOT NULL, ImageID INTEGER NOT NULL, ImageType INTEGER NOT NULL, ImageSource INTEGER NOT NULL );"),
        new(115, 6, "CREATE TABLE TMDB_Title ( TMDB_TitleID INTEGER PRIMARY KEY AUTOINCREMENT, ParentID INTEGER NOT NULL, ParentType INTEGER NOT NULL, LanguageCode TEXT NOT NULL, CountryCode TEXT NOT NULL, Value TEXT NOT NULL );"),
        new(115, 7, "CREATE TABLE TMDB_Overview ( TMDB_OverviewID INTEGER PRIMARY KEY AUTOINCREMENT, ParentID INTEGER NOT NULL, ParentType INTEGER NOT NULL, LanguageCode TEXT NOT NULL, CountryCode TEXT NOT NULL, Value TEXT NOT NULL );"),
        new(115, 8, "CREATE TABLE TMDB_Company ( TMDB_CompanyID INTEGER PRIMARY KEY AUTOINCREMENT, TmdbCompanyID INTEGER NOT NULL, Name TEXT NOT NULL, CountryOfOrigin TEXT NOT NULL );"),
        new(115, 9, "CREATE TABLE TMDB_Network ( TMDB_NetworkID INTEGER PRIMARY KEY AUTOINCREMENT, TmdbNetworkID INTEGER NOT NULL, Name TEXT NOT NULL, CountryOfOrigin TEXT NOT NULL );"),
        new(115, 10, "CREATE TABLE TMDB_Person ( TMDB_PersonID INTEGER PRIMARY KEY AUTOINCREMENT, TmdbPersonID INTEGER NOT NULL, EnglishName TEXT NOT NULL, EnglishBiography TEXT NOT NULL, Aliases TEXT NOT NULL, Gender INTEGER NOT NULL, IsRestricted INTEGER NOT NULL, BirthDay DATE NULL, DeathDay DATE NULL, PlaceOfBirth TEXT NULL, CreatedAt DATETIME NOT NULL, LastUpdatedAt DATETIME NOT NULL );"),
        new(115, 11, "CREATE TABLE TMDB_Movie ( TMDB_MovieID INTEGER PRIMARY KEY AUTOINCREMENT, TmdbMovieID INTEGER NOT NULL, TmdbCollectionID INTEGER NULL, EnglishTitle TEXT NOT NULL, EnglishOverview TEXT NOT NULL, OriginalTitle TEXT NOT NULL, OriginalLanguageCode TEXT NOT NULL, IsRestricted INTEGER NOT NULL, IsVideo INTEGER NOT NULL, Genres TEXT NOT NULL, ContentRatings TEXT NOT NULL, Runtime TEXT NULL, UserRating REAL NOT NULL, UserVotes INTEGER NOT NULL, ReleasedAt DATE NULL, CreatedAt DATETIME NOT NULL, LastUpdatedAt DATETIME NOT NULL );"),
        new(115, 12, "CREATE TABLE TMDB_Movie_Cast ( TMDB_Movie_CastID INTEGER PRIMARY KEY AUTOINCREMENT, TmdbMovieID INT NOT NULL, TmdbPersonID INT NOT NULL, TmdbCreditID TEXT NOT NULL, CharacterName TEXT NOT NULL, Ordering INTEGER NOT NULL );"),
        new(115, 13, "CREATE TABLE TMDB_Company_Entity ( TMDB_Company_EntityID INTEGER PRIMARY KEY AUTOINCREMENT, TmdbCompanyID INTEGER NOT NULL, TmdbEntityType INTEGER NOT NULL, TmdbEntityID INTEGER NOT NULL, 'Ordering' INTEGER NOT NULL, ReleasedAt DATE NULL );"),
        new(115, 14, "CREATE TABLE TMDB_Movie_Crew ( TMDB_Movie_CrewID INTEGER PRIMARY KEY AUTOINCREMENT, TmdbMovieID INTEGER NOT NULL, TmdbPersonID INTEGER NOT NULL, TmdbCreditID TEXT NOT NULL, Job TEXT NOT NULL, Department TEXT NOT NULL );"),
        new(115, 15, "CREATE TABLE TMDB_Show ( TMDB_ShowID INTEGER PRIMARY KEY AUTOINCREMENT, TmdbShowID INTEGER NOT NULL, EnglishTitle TEXT NOT NULL, EnglishOverview TEXT NOT NULL, OriginalTitle TEXT NOT NULL, OriginalLanguageCode TEXT NOT NULL, IsRestricted INTEGER NOT NULL, Genres TEXT NOT NULL, ContentRatings TEXT NOT NULL, EpisodeCount INTEGER NOT NULL, SeasonCount INTEGER NOT NULL, AlternateOrderingCount INTEGER NOT NULL, UserRating REAL NOT NULL, UserVotes INTEGER NOT NULL, FirstAiredAt DATE, LastAiredAt DATE NULL, CreatedAt DATETIME NOT NULL, LastUpdatedAt DATETIME NOT NULL );"),
        new(115, 16, "CREATE TABLE Tmdb_Show_Network ( TMDB_Show_NetworkID INTEGER PRIMARY KEY AUTOINCREMENT, TmdbShowID INTEGER NOT NULL, TmdbNetworkID INTEGER NOT NULL, Ordering INTEGER NOT NULL );"),
        new(115, 17, "CREATE TABLE TMDB_Season ( TMDB_SeasonID INTEGER PRIMARY KEY AUTOINCREMENT, TmdbShowID INTEGER NOT NULL, TmdbSeasonID INTEGER NOT NULL, EnglishTitle TEXT NOT NULL, EnglishOverview TEXT NOT NULL, EpisodeCount INTEGER NOT NULL, SeasonNumber INTEGER NOT NULL, CreatedAt DATETIME NOT NULL, LastUpdatedAt DATETIME NOT NULL );"),
        new(115, 18, "CREATE TABLE TMDB_Episode ( TMDB_EpisodeID INTEGER PRIMARY KEY AUTOINCREMENT, TmdbShowID INTEGER NOT NULL, TmdbSeasonID INTEGER NOT NULL, TmdbEpisodeID INTEGER NOT NULL, EnglishTitle TEXT NOT NULL, EnglishOverview TEXT NOT NULL, SeasonNumber INTEGER NOT NULL, EpisodeNumber INTEGER NOT NULL, Runtime TEXT NULL, UserRating REAL NOT NULL, UserVotes INTEGER NOT NULL, AiredAt DATE NULL, CreatedAt DATETIME NOT NULL, LastUpdatedAt DATETIME NOT NULL );"),
        new(115, 19, "CREATE TABLE TMDB_Episode_Cast ( TMDB_Episode_CastID INTEGER PRIMARY KEY AUTOINCREMENT, TmdbShowID INTEGER NOT NULL, TmdbSeasonID INTEGER NOT NULL, TmdbEpisodeID INTEGER NOT NULL, TmdbPersonID INTEGER NOT NULL, TmdbCreditID TEXT NOT NULL, CharacterName TEXT NOT NULL, IsGuestRole INTEGER NOT NULL, Ordering INTEGER NOT NULL );"),
        new(115, 20, "CREATE TABLE TMDB_Episode_Crew ( TMDB_Episode_CrewID INTEGER PRIMARY KEY AUTOINCREMENT, TmdbShowID INTEGER NOT NULL, TmdbSeasonID INTEGER NOT NULL, TmdbEpisodeID INTEGER NOT NULL, TmdbPersonID INTEGER NOT NULL, TmdbCreditID TEXT NOT NULL, Job TEXT NOT NULL, Department TEXT NOT NULL );"),
        new(115, 21, "CREATE TABLE TMDB_AlternateOrdering ( TMDB_AlternateOrderingID INTEGER PRIMARY KEY AUTOINCREMENT, TmdbShowID INTEGER NOT NULL, TmdbNetworkID INTEGER NULL, TmdbEpisodeGroupCollectionID TEXT NOT NULL, EnglishTitle TEXT NOT NULL, EnglishOverview TEXT NOT NULL, EpisodeCount INTEGER NOT NULL, SeasonCount INTEGER NOT NULL, Type INTEGER NOT NULL, CreatedAt DATETIME NOT NULL, LastUpdatedAt DATETIME NOT NULL );"),
        new(115, 22, "CREATE TABLE TMDB_AlternateOrdering_Season ( TMDB_AlternateOrdering_SeasonID INTEGER PRIMARY KEY AUTOINCREMENT, TmdbShowID INTEGER NOT NULL, TmdbEpisodeGroupCollectionID TEXT NOT NULL, TmdbEpisodeGroupID TEXT NOT NULL, EnglishTitle TEXT NOT NULL, SeasonNumber INTEGER NOT NULL, EpisodeCount INTEGER NOT NULL, IsLocked INTEGER NOT NULL, CreatedAt DATETIME NOT NULL, LastUpdatedAt DATETIME NOT NULL );"),
        new(115, 23, "CREATE TABLE TMDB_AlternateOrdering_Episode ( TMDB_AlternateOrdering_EpisodeID INTEGER PRIMARY KEY AUTOINCREMENT, TmdbShowID INTEGER NOT NULL, TmdbEpisodeGroupCollectionID TEXT NOT NULL, TmdbEpisodeGroupID TEXT NOT NULL, TmdbEpisodeID INTEGER NOT NULL, SeasonNumber INTEGER NOT NULL, EpisodeNumber INTEGER NOT NULL, CreatedAt DATETIME NOT NULL, LastUpdatedAt DATETIME NOT NULL );"),
        new(115, 24, "CREATE TABLE TMDB_Collection ( TMDB_CollectionID INTEGER PRIMARY KEY AUTOINCREMENT, TmdbCollectionID INTEGER NOT NULL, EnglishTitle TEXT NOT NULL, EnglishOverview TEXT NOT NULL, MovieCount INTEGER NOT NULL, CreatedAt DATETIME NOT NULL, LastUpdatedAt DATETIME NOT NULL );"),
        new(115, 25, "CREATE TABLE TMDB_Collection_Movie ( TMDB_Collection_MovieID INTEGER PRIMARY KEY AUTOINCREMENT, TmdbCollectionID INTEGER NOT NULL, TmdbMovieID INTEGER NOT NULL, Ordering INTEGER NOT NULL );"),
        new(115, 26, "INSERT INTO CrossRef_AniDB_TMDB_Movie (AnidbAnimeID, TmdbMovieID, Source) SELECT AnimeID, CAST(CrossRefID AS INTEGER), CrossRefSource FROM CrossRef_AniDB_Other WHERE CrossRefType = 1;"),
        new(115, 27, "DROP TABLE CrossRef_AniDB_Other;"),
        new(115, 28, "DROP TABLE MovieDB_Fanart;"),
        new(115, 29, "DROP TABLE MovieDB_Movie;"),
        new(115, 30, "DROP TABLE MovieDB_Poster;"),
        new(115, 31, "DROP TABLE AniDB_Anime_DefaultImage;"),
        new(115, 32, "CREATE TABLE AniDB_Episode_PreferredImage ( AniDB_Episode_PreferredImageID INTEGER PRIMARY KEY AUTOINCREMENT, AnidbAnimeID INTEGER NOT NULL, AnidbEpisodeID INTEGER NOT NULL, ImageID INTEGER NOT NULL, ImageType INTEGER NOT NULL, ImageSource INTEGER NOT NULL );"),
        new(115, 33, DatabaseFixes.CleanupAfterAddingTMDB),
        new(115, 34, "UPDATE FilterPreset SET Expression = REPLACE(Expression, 'HasTMDbLinkExpression', 'HasTmdbLinkExpression');"),
        new(115, 35, "UPDATE TMDB_Image SET IsEnabled = 1;"),
        new(116, 1, MigrateRenamers),
        new(116, 2, "DELETE FROM RenamerInstance WHERE NAME = 'AAA_WORKINGFILE_TEMP_AAA';"),
        new(116, 3, DatabaseFixes.CreateDefaultRenamerConfig),
        new(117, 1, "UPDATE CrossRef_AniDB_TMDB_Episode SET MatchRating = CASE MatchRating WHEN 'UserVerified' THEN 1 WHEN 'DateAndTitleMatches' THEN 2 WHEN 'DateMatches' THEN 3 WHEN 'TitleMatches' THEN 4 WHEN 'FirstAvailable' THEN 5 WHEN 'SarahJessicaParker' THEN 6 ELSE MatchRating END;"),
        new(117, 2, "UPDATE CrossRef_AniDB_TMDB_Show SET Source = CASE Source WHEN 'Automatic' THEN 0 WHEN 'User' THEN 2 ELSE Source END;"),
        new(117, 3, "ALTER TABLE TMDB_Show ADD COLUMN TvdbShowID INTEGER NULL DEFAULT NULL;"),
        new(117, 4, "ALTER TABLE TMDB_Episode ADD COLUMN TvdbEpisodeID INTEGER NULL DEFAULT NULL;"),
        new(117, 5, "ALTER TABLE TMDB_Movie ADD COLUMN ImdbMovieID INTEGER NULL DEFAULT NULL;"),
        new(117, 6, "ALTER TABLE TMDB_Movie DROP COLUMN ImdbMovieID;"),
        new(117, 7, "ALTER TABLE TMDB_Movie ADD COLUMN ImdbMovieID TEXT NULL DEFAULT NULL;"),
        new(117, 8, "CREATE INDEX IX_TMDB_Overview ON TMDB_Overview(ParentType, ParentID)"),
        new(117, 9, "CREATE INDEX IX_TMDB_Title ON TMDB_Title(ParentType, ParentID)"),
        new(117, 10, "CREATE UNIQUE INDEX UIX_TMDB_Episode_TmdbEpisodeID ON TMDB_Episode(TmdbEpisodeID)"),
        new(117, 11, "CREATE UNIQUE INDEX UIX_TMDB_Show_TmdbShowID ON TMDB_Show(TmdbShowID)"),
        new(118, 1, "UPDATE CrossRef_AniDB_TMDB_Movie SET AnidbEpisodeID = (SELECT EpisodeID FROM AniDB_Episode WHERE AniDB_Episode.AnimeID = CrossRef_AniDB_TMDB_Movie.AnidbAnimeID ORDER BY EpisodeType, EpisodeNumber LIMIT 1) WHERE AnidbEpisodeID IS NULL AND EXISTS (SELECT 1 FROM AniDB_Episode WHERE AniDB_Episode.AnimeID = CrossRef_AniDB_TMDB_Movie.AnidbAnimeID);"),
        new(118, 2, "DELETE FROM CrossRef_AniDB_TMDB_Movie WHERE AnidbEpisodeID IS NULL;"),
        new(118, 3, "ALTER TABLE CrossRef_AniDB_TMDB_Movie RENAME AnidbEpisodeID TO AniDBEpisodeID_OLD; ALTER TABLE CrossRef_AniDB_TMDB_Movie ADD COLUMN AnidbEpisodeID INT NOT NULL DEFAULT 0; UPDATE CrossRef_AniDB_TMDB_Movie SET AnidbEpisodeID = AniDBEpisodeID_OLD WHERE AniDBEpisodeID_OLD > 0; ALTER TABLE CrossRef_AniDB_TMDB_Movie DROP COLUMN AniDBEpisodeID_OLD;"),
        new(119, 1, "ALTER TABLE TMDB_Movie ADD COLUMN PosterPath TEXT NULL DEFAULT NULL;"),
        new(119, 2, "ALTER TABLE TMDB_Movie ADD COLUMN BackdropPath TEXT NULL DEFAULT NULL;"),
        new(119, 3, "ALTER TABLE TMDB_Show ADD COLUMN PosterPath TEXT NULL DEFAULT NULL;"),
        new(119, 4, "ALTER TABLE TMDB_Show ADD COLUMN BackdropPath TEXT NULL DEFAULT NULL;"),
        new(120, 1, "UPDATE FilterPreset SET Expression = REPLACE(Expression, 'MissingTMDbLinkExpression', 'MissingTmdbLinkExpression');"),
        new(121, 1, "CREATE TABLE AniDB_Creator ( AniDB_CreatorID INTEGER PRIMARY KEY AUTOINCREMENT, CreatorID INTEGER NOT NULL, Name TEXT NOT NULL, OriginalName TEXT, Type INTEGER NOT NULL DEFAULT 0, ImagePath TEXT, EnglishHomepageUrl TEXT, JapaneseHomepageUrl TEXT, EnglishWikiUrl TEXT, JapaneseWikiUrl TEXT, LastUpdatedAt DATETIME NOT NULL DEFAULT '2000-01-01 00:00:00' );"),
        new(121, 2, "CREATE TABLE AniDB_Character_Creator ( AniDB_Character_CreatorID INTEGER PRIMARY KEY AUTOINCREMENT, CharacterID INTEGER NOT NULL, CreatorID INTEGER NOT NULL );"),
        new(121, 3, "CREATE UNIQUE INDEX UIX_AniDB_Creator_CreatorID ON AniDB_Creator(CreatorID);"),
        new(121, 4, "CREATE INDEX UIX_AniDB_Character_Creator_CreatorID ON AniDB_Character_Creator(CreatorID);"),
        new(121, 5, "CREATE INDEX UIX_AniDB_Character_Creator_CharacterID ON AniDB_Character_Creator(CharacterID);"),
        new(121, 6, "CREATE UNIQUE INDEX UIX_AniDB_Character_Creator_CharacterID_CreatorID ON AniDB_Character_Creator(CharacterID, CreatorID);"),
        new(121, 7, "INSERT INTO AniDB_Creator (CreatorID, Name, ImagePath) SELECT SeiyuuID, SeiyuuName, PicName FROM AniDB_Seiyuu;"),
        new(121, 8, "INSERT INTO AniDB_Character_Creator (CharacterID, CreatorID) SELECT CharID, SeiyuuID FROM AniDB_Character_Seiyuu;"),
        new(121, 9, "DROP TABLE AniDB_Seiyuu;"),
        new(121, 10, "DROP TABLE AniDB_Character_Seiyuu;"),
        new(122, 1, "ALTER TABLE TMDB_Show ADD COLUMN PreferredAlternateOrderingID TEXT NULL DEFAULT NULL;"),
        new(123, 1, "DROP TABLE TvDB_Episode;"),
        new(123, 2, "DROP TABLE TvDB_Series;"),
        new(123, 3, "DROP TABLE TvDB_ImageFanart;"),
        new(123, 4, "DROP TABLE TvDB_ImagePoster;"),
        new(123, 5, "DROP TABLE TvDB_ImageWideBanner;"),
        new(123, 6, "DROP TABLE CrossRef_AniDB_TvDB;"),
        new(123, 7, "DROP TABLE CrossRef_AniDB_TvDB_Episode;"),
        new(123, 8, "DROP TABLE CrossRef_AniDB_TvDB_Episode_Override;"),
        new(123, 9, "ALTER TABLE Trakt_Show DROP COLUMN TvDB_ID;"),
        new(123, 10, "ALTER TABLE Trakt_Show ADD COLUMN TmdbShowID INTEGER NULL;"),
        new(123, 11, DatabaseFixes.CleanupAfterRemovingTvDB),
        new(123, 12, DatabaseFixes.ClearQuartzQueue),
        new(124, 1, DatabaseFixes.RepairMissingTMDBPersons),
        new(125, 1, "ALTER TABLE TMDB_Movie ADD COLUMN Keywords TEXT NULL DEFAULT NULL;"),
        new(125, 2, "ALTER TABLE TMDB_Movie ADD COLUMN ProductionCountries TEXT NULL DEFAULT NULL;"),
        new(125, 3, "ALTER TABLE TMDB_Show ADD COLUMN Keywords TEXT NULL DEFAULT NULL;"),
        new(125, 4, "ALTER TABLE TMDB_Show ADD COLUMN ProductionCountries TEXT NULL DEFAULT NULL;"),
        new(126, 1, "CREATE INDEX IX_AniDB_Anime_Relation_RelatedAnimeID on AniDB_Anime_Relation(RelatedAnimeID);"),
        new(127, 1, "CREATE INDEX IX_TMDB_Episode_TmdbSeasonID ON TMDB_Episode(TmdbSeasonID);"),
        new(127, 2, "CREATE INDEX IX_TMDB_Episode_TmdbShowID ON TMDB_Episode(TmdbShowID);"),
        new(128, 1, "ALTER TABLE TMDB_Episode ADD COLUMN IsHidden INTEGER NOT NULL DEFAULT 0;"),
        new(128, 2, "ALTER TABLE TMDB_Season ADD COLUMN HiddenEpisodeCount INTEGER NOT NULL DEFAULT 0;"),
        new(128, 3, "ALTER TABLE TMDB_Show ADD COLUMN HiddenEpisodeCount INTEGER NOT NULL DEFAULT 0;"),
        new(128, 4, "ALTER TABLE TMDB_AlternateOrdering_Season ADD COLUMN HiddenEpisodeCount INTEGER NOT NULL DEFAULT 0;"),
        new(128, 5, "ALTER TABLE TMDB_AlternateOrdering ADD COLUMN HiddenEpisodeCount INTEGER NOT NULL DEFAULT 0;"),
        new(129, 01, "CREATE INDEX IX_CrossRef_AniDB_TMDB_Episode_AnidbAnimeID ON CrossRef_AniDB_TMDB_Episode(AnidbAnimeID);"),
        new(129, 02, "CREATE INDEX IX_CrossRef_AniDB_TMDB_Episode_AnidbAnimeID_TmdbShowID ON CrossRef_AniDB_TMDB_Episode(AnidbAnimeID, TmdbShowID);"),
        new(129, 03, "CREATE INDEX IX_CrossRef_AniDB_TMDB_Episode_AnidbEpisodeID ON CrossRef_AniDB_TMDB_Episode(AnidbEpisodeID);"),
        new(129, 04, "CREATE INDEX IX_CrossRef_AniDB_TMDB_Episode_AnidbEpisodeID_TmdbEpisodeID ON CrossRef_AniDB_TMDB_Episode(AnidbEpisodeID, TmdbEpisodeID);"),
        new(129, 05, "CREATE INDEX IX_CrossRef_AniDB_TMDB_Episode_TmdbEpisodeID ON CrossRef_AniDB_TMDB_Episode(TmdbEpisodeID);"),
        new(129, 06, "CREATE INDEX IX_CrossRef_AniDB_TMDB_Episode_TmdbShowID ON CrossRef_AniDB_TMDB_Episode(TmdbShowID);"),
        new(129, 07, "CREATE INDEX IX_CrossRef_AniDB_TMDB_Movie_AnidbAnimeID ON CrossRef_AniDB_TMDB_Movie(AnidbAnimeID);"),
        new(129, 08, "CREATE INDEX IX_CrossRef_AniDB_TMDB_Movie_AnidbEpisodeID ON CrossRef_AniDB_TMDB_Movie(AnidbEpisodeID);"),
        new(129, 09, "CREATE INDEX IX_CrossRef_AniDB_TMDB_Movie_AnidbEpisodeID_TmdbMovieID ON CrossRef_AniDB_TMDB_Movie(AnidbEpisodeID, TmdbMovieID);"),
        new(129, 10, "CREATE INDEX IX_CrossRef_AniDB_TMDB_Movie_TmdbMovieID ON CrossRef_AniDB_TMDB_Movie(TmdbMovieID);"),
        new(129, 11, "CREATE INDEX IX_CrossRef_AniDB_TMDB_Show_AnidbAnimeID ON CrossRef_AniDB_TMDB_Show(AnidbAnimeID);"),
        new(129, 12, "CREATE INDEX IX_CrossRef_AniDB_TMDB_Show_AnidbAnimeID_TmdbShowID ON CrossRef_AniDB_TMDB_Show(AnidbAnimeID, TmdbShowID);"),
        new(129, 13, "CREATE INDEX IX_CrossRef_AniDB_TMDB_Show_TmdbShowID ON CrossRef_AniDB_TMDB_Show(TmdbShowID);"),
        new(129, 14, "CREATE UNIQUE INDEX UIX_TMDB_AlternateOrdering_Season_TmdbEpisodeGroupID ON TMDB_AlternateOrdering_Season(TmdbEpisodeGroupID);"),
        new(129, 15, "CREATE INDEX IX_TMDB_AlternateOrdering_Season_TmdbEpisodeGroupCollectionID ON TMDB_AlternateOrdering_Season(TmdbEpisodeGroupCollectionID);"),
        new(129, 16, "CREATE INDEX IX_TMDB_AlternateOrdering_Season_TmdbShowID ON TMDB_AlternateOrdering_Season(TmdbShowID);"),
        new(129, 17, "CREATE UNIQUE INDEX UIX_TMDB_AlternateOrdering_TmdbEpisodeGroupCollectionID ON TMDB_AlternateOrdering(TmdbEpisodeGroupCollectionID);"),
        new(129, 18, "CREATE INDEX IX_TMDB_AlternateOrdering_TmdbEpisodeGroupCollectionID_TmdbShowID ON TMDB_AlternateOrdering(TmdbEpisodeGroupCollectionID, TmdbShowID);"),
        new(129, 19, "CREATE INDEX IX_TMDB_AlternateOrdering_TmdbShowID ON TMDB_AlternateOrdering(TmdbShowID);"),
        new(129, 20, "CREATE UNIQUE INDEX UIX_TMDB_Collection_TmdbCollectionID ON TMDB_Collection(TmdbCollectionID);"),
        new(129, 21, "CREATE INDEX IX_TMDB_Collection_Movie_TmdbCollectionID ON TMDB_Collection_Movie(TmdbCollectionID);"),
        new(129, 22, "CREATE INDEX IX_TMDB_Collection_Movie_TmdbMovieID ON TMDB_Collection_Movie(TmdbMovieID);"),
        new(129, 23, "CREATE INDEX IX_TMDB_Company_Entity_TmdbCompanyID ON TMDB_Company_Entity(TmdbCompanyID);"),
        new(129, 24, "CREATE INDEX IX_TMDB_Company_Entity_TmdbEntityType_TmdbEntityID ON TMDB_Company_Entity(TmdbEntityType, TmdbEntityID);"),
        new(129, 25, "CREATE INDEX IX_TMDB_Company_TmdbCompanyID ON TMDB_Company(TmdbCompanyID);"),
        new(129, 26, "CREATE INDEX IX_TMDB_Episode_Cast_TmdbEpisodeID ON TMDB_Episode_Cast(TmdbEpisodeID);"),
        new(129, 27, "CREATE INDEX IX_TMDB_Episode_Cast_TmdbPersonID ON TMDB_Episode_Cast(TmdbPersonID);"),
        new(129, 28, "CREATE INDEX IX_TMDB_Episode_Cast_TmdbSeasonID ON TMDB_Episode_Cast(TmdbSeasonID);"),
        new(129, 29, "CREATE INDEX IX_TMDB_Episode_Cast_TmdbShowID ON TMDB_Episode_Cast(TmdbShowID);"),
        new(129, 30, "CREATE INDEX IX_TMDB_Episode_Crew_TmdbEpisodeID ON TMDB_Episode_Crew(TmdbEpisodeID);"),
        new(129, 31, "CREATE INDEX IX_TMDB_Episode_Crew_TmdbPersonID ON TMDB_Episode_Crew(TmdbPersonID);"),
        new(129, 32, "CREATE INDEX IX_TMDB_Episode_Crew_TmdbSeasonID ON TMDB_Episode_Crew(TmdbSeasonID);"),
        new(129, 33, "CREATE INDEX IX_TMDB_Episode_Crew_TmdbShowID ON TMDB_Episode_Crew(TmdbShowID);"),
        new(129, 34, "CREATE INDEX IX_TMDB_Movie_Cast_TmdbMovieID ON TMDB_Movie_Cast(TmdbMovieID);"),
        new(129, 35, "CREATE INDEX IX_TMDB_Movie_Cast_TmdbPersonID ON TMDB_Movie_Cast(TmdbPersonID);"),
        new(129, 36, "CREATE INDEX IX_TMDB_Movie_Crew_TmdbMovieID ON TMDB_Movie_Crew(TmdbMovieID);"),
        new(129, 37, "CREATE INDEX IX_TMDB_Movie_Crew_TmdbPersonID ON TMDB_Movie_Crew(TmdbPersonID);"),
        new(129, 38, "CREATE UNIQUE INDEX UIX_TMDB_Movie_TmdbMovieID ON TMDB_Movie(TmdbMovieID);"),
        new(129, 39, "CREATE INDEX IX_TMDB_Movie_TmdbCollectionID ON TMDB_Movie(TmdbCollectionID);"),
        new(129, 40, "CREATE INDEX IX_TMDB_Person_TmdbPersonID ON TMDB_Person(TmdbPersonID);"),
        new(129, 41, "CREATE UNIQUE INDEX UIX_TMDB_Season_TmdbSeasonID ON TMDB_Season(TmdbSeasonID);"),
        new(129, 42, "CREATE INDEX IX_TMDB_Season_TmdbShowID ON TMDB_Season(TmdbShowID);"),
        new(129, 43, "CREATE UNIQUE INDEX UIX_TMDB_Network_TmdbNetworkID ON TMDB_Network(TmdbNetworkID);"),
        new(130, 01, "DROP TABLE IF EXISTS AnimeStaff"),
        new(130, 02, "DROP TABLE IF EXISTS CrossRef_Anime_Staff"),
        new(130, 03, "DROP TABLE IF EXISTS AniDB_Character"),
        new(130, 04, "DROP TABLE IF EXISTS AniDB_Anime_Staff"),
        new(130, 05, "DROP TABLE IF EXISTS AniDB_Anime_Character"),
        new(130, 06, "DROP TABLE IF EXISTS AniDB_Character_Creator"),
        new(130, 07, "CREATE TABLE AniDB_Character (AniDB_CharacterID INTEGER PRIMARY KEY AUTOINCREMENT, CharacterID INTEGER NOT NULL, Name TEXT NOT NULL, OriginalName TEXT NOT NULL, Description TEXT NOT NULL, ImagePath TEXT NOT NULL, Gender INTEGER NOT NULL);"),
        new(130, 08, "CREATE TABLE AniDB_Anime_Staff (AniDB_Anime_StaffID INTEGER PRIMARY KEY AUTOINCREMENT, AnimeID INTEGER NOT NULL, CreatorID INTEGER NOT NULL, Role TEXT NOT NULL, RoleType INTEGER NOT NULL, Ordering INTEGER NOT NULL);"),
        new(130, 09, "CREATE TABLE AniDB_Anime_Character (AniDB_Anime_CharacterID INTEGER PRIMARY KEY AUTOINCREMENT, AnimeID INTEGER NOT NULL, CharacterID INTEGER NOT NULL, Appearance TEXT NOT NULL, AppearanceType INTEGER NOT NULL, Ordering INTEGER NOT NULL);"),
        new(130, 10, "CREATE TABLE AniDB_Anime_Character_Creator (AniDB_Anime_Character_CreatorID INTEGER PRIMARY KEY AUTOINCREMENT, AnimeID INTEGER NOT NULL, CharacterID INTEGER NOT NULL, CreatorID INTEGER NOT NULL, Ordering INTEGER NOT NULL);"),
        new(130, 11, "CREATE INDEX IX_AniDB_Anime_Staff_CreatorID ON AniDB_Anime_Staff(CreatorID);"),
        new(130, 12, DatabaseFixes.NoOperation),
        new(131, 01, "ALTER TABLE AniDB_Character ADD COLUMN Type INTEGER NOT NULL DEFAULT 0;"),
        new(131, 02, "ALTER TABLE AniDB_Character ADD COLUMN LastUpdated DATETIME NOT NULL DEFAULT '1970-01-01 00:00:00';"),
        new(131, 03, DatabaseFixes.RecreateAnimeCharactersAndCreators),
        new(132, 01, "CREATE TABLE TMDB_Image_Entity (TMDB_Image_EntityID INTEGER PRIMARY KEY AUTOINCREMENT, TmdbEntityID INTEGER NULL, TmdbEntityType INTEGER NOT NULL, ImageType INTEGER NOT NULL, RemoteFileName TEXT NOT NULL, Ordering INTEGER NOT NULL, ReleasedAt DATE NULL);"),
        new(132, 02, "ALTER TABLE TMDB_Image DROP COLUMN TmdbMovieID;"),
        new(132, 03, "ALTER TABLE TMDB_Image DROP COLUMN TmdbEpisodeID;"),
        new(132, 04, "ALTER TABLE TMDB_Image DROP COLUMN TmdbSeasonID;"),
        new(132, 05, "ALTER TABLE TMDB_Image DROP COLUMN TmdbShowID;"),
        new(132, 06, "ALTER TABLE TMDB_Image DROP COLUMN TmdbCollectionID;"),
        new(132, 07, "ALTER TABLE TMDB_Image DROP COLUMN TmdbNetworkID;"),
        new(132, 08, "ALTER TABLE TMDB_Image DROP COLUMN TmdbCompanyID;"),
        new(132, 09, "ALTER TABLE TMDB_Image DROP COLUMN TmdbPersonID;"),
        new(132, 10, "ALTER TABLE TMDB_Image DROP COLUMN ForeignType;"),
        new(132, 11, "ALTER TABLE TMDB_Image DROP COLUMN ImageType;"),
        new(132, 12, DatabaseFixes.ScheduleTmdbImageUpdates),
        new(133, 01, "ALTER TABLE TMDB_Season ADD COLUMN PosterPath TEXT NULL DEFAULT NULL;"),
        new(133, 02, "ALTER TABLE TMDB_Episode ADD COLUMN ThumbnailPath TEXT NULL DEFAULT NULL;"),
        new(134, 01, DatabaseFixes.NoOperation),
        new(134, 02, DatabaseFixes.MoveTmdbImagesOnDisc),
        new(135, 01, "DROP TABLE IF EXISTS DuplicateFile;"),
        new(135, 02, "DROP TABLE IF EXISTS AnimeCharacter;"),
<<<<<<< HEAD
        new(136, 01, "CREATE TABLE StoredReleaseInfo (StoredReleaseInfoID INTEGER PRIMARY KEY AUTOINCREMENT, ED2K TEXT NOT NULL, FileSize INTEGER NOT NULL, ID TEXT, ProviderName TEXT NOT NULL, ReleaseURI TEXT, Version INTEGER NOT NULL, ProvidedFileSize INTEGER, Comment TEXT, OriginalFilename TEXT, IsCensored INTEGER, IsChaptered INTEGER, IsCreditless INTEGER, IsCorrupted INTEGER NOT NULL, Source INTEGER NOT NULL, GroupID TEXT, GroupSource TEXT, GroupName TEXT, GroupShortName TEXT, Hashes TEXT NULL, AudioLanguages TEXT, SubtitleLanguages TEXT, CrossReferences TEXT NOT NULL, Metadata TEXT NULL, ReleasedAt DATE, LastUpdatedAt DATETIME NOT NULL, CreatedAt DATETIME NOT NULL);"),
        new(136, 02, "CREATE TABLE StoredReleaseInfo_MatchAttempt (StoredReleaseInfo_MatchAttemptID INTEGER PRIMARY KEY AUTOINCREMENT, AttemptProviderNames TEXT NOT NULL, ProviderName TEXT, ProviderID TEXT, ED2K TEXT NOT NULL, FileSize INTEGER NOT NULL, AttemptStartedAt DATETIME NOT NULL, AttemptEndedAt DATETIME NOT NULL);"),
        new(136, 03, "CREATE TABLE VideoLocal_HashDigest (VideoLocal_HashDigestID INTEGER PRIMARY KEY AUTOINCREMENT, VideoLocalID INTEGER NOT NULL, Type TEXT NOT NULL, Value TEXT NOT NULL, Metadata TEXT);"),
        new(136, 04, DatabaseFixes.MoveAnidbFileDataToReleaseInfoFormat),
        new(136, 05, "ALTER TABLE ImportFolder DROP COLUMN ImportFolderType;"),
        new(136, 06, "ALTER TABLE VideoLocal_Place DROP COLUMN ImportFolderType;"),
=======
        new(136, 01, "ALTER TABLE Tmdb_Show_Network RENAME TO Tmdb_Show_Network_old;"),
        new(136, 02, "ALTER TABLE Tmdb_Show_Network_old RENAME TO TMDB_Show_Network;"),
        new(137, 01, "ALTER TABLE CrossRef_AniDB_TMDB_Movie ADD COLUMN MatchRating INTEGER NOT NULL DEFAULT 1;"),
        new(137, 02, "UPDATE CrossRef_AniDB_TMDB_Movie SET MatchRating = 5 WHERE Source = 0;"),
        new(137, 03, "ALTER TABLE CrossRef_AniDB_TMDB_Movie DROP COLUMN Source;"),
        new(137, 04, "ALTER TABLE CrossRef_AniDB_TMDB_Show ADD COLUMN MatchRating INTEGER NOT NULL DEFAULT 1;"),
        new(137, 05, "UPDATE CrossRef_AniDB_TMDB_Show SET MatchRating = 5 WHERE Source = 0;"),
        new(137, 06, "ALTER TABLE CrossRef_AniDB_TMDB_Show DROP COLUMN Source;"),
>>>>>>> 2964e2fa
    };

    private static Tuple<bool, string> MigrateRenamers(object connection)
    {
        var factory = Utils.ServiceContainer.GetRequiredService<DatabaseFactory>().Instance;
        var renamerService = Utils.ServiceContainer.GetRequiredService<RenameFileService>();
        var settingsProvider = Utils.SettingsProvider;

        var sessionFactory = factory.CreateSessionFactory();
        using var session = sessionFactory.OpenSession();
        using var transaction = session.BeginTransaction();
        try
        {
            const string createCommand = """
                                         CREATE TABLE IF NOT EXISTS RenamerInstance (ID INTEGER PRIMARY KEY AUTOINCREMENT, Name text NOT NULL, Type text NOT NULL, Settings BLOB);
                                         CREATE INDEX IX_RenamerInstance_Name ON RenamerInstance(Name);
                                         CREATE INDEX IX_RenamerInstance_Type ON RenamerInstance(Type);
                                         """;

            session.CreateSQLQuery(createCommand).ExecuteUpdate();

            const string selectCommand = "SELECT ScriptName, RenamerType, IsEnabledOnImport, Script FROM RenameScript;";
            var reader = session.CreateSQLQuery(selectCommand)
                .AddScalar("ScriptName", NHibernateUtil.String)
                .AddScalar("RenamerType", NHibernateUtil.String)
                .AddScalar("IsEnabledOnImport", NHibernateUtil.Int32)
                .AddScalar("Script", NHibernateUtil.String)
                .List<object[]>();
            string defaultName = null;
            var renamerInstances = reader.Select(a =>
            {
                try
                {
                    var type = ((string)a[1]).Equals("Legacy")
                        ? typeof(WebAOMRenamer)
                        : renamerService.RenamersByKey.ContainsKey((string)a[1])
                            ? renamerService.RenamersByKey[(string)a[1]].GetType()
                            : Type.GetType((string)a[1]);
                    if (type == null)
                    {
                        if ((string)a[1] == "GroupAwareRenamer")
                            return (Renamer: new RenamerConfig
                            {
                                Name = (string)a[0],
                                Type = typeof(WebAOMRenamer),
                                Settings = new WebAOMSettings
                                {
                                    Script = (string)a[3], GroupAwareSorting = true
                                }
                            }, IsDefault: (int)a[2] == 1);

                        Logger.Warn("A RenameScipt could not be converted to RenamerConfig. Renamer name: " + (string)a[0] + " Renamer type: " + (string)a[1] +
                                    " Script: " + (string)a[3]);
                        return default;
                    }

                    var settingsType = type.GetInterfaces().FirstOrDefault(b => b.IsGenericType && b.GetGenericTypeDefinition() == typeof(IRenamer<>))
                        ?.GetGenericArguments().FirstOrDefault();
                    object settings = null;
                    if (settingsType != null)
                    {
                        settings = ActivatorUtilities.CreateInstance(Utils.ServiceContainer, settingsType);
                        settingsType.GetProperties(BindingFlags.Instance | BindingFlags.Public).FirstOrDefault(b => b.Name == "Script")
                            ?.SetValue(settings, (string)a[3]);
                    }

                    return (Renamer: new RenamerConfig
                    {
                        Name = (string)a[0], Type = type, Settings = settings
                    }, IsDefault: (int)a[2] == 1);
                }
                catch (Exception ex)
                {
                    if (a is { Length: >= 4 })
                    {
                        Logger.Warn(ex, "A RenameScipt could not be converted to RenamerConfig. Renamer name: " + a[0] + " Renamer type: " + a[1] +
                                    " Script: " + a[3]);
                    }
                    else
                    {
                        Logger.Warn(ex, "A RenameScipt could not be converted to RenamerConfig, but there wasn't enough data to log");
                    }

                    return default;
                }
            }).WhereNotDefault().GroupBy(a => a.Renamer.Name).SelectMany(a => a.Select((b, i) =>
            {
                // Names are distinct
                var renamer = b.Renamer;
                if (i > 0) renamer.Name = renamer.Name + "_" + (i + 1);
                if (b.IsDefault) defaultName = renamer.Name;
                return renamer;
            }));

            if (defaultName != null)
            {
                var settings = settingsProvider.GetSettings();
                settings.Plugins.Renamer.DefaultRenamer = defaultName;
                settingsProvider.SaveSettings(settings);
            }

            const string insertCommand = "INSERT INTO RenamerInstance (Name, Type, Settings) VALUES (:Name, :Type, :Settings);";
            foreach (var renamer in renamerInstances)
            {
                var command = session.CreateSQLQuery(insertCommand);
                command.SetParameter("Name", renamer.Name);
                command.SetParameter("Type", renamer.Type.ToString());
                command.SetParameter("Settings", renamer.Settings == null ? null : MessagePackSerializer.Typeless.Serialize(renamer.Settings));
                command.ExecuteUpdate();
            }

            const string dropCommand = "DROP TABLE RenameScript;";
            session.CreateSQLQuery(dropCommand).ExecuteUpdate();
            transaction.Commit();
        }
        catch (Exception e)
        {
            transaction.Rollback();
            return new Tuple<bool, string>(false, e.ToString());
        }

        return new Tuple<bool, string>(true, null);
    }

    private static Tuple<bool, string> DropLanguage(object connection)
    {
        try
        {
            var myConn = (SqliteConnection)connection;
            var factory = (SQLite)Utils.ServiceContainer.GetRequiredService<DatabaseFactory>().Instance;

            var addCommand = "ALTER TABLE CrossRef_Languages_AniDB_File ADD LanguageName TEXT NOT NULL DEFAULT '';";
            var updateCommand =
                "UPDATE CrossRef_Languages_AniDB_File SET LanguageName = l.LanguageName FROM CrossRef_Languages_AniDB_File c INNER JOIN Language l ON l.LanguageID = c.LanguageID WHERE c.LanguageName = '';";
            factory.Execute(myConn, addCommand);
            factory.Execute(myConn, updateCommand);

            addCommand = "ALTER TABLE CrossRef_Subtitles_AniDB_File ADD LanguageName TEXT NOT NULL DEFAULT '';";
            updateCommand =
                "UPDATE CrossRef_Subtitles_AniDB_File SET LanguageName = l.LanguageName FROM CrossRef_Subtitles_AniDB_File c INNER JOIN Language l ON l.LanguageID = c.LanguageID WHERE c.LanguageName = '';";
            factory.Execute(myConn, addCommand);
            factory.Execute(myConn, updateCommand);

            var createCommand =
                "CREATE TABLE CrossRef_Languages_AniDB_File ( CrossRef_Languages_AniDB_FileID INTEGER PRIMARY KEY AUTOINCREMENT, FileID int NOT NULL, LanguageName TEXT NOT NULL);";

            factory.DropColumns(
                myConn, "CrossRef_Languages_AniDB_File",
                new List<string> { "LanguageID" }, createCommand, new List<string>()
            );

            createCommand =
                "CREATE TABLE CrossRef_Subtitles_AniDB_File ( CrossRef_Subtitles_AniDB_FileID INTEGER PRIMARY KEY AUTOINCREMENT, FileID int NOT NULL, LanguageName TEXT NOT NULL);";

            factory.DropColumns(
                myConn, "CrossRef_Subtitles_AniDB_File",
                new List<string> { "LanguageID" }, createCommand, new List<string>()
            );

            var dropCommand = "DROP TABLE Language";
            factory.Execute(myConn, dropCommand);
        }
        catch (Exception e)
        {
            return new Tuple<bool, string>(false, e.ToString());
        }

        return new Tuple<bool, string>(true, null);
    }

    private static Tuple<bool, string> DropAniDB_AnimeColumns(object connection)
    {
        try
        {
            var factory = (SQLite)Utils.ServiceContainer.GetRequiredService<DatabaseFactory>().Instance;
            var myConn = (SqliteConnection)connection;
            var indexCommands = new List<string>
            {
                "CREATE UNIQUE INDEX UIX2_AniDB_Anime_AnimeID ON AniDB_Anime (AnimeID);"
            };
            var createCommand =
                "CREATE TABLE AniDB_Anime ( AniDB_AnimeID INTEGER PRIMARY KEY AUTOINCREMENT, AnimeID int NOT NULL, EpisodeCount int NOT NULL, AirDate timestamp, EndDate timestamp, URL text, Picname text, BeginYear int NOT NULL, EndYear int NOT NULL, AnimeType int NOT NULL, MainTitle text NOT NULL, AllTitles text NOT NULL, AllTags text NOT NULL, Description text NOT NULL, EpisodeCountNormal int NOT NULL, EpisodeCountSpecial int NOT NULL, Rating int NOT NULL, VoteCount int NOT NULL, TempRating int NOT NULL, TempVoteCount int NOT NULL, AvgReviewRating int NOT NULL, ReviewCount int NOT NULL, DateTimeUpdated timestamp NOT NULL, DateTimeDescUpdated timestamp NOT NULL, ImageEnabled int NOT NULL, Restricted int NOT NULL, AnimePlanetID int, ANNID int, AllCinemaID int, AnimeNfo int, LatestEpisodeNumber int, DisableExternalLinksFlag int, ContractVersion int DEFAULT 0 NOT NULL, ContractBlob BLOB, ContractSize int DEFAULT 0 NOT NULL, Site_JP TEXT, Site_EN TEXT, Wikipedia_ID TEXT, WikipediaJP_ID TEXT, SyoboiID INT, AnisonID INT, CrunchyrollID TEXT );";

            factory.DropColumns(
                myConn, "AniDB_Anime",
                new List<string> { "AwardList" }, createCommand, indexCommands
            );
        }
        catch (Exception e)
        {
            return new Tuple<bool, string>(false, e.ToString());
        }

        return new Tuple<bool, string>(true, null);
    }

    private static Tuple<bool, string> DropAniDB_Anime_CharacterColumns(object connection)
    {
        try
        {
            var factory = (SQLite)Utils.ServiceContainer.GetRequiredService<DatabaseFactory>().Instance;
            var myConn = (SqliteConnection)connection;
            var indexCommands = new List<string>
            {
                "CREATE INDEX IX_AniDB_Anime_Character_AnimeID ON AniDB_Anime_Character (AnimeID);",
                "CREATE INDEX IX_AniDB_Anime_Character_CharID ON AniDB_Anime_Character (CharID);",
                "CREATE UNIQUE INDEX UIX_AniDB_Anime_Character_AnimeID_CharID ON AniDB_Anime_Character (AnimeID, CharID);"
            };
            var createCommand =
                "CREATE TABLE AniDB_Anime_Character ( AniDB_Anime_CharacterID INTEGER PRIMARY KEY AUTOINCREMENT, AnimeID int  NOT NULL, CharID int  NOT NULL, CharType text NOT NULL);";

            factory.DropColumns(
                myConn, "AniDB_Anime_Character",
                new List<string> { "EpisodeListRaw" }, createCommand, indexCommands
            );
        }
        catch (Exception e)
        {
            return new Tuple<bool, string>(false, e.ToString());
        }

        return new Tuple<bool, string>(true, null);
    }

    private static Tuple<bool, string> DropAniDB_CharacterColumns(object connection)
    {
        try
        {
            var factory = (SQLite)Utils.ServiceContainer.GetRequiredService<DatabaseFactory>().Instance;
            var myConn = (SqliteConnection)connection;
            var indexCommands = new List<string>
            {
                "CREATE UNIQUE INDEX UIX_AniDB_Character_CharID ON AniDB_Character (CharID);"
            };
            var createCommand =
                "CREATE TABLE AniDB_Character (AniDB_CharacterID INTEGER PRIMARY KEY AUTOINCREMENT, CharID int NOT NULL, CharName text NOT NULL, PicName text NOT NULL, CharKanjiName text NOT NULL, CharDescription text NOT NULL);";

            factory.DropColumns(
                myConn, "AniDB_Character",
                new List<string> { "CreatorListRaw" }, createCommand, indexCommands
            );
        }
        catch (Exception e)
        {
            return new Tuple<bool, string>(false, e.ToString());
        }

        return new Tuple<bool, string>(true, null);
    }

    private static Tuple<bool, string> AlterAniDB_GroupStatus(object connection)
    {
        try
        {
            var factory = (SQLite)Utils.ServiceContainer.GetRequiredService<DatabaseFactory>().Instance;
            var myConn = (SqliteConnection)connection;
            var commands = new List<string>
            {
                "ALTER TABLE AniDB_GroupStatus RENAME TO AniDB_GroupStatus_old;",
                "CREATE TABLE AniDB_GroupStatus ( AniDB_GroupStatusID INTEGER PRIMARY KEY AUTOINCREMENT, AnimeID int NOT NULL, GroupID int NOT NULL, GroupName text NOT NULL, CompletionState int NOT NULL, LastEpisodeNumber int NOT NULL, Rating decimal(6,2) NOT NULL, Votes int NOT NULL, EpisodeRange text NOT NULL ); ",
                "DROP INDEX IX_AniDB_GroupStatus_AnimeID;",
                "CREATE INDEX IX_AniDB_GroupStatus_AnimeID on AniDB_GroupStatus(AnimeID);",
                "DROP INDEX UIX_AniDB_GroupStatus_AnimeID_GroupID;",
                "CREATE UNIQUE INDEX UIX_AniDB_GroupStatus_AnimeID_GroupID ON AniDB_GroupStatus(AnimeID, GroupID);",
                "INSERT INTO AniDB_GroupStatus (AnimeID, GroupID, GroupName, CompletionState, LastEpisodeNumber, Rating, Votes, EpisodeRange) SELECT AnimeID, GroupID, GroupName, CompletionState, LastEpisodeNumber, CAST(Rating AS decimal(5,3)) / 100, Votes, EpisodeRange FROM AniDB_GroupStatus_old",
                "DROP TABLE AniDB_GroupStatus_old"
            };

            foreach (var command in commands)
            {
                factory.Execute(myConn, command);
            }
        }
        catch (Exception e)
        {
            return new Tuple<bool, string>(false, e.ToString());
        }

        return new Tuple<bool, string>(true, null);
    }

    private static Tuple<bool, string> DropAniDB_FileColumns(object connection)
    {
        try
        {
            var factory = (SQLite)Utils.ServiceContainer.GetRequiredService<DatabaseFactory>().Instance;
            var myConn = (SqliteConnection)connection;
            var indexCommands = new List<string>
            {
                "CREATE UNIQUE INDEX UIX_AniDB_File_Hash on AniDB_File(Hash, FileSize);",
                "CREATE UNIQUE INDEX UIX_AniDB_File_FileID ON AniDB_File(FileID);",
                "CREATE INDEX IX_AniDB_File_File_Source on AniDB_File(File_Source);"
            };
            var createCommand =
                "CREATE TABLE AniDB_File ( AniDB_FileID INTEGER PRIMARY KEY AUTOINCREMENT, FileID int NOT NULL, Hash text NOT NULL, GroupID int NOT NULL, File_Source text NOT NULL, File_Description text NOT NULL, File_ReleaseDate int NOT NULL, DateTimeUpdated timestamp NOT NULL, FileName text NOT NULL, FileSize INTEGER NOT NULL,  FileVersion int NULL, InternalVersion int NULL, IsDeprecated int NOT NULL, IsCensored int NULL, IsChaptered INT NOT NULL);";

            factory.DropColumns(
                myConn, "AniDB_File",
                new List<string>
                {
                    "File_AudioCodec",
                    "File_VideoCodec",
                    "File_VideoResolution",
                    "File_FileExtension",
                    "File_LengthSeconds",
                    "Anime_GroupName",
                    "Anime_GroupNameShort",
                    "Episode_Rating",
                    "Episode_Votes",
                    "IsWatched",
                    "WatchedDate",
                    "CRC",
                    "MD5",
                    "SHA1",
                    "AnimeID"
                }, createCommand, indexCommands
            );
        }
        catch (Exception e)
        {
            return new Tuple<bool, string>(false, e.ToString());
        }

        return new Tuple<bool, string>(true, null);
    }

    private static Tuple<bool, string> DropAnimeEpisode_UserColumns(object connection)
    {
        try
        {
            var factory = (SQLite)Utils.ServiceContainer.GetRequiredService<DatabaseFactory>().Instance;
            var myConn = (SqliteConnection)connection;
            var indexCommands = new List<string>
            {
                "CREATE INDEX IX_AnimeEpisode_User_User_AnimeSeriesID on AnimeEpisode_User (JMMUserID, AnimeSeriesID);",
                "CREATE UNIQUE INDEX UIX_AnimeEpisode_User_User_EpisodeID on AnimeEpisode_User (JMMUserID, AnimeEpisodeID);"
            };
            var createCommand =
                "CREATE TABLE AnimeEpisode_User (AnimeEpisode_UserID INTEGER PRIMARY KEY AUTOINCREMENT, JMMUserID int NOT NULL, AnimeEpisodeID int NOT NULL, AnimeSeriesID int NOT NULL, WatchedDate timestamp, PlayedCount int NOT NULL, WatchedCount int NOT NULL, StoppedCount int NOT NULL);";

            factory.DropColumns(
                myConn, "AnimeEpisode_User",
                new List<string> { "ContractSize", "ContractBlob", "ContractVersion" }, createCommand, indexCommands
            );
        }
        catch (Exception e)
        {
            return new Tuple<bool, string>(false, e.ToString());
        }

        return new Tuple<bool, string>(true, null);
    }

    private static Tuple<bool, string> DropVideoLocal_Media(object connection)
    {
        try
        {
            var factory = (SQLite)Utils.ServiceContainer.GetRequiredService<DatabaseFactory>().Instance;
            var myConn = (SqliteConnection)connection;
            var createvlcommand =
                "CREATE TABLE VideoLocal ( VideoLocalID INTEGER PRIMARY KEY AUTOINCREMENT, Hash text NOT NULL, CRC32 text NULL, MD5 text NULL, SHA1 text NULL, HashSource int NOT NULL, FileSize INTEGER NOT NULL, IsIgnored int NOT NULL, DateTimeUpdated timestamp NOT NULL, FileName text NOT NULL DEFAULT '', DateTimeCreated timestamp NULL, IsVariation int NULL,MediaVersion int NOT NULL DEFAULT 0,MediaBlob BLOB NULL,MediaSize int NOT NULL DEFAULT 0, MyListID INT NOT NULL DEFAULT 0);";
            var indexvlcommands =
                new List<string> { "CREATE UNIQUE INDEX UIX2_VideoLocal_Hash on VideoLocal(Hash)" };
            factory.DropColumns(myConn, "VideoLocal",
                new List<string>
                {
                    "VideoCodec",
                    "AudioCodec",
                    "VideoBitrate",
                    "AudioBitrate",
                    "VideoBitDepth",
                    "VideoFrameRate",
                    "VideoResolution",
                    "Duration"
                }, createvlcommand, indexvlcommands);
            return new Tuple<bool, string>(true, null);
        }
        catch (Exception e)
        {
            return new Tuple<bool, string>(false, e.ToString());
        }
    }

    private static Tuple<bool, string> DropAniDB_EpisodeTitles(object connection)
    {
        try
        {
            var factory = (SQLite)Utils.ServiceContainer.GetRequiredService<DatabaseFactory>().Instance;
            var myConn = (SqliteConnection)connection;
            var createcommand =
                "create table AniDB_Episode ( AniDB_EpisodeID integer primary key autoincrement, EpisodeID int not null, AnimeID int not null, LengthSeconds int not null, Rating text not null, Votes text not null, EpisodeNumber int not null, EpisodeType int not null, AirDate int not null, DateTimeUpdated datetime not null, Description text default '' not null )";
            var indexcommands = new List<string>
            {
                "create index IX_AniDB_Episode_AnimeID on AniDB_Episode (AnimeID)",
                "create unique index UIX_AniDB_Episode_EpisodeID on AniDB_Episode (EpisodeID)"
            };
            factory.DropColumns(myConn, "AniDB_Episode",
                new List<string> { "EnglishName", "RomajiName" }, createcommand, indexcommands);
            return new Tuple<bool, string>(true, null);
        }
        catch (Exception e)
        {
            return new Tuple<bool, string>(false, e.ToString());
        }
    }

    private static Tuple<bool, string> RenameCrossRef_AniDB_TvDB_Episode(object connection)
    {
        try
        {
            var factory = (SQLite)Utils.ServiceContainer.GetRequiredService<DatabaseFactory>().Instance;
            // I'm doing this manually to save time
            var myConn = (SqliteConnection)connection;

            // make the new one
            // create indexes
            // transfer data
            // drop old table
            var cmds = new List<string>
            {
                "CREATE TABLE CrossRef_AniDB_TvDB_Episode_Override( CrossRef_AniDB_TvDB_Episode_OverrideID INTEGER PRIMARY KEY AUTOINCREMENT, AniDBEpisodeID int NOT NULL, TvDBEpisodeID int NOT NULL );",
                "CREATE UNIQUE INDEX UIX_AniDB_TvDB_Episode_Override_AniDBEpisodeID_TvDBEpisodeID ON CrossRef_AniDB_TvDB_Episode_Override(AniDBEpisodeID,TvDBEpisodeID);",
                "INSERT INTO CrossRef_AniDB_TvDB_Episode_Override ( AniDBEpisodeID, TvDBEpisodeID ) SELECT AniDBEpisodeID, TvDBEpisodeID FROM CrossRef_AniDB_TvDB_Episode; ",
                "DROP TABLE CrossRef_AniDB_TvDB_Episode;"
            };
            foreach (var cmdTable in cmds)
            {
                factory.Execute(myConn, cmdTable);
            }

            return new Tuple<bool, string>(true, null);
        }
        catch (Exception e)
        {
            return new Tuple<bool, string>(false, e.ToString());
        }
    }

    private static Tuple<bool, string> DropAniDB_AnimeAllCategories(object connection)
    {
        try
        {
            var factory = (SQLite)Utils.ServiceContainer.GetRequiredService<DatabaseFactory>().Instance;
            var myConn = (SqliteConnection)connection;
            var createcommand =
                "CREATE TABLE AniDB_Anime ( AniDB_AnimeID INTEGER PRIMARY KEY AUTOINCREMENT, AnimeID int NOT NULL, EpisodeCount int NOT NULL, AirDate timestamp NULL, EndDate timestamp NULL, URL text NULL, Picname text NULL, BeginYear int NOT NULL, EndYear int NOT NULL, AnimeType int NOT NULL, MainTitle text NOT NULL, AllTitles text NOT NULL, AllTags text NOT NULL, Description text NOT NULL, EpisodeCountNormal int NOT NULL, EpisodeCountSpecial int NOT NULL, Rating int NOT NULL, VoteCount int NOT NULL, TempRating int NOT NULL, TempVoteCount int NOT NULL, AvgReviewRating int NOT NULL, ReviewCount int NOT NULL, DateTimeUpdated timestamp NOT NULL, DateTimeDescUpdated timestamp NOT NULL, ImageEnabled int NOT NULL, AwardList text NOT NULL, Restricted int NOT NULL, AnimePlanetID int NULL, ANNID int NULL, AllCinemaID int NULL, AnimeNfo int NULL, LatestEpisodeNumber int NULL, DisableExternalLinksFlag int NULL );";
            var indexcommands = new List<string>
            {
                "CREATE UNIQUE INDEX [UIX2_AniDB_Anime_AnimeID] ON [AniDB_Anime] ([AnimeID]);"
            };
            factory.DropColumns(myConn, "AniDB_Anime",
                new List<string> { "AllCategories" }, createcommand, indexcommands);
            return new Tuple<bool, string>(true, null);
        }
        catch (Exception e)
        {
            return new Tuple<bool, string>(false, e.ToString());
        }
    }


    private static Tuple<bool, string> DropVideolocalColumns(object connection)
    {
        try
        {
            var factory = (SQLite)Utils.ServiceContainer.GetRequiredService<DatabaseFactory>().Instance;
            var myConn = (SqliteConnection)connection;
            var createvlcommand =
                "CREATE TABLE VideoLocal ( VideoLocalID INTEGER PRIMARY KEY AUTOINCREMENT, Hash text NOT NULL, CRC32 text NULL, MD5 text NULL, SHA1 text NULL, HashSource int NOT NULL, FileSize INTEGER NOT NULL, IsIgnored int NOT NULL, DateTimeUpdated timestamp NOT NULL, FileName text NOT NULL DEFAULT '', VideoCodec text NOT NULL DEFAULT '', VideoBitrate text NOT NULL DEFAULT '',VideoBitDepth text NOT NULL DEFAULT '',VideoFrameRate text NOT NULL DEFAULT '',VideoResolution text NOT NULL DEFAULT '',AudioCodec text NOT NULL DEFAULT '',AudioBitrate text NOT NULL DEFAULT '',Duration INTEGER NOT NULL DEFAULT 0,DateTimeCreated timestamp NULL, IsVariation int NULL,MediaVersion int NOT NULL DEFAULT 0,MediaBlob BLOB NULL,MediaSize int NOT NULL DEFAULT 0 );";
            var indexvlcommands =
                new List<string> { "CREATE UNIQUE INDEX UIX2_VideoLocal_Hash on VideoLocal(Hash)" };
            factory.DropColumns(myConn, "VideoLocal",
                new List<string> { "FilePath", "ImportFolderID" }, createvlcommand, indexvlcommands);
            return new Tuple<bool, string>(true, null);
        }
        catch (Exception e)
        {
            return new Tuple<bool, string>(false, e.ToString());
        }
    }

    private static Tuple<bool, string> DropTvDB_EpisodeFirstAiredColumn(object connection)
    {
        try
        {
            var factory = (SQLite)Utils.ServiceContainer.GetRequiredService<DatabaseFactory>().Instance;
            var myConn = (SqliteConnection)connection;
            var createtvepcommand =
                "CREATE TABLE TvDB_Episode ( TvDB_EpisodeID INTEGER PRIMARY KEY AUTOINCREMENT, Id int NOT NULL, SeriesID int NOT NULL, SeasonID int NOT NULL, SeasonNumber int NOT NULL, EpisodeNumber int NOT NULL, EpisodeName text, Overview text, Filename text, EpImgFlag int NOT NULL, AbsoluteNumber int, AirsAfterSeason int, AirsBeforeEpisode int, AirsBeforeSeason int, AirDate timestamp, Rating int)";
            var indextvepcommands =
                new List<string> { "CREATE UNIQUE INDEX UIX_TvDB_Episode_Id ON TvDB_Episode(Id);" };
            factory.DropColumns(myConn, "TvDB_Episode",
                new List<string> { "FirstAired" }, createtvepcommand, indextvepcommands);
            return new Tuple<bool, string>(true, null);
        }
        catch (Exception e)
        {
            return new Tuple<bool, string>(false, e.ToString());
        }
    }

    private static Tuple<bool, string> AlterVideoLocalUser(object connection)
    {
        try
        {
            var factory = (SQLite)Utils.ServiceContainer.GetRequiredService<DatabaseFactory>().Instance;
            var myConn = (SqliteConnection)connection;
            var createvluser =
                "CREATE TABLE VideoLocal_User ( VideoLocal_UserID INTEGER PRIMARY KEY AUTOINCREMENT, JMMUserID int NOT NULL, VideoLocalID int NOT NULL, WatchedDate timestamp NULL, ResumePosition bigint NOT NULL DEFAULT 0); ";
            var indexvluser = new List<string>
            {
                "CREATE UNIQUE INDEX UIX2_VideoLocal_User_User_VideoLocalID ON VideoLocal_User(JMMUserID, VideoLocalID);"
            };
            factory.Alter(myConn, "VideoLocal_User", createvluser, indexvluser);
            return new Tuple<bool, string>(true, null);
        }
        catch (Exception e)
        {
            return new Tuple<bool, string>(false, e.ToString());
        }
    }


    //WE NEED TO DROP SOME SQL LITE COLUMNS...

    private void DropColumns(SqliteConnection db, string tableName, List<string> colsToRemove, string createcommand,
        List<string> indexcommands)
    {
        var updatedTableColumns = GetTableColumns(db, tableName);
        colsToRemove.ForEach(a => updatedTableColumns.Remove(a));
        var columnsSeperated = string.Join(",", updatedTableColumns);

        // Drop indexes first. We can get them from the create commands
        // Ignore if they don't exist
        foreach (var indexcommand in indexcommands)
        {
            var position = indexcommand.IndexOf("index", StringComparison.InvariantCultureIgnoreCase) + 6;
            var indexname = indexcommand.Substring(position);
            position = indexname.IndexOf(' ');
            indexname = indexname.Substring(0, position);
            indexname = "DROP INDEX " + indexname + ";";
            try
            {
                Execute(db, indexname);
            }
            catch
            {
                // ignore
            }
        }

        // Rename table to old
        // make the new one
        // recreate indexes
        // transfer data
        // drop old table
        var cmds = new List<string> { "ALTER TABLE " + tableName + " RENAME TO " + tableName + "_old;", createcommand };
        cmds.AddRange(indexcommands);
        cmds.Add("INSERT INTO " + tableName + " (" + columnsSeperated + ") SELECT " + columnsSeperated + " FROM " +
                 tableName + "_old; ");
        cmds.Add("DROP TABLE " + tableName + "_old;");
        foreach (var cmdTable in cmds)
        {
            Execute(db, cmdTable);
        }
    }

    private void Alter(SqliteConnection db, string tableName, string createcommand, List<string> indexcommands)
    {
        var updatedTableColumns = GetTableColumns(db, tableName);
        var columnsSeperated = string.Join(",", updatedTableColumns);
        var cmds = new List<string> { "ALTER TABLE " + tableName + " RENAME TO " + tableName + "_old;", createcommand };
        cmds.AddRange(indexcommands);
        cmds.Add("INSERT INTO " + tableName + " (" + columnsSeperated + ") SELECT " + columnsSeperated + " FROM " +
                 tableName + "_old; ");
        cmds.Add("DROP TABLE " + tableName + "_old;");
        foreach (var cmdTable in cmds)
        {
            Execute(db, cmdTable);
        }
    }

    private List<string> GetTableColumns(SqliteConnection conn, string tableName)
    {
        var cmd = "pragma table_info(" + tableName + ")";
        var columns = new List<string>();
        foreach (var o in ExecuteReader(conn, cmd))
        {
            var oo = (object[])o;
            columns.Add((string)oo[1]);
        }

        return columns;
    }

    protected override Tuple<bool, string> ExecuteCommand(SqliteConnection connection, string command)
    {
        try
        {
            Execute(connection, command);
            return new Tuple<bool, string>(true, null);
        }
        catch (Exception ex)
        {
            return new Tuple<bool, string>(false, ex.ToString());
        }
    }

    protected override void Execute(SqliteConnection connection, string command)
    {
        using var sqCommand = new SqliteCommand(command, connection);
        sqCommand.CommandTimeout = 0;
        sqCommand.ExecuteNonQuery();
    }

    protected override long ExecuteScalar(SqliteConnection connection, string command)
    {
        using var sqCommand = new SqliteCommand(command, connection);
        sqCommand.CommandTimeout = 0;
        return long.Parse(sqCommand.ExecuteScalar().ToString());
    }

    protected override List<object[]> ExecuteReader(SqliteConnection connection, string command)
    {
        using var sqCommand = new SqliteCommand(command, connection);
        var rows = new List<object[]>();
        sqCommand.CommandTimeout = 0;
        using var reader = sqCommand.ExecuteReader();
        while (reader.Read())
        {
            var values = new object[reader.FieldCount];
            reader.GetValues(values);
            rows.Add(values);
        }

        reader.Close();
        return rows;
    }

    protected override void ConnectionWrapper(string connectionstring, Action<SqliteConnection> action)
    {
        using var con = new SqliteConnection(connectionstring);
        con.Open();
        action(con);
    }

    public override void CreateAndUpdateSchema()
    {
        ConnectionWrapper(GetConnectionString(), myConn =>
        {
            Execute(myConn, "PRAGMA encoding = \"UTF-16\"");
            var create =
                ExecuteScalar(myConn, "SELECT count(*) as NumTables FROM sqlite_master WHERE name='Versions'") == 0;
            if (create)
            {
                ServerState.Instance.ServerStartingStatus = "Database - Creating Initial Schema...";
                ExecuteWithException(myConn, createVersionTable);
            }

            if (!GetTableColumns(myConn, "Versions").Contains("VersionRevision"))
            {
                ExecuteWithException(myConn, updateVersionTable);
                AllVersions = RepoFactory.Versions.GetAllByType(Constants.DatabaseTypeKey);
            }

            PreFillVersions(createTables.Union(patchCommands));
            if (create)
            {
                ExecuteWithException(myConn, createTables);
            }

            ServerState.Instance.ServerStartingStatus = "Database - Applying Schema Patches...";
            ExecuteWithException(myConn, patchCommands);
        });
    }
}<|MERGE_RESOLUTION|>--- conflicted
+++ resolved
@@ -27,11 +27,7 @@
 {
     public override string Name => "SQLite";
 
-<<<<<<< HEAD
-    public override int RequiredVersion => 136;
-=======
-    public override int RequiredVersion => 137;
->>>>>>> 2964e2fa
+    public override int RequiredVersion => 138;
 
     public override void BackupDatabase(string fullfilename)
     {
@@ -871,14 +867,6 @@
         new(134, 02, DatabaseFixes.MoveTmdbImagesOnDisc),
         new(135, 01, "DROP TABLE IF EXISTS DuplicateFile;"),
         new(135, 02, "DROP TABLE IF EXISTS AnimeCharacter;"),
-<<<<<<< HEAD
-        new(136, 01, "CREATE TABLE StoredReleaseInfo (StoredReleaseInfoID INTEGER PRIMARY KEY AUTOINCREMENT, ED2K TEXT NOT NULL, FileSize INTEGER NOT NULL, ID TEXT, ProviderName TEXT NOT NULL, ReleaseURI TEXT, Version INTEGER NOT NULL, ProvidedFileSize INTEGER, Comment TEXT, OriginalFilename TEXT, IsCensored INTEGER, IsChaptered INTEGER, IsCreditless INTEGER, IsCorrupted INTEGER NOT NULL, Source INTEGER NOT NULL, GroupID TEXT, GroupSource TEXT, GroupName TEXT, GroupShortName TEXT, Hashes TEXT NULL, AudioLanguages TEXT, SubtitleLanguages TEXT, CrossReferences TEXT NOT NULL, Metadata TEXT NULL, ReleasedAt DATE, LastUpdatedAt DATETIME NOT NULL, CreatedAt DATETIME NOT NULL);"),
-        new(136, 02, "CREATE TABLE StoredReleaseInfo_MatchAttempt (StoredReleaseInfo_MatchAttemptID INTEGER PRIMARY KEY AUTOINCREMENT, AttemptProviderNames TEXT NOT NULL, ProviderName TEXT, ProviderID TEXT, ED2K TEXT NOT NULL, FileSize INTEGER NOT NULL, AttemptStartedAt DATETIME NOT NULL, AttemptEndedAt DATETIME NOT NULL);"),
-        new(136, 03, "CREATE TABLE VideoLocal_HashDigest (VideoLocal_HashDigestID INTEGER PRIMARY KEY AUTOINCREMENT, VideoLocalID INTEGER NOT NULL, Type TEXT NOT NULL, Value TEXT NOT NULL, Metadata TEXT);"),
-        new(136, 04, DatabaseFixes.MoveAnidbFileDataToReleaseInfoFormat),
-        new(136, 05, "ALTER TABLE ImportFolder DROP COLUMN ImportFolderType;"),
-        new(136, 06, "ALTER TABLE VideoLocal_Place DROP COLUMN ImportFolderType;"),
-=======
         new(136, 01, "ALTER TABLE Tmdb_Show_Network RENAME TO Tmdb_Show_Network_old;"),
         new(136, 02, "ALTER TABLE Tmdb_Show_Network_old RENAME TO TMDB_Show_Network;"),
         new(137, 01, "ALTER TABLE CrossRef_AniDB_TMDB_Movie ADD COLUMN MatchRating INTEGER NOT NULL DEFAULT 1;"),
@@ -887,7 +875,12 @@
         new(137, 04, "ALTER TABLE CrossRef_AniDB_TMDB_Show ADD COLUMN MatchRating INTEGER NOT NULL DEFAULT 1;"),
         new(137, 05, "UPDATE CrossRef_AniDB_TMDB_Show SET MatchRating = 5 WHERE Source = 0;"),
         new(137, 06, "ALTER TABLE CrossRef_AniDB_TMDB_Show DROP COLUMN Source;"),
->>>>>>> 2964e2fa
+        new(138, 01, "CREATE TABLE StoredReleaseInfo (StoredReleaseInfoID INTEGER PRIMARY KEY AUTOINCREMENT, ED2K TEXT NOT NULL, FileSize INTEGER NOT NULL, ID TEXT, ProviderName TEXT NOT NULL, ReleaseURI TEXT, Version INTEGER NOT NULL, ProvidedFileSize INTEGER, Comment TEXT, OriginalFilename TEXT, IsCensored INTEGER, IsChaptered INTEGER, IsCreditless INTEGER, IsCorrupted INTEGER NOT NULL, Source INTEGER NOT NULL, GroupID TEXT, GroupSource TEXT, GroupName TEXT, GroupShortName TEXT, Hashes TEXT NULL, AudioLanguages TEXT, SubtitleLanguages TEXT, CrossReferences TEXT NOT NULL, Metadata TEXT NULL, ReleasedAt DATE, LastUpdatedAt DATETIME NOT NULL, CreatedAt DATETIME NOT NULL);"),
+        new(138, 02, "CREATE TABLE StoredReleaseInfo_MatchAttempt (StoredReleaseInfo_MatchAttemptID INTEGER PRIMARY KEY AUTOINCREMENT, AttemptProviderNames TEXT NOT NULL, ProviderName TEXT, ProviderID TEXT, ED2K TEXT NOT NULL, FileSize INTEGER NOT NULL, AttemptStartedAt DATETIME NOT NULL, AttemptEndedAt DATETIME NOT NULL);"),
+        new(138, 03, "CREATE TABLE VideoLocal_HashDigest (VideoLocal_HashDigestID INTEGER PRIMARY KEY AUTOINCREMENT, VideoLocalID INTEGER NOT NULL, Type TEXT NOT NULL, Value TEXT NOT NULL, Metadata TEXT);"),
+        new(138, 04, DatabaseFixes.MoveAnidbFileDataToReleaseInfoFormat),
+        new(138, 05, "ALTER TABLE ImportFolder DROP COLUMN ImportFolderType;"),
+        new(138, 06, "ALTER TABLE VideoLocal_Place DROP COLUMN ImportFolderType;"),
     };
 
     private static Tuple<bool, string> MigrateRenamers(object connection)
