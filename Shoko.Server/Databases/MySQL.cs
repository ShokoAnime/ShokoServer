using System;
using System.Collections.Generic;
using System.Linq;
using System.Reflection;
using FluentNHibernate.Cfg;
using FluentNHibernate.Cfg.Db;
using MessagePack;
using Microsoft.Extensions.DependencyInjection;
using MySqlConnector;
using NHibernate;
using NHibernate.Driver.MySqlConnector;
using Shoko.Commons.Extensions;
using Shoko.Commons.Properties;
using Shoko.Plugin.Abstractions;
using Shoko.Server.Databases.NHibernate;
using Shoko.Server.Models;
using Shoko.Server.Renamer;
using Shoko.Server.Repositories;
using Shoko.Server.Server;
using Shoko.Server.Utilities;

// ReSharper disable InconsistentNaming


namespace Shoko.Server.Databases;

public class MySQL : BaseDatabase<MySqlConnection>
{
    public override string Name { get; } = "MySQL";
    public override int RequiredVersion { get; } = 130;

    private List<DatabaseCommand> createVersionTable = new()
    {
        new DatabaseCommand(0, 1,
            "CREATE TABLE `Versions` ( `VersionsID` INT NOT NULL AUTO_INCREMENT , `VersionType` VARCHAR(100) NOT NULL , `VersionValue` VARCHAR(100) NOT NULL ,  PRIMARY KEY (`VersionsID`) ) ; "),
        new DatabaseCommand(0, 2,
            "ALTER TABLE `Versions` ADD UNIQUE INDEX `UIX_Versions_VersionType` (`VersionType` ASC) ;")
    };

    private List<DatabaseCommand> createTables = new()
    {
        new DatabaseCommand(1, 3,
            "CREATE TABLE `AniDB_Anime` ( `AniDB_AnimeID` INT NOT NULL AUTO_INCREMENT, `AnimeID` INT NOT NULL, `EpisodeCount` INT NOT NULL, `AirDate` datetime NULL, `EndDate` datetime NULL, `URL` text character set utf8 NULL, `Picname` text character set utf8 NULL, `BeginYear` INT NOT NULL, `EndYear` INT NOT NULL, `AnimeType` INT NOT NULL, `MainTitle` varchar(500) character set utf8 NOT NULL, `AllTitles` varchar(1500) character set utf8 NOT NULL, `AllCategories` text character set utf8 NOT NULL, `AllTags` text character set utf8 NOT NULL, `Description` text character set utf8 NOT NULL, `EpisodeCountNormal` INT NOT NULL, `EpisodeCountSpecial` INT NOT NULL, `Rating` INT NOT NULL, `VoteCount` INT NOT NULL, `TempRating` INT NOT NULL, `TempVoteCount` INT NOT NULL, `AvgReviewRating` INT NOT NULL, `ReviewCount` int NOT NULL, `DateTimeUpdated` datetime NOT NULL, `DateTimeDescUpdated` datetime NOT NULL, `ImageEnabled` int NOT NULL, `AwardList` text character set utf8 NOT NULL, `Restricted` int NOT NULL, `AnimePlanetID` int NULL, `ANNID` int NULL, `AllCinemaID` int NULL, `AnimeNfo` int NULL, `LatestEpisodeNumber` int NULL, PRIMARY KEY (`AniDB_AnimeID`) ) ; "),
        new DatabaseCommand(1, 4,
            "ALTER TABLE `AniDB_Anime` ADD UNIQUE INDEX `UIX_AniDB_Anime_AnimeID` (`AnimeID` ASC) ;"),
        new DatabaseCommand(1, 5,
            "CREATE TABLE `AniDB_Anime_Category` ( `AniDB_Anime_CategoryID` INT NOT NULL AUTO_INCREMENT, `AnimeID` int NOT NULL, `CategoryID` int NOT NULL, `Weighting` int NOT NULL, PRIMARY KEY (`AniDB_Anime_CategoryID`) ) ; "),
        new DatabaseCommand(1, 6,
            "ALTER TABLE `AniDB_Anime_Category` ADD INDEX `IX_AniDB_Anime_Category_AnimeID` (`AnimeID` ASC) ;"),
        new DatabaseCommand(1, 7,
            "ALTER TABLE `AniDB_Anime_Category` ADD UNIQUE INDEX `UIX_AniDB_Anime_Category_AnimeID_CategoryID` (`AnimeID` ASC, `CategoryID` ASC) ;"),
        new DatabaseCommand(1, 8,
            "CREATE TABLE AniDB_Anime_Character ( `AniDB_Anime_CharacterID`  INT NOT NULL AUTO_INCREMENT, `AnimeID` int NOT NULL, `CharID` int NOT NULL, `CharType` varchar(100) NOT NULL, `EpisodeListRaw` text NULL, PRIMARY KEY (`AniDB_Anime_CharacterID`) ) ; "),
        new DatabaseCommand(1, 9,
            "ALTER TABLE `AniDB_Anime_Character` ADD INDEX `IX_AniDB_Anime_Character_AnimeID` (`AnimeID` ASC) ;"),
        new DatabaseCommand(1, 10,
            "ALTER TABLE `AniDB_Anime_Character` ADD UNIQUE INDEX `UIX_AniDB_Anime_Character_AnimeID_CharID` (`AnimeID` ASC, `CharID` ASC) ;"),
        new DatabaseCommand(1, 11,
            "CREATE TABLE `AniDB_Anime_Relation` ( `AniDB_Anime_RelationID`  INT NOT NULL AUTO_INCREMENT, `AnimeID` int NOT NULL, `RelatedAnimeID` int NOT NULL, `RelationType` varchar(100) NOT NULL, PRIMARY KEY (`AniDB_Anime_RelationID`) ) ; "),
        new DatabaseCommand(1, 12,
            "ALTER TABLE `AniDB_Anime_Relation` ADD INDEX `IX_AniDB_Anime_Relation_AnimeID` (`AnimeID` ASC) ;"),
        new DatabaseCommand(1, 13,
            "ALTER TABLE `AniDB_Anime_Relation` ADD UNIQUE INDEX `UIX_AniDB_Anime_Relation_AnimeID_RelatedAnimeID` (`AnimeID` ASC, `RelatedAnimeID` ASC) ;"),
        new DatabaseCommand(1, 14,
            "CREATE TABLE `AniDB_Anime_Review` ( `AniDB_Anime_ReviewID` INT NOT NULL AUTO_INCREMENT, `AnimeID` int NOT NULL, `ReviewID` int NOT NULL, PRIMARY KEY (`AniDB_Anime_ReviewID`) ) ; "),
        new DatabaseCommand(1, 15,
            "ALTER TABLE `AniDB_Anime_Review` ADD INDEX `IX_AniDB_Anime_Review_AnimeID` (`AnimeID` ASC) ;"),
        new DatabaseCommand(1, 16,
            "ALTER TABLE `AniDB_Anime_Review` ADD UNIQUE INDEX `UIX_AniDB_Anime_Review_AnimeID_ReviewID` (`AnimeID` ASC, `ReviewID` ASC) ;"),
        new DatabaseCommand(1, 17,
            "CREATE TABLE `AniDB_Anime_Similar` ( `AniDB_Anime_SimilarID` INT NOT NULL AUTO_INCREMENT, `AnimeID` int NOT NULL, `SimilarAnimeID` int NOT NULL, `Approval` int NOT NULL, `Total` int NOT NULL, PRIMARY KEY (`AniDB_Anime_SimilarID`) ) ; "),
        new DatabaseCommand(1, 18,
            "ALTER TABLE `AniDB_Anime_Similar` ADD INDEX `IX_AniDB_Anime_Similar_AnimeID` (`AnimeID` ASC) ;"),
        new DatabaseCommand(1, 19,
            "ALTER TABLE `AniDB_Anime_Similar` ADD UNIQUE INDEX `UIX_AniDB_Anime_Similar_AnimeID_SimilarAnimeID` (`AnimeID` ASC, `SimilarAnimeID` ASC) ;"),
        new DatabaseCommand(1, 20,
            "CREATE TABLE `AniDB_Anime_Tag` ( `AniDB_Anime_TagID` INT NOT NULL AUTO_INCREMENT, `AnimeID` int NOT NULL, `TagID` int NOT NULL, `Approval` int NOT NULL, PRIMARY KEY (`AniDB_Anime_TagID`) ) ; "),
        new DatabaseCommand(1, 21,
            "ALTER TABLE `AniDB_Anime_Tag` ADD INDEX `IX_AniDB_Anime_Tag_AnimeID` (`AnimeID` ASC) ;"),
        new DatabaseCommand(1, 22,
            "ALTER TABLE `AniDB_Anime_Tag` ADD UNIQUE INDEX `UIX_AniDB_Anime_Tag_AnimeID_TagID` (`AnimeID` ASC, `TagID` ASC) ;"),
        new DatabaseCommand(1, 23,
            "CREATE TABLE `AniDB_Anime_Title` ( `AniDB_Anime_TitleID` INT NOT NULL AUTO_INCREMENT, `AnimeID` int NOT NULL, `TitleType` varchar(50) character set utf8 NOT NULL, `Language` varchar(50) character set utf8 NOT NULL, `Title` varchar(500) character set utf8 NOT NULL, PRIMARY KEY (`AniDB_Anime_TitleID`) ) ; "),
        new DatabaseCommand(1, 24,
            "ALTER TABLE `AniDB_Anime_Title` ADD INDEX `IX_AniDB_Anime_Title_AnimeID` (`AnimeID` ASC) ;"),
        new DatabaseCommand(1, 25,
            "CREATE TABLE `AniDB_Category` ( `AniDB_CategoryID` INT NOT NULL AUTO_INCREMENT, `CategoryID` int NOT NULL, `ParentID` int NOT NULL, `IsHentai` int NOT NULL, `CategoryName` varchar(50) NOT NULL, `CategoryDescription` text NOT NULL, PRIMARY KEY (`AniDB_CategoryID`) ) ; "),
        new DatabaseCommand(1, 26,
            "ALTER TABLE `AniDB_Category` ADD UNIQUE INDEX `UIX_AniDB_Category_CategoryID` (`CategoryID` ASC) ;"),
        new DatabaseCommand(1, 27,
            "CREATE TABLE `AniDB_Character` ( `AniDB_CharacterID` INT NOT NULL AUTO_INCREMENT, `CharID` int NOT NULL, `CharName` varchar(200) character set utf8 NOT NULL, `PicName` varchar(100) NOT NULL, `CharKanjiName` text character set utf8 NOT NULL, `CharDescription` text character set utf8 NOT NULL, `CreatorListRaw` text NOT NULL, PRIMARY KEY (`AniDB_CharacterID`) ) ; "),
        new DatabaseCommand(1, 28,
            "ALTER TABLE `AniDB_Character` ADD UNIQUE INDEX `UIX_AniDB_Character_CharID` (`CharID` ASC) ;"),
        new DatabaseCommand(1, 29,
            "CREATE TABLE `AniDB_Character_Seiyuu` ( `AniDB_Character_SeiyuuID` INT NOT NULL AUTO_INCREMENT, `CharID` int NOT NULL, `SeiyuuID` int NOT NULL, PRIMARY KEY (`AniDB_Character_SeiyuuID`) ) ; "),
        new DatabaseCommand(1, 30,
            "ALTER TABLE `AniDB_Character_Seiyuu` ADD INDEX `IX_AniDB_Character_Seiyuu_CharID` (`CharID` ASC) ;"),
        new DatabaseCommand(1, 31,
            "ALTER TABLE `AniDB_Character_Seiyuu` ADD INDEX `IX_AniDB_Character_Seiyuu_SeiyuuID` (`SeiyuuID` ASC) ;"),
        new DatabaseCommand(1, 32,
            "ALTER TABLE `AniDB_Character_Seiyuu` ADD UNIQUE INDEX `UIX_AniDB_Character_Seiyuu_CharID_SeiyuuID` (`CharID` ASC, `SeiyuuID` ASC) ;"),
        new DatabaseCommand(1, 33,
            "CREATE TABLE `AniDB_Seiyuu` ( `AniDB_SeiyuuID` INT NOT NULL AUTO_INCREMENT, `SeiyuuID` int NOT NULL, `SeiyuuName` varchar(200) character set utf8 NOT NULL, `PicName` varchar(100) NOT NULL, PRIMARY KEY (`AniDB_SeiyuuID`) ) ; "),
        new DatabaseCommand(1, 34,
            "ALTER TABLE `AniDB_Seiyuu` ADD UNIQUE INDEX `UIX_AniDB_Seiyuu_SeiyuuID` (`SeiyuuID` ASC) ;"),
        new DatabaseCommand(1, 35,
            "CREATE TABLE `AniDB_Episode` ( `AniDB_EpisodeID` INT NOT NULL AUTO_INCREMENT, `EpisodeID` int NOT NULL, `AnimeID` int NOT NULL, `LengthSeconds` int NOT NULL, `Rating` varchar(200) NOT NULL, `Votes` varchar(200) NOT NULL, `EpisodeNumber` int NOT NULL, `EpisodeType` int NOT NULL, `RomajiName` varchar(200) character set utf8 NOT NULL, `EnglishName` varchar(200) character set utf8 NOT NULL, `AirDate` int NOT NULL, `DateTimeUpdated` datetime NOT NULL, PRIMARY KEY (`AniDB_EpisodeID`) ) ; "),
        new DatabaseCommand(1, 36,
            "ALTER TABLE `AniDB_Episode` ADD INDEX `IX_AniDB_Episode_AnimeID` (`AnimeID` ASC) ;"),
        new DatabaseCommand(1, 37,
            "ALTER TABLE `AniDB_Episode` ADD UNIQUE INDEX `UIX_AniDB_Episode_EpisodeID` (`EpisodeID` ASC) ;"),
        new DatabaseCommand(1, 38,
            "CREATE TABLE `AniDB_File`( `AniDB_FileID` INT NOT NULL AUTO_INCREMENT, `FileID` int NOT NULL, `Hash` varchar(50) NOT NULL, `AnimeID` int NOT NULL, `GroupID` int NOT NULL, `File_Source` varchar(200) NOT NULL, `File_AudioCodec` varchar(500) NOT NULL, `File_VideoCodec` varchar(200) NOT NULL, `File_VideoResolution` varchar(200) NOT NULL, `File_FileExtension` varchar(200) NOT NULL, `File_LengthSeconds` int NOT NULL, `File_Description` varchar(500) NOT NULL, `File_ReleaseDate` int NOT NULL, `Anime_GroupName` varchar(200) character set utf8 NOT NULL, `Anime_GroupNameShort` varchar(50) character set utf8 NOT NULL, `Episode_Rating` int NOT NULL, `Episode_Votes` int NOT NULL, `DateTimeUpdated` datetime NOT NULL, `IsWatched` int NOT NULL, `WatchedDate` datetime NULL, `CRC` varchar(200) NOT NULL, `MD5` varchar(200) NOT NULL, `SHA1` varchar(200) NOT NULL, `FileName` varchar(500) character set utf8 NOT NULL, `FileSize` bigint NOT NULL, PRIMARY KEY (`AniDB_FileID`) ) ; "),
        new DatabaseCommand(1, 39,
            "ALTER TABLE `AniDB_File` ADD UNIQUE INDEX `UIX_AniDB_File_Hash` (`Hash` ASC) ;"),
        new DatabaseCommand(1, 40,
            "ALTER TABLE `AniDB_File` ADD UNIQUE INDEX `UIX_AniDB_File_FileID` (`FileID` ASC) ;"),
        new DatabaseCommand(1, 41,
            "CREATE TABLE `AniDB_GroupStatus` ( `AniDB_GroupStatusID` INT NOT NULL AUTO_INCREMENT, `AnimeID` int NOT NULL, `GroupID` int NOT NULL, `GroupName` varchar(200) character set utf8 NOT NULL, `CompletionState` int NOT NULL, `LastEpisodeNumber` int NOT NULL, `Rating` int NOT NULL, `Votes` int NOT NULL, `EpisodeRange` text NOT NULL, PRIMARY KEY (`AniDB_GroupStatusID`) ) ; "),
        new DatabaseCommand(1, 42,
            "ALTER TABLE `AniDB_GroupStatus` ADD INDEX `IX_AniDB_GroupStatus_AnimeID` (`AnimeID` ASC) ;"),
        new DatabaseCommand(1, 43,
            "ALTER TABLE `AniDB_GroupStatus` ADD UNIQUE INDEX `UIX_AniDB_GroupStatus_AnimeID_GroupID` (`AnimeID` ASC, `GroupID` ASC) ;"),
        new DatabaseCommand(1, 44,
            "CREATE TABLE `AniDB_ReleaseGroup` ( `AniDB_ReleaseGroupID` INT NOT NULL AUTO_INCREMENT, `GroupID` int NOT NULL, `Rating` int NOT NULL, `Votes` int NOT NULL, `AnimeCount` int NOT NULL, `FileCount` int NOT NULL, `GroupName` varchar(200) character set utf8 NOT NULL, `GroupNameShort` varchar(50) character set utf8 NOT NULL, `IRCChannel` varchar(200) character set utf8 NOT NULL, `IRCServer` varchar(200) character set utf8 NOT NULL, `URL` varchar(200) character set utf8 NOT NULL, `Picname` varchar(50) NOT NULL, PRIMARY KEY (`AniDB_ReleaseGroupID`) ) ; "),
        new DatabaseCommand(1, 45,
            "ALTER TABLE `AniDB_ReleaseGroup` ADD UNIQUE INDEX `UIX_AniDB_ReleaseGroup_GroupID` (`GroupID` ASC) ;"),
        new DatabaseCommand(1, 46,
            "CREATE TABLE `AniDB_Review` ( `AniDB_ReviewID` INT NOT NULL AUTO_INCREMENT, `ReviewID` int NOT NULL, `AuthorID` int NOT NULL, `RatingAnimation` int NOT NULL, `RatingSound` int NOT NULL, `RatingStory` int NOT NULL, `RatingCharacter` int NOT NULL, `RatingValue` int NOT NULL, `RatingEnjoyment` int NOT NULL, `ReviewText` text character set utf8 NOT NULL, PRIMARY KEY (`AniDB_ReviewID`) ) ; "),
        new DatabaseCommand(1, 47,
            "ALTER TABLE `AniDB_Review` ADD UNIQUE INDEX `UIX_AniDB_Review_ReviewID` (`ReviewID` ASC) ;"),
        new DatabaseCommand(1, 48,
            "CREATE TABLE `AniDB_Tag` ( `AniDB_TagID` INT NOT NULL AUTO_INCREMENT, `TagID` int NOT NULL, `Spoiler` int NOT NULL, `LocalSpoiler` int NOT NULL, `GlobalSpoiler` int NOT NULL, `TagName` varchar(150) character set utf8 NOT NULL, `TagCount` int NOT NULL, `TagDescription` text character set utf8 NOT NULL, PRIMARY KEY (`AniDB_TagID`) ) ; "),
        new DatabaseCommand(1, 49,
            "ALTER TABLE `AniDB_Tag` ADD UNIQUE INDEX `UIX_AniDB_Tag_TagID` (`TagID` ASC) ;"),
        new DatabaseCommand(1, 50,
            "CREATE TABLE `AnimeEpisode` ( `AnimeEpisodeID` INT NOT NULL AUTO_INCREMENT, `AnimeSeriesID` int NOT NULL, `AniDB_EpisodeID` int NOT NULL, `DateTimeUpdated` datetime NOT NULL, `DateTimeCreated` datetime NOT NULL, PRIMARY KEY (`AnimeEpisodeID`) ) ; "),
        new DatabaseCommand(1, 51,
            "ALTER TABLE `AnimeEpisode` ADD UNIQUE INDEX `UIX_AnimeEpisode_AniDB_EpisodeID` (`AniDB_EpisodeID` ASC) ;"),
        new DatabaseCommand(1, 52,
            "ALTER TABLE `AnimeEpisode` ADD INDEX `IX_AnimeEpisode_AnimeSeriesID` (`AnimeSeriesID` ASC) ;"),
        new DatabaseCommand(1, 53,
            "CREATE TABLE `AnimeEpisode_User` ( `AnimeEpisode_UserID` INT NOT NULL AUTO_INCREMENT, `JMMUserID` int NOT NULL, `AnimeEpisodeID` int NOT NULL, `AnimeSeriesID` int NOT NULL, `WatchedDate` datetime NULL, `PlayedCount` int NOT NULL, `WatchedCount` int NOT NULL, `StoppedCount` int NOT NULL, PRIMARY KEY (`AnimeEpisode_UserID`) ) ; "),
        new DatabaseCommand(1, 54,
            "ALTER TABLE `AnimeEpisode_User` ADD UNIQUE INDEX `UIX_AnimeEpisode_User_User_EpisodeID` (`JMMUserID` ASC, `AnimeEpisodeID` ASC) ;"),
        new DatabaseCommand(1, 55,
            "ALTER TABLE `AnimeEpisode_User` ADD INDEX `IX_AnimeEpisode_User_User_AnimeSeriesID` (`JMMUserID` ASC, `AnimeSeriesID` ASC) ;"),
        new DatabaseCommand(1, 56,
            "CREATE TABLE `AnimeGroup` ( `AnimeGroupID` INT NOT NULL AUTO_INCREMENT, `AnimeGroupParentID` int NULL, `GroupName` varchar(200) character set utf8 NOT NULL, `Description` text character set utf8 NULL, `IsManuallyNamed` int NOT NULL, `DateTimeUpdated` datetime NOT NULL, `DateTimeCreated` datetime NOT NULL, `SortName` varchar(200) character set utf8 NOT NULL, `MissingEpisodeCount` int NOT NULL, `MissingEpisodeCountGroups` int NOT NULL, `OverrideDescription` int NOT NULL, `EpisodeAddedDate` datetime NULL, PRIMARY KEY (`AnimeGroupID`) ) ; "),
        new DatabaseCommand(1, 57,
            "CREATE TABLE `AnimeSeries` ( `AnimeSeriesID` INT NOT NULL AUTO_INCREMENT, `AnimeGroupID` int NOT NULL, `AniDB_ID` int NOT NULL, `DateTimeUpdated` datetime NOT NULL, `DateTimeCreated` datetime NOT NULL, `DefaultAudioLanguage` varchar(50) NULL, `DefaultSubtitleLanguage` varchar(50) NULL, `MissingEpisodeCount` int NOT NULL, `MissingEpisodeCountGroups` int NOT NULL, `LatestLocalEpisodeNumber` int NOT NULL, `EpisodeAddedDate` datetime NULL, PRIMARY KEY (`AnimeSeriesID`) ) ; "),
        new DatabaseCommand(1, 58,
            "ALTER TABLE `AnimeSeries` ADD UNIQUE INDEX `UIX_AnimeSeries_AniDB_ID` (`AniDB_ID` ASC) ;"),
        new DatabaseCommand(1, 59,
            "CREATE TABLE `AnimeSeries_User` ( `AnimeSeries_UserID` INT NOT NULL AUTO_INCREMENT, `JMMUserID` int NOT NULL, `AnimeSeriesID` int NOT NULL, `UnwatchedEpisodeCount` int NOT NULL, `WatchedEpisodeCount` int NOT NULL, `WatchedDate` datetime NULL, `PlayedCount` int NOT NULL, `WatchedCount` int NOT NULL, `StoppedCount` int NOT NULL, PRIMARY KEY (`AnimeSeries_UserID`) ) ; "),
        new DatabaseCommand(1, 60,
            "ALTER TABLE `AnimeSeries_User` ADD UNIQUE INDEX `UIX_AnimeSeries_User_User_SeriesID` (`JMMUserID` ASC, `AnimeSeriesID` ASC) ;"),
        new DatabaseCommand(1, 61,
            "CREATE TABLE `AnimeGroup_User` ( `AnimeGroup_UserID` INT NOT NULL AUTO_INCREMENT, `JMMUserID` int NOT NULL, `AnimeGroupID` int NOT NULL, `IsFave` int NOT NULL, `UnwatchedEpisodeCount` int NOT NULL, `WatchedEpisodeCount` int NOT NULL, `WatchedDate` datetime NULL, `PlayedCount` int NOT NULL, `WatchedCount` int NOT NULL, `StoppedCount` int NOT NULL, PRIMARY KEY (`AnimeGroup_UserID`) ) ; "),
        new DatabaseCommand(1, 62,
            "ALTER TABLE `AnimeGroup_User` ADD UNIQUE INDEX `UIX_AnimeGroup_User_User_GroupID` (`JMMUserID` ASC, `AnimeGroupID` ASC) ;"),
        new DatabaseCommand(1, 63,
            "CREATE TABLE `VideoLocal` ( `VideoLocalID` INT NOT NULL AUTO_INCREMENT, `FilePath` text character set utf8 NOT NULL, `ImportFolderID` int NOT NULL, `Hash` varchar(50) NOT NULL, `CRC32` varchar(50) NULL, `MD5` varchar(50) NULL, `SHA1` varchar(50) NULL, `HashSource` int NOT NULL, `FileSize` bigint NOT NULL, `IsIgnored` int NOT NULL, `DateTimeUpdated` datetime NOT NULL, PRIMARY KEY (`VideoLocalID`) ) ; "),
        new DatabaseCommand(1, 64,
            "ALTER TABLE `VideoLocal` ADD UNIQUE INDEX `UIX_VideoLocal_Hash` (`Hash` ASC) ;"),
        new DatabaseCommand(1, 65,
            "CREATE TABLE VideoLocal_User( `VideoLocal_UserID` INT NOT NULL AUTO_INCREMENT, `JMMUserID` int NOT NULL, `VideoLocalID` int NOT NULL, `WatchedDate` datetime NOT NULL, PRIMARY KEY (`VideoLocal_UserID`) ) ; "),
        new DatabaseCommand(1, 66,
            "ALTER TABLE `VideoLocal_User` ADD UNIQUE INDEX `UIX_VideoLocal_User_User_VideoLocalID` (`JMMUserID` ASC, `VideoLocalID` ASC) ;"),
        new DatabaseCommand(1, 67,
            "CREATE TABLE `CommandRequest` ( `CommandRequestID` INT NOT NULL AUTO_INCREMENT, `Priority` int NOT NULL, `CommandType` int NOT NULL, `CommandID` varchar(250) NOT NULL, `CommandDetails` text character set utf8 NOT NULL, `DateTimeUpdated` datetime NOT NULL, PRIMARY KEY (`CommandRequestID`) ) ; "),
        new DatabaseCommand(1, 68,
            "CREATE TABLE `CrossRef_AniDB_Other` ( `CrossRef_AniDB_OtherID` INT NOT NULL AUTO_INCREMENT, `AnimeID` int NOT NULL, `CrossRefID` varchar(100) character set utf8 NOT NULL, `CrossRefSource` int NOT NULL, `CrossRefType` int NOT NULL, PRIMARY KEY (`CrossRef_AniDB_OtherID`) ) ; "),
        new DatabaseCommand(1, 69,
            "ALTER TABLE `CrossRef_AniDB_Other` ADD UNIQUE INDEX `UIX_CrossRef_AniDB_Other` (`AnimeID` ASC, `CrossRefID` ASC, `CrossRefSource` ASC, `CrossRefType` ASC) ;"),
        new DatabaseCommand(1, 70,
            "CREATE TABLE `CrossRef_AniDB_TvDB` ( `CrossRef_AniDB_TvDBID` INT NOT NULL AUTO_INCREMENT, `AnimeID` int NOT NULL, `TvDBID` int NOT NULL, `TvDBSeasonNumber` int NOT NULL, `CrossRefSource` int NOT NULL, PRIMARY KEY (`CrossRef_AniDB_TvDBID`) ) ; "),
        new DatabaseCommand(1, 71,
            "ALTER TABLE `CrossRef_AniDB_TvDB` ADD UNIQUE INDEX `UIX_CrossRef_AniDB_TvDB_AnimeID` (`AnimeID` ASC) ;"),
        new DatabaseCommand(1, 72,
            "CREATE TABLE `CrossRef_File_Episode` ( `CrossRef_File_EpisodeID` INT NOT NULL AUTO_INCREMENT, `Hash` varchar(50) NULL, `FileName` varchar(500) character set utf8 NOT NULL, `FileSize` bigint NOT NULL, `CrossRefSource` int NOT NULL, `AnimeID` int NOT NULL, `EpisodeID` int NOT NULL, `Percentage` int NOT NULL, `EpisodeOrder` int NOT NULL, PRIMARY KEY (`CrossRef_File_EpisodeID`) ) ; "),
        new DatabaseCommand(1, 73,
            "ALTER TABLE `CrossRef_File_Episode` ADD UNIQUE INDEX `UIX_CrossRef_File_Episode_Hash_EpisodeID` (`Hash` ASC, `EpisodeID` ASC) ;"),
        new DatabaseCommand(1, 74,
            "CREATE TABLE `CrossRef_Languages_AniDB_File` ( `CrossRef_Languages_AniDB_FileID` INT NOT NULL AUTO_INCREMENT, `FileID` int NOT NULL, `LanguageID` int NOT NULL, PRIMARY KEY (`CrossRef_Languages_AniDB_FileID`) ) ; "),
        new DatabaseCommand(1, 75,
            "CREATE TABLE `CrossRef_Subtitles_AniDB_File` ( `CrossRef_Subtitles_AniDB_FileID` INT NOT NULL AUTO_INCREMENT, `FileID` int NOT NULL, `LanguageID` int NOT NULL, PRIMARY KEY (`CrossRef_Subtitles_AniDB_FileID`) ) ; "),
        new DatabaseCommand(1, 76,
            "CREATE TABLE `FileNameHash` ( `FileNameHashID` INT NOT NULL AUTO_INCREMENT, `FileName` varchar(500) character set utf8 NOT NULL, `FileSize` bigint NOT NULL, `Hash` varchar(50) NOT NULL, `DateTimeUpdated` datetime NOT NULL, PRIMARY KEY (`FileNameHashID`) ) ; "),
        new DatabaseCommand(1, 77,
            "CREATE TABLE `Language` ( `LanguageID` INT NOT NULL AUTO_INCREMENT, `LanguageName` varchar(100) NOT NULL, PRIMARY KEY (`LanguageID`) ) ; "),
        new DatabaseCommand(1, 78,
            "ALTER TABLE `Language` ADD UNIQUE INDEX `UIX_Language_LanguageName` (`LanguageName` ASC) ;"),
        new DatabaseCommand(1, 79,
            "CREATE TABLE `ImportFolder` ( `ImportFolderID` INT NOT NULL AUTO_INCREMENT, `ImportFolderType` int NOT NULL, `ImportFolderName` varchar(500) character set utf8 NOT NULL, `ImportFolderLocation` varchar(500) character set utf8 NOT NULL, `IsDropSource` int NOT NULL, `IsDropDestination` int NOT NULL, PRIMARY KEY (`ImportFolderID`) ) ; "),
        new DatabaseCommand(1, 80,
            "CREATE TABLE `ScheduledUpdate` ( `ScheduledUpdateID` INT NOT NULL AUTO_INCREMENT, `UpdateType` int NOT NULL, `LastUpdate` datetime NOT NULL, `UpdateDetails` text character set utf8 NOT NULL, PRIMARY KEY (`ScheduledUpdateID`) ) ; "),
        new DatabaseCommand(1, 81,
            "ALTER TABLE `ScheduledUpdate` ADD UNIQUE INDEX `UIX_ScheduledUpdate_UpdateType` (`UpdateType` ASC) ;"),
        new DatabaseCommand(1, 82,
            "CREATE TABLE `VideoInfo` ( `VideoInfoID` INT NOT NULL AUTO_INCREMENT, `Hash` varchar(50) NOT NULL, `FileSize` bigint NOT NULL, `FileName` text character set utf8 NOT NULL, `DateTimeUpdated` datetime NOT NULL, `VideoCodec` varchar(100) NOT NULL, `VideoBitrate` varchar(100) NOT NULL, `VideoFrameRate` varchar(100) NOT NULL, `VideoResolution` varchar(100) NOT NULL, `AudioCodec` varchar(100) NOT NULL, `AudioBitrate` varchar(100) NOT NULL, `Duration` bigint NOT NULL, PRIMARY KEY (`VideoInfoID`) ) ; "),
        new DatabaseCommand(1, 83, "ALTER TABLE `VideoInfo` ADD UNIQUE INDEX `UIX_VideoInfo_Hash` (`Hash` ASC) ;"),
        new DatabaseCommand(1, 84,
            "CREATE TABLE `DuplicateFile` ( `DuplicateFileID` INT NOT NULL AUTO_INCREMENT, `FilePathFile1` varchar(500) character set utf8 NOT NULL, `FilePathFile2` varchar(500) character set utf8 NOT NULL, `ImportFolderIDFile1` int NOT NULL, `ImportFolderIDFile2` int NOT NULL, `Hash` varchar(50) NOT NULL, `DateTimeUpdated` datetime NOT NULL, PRIMARY KEY (`DuplicateFileID`) ) ; "),
        new DatabaseCommand(1, 85,
            "CREATE TABLE `GroupFilter` ( `GroupFilterID` INT NOT NULL AUTO_INCREMENT, `GroupFilterName` varchar(500) character set utf8 NOT NULL, `ApplyToSeries` int NOT NULL, `BaseCondition` int NOT NULL, `SortingCriteria` text character set utf8, PRIMARY KEY (`GroupFilterID`) ) ; "),
        new DatabaseCommand(1, 86,
            "CREATE TABLE `GroupFilterCondition` ( `GroupFilterConditionID` INT NOT NULL AUTO_INCREMENT, `GroupFilterID` int NOT NULL, `ConditionType` int NOT NULL, `ConditionOperator` int NOT NULL, `ConditionParameter` text character set utf8 NOT NULL, PRIMARY KEY (`GroupFilterConditionID`) ) ; "),
        new DatabaseCommand(1, 87,
            "CREATE TABLE `AniDB_Vote` ( `AniDB_VoteID` INT NOT NULL AUTO_INCREMENT, `EntityID` int NOT NULL, `VoteValue` int NOT NULL, `VoteType` int NOT NULL, PRIMARY KEY (`AniDB_VoteID`) ) ; "),
        new DatabaseCommand(1, 88,
            "CREATE TABLE `TvDB_ImageFanart` ( `TvDB_ImageFanartID` INT NOT NULL AUTO_INCREMENT, `Id` int NOT NULL, `SeriesID` int NOT NULL, `BannerPath` varchar(200) character set utf8,  `BannerType` varchar(200) character set utf8,  `BannerType2` varchar(200) character set utf8,  `Colors` varchar(200) character set utf8,  `Language` varchar(200) character set utf8,  `ThumbnailPath` varchar(200) character set utf8,  `VignettePath` varchar(200) character set utf8,  `Enabled` int NOT NULL, `Chosen` int NOT NULL, PRIMARY KEY (`TvDB_ImageFanartID`) ) ; "),
        new DatabaseCommand(1, 89,
            "ALTER TABLE `TvDB_ImageFanart` ADD UNIQUE INDEX `UIX_TvDB_ImageFanart_Id` (`Id` ASC) ;"),
        new DatabaseCommand(1, 90,
            "CREATE TABLE `TvDB_ImageWideBanner` ( `TvDB_ImageWideBannerID` INT NOT NULL AUTO_INCREMENT, `Id` int NOT NULL, `SeriesID` int NOT NULL, `BannerPath` varchar(200) character set utf8,  `BannerType` varchar(200) character set utf8,  `BannerType2` varchar(200) character set utf8,  `Language`varchar(200) character set utf8,  `Enabled` int NOT NULL, `SeasonNumber` int, PRIMARY KEY (`TvDB_ImageWideBannerID`) ) ; "),
        new DatabaseCommand(1, 91,
            "ALTER TABLE `TvDB_ImageWideBanner` ADD UNIQUE INDEX `UIX_TvDB_ImageWideBanner_Id` (`Id` ASC) ;"),
        new DatabaseCommand(1, 92,
            "CREATE TABLE `TvDB_ImagePoster` ( `TvDB_ImagePosterID` INT NOT NULL AUTO_INCREMENT, `Id` int NOT NULL, `SeriesID` int NOT NULL, `BannerPath` varchar(200) character set utf8,  `BannerType` varchar(200) character set utf8,  `BannerType2` varchar(200) character set utf8,  `Language` varchar(200) character set utf8,  `Enabled` int NOT NULL, `SeasonNumber` int, PRIMARY KEY (`TvDB_ImagePosterID`) ) ; "),
        new DatabaseCommand(1, 93,
            "ALTER TABLE `TvDB_ImagePoster` ADD UNIQUE INDEX `UIX_TvDB_ImagePoster_Id` (`Id` ASC) ;"),
        new DatabaseCommand(1, 94,
            "CREATE TABLE `TvDB_Episode` ( `TvDB_EpisodeID` INT NOT NULL AUTO_INCREMENT, `Id` int NOT NULL, `SeriesID` int NOT NULL, `SeasonID` int NOT NULL, `SeasonNumber` int NOT NULL, `EpisodeNumber` int NOT NULL, `EpisodeName` varchar(200) character set utf8, `Overview` text character set utf8, `Filename` varchar(500) character set utf8, `EpImgFlag` int NOT NULL, `FirstAired` varchar(100) character set utf8, `AbsoluteNumber` int, `AirsAfterSeason` int, `AirsBeforeEpisode` int, `AirsBeforeSeason` int, PRIMARY KEY (`TvDB_EpisodeID`) ) ; "),
        new DatabaseCommand(1, 95,
            "ALTER TABLE `TvDB_Episode` ADD UNIQUE INDEX `UIX_TvDB_Episode_Id` (`Id` ASC) ;"),
        new DatabaseCommand(1, 96,
            "CREATE TABLE `TvDB_Series` ( `TvDB_SeriesID` INT NOT NULL AUTO_INCREMENT, `SeriesID` int NOT NULL, `Overview` text character set utf8, `SeriesName` varchar(250) character set utf8, `Status` varchar(100), `Banner` varchar(100), `Fanart` varchar(100), `Poster` varchar(100), `Lastupdated` varchar(100), PRIMARY KEY (`TvDB_SeriesID`) ) ; "),
        new DatabaseCommand(1, 97,
            "ALTER TABLE `TvDB_Series` ADD UNIQUE INDEX `UIX_TvDB_Series_Id` (`SeriesID` ASC) ;"),
        new DatabaseCommand(1, 98,
            "CREATE TABLE `AniDB_Anime_DefaultImage` ( `AniDB_Anime_DefaultImageID` INT NOT NULL AUTO_INCREMENT, `AnimeID` int NOT NULL, `ImageParentID` int NOT NULL, `ImageParentType` int NOT NULL, `ImageType` int NOT NULL, PRIMARY KEY (`AniDB_Anime_DefaultImageID`) ) ; "),
        new DatabaseCommand(1, 99,
            "ALTER TABLE `AniDB_Anime_DefaultImage` ADD UNIQUE INDEX `UIX_AniDB_Anime_DefaultImage_ImageType` (`AnimeID` ASC, `ImageType` ASC) ;"),
        new DatabaseCommand(1, 100,
            "CREATE TABLE `MovieDB_Movie` ( `MovieDB_MovieID` INT NOT NULL AUTO_INCREMENT, `MovieId` int NOT NULL, `MovieName` varchar(250) character set utf8, `OriginalName` varchar(250) character set utf8, `Overview` text character set utf8, PRIMARY KEY (`MovieDB_MovieID`) ) ; "),
        new DatabaseCommand(1, 101,
            "ALTER TABLE `MovieDB_Movie` ADD UNIQUE INDEX `UIX_MovieDB_Movie_Id` (`MovieId` ASC) ;"),
        new DatabaseCommand(1, 102,
            "CREATE TABLE `MovieDB_Poster` ( `MovieDB_PosterID` INT NOT NULL AUTO_INCREMENT, `ImageID` varchar(100), `MovieId` int NOT NULL, `ImageType` varchar(100), `ImageSize` varchar(100),  `URL` text character set utf8,  `ImageWidth` int NOT NULL,  `ImageHeight` int NOT NULL,  `Enabled` int NOT NULL, PRIMARY KEY (`MovieDB_PosterID`) ) ; "),
        new DatabaseCommand(1, 103,
            "CREATE TABLE `MovieDB_Fanart` ( `MovieDB_FanartID` INT NOT NULL AUTO_INCREMENT, `ImageID` varchar(100), `MovieId` int NOT NULL, `ImageType` varchar(100), `ImageSize` varchar(100),  `URL` text character set utf8,  `ImageWidth` int NOT NULL,  `ImageHeight` int NOT NULL,  `Enabled` int NOT NULL, PRIMARY KEY (`MovieDB_FanartID`) ) ; "),
        new DatabaseCommand(1, 104,
            "CREATE TABLE `JMMUser` ( `JMMUserID` INT NOT NULL AUTO_INCREMENT, `Username` varchar(100) character set utf8, `Password` varchar(100) character set utf8, `IsAdmin` int NOT NULL, `IsAniDBUser` int NOT NULL, `IsTraktUser` int NOT NULL, `HideCategories` text character set utf8, PRIMARY KEY (`JMMUserID`) ) ; "),
        new DatabaseCommand(1, 105,
            "CREATE TABLE `Trakt_Episode` ( `Trakt_EpisodeID` INT NOT NULL AUTO_INCREMENT, `Trakt_ShowID` int NOT NULL, `Season` int NOT NULL, `EpisodeNumber` int NOT NULL, `Title` varchar(500) character set utf8, `URL` text character set utf8, `Overview` text character set utf8, `EpisodeImage` varchar(500) character set utf8, PRIMARY KEY (`Trakt_EpisodeID`) ) ; "),
        new DatabaseCommand(1, 106,
            "CREATE TABLE `Trakt_ImagePoster` ( `Trakt_ImagePosterID` INT NOT NULL AUTO_INCREMENT, `Trakt_ShowID` int NOT NULL, `Season` int NOT NULL, `ImageURL` varchar(500) character set utf8, `Enabled` int NOT NULL, PRIMARY KEY (`Trakt_ImagePosterID`) ) ; "),
        new DatabaseCommand(1, 107,
            "CREATE TABLE `Trakt_ImageFanart` ( `Trakt_ImageFanartID` INT NOT NULL AUTO_INCREMENT, `Trakt_ShowID` int NOT NULL, `Season` int NOT NULL, `ImageURL` varchar(500) character set utf8, `Enabled` int NOT NULL, PRIMARY KEY (`Trakt_ImageFanartID`) ) ; "),
        new DatabaseCommand(1, 108,
            "CREATE TABLE `Trakt_Show` ( `Trakt_ShowID` INT NOT NULL AUTO_INCREMENT, `TraktID` varchar(100) character set utf8, `Title` varchar(500) character set utf8, `Year` varchar(50) character set utf8, `URL` text character set utf8, `Overview` text character set utf8, `TvDB_ID` int NULL, PRIMARY KEY (`Trakt_ShowID`) ) ; "),
        new DatabaseCommand(1, 109,
            "CREATE TABLE `Trakt_Season` ( `Trakt_SeasonID` INT NOT NULL AUTO_INCREMENT, `Trakt_ShowID` int NOT NULL, `Season` int NOT NULL, `URL` text character set utf8, PRIMARY KEY (`Trakt_SeasonID`) ) ; "),
        new DatabaseCommand(1, 110,
            "CREATE TABLE `CrossRef_AniDB_Trakt` ( `CrossRef_AniDB_TraktID` INT NOT NULL AUTO_INCREMENT, `AnimeID` int NOT NULL, `TraktID` varchar(100) character set utf8, `TraktSeasonNumber` int NOT NULL, `CrossRefSource` int NOT NULL, PRIMARY KEY (`CrossRef_AniDB_TraktID`) ) ; "),
    };

    private List<DatabaseCommand> patchCommands = new()
    {
        //Patches
        new(2, 1,
            "CREATE TABLE `IgnoreAnime` ( `IgnoreAnimeID` INT NOT NULL AUTO_INCREMENT ,  `JMMUserID` int NOT NULL,  `AnimeID` int NOT NULL,  `IgnoreType` int NOT NULL,  PRIMARY KEY (`IgnoreAnimeID`) ) ; "),
        new(2, 2,
            "ALTER TABLE `IgnoreAnime` ADD UNIQUE INDEX `UIX_IgnoreAnime_User_AnimeID` (`JMMUserID` ASC, `AnimeID` ASC, `IgnoreType` ASC) ;"),
        new(3, 1,
            "CREATE TABLE `Trakt_Friend` ( `Trakt_FriendID` INT NOT NULL AUTO_INCREMENT , `Username` varchar(100) character set utf8 NOT NULL, `FullName` varchar(100) character set utf8 NULL, `Gender` varchar(100) character set utf8 NULL, `Age` varchar(100) character set utf8 NULL, `Location` varchar(100) character set utf8 NULL, `About` text character set utf8 NULL, `Joined` int NOT NULL, `Avatar` text character set utf8 NULL, `Url` text character set utf8 NULL, `LastAvatarUpdate` datetime NOT NULL, PRIMARY KEY (`Trakt_FriendID`) ) ; "),
        new(3, 2,
            "ALTER TABLE `Trakt_Friend` ADD UNIQUE INDEX `UIX_Trakt_Friend_Username` (`Username` ASC) ;"),
        new(4, 1, "ALTER TABLE AnimeGroup ADD DefaultAnimeSeriesID int NULL"),
        new(5, 1, "ALTER TABLE JMMUser ADD CanEditServerSettings int NULL"),
        new(6, 1, "ALTER TABLE VideoInfo ADD VideoBitDepth varchar(100) NULL"),
        new(7, 1, DatabaseFixes.NoOperation),
        new(7, 2, DatabaseFixes.NoOperation),
        new(7, 3,
            "ALTER TABLE `CrossRef_AniDB_TvDB` ADD UNIQUE INDEX `UIX_CrossRef_AniDB_TvDB_Season` (`TvDBID` ASC, `TvDBSeasonNumber` ASC) ;"),
        new(7, 4,
            "ALTER TABLE `CrossRef_AniDB_Trakt` ADD UNIQUE INDEX `UIX_CrossRef_AniDB_Trakt_Season` (`TraktID` ASC, `TraktSeasonNumber` ASC) ;"),
        new(7, 5,
            "ALTER TABLE `CrossRef_AniDB_Trakt` ADD UNIQUE INDEX `UIX_CrossRef_AniDB_Trakt_Anime` (`AnimeID` ASC) ;"),
        new(8, 1,
            "ALTER TABLE JMMUser CHANGE COLUMN Password Password VARCHAR(150) NULL DEFAULT NULL ;"),
        new(9, 1,
            "ALTER TABLE `CommandRequest` CHANGE COLUMN `CommandID` `CommandID` text character set utf8 NOT NULL ;"),
        new(9, 2,
            "ALTER TABLE `CrossRef_File_Episode` CHANGE COLUMN `FileName` `FileName` text character set utf8 NOT NULL ;"),
        new(9, 3,
            "ALTER TABLE `FileNameHash` CHANGE COLUMN `FileName` `FileName` text character set utf8 NOT NULL ;"),
        new(10, 1,
            "ALTER TABLE `AniDB_Category` CHANGE COLUMN `CategoryName` `CategoryName` text character set utf8 NOT NULL ;"),
        new(10, 2,
            "ALTER TABLE `AniDB_Category` CHANGE COLUMN `CategoryDescription` `CategoryDescription` text character set utf8 NOT NULL ;"),
        new(10, 3,
            "ALTER TABLE `AniDB_Episode` CHANGE COLUMN `RomajiName` `RomajiName` text character set utf8 NOT NULL ;"),
        new(10, 4,
            "ALTER TABLE `AniDB_Episode` CHANGE COLUMN `EnglishName` `EnglishName` text character set utf8 NOT NULL ;"),
        new(10, 5,
            "ALTER TABLE `AniDB_Anime_Relation` CHANGE COLUMN `RelationType` `RelationType` text character set utf8 NOT NULL ;"),
        new(10, 6,
            "ALTER TABLE `AniDB_Character` CHANGE COLUMN `CharName` `CharName` text character set utf8 NOT NULL ;"),
        new(10, 7,
            "ALTER TABLE `AniDB_Seiyuu` CHANGE COLUMN `SeiyuuName` `SeiyuuName` text character set utf8 NOT NULL ;"),
        new(10, 8,
            "ALTER TABLE `AniDB_File` CHANGE COLUMN `File_Description` `File_Description` text character set utf8 NOT NULL ;"),
        new(10, 9,
            "ALTER TABLE `AniDB_File` CHANGE COLUMN `Anime_GroupName` `Anime_GroupName` text character set utf8 NOT NULL ;"),
        new(10, 10,
            "ALTER TABLE `AniDB_File` CHANGE COLUMN `Anime_GroupNameShort` `Anime_GroupNameShort` text character set utf8 NOT NULL ;"),
        new(10, 11,
            "ALTER TABLE `AniDB_File` CHANGE COLUMN `FileName` `FileName` text character set utf8 NOT NULL ;"),
        new(10, 12,
            "ALTER TABLE `AniDB_GroupStatus` CHANGE COLUMN `GroupName` `GroupName` text character set utf8 NOT NULL ;"),
        new(10, 13,
            "ALTER TABLE `AniDB_ReleaseGroup` CHANGE COLUMN `GroupName` `GroupName` text character set utf8 NOT NULL ;"),
        new(10, 14,
            "ALTER TABLE `AniDB_ReleaseGroup` CHANGE COLUMN `GroupNameShort` `GroupNameShort` text character set utf8 NOT NULL ;"),
        new(10, 15,
            "ALTER TABLE `AniDB_ReleaseGroup` CHANGE COLUMN `URL` `URL` text character set utf8 NOT NULL ;"),
        new(10, 16,
            "ALTER TABLE `AnimeGroup` CHANGE COLUMN `GroupName` `GroupName` text character set utf8 NOT NULL ;"),
        new(10, 17,
            "ALTER TABLE `AnimeGroup` CHANGE COLUMN `SortName` `SortName` text character set utf8 NOT NULL ;"),
        new(10, 18,
            "ALTER TABLE `CommandRequest` CHANGE COLUMN `CommandID` `CommandID` text character set utf8 NOT NULL ;"),
        new(10, 19,
            "ALTER TABLE `CrossRef_File_Episode` CHANGE COLUMN `FileName` `FileName` text character set utf8 NOT NULL ;"),
        new(10, 20,
            "ALTER TABLE `FileNameHash` CHANGE COLUMN `FileName` `FileName` text character set utf8 NOT NULL ;"),
        new(10, 21,
            "ALTER TABLE `ImportFolder` CHANGE COLUMN `ImportFolderLocation` `ImportFolderLocation` text character set utf8 NOT NULL ;"),
        new(10, 22,
            "ALTER TABLE `DuplicateFile` CHANGE COLUMN `FilePathFile1` `FilePathFile1` text character set utf8 NOT NULL ;"),
        new(10, 23,
            "ALTER TABLE `DuplicateFile` CHANGE COLUMN `FilePathFile2` `FilePathFile2` text character set utf8 NOT NULL ;"),
        new(10, 24,
            "ALTER TABLE `TvDB_Episode` CHANGE COLUMN `Filename` `Filename` text character set utf8 NOT NULL ;"),
        new(10, 25,
            "ALTER TABLE `TvDB_Episode` CHANGE COLUMN `EpisodeName` `EpisodeName` text character set utf8 NOT NULL ;"),
        new(10, 26,
            "ALTER TABLE `TvDB_Series` CHANGE COLUMN `SeriesName` `SeriesName` text character set utf8 NOT NULL ;"),
        new(10, 27,
            "ALTER TABLE `DuplicateFile` CHANGE COLUMN `FilePathFile2` `FilePathFile2` text character set utf8 NOT NULL ;"),
        new(10, 28,
            "ALTER TABLE `DuplicateFile` CHANGE COLUMN `FilePathFile2` `FilePathFile2` text character set utf8 NOT NULL ;"),
        new(11, 1, "ALTER TABLE `ImportFolder` ADD `IsWatched` int NULL ;"),
        new(11, 2, "UPDATE ImportFolder SET IsWatched = 1 ;"),
        new(11, 3,
            "ALTER TABLE `ImportFolder` CHANGE COLUMN `IsWatched` `IsWatched` int NOT NULL ;"),
        new(12, 1,
            "CREATE TABLE CrossRef_AniDB_MAL( CrossRef_AniDB_MALID INT NOT NULL AUTO_INCREMENT, AnimeID int NOT NULL, MALID int NOT NULL, MALTitle text, CrossRefSource int NOT NULL, PRIMARY KEY (`CrossRef_AniDB_MALID`) ) ; "),
        new(12, 2,
            "ALTER TABLE `CrossRef_AniDB_MAL` ADD UNIQUE INDEX `UIX_CrossRef_AniDB_MAL_AnimeID` (`AnimeID` ASC) ;"),
        new(12, 3,
            "ALTER TABLE `CrossRef_AniDB_MAL` ADD UNIQUE INDEX `UIX_CrossRef_AniDB_MAL_MALID` (`MALID` ASC) ;"),
        new(13, 1, "drop table `CrossRef_AniDB_MAL`;"),
        new(13, 2,
            "CREATE TABLE CrossRef_AniDB_MAL( CrossRef_AniDB_MALID INT NOT NULL AUTO_INCREMENT, AnimeID int NOT NULL, MALID int NOT NULL, MALTitle text, StartEpisodeType int NOT NULL, StartEpisodeNumber int NOT NULL, CrossRefSource int NOT NULL, PRIMARY KEY (`CrossRef_AniDB_MALID`) ) ; "),
        new(13, 3,
            "ALTER TABLE `CrossRef_AniDB_MAL` ADD UNIQUE INDEX `UIX_CrossRef_AniDB_MAL_AnimeID` (`AnimeID` ASC) ;"),
        new(13, 4,
            "ALTER TABLE `CrossRef_AniDB_MAL` ADD UNIQUE INDEX `UIX_CrossRef_AniDB_MAL_Anime` (`MALID` ASC, `AnimeID` ASC, `StartEpisodeType` ASC, `StartEpisodeNumber` ASC) ;"),
        new(14, 1,
            "CREATE TABLE Playlist( PlaylistID INT NOT NULL AUTO_INCREMENT, PlaylistName text character set utf8, PlaylistItems text character set utf8, DefaultPlayOrder int NOT NULL, PlayWatched int NOT NULL, PlayUnwatched int NOT NULL, PRIMARY KEY (`PlaylistID`) ) ; "),
        new(15, 1, "ALTER TABLE `AnimeSeries` ADD `SeriesNameOverride` text NULL ;"),
        new(16, 1,
            "CREATE TABLE BookmarkedAnime( BookmarkedAnimeID INT NOT NULL AUTO_INCREMENT, AnimeID int NOT NULL, Priority int NOT NULL, Notes text character set utf8, Downloading int NOT NULL, PRIMARY KEY (`BookmarkedAnimeID`) ) ; "),
        new(16, 2,
            "ALTER TABLE `BookmarkedAnime` ADD UNIQUE INDEX `UIX_BookmarkedAnime_AnimeID` (`AnimeID` ASC) ;"),
        new(17, 1, "ALTER TABLE `VideoLocal` ADD `DateTimeCreated` datetime NULL ;"),
        new(17, 2, "UPDATE VideoLocal SET DateTimeCreated = DateTimeUpdated ;"),
        new(17, 3,
            "ALTER TABLE `VideoLocal` CHANGE COLUMN `DateTimeCreated` `DateTimeCreated` datetime NOT NULL ;"),
        new(18, 1,
            "CREATE TABLE `CrossRef_AniDB_TvDB_Episode` ( `CrossRef_AniDB_TvDB_EpisodeID` INT NOT NULL AUTO_INCREMENT, `AnimeID` int NOT NULL, `AniDBEpisodeID` int NOT NULL, `TvDBEpisodeID` int NOT NULL, PRIMARY KEY (`CrossRef_AniDB_TvDB_EpisodeID`) ) ; "),
        new(18, 2,
            "ALTER TABLE `CrossRef_AniDB_TvDB_Episode` ADD UNIQUE INDEX `UIX_CrossRef_AniDB_TvDB_Episode_AniDBEpisodeID` (`AniDBEpisodeID` ASC) ;"),
        new(19, 1,
            "CREATE TABLE `AniDB_MylistStats` ( `AniDB_MylistStatsID` INT NOT NULL AUTO_INCREMENT, `Animes` int NOT NULL, `Episodes` int NOT NULL, `Files` int NOT NULL, `SizeOfFiles` bigint NOT NULL, `AddedAnimes` int NOT NULL, `AddedEpisodes` int NOT NULL, `AddedFiles` int NOT NULL, `AddedGroups` int NOT NULL, `LeechPct` int NOT NULL, `GloryPct` int NOT NULL, `ViewedPct` int NOT NULL, `MylistPct` int NOT NULL, `ViewedMylistPct` int NOT NULL, `EpisodesViewed` int NOT NULL, `Votes` int NOT NULL, `Reviews` int NOT NULL, `ViewiedLength` int NOT NULL, PRIMARY KEY (`AniDB_MylistStatsID`) ) ; "),
        new(20, 1,
            "CREATE TABLE `FileFfdshowPreset` ( `FileFfdshowPresetID` INT NOT NULL AUTO_INCREMENT, `Hash` varchar(50) NOT NULL, `FileSize` bigint NOT NULL, `Preset` text character set utf8, PRIMARY KEY (`FileFfdshowPresetID`) ) ; "),
        new(20, 2,
            "ALTER TABLE `FileFfdshowPreset` ADD UNIQUE INDEX `UIX_FileFfdshowPreset_Hash` (`Hash` ASC, `FileSize` ASC) ;"),
        new(21, 1, "ALTER TABLE `AniDB_Anime` ADD `DisableExternalLinksFlag` int NULL ;"),
        new(21, 2, "UPDATE AniDB_Anime SET DisableExternalLinksFlag = 0 ;"),
        new(21, 3,
            "ALTER TABLE `AniDB_Anime` CHANGE COLUMN `DisableExternalLinksFlag` `DisableExternalLinksFlag` int NOT NULL ;"),
        new(22, 1, "ALTER TABLE `AniDB_File` ADD `FileVersion` int NULL ;"),
        new(22, 2, "UPDATE AniDB_File SET FileVersion = 1 ;"),
        new(22, 3,
            "ALTER TABLE `AniDB_File` CHANGE COLUMN `FileVersion` `FileVersion` int NOT NULL ;"),
        new(23, 1,
            "CREATE TABLE RenameScript( RenameScriptID INT NOT NULL AUTO_INCREMENT, ScriptName text character set utf8, Script text character set utf8, IsEnabledOnImport int NOT NULL, PRIMARY KEY (`RenameScriptID`) ) ; "),
        new(24, 1, "ALTER TABLE `AniDB_File` ADD `IsCensored` int NULL ;"),
        new(24, 2, "ALTER TABLE `AniDB_File` ADD `IsDeprecated` int NULL ;"),
        new(24, 3, "ALTER TABLE `AniDB_File` ADD `InternalVersion` int NULL ;"),
        new(24, 4, "UPDATE AniDB_File SET IsCensored = 0 ;"),
        new(24, 5, "UPDATE AniDB_File SET IsDeprecated = 0 ;"),
        new(24, 6, "UPDATE AniDB_File SET InternalVersion = 1 ;"),
        new(24, 7,
            "ALTER TABLE `AniDB_File` CHANGE COLUMN `IsCensored` `IsCensored` int NOT NULL ;"),
        new(24, 8,
            "ALTER TABLE `AniDB_File` CHANGE COLUMN `IsDeprecated` `IsDeprecated` int NOT NULL ;"),
        new(24, 9,
            "ALTER TABLE `AniDB_File` CHANGE COLUMN `InternalVersion` `InternalVersion` int NOT NULL ;"),
        new(25, 1, "ALTER TABLE `VideoLocal` ADD `IsVariation` int NULL ;"),
        new(25, 2, "UPDATE VideoLocal SET IsVariation = 0 ;"),
        new(25, 3,
            "ALTER TABLE `VideoLocal` CHANGE COLUMN `IsVariation` `IsVariation` int NOT NULL ;"),
        new(26, 1,
            "CREATE TABLE AniDB_Recommendation( AniDB_RecommendationID INT NOT NULL AUTO_INCREMENT, AnimeID int NOT NULL, UserID int NOT NULL, RecommendationType int NOT NULL, RecommendationText text character set utf8, PRIMARY KEY (`AniDB_RecommendationID`) ) ; "),
        new(26, 2,
            "ALTER TABLE `AniDB_Recommendation` ADD UNIQUE INDEX `UIX_AniDB_Recommendation` (`AnimeID` ASC, `UserID` ASC) ;"),
        new(27, 1,
            "update CrossRef_File_Episode SET CrossRefSource=1 WHERE Hash IN (Select Hash from AniDB_File) AND CrossRefSource=2 ;"),
        new(28, 1,
            "CREATE TABLE LogMessage( LogMessageID INT NOT NULL AUTO_INCREMENT, LogType text character set utf8, LogContent text character set utf8, LogDate datetime NOT NULL, PRIMARY KEY (`LogMessageID`) ) ; "),
        new(29, 1,
            "CREATE TABLE CrossRef_AniDB_TvDBV2( CrossRef_AniDB_TvDBV2ID INT NOT NULL AUTO_INCREMENT, AnimeID int NOT NULL, AniDBStartEpisodeType int NOT NULL, AniDBStartEpisodeNumber int NOT NULL, TvDBID int NOT NULL, TvDBSeasonNumber int NOT NULL, TvDBStartEpisodeNumber int NOT NULL, TvDBTitle text character set utf8, CrossRefSource int NOT NULL, PRIMARY KEY (`CrossRef_AniDB_TvDBV2ID`) ) ; "),
        new(29, 2,
            "ALTER TABLE `CrossRef_AniDB_TvDBV2` ADD UNIQUE INDEX `UIX_CrossRef_AniDB_TvDBV2` (`AnimeID` ASC, `TvDBID` ASC, `TvDBSeasonNumber` ASC, `TvDBStartEpisodeNumber` ASC, `AniDBStartEpisodeType` ASC, `AniDBStartEpisodeNumber` ASC) ;"),
        new(29, 3, DatabaseFixes.NoOperation),
        new(30, 1, "ALTER TABLE `GroupFilter` ADD `Locked` int NULL ;"),
        new(31, 1, "ALTER TABLE VideoInfo ADD FullInfo varchar(10000) NULL"),
        new(32, 1,
            "CREATE TABLE CrossRef_AniDB_TraktV2( CrossRef_AniDB_TraktV2ID INT NOT NULL AUTO_INCREMENT, AnimeID int NOT NULL, AniDBStartEpisodeType int NOT NULL, AniDBStartEpisodeNumber int NOT NULL, TraktID varchar(100) character set utf8, TraktSeasonNumber int NOT NULL, TraktStartEpisodeNumber int NOT NULL, TraktTitle text character set utf8, CrossRefSource int NOT NULL, PRIMARY KEY (`CrossRef_AniDB_TraktV2ID`) ) ; "),
        new(32, 2,
            "ALTER TABLE `CrossRef_AniDB_TraktV2` ADD UNIQUE INDEX `UIX_CrossRef_AniDB_TraktV2` (`AnimeID` ASC, `TraktSeasonNumber` ASC, `TraktStartEpisodeNumber` ASC, `AniDBStartEpisodeType` ASC, `AniDBStartEpisodeNumber` ASC) ;"),
        new(32, 3, DatabaseFixes.NoOperation),
        new(33, 1,
            "CREATE TABLE `CrossRef_AniDB_Trakt_Episode` ( `CrossRef_AniDB_Trakt_EpisodeID` INT NOT NULL AUTO_INCREMENT, `AnimeID` int NOT NULL, `AniDBEpisodeID` int NOT NULL, `TraktID` varchar(100) character set utf8, `Season` int NOT NULL, `EpisodeNumber` int NOT NULL, PRIMARY KEY (`CrossRef_AniDB_Trakt_EpisodeID`) ) ; "),
        new(33, 2,
            "ALTER TABLE `CrossRef_AniDB_Trakt_Episode` ADD UNIQUE INDEX `UIX_CrossRef_AniDB_Trakt_Episode_AniDBEpisodeID` (`AniDBEpisodeID` ASC) ;"),
        new(34, 1, DatabaseFixes.NoOperation),
        new(35, 1,
            "CREATE TABLE `CustomTag` ( `CustomTagID` INT NOT NULL AUTO_INCREMENT, `TagName` text character set utf8, `TagDescription` text character set utf8, PRIMARY KEY (`CustomTagID`) ) ; "),
        new(35, 2,
            "CREATE TABLE `CrossRef_CustomTag` ( `CrossRef_CustomTagID` INT NOT NULL AUTO_INCREMENT, `CustomTagID` int NOT NULL, `CrossRefID` int NOT NULL, `CrossRefType` int NOT NULL, PRIMARY KEY (`CrossRef_CustomTagID`) ) ; "),
        new(36, 1,
            $"ALTER DATABASE {Utils.SettingsProvider.GetSettings().Database.Schema} CHARACTER SET = utf8mb4 COLLATE = utf8mb4_unicode_ci;"),
        new(37, 1,
            "ALTER TABLE `CrossRef_AniDB_MAL` DROP INDEX `UIX_CrossRef_AniDB_MAL_AnimeID` ;"),
        new(37, 2, "ALTER TABLE `CrossRef_AniDB_MAL` DROP INDEX `UIX_CrossRef_AniDB_MAL_Anime` ;"),
        new(37, 3,
            "ALTER TABLE `CrossRef_AniDB_MAL` ADD UNIQUE INDEX `UIX_CrossRef_AniDB_MAL_MALID` (`MALID` ASC) ;"),
        new(37, 4,
            "ALTER TABLE `CrossRef_AniDB_MAL` ADD UNIQUE INDEX `UIX_CrossRef_AniDB_MAL_Anime` (`AnimeID` ASC, `StartEpisodeType` ASC, `StartEpisodeNumber` ASC) ;"),
        new(38, 1, "ALTER TABLE AniDB_Anime_Tag ADD Weight int NULL"),
        new(39, 1, DatabaseFixes.PopulateTagWeight),
        new(40, 1, "ALTER TABLE Trakt_Episode ADD TraktID int NULL"),
        new(41, 1, DatabaseFixes.FixHashes),
        new(42, 1, "drop table `LogMessage`;"),
        new(43, 1, "ALTER TABLE AnimeSeries ADD DefaultFolder text character set utf8"),
        new(44, 1, "ALTER TABLE JMMUser ADD PlexUsers text character set utf8"),
        new(45, 1, "ALTER TABLE `GroupFilter` ADD `FilterType` int NULL ;"),
        new(45, 2, "UPDATE GroupFilter SET FilterType = 1 ;"),
        new(45, 3,
            "ALTER TABLE `GroupFilter` CHANGE COLUMN `FilterType` `FilterType` int NOT NULL ;"),
        new(45, 4, DatabaseFixes.NoOperation),
        new(46, 1, "ALTER TABLE `AniDB_Anime` ADD `ContractVersion` int NOT NULL DEFAULT 0"),
        new(46, 2,
            "ALTER TABLE `AniDB_Anime` ADD `ContractString` mediumtext character set utf8 NULL"),
        new(46, 3, "ALTER TABLE `AnimeGroup` ADD `ContractVersion` int NOT NULL DEFAULT 0"),
        new(46, 4,
            "ALTER TABLE `AnimeGroup` ADD `ContractString` mediumtext character set utf8 NULL"),
        new(46, 5,
            "ALTER TABLE `AnimeGroup_User` ADD `PlexContractVersion` int NOT NULL DEFAULT 0"),
        new(46, 6,
            "ALTER TABLE `AnimeGroup_User` ADD `PlexContractString` mediumtext character set utf8 NULL"),
        new(46, 7,
            "ALTER TABLE `AnimeGroup_User` ADD `KodiContractVersion` int NOT NULL DEFAULT 0"),
        new(46, 8,
            "ALTER TABLE `AnimeGroup_User` ADD `KodiContractString` mediumtext character set utf8 NULL"),
        new(46, 9, "ALTER TABLE `AnimeSeries` ADD `ContractVersion` int NOT NULL DEFAULT 0"),
        new(46, 10,
            "ALTER TABLE `AnimeSeries` ADD `ContractString` mediumtext character set utf8 NULL"),
        new(46, 11,
            "ALTER TABLE `AnimeSeries_User` ADD `PlexContractVersion` int NOT NULL DEFAULT 0"),
        new(46, 12,
            "ALTER TABLE `AnimeSeries_User` ADD `PlexContractString` mediumtext character set utf8 NULL"),
        new(46, 13,
            "ALTER TABLE `AnimeSeries_User` ADD `KodiContractVersion` int NOT NULL DEFAULT 0"),
        new(46, 14,
            "ALTER TABLE `AnimeSeries_User` ADD `KodiContractString` mediumtext character set utf8 NULL"),
        new(46, 15, "ALTER TABLE `GroupFilter` ADD `GroupsIdsVersion` int NOT NULL DEFAULT 0"),
        new(46, 16,
            "ALTER TABLE `GroupFilter` ADD `GroupsIdsString` mediumtext character set utf8 NULL"),
        new(46, 17, "ALTER TABLE `AnimeEpisode_User` ADD `ContractVersion` int NOT NULL DEFAULT 0"),
        new(46, 18,
            "ALTER TABLE `AnimeEpisode_User` ADD `ContractString` mediumtext character set utf8 NULL"),
        new(47, 1, "ALTER TABLE `AnimeEpisode` ADD `PlexContractVersion` int NOT NULL DEFAULT 0"),
        new(47, 2,
            "ALTER TABLE `AnimeEpisode` ADD `PlexContractString` mediumtext character set utf8 NULL"),
        new(47, 3, "ALTER TABLE `VideoLocal` ADD `MediaVersion` int NOT NULL DEFAULT 0"),
        new(47, 4, "ALTER TABLE `VideoLocal` ADD `MediaString` mediumtext character set utf8 NULL"),
        new(48, 1, "ALTER TABLE `AnimeSeries_User` DROP COLUMN `KodiContractVersion`"),
        new(48, 2, "ALTER TABLE `AnimeSeries_User` DROP COLUMN `KodiContractString`"),
        new(48, 3, "ALTER TABLE `AnimeGroup_User` DROP COLUMN `KodiContractVersion`"),
        new(48, 4, "ALTER TABLE `AnimeGroup_User` DROP COLUMN `KodiContractString`"),
        new(49, 1, "ALTER TABLE AnimeSeries ADD LatestEpisodeAirDate datetime NULL"),
        new(49, 2, "ALTER TABLE AnimeGroup ADD LatestEpisodeAirDate datetime NULL"),
        new(50, 1, "ALTER TABLE `GroupFilter` ADD `GroupConditionsVersion` int NOT NULL DEFAULT 0"),
        new(50, 2,
            "ALTER TABLE `GroupFilter` ADD `GroupConditions` mediumtext character set utf8 NULL"),
        new(50, 3, "ALTER TABLE `GroupFilter` ADD `ParentGroupFilterID` int NULL"),
        new(50, 4, "ALTER TABLE `GroupFilter` ADD `InvisibleInClients` int NOT NULL DEFAULT 0"),
        new(50, 5, "ALTER TABLE `GroupFilter` ADD `SeriesIdsVersion` int NOT NULL DEFAULT 0"),
        new(50, 6,
            "ALTER TABLE `GroupFilter` ADD `SeriesIdsString` mediumtext character set utf8 NULL"),
        new(51, 1, "ALTER TABLE `AniDB_Anime` ADD `ContractBlob` mediumblob NULL"),
        new(51, 2, "ALTER TABLE `AniDB_Anime` ADD `ContractSize` int NOT NULL DEFAULT 0"),
        new(51, 3, "ALTER TABLE `AniDB_Anime` DROP COLUMN `ContractString`"),
        new(51, 4, "ALTER TABLE `VideoLocal` ADD `MediaBlob` mediumblob NULL"),
        new(51, 5, "ALTER TABLE `VideoLocal` ADD `MediaSize` int NOT NULL DEFAULT 0"),
        new(51, 6, "ALTER TABLE `VideoLocal` DROP COLUMN `MediaString`"),
        new(51, 7, "ALTER TABLE `AnimeEpisode` ADD `PlexContractBlob` mediumblob NULL"),
        new(51, 8, "ALTER TABLE `AnimeEpisode` ADD `PlexContractSize` int NOT NULL DEFAULT 0"),
        new(51, 9, "ALTER TABLE `AnimeEpisode` DROP COLUMN `PlexContractString`"),
        new(51, 10, "ALTER TABLE `AnimeEpisode_User` ADD `ContractBlob` mediumblob NULL"),
        new(51, 11, "ALTER TABLE `AnimeEpisode_User` ADD `ContractSize` int NOT NULL DEFAULT 0"),
        new(51, 12, "ALTER TABLE `AnimeEpisode_User` DROP COLUMN `ContractString`"),
        new(51, 13, "ALTER TABLE `AnimeSeries` ADD `ContractBlob` mediumblob NULL"),
        new(51, 14, "ALTER TABLE `AnimeSeries` ADD `ContractSize` int NOT NULL DEFAULT 0"),
        new(51, 15, "ALTER TABLE `AnimeSeries` DROP COLUMN `ContractString`"),
        new(51, 16, "ALTER TABLE `AnimeSeries_User` ADD `PlexContractBlob` mediumblob NULL"),
        new(51, 17, "ALTER TABLE `AnimeSeries_User` ADD `PlexContractSize` int NOT NULL DEFAULT 0"),
        new(51, 18, "ALTER TABLE `AnimeSeries_User` DROP COLUMN `PlexContractString`"),
        new(51, 19, "ALTER TABLE `AnimeGroup_User` ADD `PlexContractBlob` mediumblob NULL"),
        new(51, 20, "ALTER TABLE `AnimeGroup_User` ADD `PlexContractSize` int NOT NULL DEFAULT 0"),
        new(51, 21, "ALTER TABLE `AnimeGroup_User` DROP COLUMN `PlexContractString`"),
        new(51, 22, "ALTER TABLE `AnimeGroup` ADD `ContractBlob` mediumblob NULL"),
        new(51, 23, "ALTER TABLE `AnimeGroup` ADD `ContractSize` int NOT NULL DEFAULT 0"),
        new(51, 24, "ALTER TABLE `AnimeGroup` DROP COLUMN `ContractString`"),
        new(52, 1, "ALTER TABLE `AniDB_Anime` DROP COLUMN `AllCategories`"),
        new(53, 1, DatabaseFixes.DeleteSeriesUsersWithoutSeries),
        new(54, 1,
            "CREATE TABLE `VideoLocal_Place` ( `VideoLocal_Place_ID` INT NOT NULL AUTO_INCREMENT, `VideoLocalID` int NOT NULL, `FilePath` text character set utf8 NOT NULL, `ImportFolderID` int NOT NULL, `ImportFolderType` int NOT NULL, PRIMARY KEY (`VideoLocal_Place_ID`) ) ; "),
        new(54, 2, "ALTER TABLE `VideoLocal` ADD `FileName` text character set utf8 NOT NULL"),
        new(54, 3, "ALTER TABLE `VideoLocal` ADD `VideoCodec` varchar(100) NOT NULL DEFAULT ''"),
        new(54, 4, "ALTER TABLE `VideoLocal` ADD `VideoBitrate` varchar(100) NOT NULL DEFAULT ''"),
        new(54, 5, "ALTER TABLE `VideoLocal` ADD `VideoBitDepth` varchar(100) NOT NULL DEFAULT ''"),
        new(54, 6,
            "ALTER TABLE `VideoLocal` ADD `VideoFrameRate` varchar(100) NOT NULL DEFAULT ''"),
        new(54, 7,
            "ALTER TABLE `VideoLocal` ADD `VideoResolution` varchar(100) NOT NULL DEFAULT ''"),
        new(54, 8, "ALTER TABLE `VideoLocal` ADD `AudioCodec` varchar(100) NOT NULL DEFAULT ''"),
        new(54, 9, "ALTER TABLE `VideoLocal` ADD `AudioBitrate` varchar(100) NOT NULL DEFAULT ''"),
        new(54, 10, "ALTER TABLE `VideoLocal` ADD `Duration` bigint NOT NULL DEFAULT 0"),
        new(54, 11,
            "INSERT INTO `VideoLocal_Place` (`VideoLocalID`, `FilePath`, `ImportFolderID`, `ImportFolderType`) SELECT `VideoLocalID`, `FilePath`, `ImportFolderID`, 1 as `ImportFolderType` FROM `VideoLocal`"),
        new(54, 12, "ALTER TABLE `VideoLocal` DROP COLUMN `FilePath`"),
        new(54, 13, "ALTER TABLE `VideoLocal` DROP COLUMN `ImportFolderID`"),
        new(54, 14,
            "CREATE TABLE `CloudAccount` ( `CloudID` INT NOT NULL AUTO_INCREMENT,  `ConnectionString` text character set utf8 NOT NULL,  `Provider` varchar(100) NOT NULL DEFAULT '', `Name` varchar(256) NOT NULL DEFAULT '',  PRIMARY KEY (`CloudID`) ) ; "),
        new(54, 15, "ALTER TABLE `ImportFolder` ADD `CloudID` int NULL"),
        new(54, 16, "ALTER TABLE `VideoLocal_User` MODIFY COLUMN `WatchedDate` datetime NULL"),
        new(54, 17, "ALTER TABLE `VideoLocal_User` ADD `ResumePosition` bigint NOT NULL DEFAULT 0"),
        new(54, 17, "ALTER TABLE `VideoLocal_User` ADD `ResumePosition` bigint NOT NULL DEFAULT 0"),
        new(54, 18,
            "UPDATE `VideoLocal` INNER JOIN `VideoInfo` ON `VideoLocal`.`Hash`=`VideoInfo`.`Hash` SET `VideoLocal`.`FileName`=`VideoInfo`.`FileName`,`VideoLocal`.`VideoCodec`=`VideoInfo`.`VideoCodec`,`VideoLocal`.`VideoBitrate`=`VideoInfo`.`VideoBitrate`,`VideoLocal`.`VideoBitDepth`=`VideoInfo`.`VideoBitDepth`,`VideoLocal`.`VideoFrameRate`=`VideoInfo`.`VideoFrameRate`,`VideoLocal`.`VideoResolution`=`VideoInfo`.`VideoResolution`,`VideoLocal`.`AudioCodec`=`VideoInfo`.`AudioCodec`,`VideoLocal`.`AudioBitrate`=`VideoInfo`.`AudioBitrate`,`VideoLocal`.`Duration`=`VideoInfo`.`Duration`"),
        new(54, 19, "DROP TABLE `VideoInfo`"),
        new(55, 1, "ALTER TABLE `VideoLocal` DROP INDEX `UIX_VideoLocal_Hash` ;"),
        new(55, 2, "ALTER TABLE `VideoLocal` ADD INDEX `IX_VideoLocal_Hash` (`Hash` ASC) ;"),
        new(56, 1,
            "CREATE TABLE `AuthTokens` ( `AuthID` INT NOT NULL AUTO_INCREMENT, `UserID` int NOT NULL, `DeviceName` text character set utf8, `Token` text character set utf8, PRIMARY KEY (`AuthID`) ) ; "),
        new(57, 1,
            "CREATE TABLE `Scan` ( `ScanID` INT NOT NULL AUTO_INCREMENT, `CreationTime` datetime NOT NULL, `ImportFolders` text character set utf8, `Status` int NOT NULL, PRIMARY KEY (`ScanID`) ) ; "),
        new(57, 2,
            "CREATE TABLE `ScanFile` ( `ScanFileID` INT NOT NULL AUTO_INCREMENT, `ScanID` int NOT NULL, `ImportFolderID` int NOT NULL, `VideoLocal_Place_ID` int NOT NULL, `FullName` text character set utf8, `FileSize` bigint NOT NULL, `Status` int NOT NULL, `CheckDate` datetime NULL, `Hash` text character set utf8, `HashResult` text character set utf8 NULL, PRIMARY KEY (`ScanFileID`) ) ; "),
        new(57, 3,
            "ALTER TABLE `ScanFile` ADD  INDEX `UIX_ScanFileStatus` (`ScanID` ASC, `Status` ASC, `CheckDate` ASC) ;"),
        new(58, 1, DatabaseFixes.NoOperation),
        new(59, 1,
            "ALTER TABLE `GroupFilter` ADD INDEX `IX_groupfilter_GroupFilterName` (`GroupFilterName`(250));"),
        new(60, 1, DatabaseFixes.NoOperation),
        new(61, 1, DatabaseFixes.NoOperation),
        new(62, 1, "ALTER TABLE JMMUser ADD PlexToken text character set utf8"),
        new(63, 1, "ALTER TABLE AniDB_File ADD IsChaptered INT NOT NULL DEFAULT -1"),
        new(64, 1, "ALTER TABLE `CrossRef_File_Episode` ADD INDEX `IX_Xref_Epid` (`episodeid` ASC) ;"),
        new(64, 2, "ALTER TABLE `CrossRef_Subtitles_AniDB_File` ADD INDEX `IX_Xref_Sub_AniDBFile` (`fileid` ASC) ;"),
        new(64, 3, "ALTER TABLE `CrossRef_Languages_AniDB_File` ADD INDEX `IX_Xref_Epid` (`fileid` ASC) ;"),
        new(65, 1,
            "ALTER TABLE RenameScript ADD RenamerType varchar(255) character set utf8 NOT NULL DEFAULT 'Legacy'"),
        new(65, 2, "ALTER TABLE RenameScript ADD ExtraData TEXT character set utf8"),
        new(66, 1,
            "ALTER TABLE `AniDB_Anime_Character` ADD INDEX `IX_AniDB_Anime_Character_CharID` (`CharID` ASC) ;"),
        new(67, 1, "ALTER TABLE `TvDB_Episode` ADD `Rating` int NULL"),
        new(67, 2, "ALTER TABLE `TvDB_Episode` ADD `AirDate` datetime NULL"),
        new(67, 3, "ALTER TABLE `TvDB_Episode` DROP COLUMN `FirstAired`"),
        new(67, 4, DatabaseFixes.NoOperation),
        new(68, 1, "ALTER TABLE `AnimeSeries` ADD `AirsOn` TEXT character set utf8 NULL"),
        new(69, 1, "DROP TABLE `Trakt_ImageFanart`"),
        new(69, 2, "DROP TABLE `Trakt_ImagePoster`"),
        new(70, 1,
            "CREATE TABLE `AnimeCharacter` ( `CharacterID` INT NOT NULL AUTO_INCREMENT, `AniDBID` INT NOT NULL, `Name` text character set utf8 NOT NULL, `AlternateName` text character set utf8 NULL, `Description` text character set utf8 NULL, `ImagePath` text character set utf8 NULL, PRIMARY KEY (`CharacterID`) )"),
        new(70, 2,
            "CREATE TABLE `AnimeStaff` ( `StaffID` INT NOT NULL AUTO_INCREMENT, `AniDBID` INT NOT NULL, `Name` text character set utf8 NOT NULL, `AlternateName` text character set utf8 NULL, `Description` text character set utf8 NULL, `ImagePath` text character set utf8 NULL, PRIMARY KEY (`StaffID`) )"),
        new(70, 3,
            "CREATE TABLE `CrossRef_Anime_Staff` ( `CrossRef_Anime_StaffID` INT NOT NULL AUTO_INCREMENT, `AniDB_AnimeID` INT NOT NULL, `StaffID` INT NOT NULL, `Role` text character set utf8 NULL, `RoleID` INT, `RoleType` INT NOT NULL, `Language` text character set utf8 NOT NULL, PRIMARY KEY (`CrossRef_Anime_StaffID`) )"),
        new(70, 4, DatabaseFixes.PopulateCharactersAndStaff),
        new(71, 1, "ALTER TABLE `MovieDB_Movie` ADD `Rating` INT NOT NULL DEFAULT 0"),
        new(71, 2, "ALTER TABLE `TvDB_Series` ADD `Rating` INT NULL"),
        new(72, 1, "ALTER TABLE `AniDB_Episode` ADD `Description` text character set utf8 NOT NULL"),
        new(72, 2, DatabaseFixes.FixCharactersWithGrave),
        new(73, 1, DatabaseFixes.RefreshAniDBInfoFromXML),
        new(74, 1, DatabaseFixes.NoOperation),
        new(74, 2, DatabaseFixes.UpdateAllStats),
        new(75, 1, DatabaseFixes.RemoveBasePathsFromStaffAndCharacters),
        new(76, 1,
            "CREATE TABLE `AniDB_AnimeUpdate` ( `AniDB_AnimeUpdateID` INT NOT NULL AUTO_INCREMENT, `AnimeID` INT NOT NULL, `UpdatedAt` datetime NOT NULL, PRIMARY KEY (`AniDB_AnimeUpdateID`) );"),
        new(76, 2, "ALTER TABLE `AniDB_AnimeUpdate` ADD INDEX `UIX_AniDB_AnimeUpdate` (`AnimeID` ASC) ;"),
        new(76, 3, DatabaseFixes.MigrateAniDB_AnimeUpdates),
        new(77, 1, DatabaseFixes.RemoveBasePathsFromStaffAndCharacters),
        new(78, 1, DatabaseFixes.NoOperation),
        new(79, 1, DatabaseFixes.NoOperation),
        new(80, 1, "ALTER TABLE `CrossRef_AniDB_MAL` DROP INDEX `UIX_CrossRef_AniDB_MAL_Anime` ;"),
        new(80, 2,
            "ALTER TABLE `AniDB_Anime` ADD ( `Site_JP` text character set utf8 null, `Site_EN` text character set utf8 null, `Wikipedia_ID` text character set utf8 null, `WikipediaJP_ID` text character set utf8 null, `SyoboiID` INT NULL, `AnisonID` INT NULL, `CrunchyrollID` text character set utf8 null );"),
        new(80, 3, DatabaseFixes.NoOperation),
        new(81, 1, "ALTER TABLE `VideoLocal` ADD `MyListID` INT NOT NULL DEFAULT 0"),
        new(81, 2, DatabaseFixes.NoOperation),
        new(82, 1, MySQLFixUTF8),
        new(83, 1, "ALTER TABLE `AniDB_Episode` DROP COLUMN `EnglishName`"),
        new(83, 2, "ALTER TABLE `AniDB_Episode` DROP COLUMN `RomajiName`"),
        new(83, 3,
            "CREATE TABLE `AniDB_Episode_Title` ( `AniDB_Episode_TitleID` INT NOT NULL AUTO_INCREMENT, `AniDB_EpisodeID` int NOT NULL, `Language` varchar(50) character set utf8 NOT NULL, `Title` varchar(500) character set utf8 NOT NULL, PRIMARY KEY (`AniDB_Episode_TitleID`) ) ; "),
        new(83, 4, DatabaseFixes.NoOperation),
        new(84, 1,
            "ALTER TABLE `CrossRef_AniDB_TvDB_Episode` DROP INDEX `UIX_CrossRef_AniDB_TvDB_Episode_AniDBEpisodeID`;"),
        new(84, 2, "RENAME TABLE `CrossRef_AniDB_TvDB_Episode` TO `CrossRef_AniDB_TvDB_Episode_Override`;"),
        new(84, 3, "ALTER TABLE `CrossRef_AniDB_TvDB_Episode_Override` DROP COLUMN `AnimeID`"),
        new(84, 4,
            "ALTER TABLE `CrossRef_AniDB_TvDB_Episode_Override` CHANGE `CrossRef_AniDB_TvDB_EpisodeID` `CrossRef_AniDB_TvDB_Episode_OverrideID` INT NOT NULL AUTO_INCREMENT;"),
        new(84, 5,
            "ALTER TABLE `CrossRef_AniDB_TvDB_Episode_Override` ADD UNIQUE INDEX `UIX_AniDB_TvDB_Episode_Override_AniDBEpisodeID_TvDBEpisodeID` (`AniDBEpisodeID` ASC, `TvDBEpisodeID` ASC);"),
        // For some reason, this was never dropped
        new(84, 6, "DROP TABLE `CrossRef_AniDB_TvDB`;"),
        new(84, 7,
            "CREATE TABLE `CrossRef_AniDB_TvDB` ( `CrossRef_AniDB_TvDBID` INT NOT NULL AUTO_INCREMENT, `AniDBID` int NOT NULL, `TvDBID` int NOT NULL, `CrossRefSource` INT NOT NULL, PRIMARY KEY (`CrossRef_AniDB_TvDBID`));"),
        new(84, 8,
            "ALTER TABLE `CrossRef_AniDB_TvDB` ADD UNIQUE INDEX `UIX_AniDB_TvDB_AniDBID_TvDBID` (`AniDBID` ASC, `TvDBID` ASC);"),
        new(84, 9,
            "CREATE TABLE `CrossRef_AniDB_TvDB_Episode` ( `CrossRef_AniDB_TvDB_EpisodeID` INT NOT NULL AUTO_INCREMENT, `AniDBEpisodeID` int NOT NULL, `TvDBEpisodeID` int NOT NULL, `MatchRating` INT NOT NULL, PRIMARY KEY (`CrossRef_AniDB_TvDB_EpisodeID`) );"),
        new(84, 10,
            "ALTER TABLE `CrossRef_AniDB_TvDB_Episode` ADD UNIQUE INDEX `UIX_CrossRef_AniDB_TvDB_Episode_AniDBID_TvDBID` ( `AniDBEpisodeID` ASC, `TvDBEpisodeID` ASC);"),
        new(84, 11, DatabaseFixes.NoOperation),
        // DatabaseFixes.MigrateTvDBLinks_v2_to_V3() drops the CrossRef_AniDB_TvDBV2 table. We do it after init to migrate
        new(85, 1, DatabaseFixes.NoOperation),
        new(86, 1, DatabaseFixes.NoOperation),
        new(87, 1, "ALTER TABLE `AniDB_File` CHANGE COLUMN `File_AudioCodec` `File_AudioCodec` VARCHAR(500) NOT NULL;"),
        new(88, 1, "ALTER TABLE `AnimeSeries` ADD `UpdatedAt` datetime NOT NULL DEFAULT '2000-01-01 00:00:00';"),
        new(89, 1, DatabaseFixes.NoOperation),
        new(90, 1,
            "ALTER TABLE VideoLocal DROP COLUMN VideoCodec, DROP COLUMN VideoBitrate, DROP COLUMN VideoFrameRate, DROP COLUMN VideoResolution, DROP COLUMN AudioCodec, DROP COLUMN AudioBitrate, DROP COLUMN Duration;"),
        new(91, 1, DropMALIndex),
        new(92, 1, DropAniDBUniqueIndex),
        new(93, 1,
            "CREATE TABLE `AniDB_Anime_Staff` ( `AniDB_Anime_StaffID` INT NOT NULL AUTO_INCREMENT, `AnimeID` int NOT NULL, `CreatorID` int NOT NULL, `CreatorType` varchar(50) NOT NULL, PRIMARY KEY (`AniDB_Anime_StaffID`) );"),
        new(93, 2, DatabaseFixes.RefreshAniDBInfoFromXML),
        new(94, 1, DatabaseFixes.EnsureNoOrphanedGroupsOrSeries),
        new(95, 1, "UPDATE VideoLocal_User SET WatchedDate = NULL WHERE WatchedDate = '1970-01-01 00:00:00';"),
        new(95, 2, "ALTER TABLE VideoLocal_User ADD WatchedCount INT NOT NULL DEFAULT 0;"),
        new(95, 3,
            "ALTER TABLE VideoLocal_User ADD LastUpdated datetime NOT NULL DEFAULT CURRENT_TIMESTAMP ON UPDATE CURRENT_TIMESTAMP;"),
        new(95, 4,
            "UPDATE VideoLocal_User SET WatchedCount = 1, LastUpdated = WatchedDate WHERE WatchedDate IS NOT NULL;"),
        new(96, 1, "ALTER TABLE AnimeSeries_User ADD LastEpisodeUpdate datetime DEFAULT NULL;"),
        new(96, 2, DatabaseFixes.FixWatchDates),
        new(97, 1, "ALTER TABLE AnimeGroup ADD MainAniDBAnimeID INT DEFAULT NULL;"),
        new(98, 1,
            "ALTER TABLE AnimeEpisode_User DROP COLUMN ContractSize, DROP COLUMN ContractBlob, DROP COLUMN ContractVersion;"),
        new(99, 1,
            "ALTER TABLE `AniDB_File` DROP `File_AudioCodec`, DROP `File_VideoCodec`, DROP `File_VideoResolution`, DROP `File_FileExtension`, DROP `File_LengthSeconds`, DROP `Anime_GroupName`, DROP `Anime_GroupNameShort`, DROP `Episode_Rating`, DROP `Episode_Votes`, DROP `IsWatched`, DROP `WatchedDate`, DROP `CRC`, DROP `MD5`, DROP `SHA1`"),
        new(99, 2, "UPDATE AniDB_File SET IsChaptered = 0 WHERE IsChaptered = -1; UPDATE AniDB_File SET IsDeprecated = 0 WHERE IsDeprecated = -1; ALTER TABLE `AniDB_File` MODIFY `IsCensored` bit NULL; ALTER TABLE `AniDB_File` MODIFY `IsDeprecated` bit not null; ALTER TABLE `AniDB_File` MODIFY `IsChaptered` bit not null"),
        new(99, 3, "ALTER TABLE `AniDB_GroupStatus` MODIFY `Rating` decimal(6,2) NULL; UPDATE `AniDB_GroupStatus` SET `Rating` = `Rating` / 100 WHERE `Rating` > 10"),
        new(99, 4, "ALTER TABLE `AniDB_Character` DROP COLUMN CreatorListRaw;"),
        new(99, 5, "ALTER TABLE `AniDB_Anime_Character` DROP COLUMN EpisodeListRaw;"),
        new(99, 6, "ALTER TABLE `AniDB_Anime` DROP COLUMN AwardList;"),
        new(99, 7, "ALTER TABLE `AniDB_File` DROP COLUMN AnimeID;"),
        new(100, 1, "ALTER TABLE CrossRef_Languages_AniDB_File ADD LanguageName nvarchar(100) NOT NULL DEFAULT '';"),
        new(100, 2,
            "UPDATE CrossRef_Languages_AniDB_File c INNER JOIN Language l ON l.LanguageID = c.LanguageID SET c.LanguageName = l.LanguageName WHERE c.LanguageName = '';"),
        new(100, 3, "ALTER TABLE CrossRef_Languages_AniDB_File DROP COLUMN LanguageID;"),
        new(100, 4, "ALTER TABLE CrossRef_Subtitles_AniDB_File ADD LanguageName nvarchar(100) NOT NULL DEFAULT '';"),
        new(100, 5,
            "UPDATE CrossRef_Subtitles_AniDB_File c INNER JOIN Language l ON l.LanguageID = c.LanguageID SET c.LanguageName = l.LanguageName WHERE c.LanguageName = '';"),
        new(100, 6, "ALTER TABLE CrossRef_Subtitles_AniDB_File DROP COLUMN LanguageID;"),
        new(100, 7, "DROP TABLE Language;"),
        new(101, 1, "DROP TABLE AniDB_Anime_Category"),
        new(101, 2, "DROP TABLE AniDB_Anime_Review"),
        new(101, 3, "DROP TABLE AniDB_Category"),
        new(101, 4, "DROP TABLE AniDB_MylistStats"),
        new(101, 5, "DROP TABLE AniDB_Review"),
        new(101, 6, "DROP TABLE CloudAccount"),
        new(101, 7, "DROP TABLE FileFfdshowPreset"),
        new(101, 8, "DROP TABLE CrossRef_AniDB_Trakt"),
        new(101, 9, "DROP TABLE Trakt_Friend"),
        new(101, 10, "ALTER TABLE VideoLocal DROP COLUMN VideoBitDepth;"),
        new(101, 11, "ALTER TABLE AniDB_File ADD INDEX IX_AniDB_File_FileID (FileID);"),
        new(101, 12,
            "ALTER TABLE CrossRef_File_Episode DROP INDEX IX_Xref_Epid; ALTER TABLE CrossRef_File_Episode ADD INDEX IX_CrossRef_File_Episode_EpisodeID (EpisodeID);"),
        new(101, 13, "ALTER TABLE CrossRef_Languages_AniDB_File DROP INDEX IX_Xref_Epid;"),
        new(101, 14, "ALTER TABLE CrossRef_Subtitles_AniDB_File DROP INDEX IX_Xref_Sub_AniDBFile;"),
        new(101, 15, "ALTER TABLE GroupFilter DROP INDEX IX_groupfilter_GroupFilterName;"),
        new(101, 16,
            "ALTER TABLE VideoLocal DROP INDEX IX_VideoLocal_Hash; ALTER TABLE VideoLocal ADD UNIQUE INDEX UIX_VideoLocal_Hash (Hash);"),
        new(102, 1, "UPDATE AniDB_File SET File_Source = 'Web' WHERE File_Source = 'www'; UPDATE AniDB_File SET File_Source = 'BluRay' WHERE File_Source = 'Blu-ray'; UPDATE AniDB_File SET File_Source = 'LaserDisc' WHERE File_Source = 'LD'; UPDATE AniDB_File SET File_Source = 'Unknown' WHERE File_Source = 'unknown';"),
        new (103, 1, "ALTER TABLE AniDB_GroupStatus MODIFY GroupName LONGTEXT NULL; ALTER TABLE AniDB_GroupStatus MODIFY EpisodeRange LONGTEXT NULL;"),
        new(104, 1, "ALTER TABLE AniDB_Episode ADD INDEX IX_AniDB_Episode_EpisodeType (EpisodeType);"),
        new(105, 1, "ALTER TABLE AniDB_Episode_Title MODIFY Title TEXT NOT NULL"),
        new(106, 1, "ALTER TABLE VideoLocal ADD DateTimeImported datetime DEFAULT NULL;"),
        new(106, 2, "UPDATE VideoLocal v INNER JOIN CrossRef_File_Episode CRFE on v.Hash = CRFE.Hash SET DateTimeImported = DateTimeCreated;"),
        new(107, 1, "ALTER TABLE AniDB_Tag ADD Verified integer NOT NULL DEFAULT 0;"),
        new(107, 2, "ALTER TABLE AniDB_Tag ADD ParentTagID integer DEFAULT NULL;"),
        new(107, 3, "ALTER TABLE AniDB_Tag ADD TagNameOverride varchar(150) DEFAULT NULL;"),
        new(107, 4, "ALTER TABLE AniDB_Tag ADD LastUpdated datetime NOT NULL DEFAULT '1970-01-01 00:00:00';"),
        new(107, 5, "ALTER TABLE AniDB_Tag DROP COLUMN Spoiler;"),
        new(107, 6, "ALTER TABLE AniDB_Tag DROP COLUMN LocalSpoiler;"),
        new(107, 7, "ALTER TABLE AniDB_Tag DROP COLUMN TagCount;"),
        new(107, 8, "ALTER TABLE AniDB_Anime_Tag ADD LocalSpoiler integer NOT NULL DEFAULT 0;"),
        new(107, 9, "ALTER TABLE AniDB_Anime_Tag DROP COLUMN Approval;"),
        new(107, 10, DatabaseFixes.FixTagParentIDsAndNameOverrides),
        new(108, 1, "ALTER TABLE AnimeEpisode ADD IsHidden integer NOT NULL DEFAULT 0;"),
        new(108, 2, "ALTER TABLE AnimeSeries_User ADD HiddenUnwatchedEpisodeCount integer NOT NULL DEFAULT 0;"),
        new(109, 1, "UPDATE VideoLocal v INNER JOIN CrossRef_File_Episode CRFE on v.Hash = CRFE.Hash SET DateTimeImported = DateTimeCreated;"),
        new(110, 1, "CREATE TABLE `AniDB_FileUpdate` ( `AniDB_FileUpdateID` INT NOT NULL AUTO_INCREMENT, `FileSize` BIGINT NOT NULL, `Hash` varchar(50) NOT NULL, `HasResponse` BIT NOT NULL, `UpdatedAt` datetime NOT NULL, PRIMARY KEY (`AniDB_FileUpdateID`) );"),
        new(110, 2, "ALTER TABLE `AniDB_FileUpdate` ADD INDEX `IX_AniDB_FileUpdate` (`FileSize` ASC, `Hash` ASC) ;"),
        new(110, 3, DatabaseFixes.MigrateAniDB_FileUpdates),
        new(111, 1, "ALTER TABLE AniDB_Anime DROP COLUMN DisableExternalLinksFlag;"),
        new(111, 2, "ALTER TABLE AnimeSeries ADD DisableAutoMatchFlags integer NOT NULL DEFAULT 0;"),
        new(111, 3, "ALTER TABLE `AniDB_Anime` ADD ( `VNDBID` INT NULL, `BangumiID` INT NULL, `LianID` INT NULL, `FunimationID` text character set utf8 null, `HiDiveID` text character set utf8 null );"),
        new(112, 1, "ALTER TABLE AniDB_Anime DROP COLUMN LianID;"),
        new(112, 2, "ALTER TABLE AniDB_Anime DROP COLUMN AnimePlanetID;"),
        new(112, 3, "ALTER TABLE AniDB_Anime DROP COLUMN AnimeNfo;"),
        new(112, 4, "ALTER TABLE AniDB_Anime ADD LainID INT NULL"),
        new(113, 1, DatabaseFixes.FixEpisodeDateTimeUpdated),
        new(114, 1, "ALTER TABLE AnimeSeries ADD HiddenMissingEpisodeCount INT NOT NULL DEFAULT 0;"),
        new(114, 2, "ALTER TABLE AnimeSeries ADD HiddenMissingEpisodeCountGroups INT NOT NULL DEFAULT 0;"),
        new(114, 3, DatabaseFixes.UpdateSeriesWithHiddenEpisodes),
        new(115, 1, "UPDATE AniDB_Anime SET AirDate = NULL, BeginYear = 0 WHERE AirDate = '1970-01-01 00:00:00';"),
        new(116, 1, "ALTER TABLE JMMUser ADD AvatarImageBlob BLOB NULL;"),
        new(116, 2, "ALTER TABLE JMMUser ADD AvatarImageMetadata VARCHAR(128) NULL;"),
        new(117, 1, "ALTER TABLE VideoLocal ADD LastAVDumped datetime;"),
        new(117, 2, "ALTER TABLE VideoLocal ADD LastAVDumpVersion nvarchar(128);"),
        new(118, 1, DatabaseFixes.FixAnimeSourceLinks),
        new(118, 2, DatabaseFixes.FixOrphanedShokoEpisodes),
        new(119, 1, "CREATE TABLE FilterPreset( FilterPresetID INT NOT NULL AUTO_INCREMENT, ParentFilterPresetID int, Name text NOT NULL, FilterType int NOT NULL, Locked bit NOT NULL, Hidden bit NOT NULL, ApplyAtSeriesLevel bit NOT NULL, Expression longtext, SortingExpression longtext, PRIMARY KEY (`FilterPresetID`) ); "),
        new(119, 2, "ALTER TABLE FilterPreset ADD INDEX IX_FilterPreset_ParentFilterPresetID (ParentFilterPresetID); ALTER TABLE FilterPreset ADD INDEX IX_FilterPreset_Name (Name(255)); ALTER TABLE FilterPreset ADD INDEX IX_FilterPreset_FilterType (FilterType); ALTER TABLE FilterPreset ADD INDEX IX_FilterPreset_LockedHidden (Locked, Hidden);"),
        new(119, 3, "DELETE FROM GroupFilter WHERE FilterType = 2; DELETE FROM GroupFilter WHERE FilterType = 16;"),
        new(119, 4, DatabaseFixes.MigrateGroupFilterToFilterPreset),
        new(119, 5, DatabaseFixes.DropGroupFilter),
        new(120, 1, "SET @exist_Check := (SELECT count(1) FROM information_schema.columns WHERE TABLE_NAME='AnimeGroup' AND COLUMN_NAME='SortName' AND TABLE_SCHEMA=database()) ; SET @sqlstmt := IF(@exist_Check>0,'ALTER TABLE AnimeGroup DROP COLUMN SortName', 'SELECT ''''') ; PREPARE stmt FROM @sqlstmt ; EXECUTE stmt ;"),
        new(121, 1, "SET @exist_Check := (SELECT count(1) FROM information_schema.columns WHERE TABLE_NAME='AnimeEpisode' AND COLUMN_NAME='PlexContractVersion' AND TABLE_SCHEMA=database()) ; SET @sqlstmt := IF(@exist_Check>0,'ALTER TABLE AnimeEpisode DROP COLUMN PlexContractVersion', 'SELECT ''''') ; PREPARE stmt FROM @sqlstmt ; EXECUTE stmt ;"),
        new(121, 2, "SET @exist_Check := (SELECT count(1) FROM information_schema.columns WHERE TABLE_NAME='AnimeEpisode' AND COLUMN_NAME='PlexContractBlob' AND TABLE_SCHEMA=database()) ; SET @sqlstmt := IF(@exist_Check>0,'ALTER TABLE AnimeEpisode DROP COLUMN PlexContractBlob', 'SELECT ''''') ; PREPARE stmt FROM @sqlstmt ; EXECUTE stmt ;"),
        new(121, 3, "SET @exist_Check := (SELECT count(1) FROM information_schema.columns WHERE TABLE_NAME='AnimeEpisode' AND COLUMN_NAME='PlexContractSize' AND TABLE_SCHEMA=database()) ; SET @sqlstmt := IF(@exist_Check>0,'ALTER TABLE AnimeEpisode DROP COLUMN PlexContractSize', 'SELECT ''''') ; PREPARE stmt FROM @sqlstmt ; EXECUTE stmt ;"),
        new(121, 4, "SET @exist_Check := (SELECT count(1) FROM information_schema.columns WHERE TABLE_NAME='AnimeGroup_User' AND COLUMN_NAME='PlexContractVersion' AND TABLE_SCHEMA=database()) ; SET @sqlstmt := IF(@exist_Check>0,'ALTER TABLE AnimeGroup_User DROP COLUMN PlexContractVersion', 'SELECT ''''') ; PREPARE stmt FROM @sqlstmt ; EXECUTE stmt ;"),
        new(121, 5, "SET @exist_Check := (SELECT count(1) FROM information_schema.columns WHERE TABLE_NAME='AnimeGroup_User' AND COLUMN_NAME='PlexContractBlob' AND TABLE_SCHEMA=database()) ; SET @sqlstmt := IF(@exist_Check>0,'ALTER TABLE AnimeGroup_User DROP COLUMN PlexContractBlob', 'SELECT ''''') ; PREPARE stmt FROM @sqlstmt ; EXECUTE stmt ;"),
        new(121, 6, "SET @exist_Check := (SELECT count(1) FROM information_schema.columns WHERE TABLE_NAME='AnimeGroup_User' AND COLUMN_NAME='PlexContractSize' AND TABLE_SCHEMA=database()) ; SET @sqlstmt := IF(@exist_Check>0,'ALTER TABLE AnimeGroup_User DROP COLUMN PlexContractSize', 'SELECT ''''') ; PREPARE stmt FROM @sqlstmt ; EXECUTE stmt ;"),
        new(121, 7, "SET @exist_Check := (SELECT count(1) FROM information_schema.columns WHERE TABLE_NAME='AnimeSeries_User' AND COLUMN_NAME='PlexContractVersion' AND TABLE_SCHEMA=database()) ; SET @sqlstmt := IF(@exist_Check>0,'ALTER TABLE AnimeSeries_User DROP COLUMN PlexContractVersion', 'SELECT ''''') ; PREPARE stmt FROM @sqlstmt ; EXECUTE stmt ;"),
        new(121, 8, "SET @exist_Check := (SELECT count(1) FROM information_schema.columns WHERE TABLE_NAME='AnimeSeries_User' AND COLUMN_NAME='PlexContractBlob' AND TABLE_SCHEMA=database()) ; SET @sqlstmt := IF(@exist_Check>0,'ALTER TABLE AnimeSeries_User DROP COLUMN PlexContractBlob', 'SELECT ''''') ; PREPARE stmt FROM @sqlstmt ; EXECUTE stmt ;"),
        new(121, 9, "SET @exist_Check := (SELECT count(1) FROM information_schema.columns WHERE TABLE_NAME='AnimeSeries_User' AND COLUMN_NAME='PlexContractSize' AND TABLE_SCHEMA=database()) ; SET @sqlstmt := IF(@exist_Check>0,'ALTER TABLE AnimeSeries_User DROP COLUMN PlexContractSize', 'SELECT ''''') ; PREPARE stmt FROM @sqlstmt ; EXECUTE stmt ;"),
        new(122, 1, "ALTER TABLE CommandRequest ADD INDEX IX_CommandRequest_CommandType (CommandType); ALTER TABLE CommandRequest ADD INDEX IX_CommandRequest_Priority_Date (Priority, DateTimeUpdated);"),
        new(123, 1, "DROP TABLE CommandRequest"),
        new(124, 1, "ALTER TABLE `AnimeEpisode` ADD `EpisodeNameOverride` text NULL;"),
        new(125, 1, "DELETE FROM FilterPreset WHERE FilterType IN (16, 24, 32, 40, 64, 72)"),
        new(126, 1, "ALTER TABLE AniDB_Anime DROP COLUMN ContractVersion;ALTER TABLE AniDB_Anime DROP COLUMN ContractBlob;ALTER TABLE AniDB_Anime DROP COLUMN ContractSize;"),
        new(126, 2, "ALTER TABLE AnimeSeries DROP COLUMN ContractVersion;ALTER TABLE AnimeSeries DROP COLUMN ContractBlob;ALTER TABLE AnimeSeries DROP COLUMN ContractSize;"),
        new(126, 3, "ALTER TABLE AnimeGroup DROP COLUMN ContractVersion;ALTER TABLE AnimeGroup DROP COLUMN ContractBlob;ALTER TABLE AnimeGroup DROP COLUMN ContractSize;"),
        new(127, 1, "ALTER TABLE VideoLocal DROP COLUMN MediaSize;"),
        new(128, 1, "CREATE TABLE `AniDB_NotifyQueue` ( `AniDB_NotifyQueueID` INT NOT NULL AUTO_INCREMENT, `Type` int NOT NULL, `ID` int NOT NULL, `AddedAt` datetime NOT NULL, PRIMARY KEY (`AniDB_NotifyQueueID`) ) ; "),
        new(128, 2, "CREATE TABLE `AniDB_Message` ( `AniDB_MessageID` INT NOT NULL AUTO_INCREMENT, `MessageID` int NOT NULL, `FromUserID` int NOT NULL, `FromUserName` varchar(100) character set utf8 NOT NULL, `SentAt` datetime NOT NULL, `FetchedAt` datetime NOT NULL, `Type` int NOT NULL, `Title` text character set utf8 NOT NULL, `Body` text character set utf8 NOT NULL, `Flags` int NOT NULL DEFAULT 0, PRIMARY KEY (`AniDB_MessageID`) ) ;"),
        new(129, 1, "CREATE TABLE `CrossRef_AniDB_TMDB_Episode` ( `CrossRef_AniDB_TMDB_EpisodeID` INT NOT NULL AUTO_INCREMENT, `AnidbAnimeID` INT NOT NULL, `AnidbEpisodeID` INT NOT NULL, `TmdbShowID` INT NOT NULL, `TmdbEpisodeID` INT NOT NULL, `Ordering` INT NOT NULL, `MatchRating` INT NOT NULL, PRIMARY KEY (`CrossRef_AniDB_TMDB_EpisodeID`) );"),
        new(129, 2, "CREATE TABLE `CrossRef_AniDB_TMDB_Movie` ( `CrossRef_AniDB_TMDB_MovieID` INT NOT NULL AUTO_INCREMENT, `AnidbAnimeID` INT NOT NULL, `AnidbEpisodeID` INT NULL, `TmdbMovieID` INT NOT NULL, `Source` INT NOT NULL, PRIMARY KEY (`CrossRef_AniDB_TMDB_MovieID`) );"),
        new(129, 3, "CREATE TABLE `CrossRef_AniDB_TMDB_Show` ( `CrossRef_AniDB_TMDB_ShowID` INT NOT NULL AUTO_INCREMENT, `AnidbAnimeID` INT NOT NULL, `TmdbShowID` INT NOT NULL, `Source` INT NOT NULL, PRIMARY KEY (`CrossRef_AniDB_TMDB_ShowID`) );"),
        new(129, 4, "CREATE TABLE `TMDB_Image` ( `TMDB_ImageID` INT NOT NULL AUTO_INCREMENT, `TmdbMovieID` INT NULL, `TmdbEpisodeID` INT NULL, `TmdbSeasonID` INT NULL, `TmdbShowID` INT NULL, `TmdbCollectionID` INT NULL, `TmdbNetworkID` INT NULL, `TmdbCompanyID` INT NULL, `TmdbPersonID` INT NULL, `ForeignType` INT NOT NULL, `ImageType` INT NOT NULL, `IsEnabled` INT NOT NULL, `Width` INT NOT NULL, `Height` INT NOT NULL, `Language` VARCHAR(32) CHARACTER SET UTF8 NOT NULL, `RemoteFileName` VARCHAR(128) CHARACTER SET UTF8 NOT NULL, `UserRating` decimal(6,2) NOT NULL, `UserVotes` INT NOT NULL, PRIMARY KEY (`TMDB_ImageID`) );"),
        new(129, 5, "CREATE TABLE `AniDB_Anime_PreferredImage` ( `AniDB_Anime_PreferredImageID` INT NOT NULL AUTO_INCREMENT, `AnidbAnimeID` INT NOT NULL, `ImageID` INT NOT NULL, `ImageType` INT NOT NULL, `ImageSource` INT NOT NULL, PRIMARY KEY (`AniDB_Anime_PreferredImageID`) );"),
        new(129, 6, "CREATE TABLE `TMDB_Title` ( `TMDB_TitleID` INT NOT NULL AUTO_INCREMENT, `ParentID` INT NOT NULL, `ParentType` INT NOT NULL, `LanguageCode` VARCHAR(5) CHARACTER SET UTF8 NOT NULL, `CountryCode` VARCHAR(5) CHARACTER SET UTF8 NOT NULL, `Value`  VARCHAR(512) CHARACTER SET UTF8 NOT NULL, PRIMARY KEY (`TMDB_TitleID`) );"),
        new(129, 7, "CREATE TABLE `TMDB_Overview` ( `TMDB_OverviewID` INT NOT NULL AUTO_INCREMENT, `ParentID` INT NOT NULL, `ParentType` INT NOT NULL, `LanguageCode` VARCHAR(5) CHARACTER SET UTF8 NOT NULL, `CountryCode` VARCHAR(5) CHARACTER SET UTF8 NOT NULL, `Value` TEXT CHARACTER SET UTF8 NOT NULL, PRIMARY KEY (`TMDB_OverviewID`) );"),
        new(129, 8, "CREATE TABLE `TMDB_Company` ( `TMDB_CompanyID` INT NOT NULL AUTO_INCREMENT, `TmdbCompanyID` INT NOT NULL, `Name` VARCHAR(512) CHARACTER SET UTF8 NOT NULL, `CountryOfOrigin` VARCHAR(3) CHARACTER SET UTF8 NOT NULL, PRIMARY KEY (`TMDB_CompanyID`) );"),
        new(129, 9, "CREATE TABLE `TMDB_Network` ( `TMDB_NetworkID` INT NOT NULL AUTO_INCREMENT, `TmdbNetworkID` INT NOT NULL, `Name` VARCHAR(512) CHARACTER SET UTF8 NOT NULL, `CountryOfOrigin` VARCHAR(3) CHARACTER SET UTF8 NOT NULL, PRIMARY KEY (`TMDB_NetworkID`) );"),
        new(129, 10, "CREATE TABLE `TMDB_Person` ( `TMDB_PersonID` INT NOT NULL AUTO_INCREMENT, `TmdbPersonID` INT NOT NULL, `EnglishName` VARCHAR(512) CHARACTER SET UTF8 NOT NULL, `EnglishBiography` TEXT CHARACTER SET UTF8 NOT NULL, `Aliases` TEXT CHARACTER SET UTF8 NOT NULL, `Gender` INT NOT NULL, `IsRestricted` BIT NOT NULL, `BirthDay` DATE NULL, `DeathDay` DATE NULL, `PlaceOfBirth` VARCHAR(128) CHARACTER SET UTF8 NULL, `CreatedAt` DATETIME NOT NULL, `LastUpdatedAt` DATETIME NOT NULL, PRIMARY KEY (`TMDB_PersonID`) );"),
        new(129, 11, "CREATE TABLE `TMDB_Movie` ( `TMDB_MovieID` INT NOT NULL AUTO_INCREMENT, `TmdbMovieID` INT NOT NULL, `TmdbCollectionID` INT NULL, `EnglishTitle` VARCHAR(512) CHARACTER SET UTF8 NOT NULL, `EnglishOverview` TEXT CHARACTER SET UTF8 NOT NULL, `OriginalTitle` VARCHAR(512) CHARACTER SET UTF8 NOT NULL, `OriginalLanguageCode` VARCHAR(5) CHARACTER SET UTF8 NOT NULL, `IsRestricted` BIT NOT NULL, `IsVideo` BIT NOT NULL, `Genres` VARCHAR(128) CHARACTER SET UTF8 NOT NULL, `ContentRatings` VARCHAR(128) CHARACTER SET UTF8 NOT NULL, `Runtime` INT NULL, `UserRating` decimal(6,2) NOT NULL, `UserVotes` INT NOT NULL, `ReleasedAt` DATE NULL, `CreatedAt` DATETIME NOT NULL, `LastUpdatedAt` DATETIME NOT NULL, PRIMARY KEY (`TMDB_MovieID`) );"),
        new(129, 12, "CREATE TABLE `TMDB_Movie_Cast` ( `TMDB_Movie_CastID` INT NOT NULL AUTO_INCREMENT, `TmdbMovieID` INT NOT NULL, `TmdbPersonID` INT NOT NULL, `TmdbCreditID` VARCHAR(64) CHARACTER SET UTF8 NOT NULL, `CharacterName` VARCHAR(512) CHARACTER SET UTF8 NOT NULL, `Ordering` INT NOT NULL, PRIMARY KEY (`TMDB_Movie_CastID`) );"),
        new(129, 13, "CREATE TABLE `TMDB_Company_Entity` ( `TMDB_Company_EntityID` INT NOT NULL AUTO_INCREMENT, `TmdbCompanyID` INT NOT NULL, `TmdbEntityType` INT NOT NULL, `TmdbEntityID` INT NOT NULL, `Ordering` INT NOT NULL, `ReleasedAt` DATE NULL, PRIMARY KEY (`TMDB_Company_EntityID`) );"),
        new(129, 14, "CREATE TABLE `TMDB_Movie_Crew` ( `TMDB_Movie_CrewID` INT NOT NULL AUTO_INCREMENT, `TmdbMovieID` INT NOT NULL, `TmdbPersonID` INT NOT NULL, `TmdbCreditID` VARCHAR(64) CHARACTER SET UTF8 NOT NULL, `Job` VARCHAR(64) CHARACTER SET UTF8 NOT NULL, `Department` VARCHAR(64) CHARACTER SET UTF8 NOT NULL, PRIMARY KEY (`TMDB_Movie_CrewID`) );"),
        new(129, 15, "CREATE TABLE `TMDB_Show` ( `TMDB_ShowID` INT NOT NULL AUTO_INCREMENT, `TmdbShowID` INT NOT NULL, `EnglishTitle` VARCHAR(512) CHARACTER SET UTF8 NOT NULL, `EnglishOverview` TEXT CHARACTER SET UTF8 NOT NULL, `OriginalTitle` VARCHAR(512) CHARACTER SET UTF8 NOT NULL, `OriginalLanguageCode` VARCHAR(5) CHARACTER SET UTF8 NOT NULL, `IsRestricted` BIT NOT NULL, `Genres` VARCHAR(128) CHARACTER SET UTF8 NOT NULL, `ContentRatings` VARCHAR(128) CHARACTER SET UTF8 NOT NULL, `EpisodeCount` INT NOT NULL, `SeasonCount` INT NOT NULL, `AlternateOrderingCount` INT NOT NULL, `UserRating` decimal(6,2) NOT NULL, `UserVotes` INT NOT NULL, `FirstAiredAt` DATE, `LastAiredAt` DATE NULL, `CreatedAt` DATETIME NOT NULL, `LastUpdatedAt` DATETIME NOT NULL, PRIMARY KEY (`TMDB_ShowID`) );"),
        new(129, 16, "CREATE TABLE `Tmdb_Show_Network` ( `TMDB_Show_NetworkID` INT NOT NULL AUTO_INCREMENT, `TmdbShowID` INT NOT NULL, `TmdbNetworkID` INT NOT NULL, `Ordering` INT NOT NULL, PRIMARY KEY (`TMDB_Show_NetworkID`) );"),
        new(129, 17, "CREATE TABLE `TMDB_Season` ( `TMDB_SeasonID` INT NOT NULL AUTO_INCREMENT, `TmdbShowID` INT NOT NULL, `TmdbSeasonID` INT NOT NULL, `EnglishTitle` VARCHAR(512) CHARACTER SET UTF8 NOT NULL, `EnglishOverview` TEXT CHARACTER SET UTF8 NOT NULL, `EpisodeCount` INT NOT NULL, `SeasonNumber` INT NOT NULL, `CreatedAt` DATETIME NOT NULL, `LastUpdatedAt` DATETIME NOT NULL, PRIMARY KEY (`TMDB_SeasonID`) );"),
        new(129, 18, "CREATE TABLE `TMDB_Episode` ( `TMDB_EpisodeID` INT NOT NULL AUTO_INCREMENT, `TmdbShowID` INT NOT NULL, `TmdbSeasonID` INT NOT NULL, `TmdbEpisodeID` INT NOT NULL, `EnglishTitle` VARCHAR(512) CHARACTER SET UTF8 NOT NULL, EnglishOverview TEXT CHARACTER SET UTF8 NOT NULL, `SeasonNumber` INT NOT NULL, `EpisodeNumber` INT NOT NULL, `Runtime` INT NULL, `UserRating` decimal(6,2) NOT NULL, `UserVotes` INT NOT NULL, `AiredAt` DATE NULL, `CreatedAt` DATETIME NOT NULL, `LastUpdatedAt` DATETIME NOT NULL, PRIMARY KEY (`TMDB_EpisodeID`) );"),
        new(129, 19, "CREATE TABLE `TMDB_Episode_Cast` ( `TMDB_Episode_CastID` INT NOT NULL AUTO_INCREMENT, `TmdbShowID` INT NOT NULL, `TmdbSeasonID` INT NOT NULL, `TmdbEpisodeID` INT NOT NULL, `TmdbPersonID` INT NOT NULL, `TmdbCreditID` VARCHAR(64) CHARACTER SET UTF8 NOT NULL, `CharacterName` VARCHAR(512) CHARACTER SET UTF8 NOT NULL, `IsGuestRole` BIT NOT NULL, `Ordering` INT NOT NULL, PRIMARY KEY (`TMDB_Episode_CastID`) );"),
        new(129, 20, "CREATE TABLE `TMDB_Episode_Crew` ( `TMDB_Episode_CrewID` INT NOT NULL AUTO_INCREMENT, `TmdbShowID` INT NOT NULL, `TmdbSeasonID` INT NOT NULL, `TmdbEpisodeID` INT NOT NULL, `TmdbPersonID` INT NOT NULL, `TmdbCreditID` VARCHAR(64) CHARACTER SET UTF8 NOT NULL, `Job` VARCHAR(512) CHARACTER SET UTF8 NOT NULL, `Department` VARCHAR(512) CHARACTER SET UTF8 NOT NULL, PRIMARY KEY (`TMDB_Episode_CrewID`) );"),
        new(129, 21, "CREATE TABLE `TMDB_AlternateOrdering` ( `TMDB_AlternateOrderingID` INT NOT NULL AUTO_INCREMENT, `TmdbShowID` INT NOT NULL, `TmdbNetworkID` INT NULL, `TmdbEpisodeGroupCollectionID` VARCHAR(64) CHARACTER SET UTF8 NOT NULL, `EnglishTitle` VARCHAR(512) CHARACTER SET UTF8 NOT NULL, `EnglishOverview` TEXT CHARACTER SET UTF8 NOT NULL, `EpisodeCount` INT NOT NULL, `SeasonCount` INT NOT NULL, `Type` INT NOT NULL, `CreatedAt` DATETIME NOT NULL, `LastUpdatedAt` DATETIME NOT NULL, PRIMARY KEY (`TMDB_AlternateOrderingID`) );"),
        new(129, 22, "CREATE TABLE `TMDB_AlternateOrdering_Season` ( `TMDB_AlternateOrdering_SeasonID` INT NOT NULL AUTO_INCREMENT, `TmdbShowID` INT NOT NULL, `TmdbEpisodeGroupCollectionID` VARCHAR(64) CHARACTER SET UTF8 NOT NULL, `TmdbEpisodeGroupID` VARCHAR(64) CHARACTER SET UTF8 NOT NULL, `EnglishTitle` VARCHAR(512) CHARACTER SET UTF8 NOT NULL, `SeasonNumber` INT NOT NULL, `EpisodeCount` INT NOT NULL, `IsLocked` BIT NOT NULL, `CreatedAt` DATETIME NOT NULL, `LastUpdatedAt` DATETIME NOT NULL, PRIMARY KEY (`TMDB_AlternateOrdering_SeasonID`) );"),
        new(129, 23, "CREATE TABLE `TMDB_AlternateOrdering_Episode` ( `TMDB_AlternateOrdering_EpisodeID` INT NOT NULL AUTO_INCREMENT, `TmdbShowID` INT NOT NULL, `TmdbEpisodeGroupCollectionID` VARCHAR(64) CHARACTER SET UTF8 NOT NULL, `TmdbEpisodeGroupID` VARCHAR(64) CHARACTER SET UTF8 NOT NULL, `TmdbEpisodeID` INT NOT NULL, `SeasonNumber` INT NOT NULL, `EpisodeNumber` INT NOT NULL, `CreatedAt` DATETIME NOT NULL, `LastUpdatedAt` DATETIME NOT NULL, PRIMARY KEY (`TMDB_AlternateOrdering_EpisodeID`) );"),
        new(129, 24, "CREATE TABLE `TMDB_Collection` ( `TMDB_CollectionID` INT NOT NULL AUTO_INCREMENT, `TmdbCollectionID` INT NOT NULL, `EnglishTitle` VARCHAR(512) CHARACTER SET UTF8 NOT NULL, `EnglishOverview` TEXT CHARACTER SET UTF8 NOT NULL, `MovieCount` INT NOT NULL, `CreatedAt` DATETIME NOT NULL, `LastUpdatedAt` DATETIME NOT NULL, PRIMARY KEY (`TMDB_CollectionID`) );"),
        new(129, 25, "CREATE TABLE `TMDB_Collection_Movie` ( `TMDB_Collection_MovieID` INT NOT NULL AUTO_INCREMENT, `TmdbCollectionID` INT NOT NULL, `TmdbMovieID` INT NOT NULL, `Ordering` INT NOT NULL, PRIMARY KEY (`TMDB_Collection_MovieID`) );"),
        new(129, 26, "INSERT INTO `CrossRef_AniDB_TMDB_Movie` ( AnidbAnimeID, TmdbMovieID, Source ) SELECT AnimeID, CrossRefID, CrossRefSource FROM `CrossRef_AniDB_Other` WHERE CrossRefType = 1;"),
        new(129, 27, "DROP TABLE `CrossRef_AniDB_Other`;"),
        new(129, 28, "DROP TABLE `MovieDB_Fanart`;"),
        new(129, 29, "DROP TABLE `MovieDB_Movie`;"),
        new(129, 30, "DROP TABLE `MovieDB_Poster`;"),
        new(129, 31, "DROP TABLE `AniDB_Anime_DefaultImage`;"),
        new(129, 32, "CREATE TABLE `AniDB_Episode_PreferredImage` ( `AniDB_Episode_PreferredImageID` INT NOT NULL AUTO_INCREMENT, `AnidbAnimeID` INT NOT NULL, `AnidbEpisodeID` INT NOT NULL, `ImageID` INT NOT NULL, `ImageType` INT NOT NULL, `ImageSource` INT NOT NULL, PRIMARY KEY (`AniDB_Episode_PreferredImageID`) );"),
        new(129, 33, DatabaseFixes.CleanupAfterAddingTMDB),
        new(129, 34, "UPDATE FilterPreset SET Expression = REPLACE(Expression, 'HasTMDbLinkExpression', 'HasTmdbLinkExpression')"),
<<<<<<< HEAD
        new(130, 1, MigrateRenamers),
=======
        new(129, 35, "ALTER TABLE `TMDB_Movie` CHANGE COLUMN IF EXISTS `EnglishOvervie` `EnglishOverview` TEXT CHARACTER SET UTF8 NOT NULL")
>>>>>>> d643aa89
    };

    private DatabaseCommand linuxTableVersionsFix = new("RENAME TABLE versions TO Versions;");


    private List<DatabaseCommand> linuxTableFixes = new()
    {
        new DatabaseCommand("RENAME TABLE anidb_anime TO AniDB_Anime;"),
        new DatabaseCommand("RENAME TABLE anidb_anime_category TO AniDB_Anime_Category;"),
        new DatabaseCommand("RENAME TABLE anidb_anime_character TO AniDB_Anime_Character;"),
        new DatabaseCommand("RENAME TABLE anidb_anime_defaultimage TO AniDB_Anime_DefaultImage;"),
        new DatabaseCommand("RENAME TABLE anidb_anime_relation TO AniDB_Anime_Relation;"),
        new DatabaseCommand("RENAME TABLE anidb_anime_review TO AniDB_Anime_Review;"),
        new DatabaseCommand("RENAME TABLE anidb_anime_similar TO AniDB_Anime_Similar;"),
        new DatabaseCommand("RENAME TABLE anidb_anime_tag TO AniDB_Anime_Tag;"),
        new DatabaseCommand("RENAME TABLE anidb_anime_title TO AniDB_Anime_Title;"),
        new DatabaseCommand("RENAME TABLE anidb_category TO AniDB_Category;"),
        new DatabaseCommand("RENAME TABLE anidb_character TO AniDB_Character;"),
        new DatabaseCommand("RENAME TABLE anidb_character_seiyuu TO AniDB_Character_Seiyuu;"),
        new DatabaseCommand("RENAME TABLE anidb_episode TO AniDB_Episode;"),
        new DatabaseCommand("RENAME TABLE anidb_file TO AniDB_File;"),
        new DatabaseCommand("RENAME TABLE anidb_groupstatus TO AniDB_GroupStatus;"),
        new DatabaseCommand("RENAME TABLE anidb_myliststats TO AniDB_MylistStats;"),
        new DatabaseCommand("RENAME TABLE anidb_recommendation TO AniDB_Recommendation;"),
        new DatabaseCommand("RENAME TABLE anidb_releasegroup TO AniDB_ReleaseGroup;"),
        new DatabaseCommand("RENAME TABLE anidb_review TO AniDB_Review;"),
        new DatabaseCommand("RENAME TABLE anidb_seiyuu TO AniDB_Seiyuu;"),
        new DatabaseCommand("RENAME TABLE anidb_tag TO AniDB_Tag;"),
        new DatabaseCommand("RENAME TABLE anidb_vote TO AniDB_Vote;"),
        new DatabaseCommand("RENAME TABLE animeepisode TO AnimeEpisode;"),
        new DatabaseCommand("RENAME TABLE animeepisode_user TO AnimeEpisode_User;"),
        new DatabaseCommand("RENAME TABLE animegroup TO AnimeGroup;"),
        new DatabaseCommand("RENAME TABLE animegroup_user TO AnimeGroup_User;"),
        new DatabaseCommand("RENAME TABLE animeseries TO AnimeSeries;"),
        new DatabaseCommand("RENAME TABLE animeseries_user TO AnimeSeries_User;"),
        new DatabaseCommand("RENAME TABLE bookmarkedanime TO BookmarkedAnime;"),
        new DatabaseCommand("RENAME TABLE commandrequest TO CommandRequest;"),
        new DatabaseCommand("RENAME TABLE crossref_anidb_mal TO CrossRef_AniDB_MAL;"),
        new DatabaseCommand("RENAME TABLE crossref_anidb_other TO CrossRef_AniDB_Other;"),
        new DatabaseCommand("RENAME TABLE crossref_anidb_trakt TO CrossRef_AniDB_Trakt;"),
        new DatabaseCommand("RENAME TABLE crossref_anidb_trakt_episode TO CrossRef_AniDB_Trakt_Episode;"),
        new DatabaseCommand("RENAME TABLE crossref_anidb_traktv2 TO CrossRef_AniDB_TraktV2;"),
        new DatabaseCommand("RENAME TABLE crossref_anidb_tvdb TO CrossRef_AniDB_TvDB;"),
        new DatabaseCommand("RENAME TABLE crossref_anidb_tvdb_episode TO CrossRef_AniDB_TvDB_Episode;"),
        new DatabaseCommand("RENAME TABLE crossref_anidb_tvdbv2 TO CrossRef_AniDB_TvDBV2;"),
        new DatabaseCommand("RENAME TABLE crossref_customtag TO CrossRef_CustomTag;"),
        new DatabaseCommand("RENAME TABLE crossref_file_episode TO CrossRef_File_Episode;"),
        new DatabaseCommand("RENAME TABLE crossref_languages_anidb_file TO CrossRef_Languages_AniDB_File;"),
        new DatabaseCommand("RENAME TABLE crossref_subtitles_anidb_file TO CrossRef_Subtitles_AniDB_File;"),
        new DatabaseCommand("RENAME TABLE customtag TO CustomTag;"),
        new DatabaseCommand("RENAME TABLE duplicatefile TO DuplicateFile;"),
        new DatabaseCommand("RENAME TABLE fileffdshowpreset TO FileFfdshowPreset;"),
        new DatabaseCommand("RENAME TABLE filenamehash TO FileNameHash;"),
        new DatabaseCommand("RENAME TABLE groupfilter TO GroupFilter;"),
        new DatabaseCommand("RENAME TABLE groupfiltercondition TO GroupFilterCondition;"),
        new DatabaseCommand("RENAME TABLE ignoreanime TO IgnoreAnime;"),
        new DatabaseCommand("RENAME TABLE importfolder TO ImportFolder;"),
        new DatabaseCommand("RENAME TABLE jmmuser TO JMMUser;"),
        new DatabaseCommand("RENAME TABLE language TO Language;"),
        new DatabaseCommand("RENAME TABLE logmessage TO LogMessage;"),
        new DatabaseCommand("RENAME TABLE moviedb_fanart TO MovieDB_Fanart;"),
        new DatabaseCommand("RENAME TABLE moviedb_movie TO MovieDB_Movie;"),
        new DatabaseCommand("RENAME TABLE moviedb_poster TO MovieDB_Poster;"),
        new DatabaseCommand("RENAME TABLE playlist TO Playlist;"),
        new DatabaseCommand("RENAME TABLE renamescript TO RenameScript;"),
        new DatabaseCommand("RENAME TABLE scheduledupdate TO ScheduledUpdate;"),
        new DatabaseCommand("RENAME TABLE trakt_episode TO Trakt_Episode;"),
        new DatabaseCommand("RENAME TABLE trakt_friend TO Trakt_Friend;"),
        new DatabaseCommand("RENAME TABLE trakt_imagefanart TO Trakt_ImageFanart;"),
        new DatabaseCommand("RENAME TABLE trakt_imageposter TO Trakt_ImagePoster;"),
        new DatabaseCommand("RENAME TABLE trakt_season TO Trakt_Season;"),
        new DatabaseCommand("RENAME TABLE trakt_show TO Trakt_Show;"),
        new DatabaseCommand("RENAME TABLE tvdb_episode TO TvDB_Episode;"),
        new DatabaseCommand("RENAME TABLE tvdb_imagefanart TO TvDB_ImageFanart;"),
        new DatabaseCommand("RENAME TABLE tvdb_imageposter TO TvDB_ImagePoster;"),
        new DatabaseCommand("RENAME TABLE tvdb_imagewidebanner TO TvDB_ImageWideBanner;"),
        new DatabaseCommand("RENAME TABLE tvdb_series TO TvDB_Series;"),
        new DatabaseCommand("RENAME TABLE videoinfo TO VideoInfo;"),
        new DatabaseCommand("RENAME TABLE videolocal TO VideoLocal;"),
        new DatabaseCommand("RENAME TABLE videolocal_user TO VideoLocal_User;")
    };


    private List<DatabaseCommand> updateVersionTable = new()
    {
        new DatabaseCommand("ALTER TABLE `Versions` ADD `VersionRevision` varchar(100) NULL;"),
        new DatabaseCommand("ALTER TABLE `Versions` ADD `VersionCommand` text NULL;"),
        new DatabaseCommand("ALTER TABLE `Versions` ADD `VersionProgram` varchar(100) NULL;"),
        new DatabaseCommand("ALTER TABLE `Versions` DROP INDEX `UIX_Versions_VersionType` ;"),
        new DatabaseCommand(
            "ALTER TABLE `Versions` ADD INDEX `IX_Versions_VersionType` (`VersionType`,`VersionValue`,`VersionRevision`);")
    };

    public override void BackupDatabase(string fullfilename)
    {
        fullfilename += ".sql";
        using (var conn = new MySqlConnection(GetConnectionString()))
        {
            using (var cmd = new MySqlCommand())
            {
                using (var mb = new MySqlBackup(cmd))
                {
                    cmd.CommandTimeout = 0;
                    cmd.Connection = conn;
                    conn.Open();
                    mb.ExportToFile(fullfilename);
                    conn.Close();
                }
            }
        }
    }

    private static Tuple<bool, string> MigrateRenamers(object connection)
    {
        var factory = Utils.ServiceContainer.GetRequiredService<DatabaseFactory>().Instance;
        var renamerService = Utils.ServiceContainer.GetRequiredService<RenameFileService>();
        var settingsProvider = Utils.SettingsProvider;

        var sessionFactory = factory.CreateSessionFactory();
        using var session = sessionFactory.OpenSession();
        using var transaction = session.BeginTransaction();
        try
        {
            const string createCommand = """
                                         CREATE TABLE IF NOT EXISTS RenamerInstance (ID INTEGER PRIMARY KEY AUTOINCREMENT, Name text NOT NULL, Type text NOT NULL, Settings BLOB);
                                         ALTER TABLE RenamerInstance CREATE INDEX IX_RenamerInstance_Name ON RenamerInstance(Name);
                                         ALTER TABLE RenamerInstance CREATE INDEX IX_RenamerInstance_Type ON RenamerInstance(Type);
                                         """;

            session.CreateSQLQuery(createCommand).ExecuteUpdate();

            const string selectCommand = "SELECT ScriptName, RenamerType, IsEnabledOnImport, Script FROM RenameScript;";
            var reader = session.CreateSQLQuery(selectCommand)
                .AddScalar("ScriptName", NHibernateUtil.String)
                .AddScalar("RenamerType", NHibernateUtil.String)
                .AddScalar("IsEnabledOnImport", NHibernateUtil.Int32)
                .AddScalar("Script", NHibernateUtil.String)
                .List<object[]>();
            string defaultName = null;
            var renamerInstances = reader.Select(a =>
            {
                try
                {
                    var type = ((string)a[1]).Equals("Legacy")
                        ? typeof(WebAOMRenamer)
                        : renamerService.RenamersByKey.ContainsKey((string)a[1])
                            ? renamerService.RenamersByKey[(string)a[1]].GetType()
                            : Type.GetType((string)a[1]);
                    if (type == null)
                    {
                        if ((string)a[1] == "GroupAwareRenamer")
                            return (Renamer: new RenamerConfig
                            {
                                Name = (string)a[0],
                                Type = typeof(WebAOMRenamer),
                                Settings = new WebAOMSettings
                                {
                                    Script = (string)a[3], GroupAwareSorting = true
                                }
                            }, IsDefault: (int)a[2] == 1);

                        Logger.Warn("A RenameScipt could not be converted to RenamerConfig. Renamer name: " + (string)a[0] + " Renamer type: " + (string)a[1] +
                                    " Script: " + (string)a[3]);
                        return default;
                    }

                    var settingsType = type.GetInterfaces().FirstOrDefault(b => b.IsGenericType && b.GetGenericTypeDefinition() == typeof(IRenamer<>))
                        ?.GetGenericArguments().FirstOrDefault();
                    object settings = null;
                    if (settingsType != null)
                    {
                        settings = ActivatorUtilities.CreateInstance(Utils.ServiceContainer, settingsType);
                        settingsType.GetProperties(BindingFlags.Instance | BindingFlags.Public).FirstOrDefault(b => b.Name == "Script")
                            ?.SetValue(settings, (string)a[3]);
                    }

                    return (Renamer: new RenamerConfig
                    {
                        Name = (string)a[0], Type = type, Settings = settings
                    }, IsDefault: (int)a[2] == 1);
                }
                catch (Exception ex)
                {
                    if (a is { Length: >= 4 })
                    {
                        Logger.Warn(ex, "A RenameScipt could not be converted to RenamerConfig. Renamer name: " + a[0] + " Renamer type: " + a[1] +
                                        " Script: " + a[3]);
                    }
                    else
                    {
                        Logger.Warn(ex, "A RenameScipt could not be converted to RenamerConfig, but there wasn't enough data to log");
                    }

                    return default;
                }
            }).WhereNotDefault().GroupBy(a => a.Renamer.Name).SelectMany(a => a.Select((b, i) =>
            {
                // Names are distinct
                var renamer = b.Renamer;
                if (i > 0) renamer.Name = renamer.Name + "_" + (i + 1);
                if (b.IsDefault) defaultName = renamer.Name;
                return renamer;
            }));

            if (defaultName != null)
            {
                var settings = settingsProvider.GetSettings();
                settings.Plugins.Renamer.DefaultRenamer = defaultName;
                settingsProvider.SaveSettings(settings);
            }

            const string insertCommand = "INSERT INTO RenamerInstance (Name, Type, Settings) VALUES (:Name, :Type, :Settings);";
            foreach (var renamer in renamerInstances)
            {
                var command = session.CreateSQLQuery(insertCommand);
                command.SetParameter("Name", renamer.Name);
                command.SetParameter("Type", renamer.Type.ToString());
                command.SetParameter("Settings", renamer.Settings == null ? null : MessagePackSerializer.Typeless.Serialize(renamer.Settings));
                command.ExecuteUpdate();
            }

            const string dropCommand = "DROP TABLE RenameScript;";
            session.CreateSQLQuery(dropCommand).ExecuteUpdate();
            transaction.Commit();
        }
        catch (Exception e)
        {
            transaction.Rollback();
            return new Tuple<bool, string>(false, e.ToString());
        }

        return new Tuple<bool, string>(true, null);
    }

    public static void DropMALIndex()
    {
        MySQL mysql = new();
        using MySqlConnection conn = new(mysql.GetConnectionString());
        conn.Open();
        var query =
            @"SELECT 1 FROM INFORMATION_SCHEMA.STATISTICS WHERE TABLE_NAME = 'CrossRef_AniDB_MAL' AND INDEX_NAME = 'UIX_CrossRef_AniDB_MAL_MALID';";
        MySqlCommand cmd = new(query, conn);
        var result = cmd.ExecuteScalar();
        // not exists
        if (result == null)
        {
            return;
        }

        query = "DROP INDEX `UIX_CrossRef_AniDB_MAL_MALID` ON `CrossRef_AniDB_MAL`;";
        cmd = new MySqlCommand(query, conn);
        cmd.ExecuteScalar();
    }

    public static void DropAniDBUniqueIndex()
    {
        MySQL mysql = new();
        using MySqlConnection conn = new(mysql.GetConnectionString());
        conn.Open();
        var query =
            @"SELECT 1 FROM INFORMATION_SCHEMA.STATISTICS WHERE TABLE_NAME = 'AniDB_File' AND INDEX_NAME = 'UIX_AniDB_File_FileID';";
        MySqlCommand cmd = new(query, conn);
        var result = cmd.ExecuteScalar();
        // not exists
        if (result == null)
        {
            return;
        }

        query = "DROP INDEX `UIX_AniDB_File_FileID` ON `AniDB_File`;";
        cmd = new MySqlCommand(query, conn);
        cmd.ExecuteScalar();
    }

    public override bool TestConnection()
    {
        try
        {
            using (var conn = new MySqlConnection(GetTestConnectionString()))
            {
                var query = "select 1";
                var cmd = new MySqlCommand(query, conn);
                conn.Open();
                cmd.ExecuteScalar();
                return true;
            }
        }
        catch
        {
            // ignore
        }

        return false;
    }

    protected override Tuple<bool, string> ExecuteCommand(MySqlConnection connection, string command)
    {
        try
        {
            Execute(connection, command);
            return new Tuple<bool, string>(true, null);
        }
        catch (Exception ex)
        {
            return new Tuple<bool, string>(false, ex.ToString());
        }
    }

    protected override void Execute(MySqlConnection connection, string command)
    {
        using (var scommand = new MySqlCommand(command, connection))
        {
            scommand.CommandTimeout = 0;
            scommand.ExecuteNonQuery();
        }
    }

    protected override long ExecuteScalar(MySqlConnection connection, string command)
    {
        using (var cmd = new MySqlCommand(command, connection))
        {
            cmd.CommandTimeout = 0;
            var result = cmd.ExecuteScalar();
            return long.Parse(result.ToString());
        }
    }

    protected override List<object[]> ExecuteReader(MySqlConnection connection, string command)
    {
        using var cmd = new MySqlCommand(command, connection);
        cmd.CommandTimeout = 0;
        using var reader = cmd.ExecuteReader();
        var rows = new List<object[]>();
        while (reader.Read())
        {
            var values = new object[reader.FieldCount];
            reader.GetValues(values);
            rows.Add(values);
        }

        reader.Close();
        return rows;
    }

    protected override void ConnectionWrapper(string connectionstring, Action<MySqlConnection> action)
    {
        using var conn = new MySqlConnection(connectionstring);
        conn.Open();
        action(conn);
    }

    public override string GetConnectionString()
    {
        var settings = Utils.SettingsProvider.GetSettings();
        return
            $"Server={settings.Database.Hostname};Port={settings.Database.Port};Database={settings.Database.Schema};User ID={settings.Database.Username};Password={settings.Database.Password};Default Command Timeout=3600;Allow User Variables=true";
    }

    public override string GetTestConnectionString()
    {
        var settings = Utils.SettingsProvider.GetSettings();
        return
            $"Server={settings.Database.Hostname};Port={settings.Database.Port};Database=information_schema;User ID={settings.Database.Username};Password={settings.Database.Password};Default Command Timeout=3600";
    }

    public override bool HasVersionsTable()
    {
        var connStr = GetConnectionString();

        const string sql = "SELECT COUNT(*) FROM information_schema.tables WHERE table_name = 'Versions'";
        using var conn = new MySqlConnection(connStr);
        var com = new MySqlCommand(sql, conn);
        conn.Open();
        var count = (long)com.ExecuteScalar();
        return count > 0;
    }

    public override ISessionFactory CreateSessionFactory()
    {
        var settings = Utils.SettingsProvider.GetSettings();
        return Fluently.Configure()
            .Database(MySQLConfiguration.Standard
                .ConnectionString(x => x.Database(settings.Database.Schema)
                    .Server(settings.Database.Hostname)
                    .Port(settings.Database.Port)
                    .Username(settings.Database.Username)
                    .Password(settings.Database.Password))
                .Driver<MySqlConnectorDriver>())
            .Mappings(m => m.FluentMappings.AddFromAssemblyOf<ShokoServer>())
            .ExposeConfiguration(c => c.DataBaseIntegration(prop =>
            {
                // uncomment this for SQL output
                //prop.LogSqlInConsole = true;
            }).SetInterceptor(new NHibernateDependencyInjector(Utils.ServiceContainer)))
            .BuildSessionFactory();
    }

    public override bool DatabaseAlreadyExists()
    {
        var settings = Utils.SettingsProvider.GetSettings();
        try
        {
            var connStr = GetConnectionString();

            var sql =
                $"SELECT SCHEMA_NAME FROM INFORMATION_SCHEMA.SCHEMATA WHERE SCHEMA_NAME = '{settings.Database.Schema}'";
            Logger.Trace(sql);

            using var conn = new MySqlConnection(connStr);
            conn.Open();
            var rows = ExecuteReader(conn, sql);
            if (rows.Count > 0)
            {
                var db = (string)((object[])rows[0])[0];
                Logger.Trace("Found db already exists: {DB}", db);
                return true;
            }
        }
        catch (Exception ex)
        {
            Logger.Error(ex, ex.ToString());
        }

        Logger.Trace("db does not exist: {0}", settings.Database.Schema);
        return false;
    }

    public override void CreateDatabase()
    {
        var settings = Utils.SettingsProvider.GetSettings();
        try
        {
            if (DatabaseAlreadyExists())
            {
                return;
            }

            var connStr =
                $"Server={settings.Database.Hostname};Port={settings.Database.Port};User ID={settings.Database.Username};Password={settings.Database.Password}";
            Logger.Trace(connStr);
            var sql =
                $"CREATE DATABASE {settings.Database.Schema} DEFAULT CHARACTER SET utf8mb4 COLLATE utf8mb4_unicode_ci;";
            Logger.Trace(sql);

            using var conn = new MySqlConnection(connStr);
            conn.Open();
            Execute(conn, sql);
        }
        catch (Exception ex)
        {
            Logger.Error(ex, ex.ToString());
        }
    }


    public override void CreateAndUpdateSchema()
    {
        ConnectionWrapper(GetConnectionString(), myConn =>
        {
            var settings = Utils.SettingsProvider.GetSettings();
            var create = false;
            var fixtablesforlinux = false;
            var count = ExecuteScalar(myConn,
                $"select count(*) from information_schema.tables where table_schema='{settings.Database.Schema}' and table_name = 'Versions'");
            if (count == 0)
            {
                count = ExecuteScalar(myConn,
                    $"select count(*) from information_schema.tables where table_schema='{settings.Database.Schema}' and table_name = 'versions'");
                if (count > 0)
                {
                    fixtablesforlinux = true;
                    ExecuteWithException(myConn, linuxTableVersionsFix);
                }
                else
                {
                    create = true;
                }
            }

            if (create)
            {
                ServerState.Instance.ServerStartingStatus = Resources.Database_CreateSchema;
                ExecuteWithException(myConn, createVersionTable);
            }

            count = ExecuteScalar(myConn,
                $"select count(*) from information_schema.columns where table_schema='{settings.Database.Schema}' and table_name = 'Versions' and column_name = 'VersionRevision'");
            if (count == 0)
            {
                ExecuteWithException(myConn, updateVersionTable);
                AllVersions = RepoFactory.Versions.GetAllByType(Constants.DatabaseTypeKey);
            }

            PreFillVersions(createTables.Union(patchCommands));
            if (create)
            {
                ExecuteWithException(myConn, createTables);
            }

            if (fixtablesforlinux)
            {
                ExecuteWithException(myConn, linuxTableFixes);
            }

            ServerState.Instance.ServerStartingStatus = Resources.Database_ApplySchema;

            ExecuteWithException(myConn, patchCommands);
        });
    }

    private static void MySQLFixUTF8()
    {
        var settings = Utils.SettingsProvider.GetSettings();
        var sql =
            "SELECT `TABLE_SCHEMA`, `TABLE_NAME`, `COLUMN_NAME`, `DATA_TYPE`, `CHARACTER_MAXIMUM_LENGTH` " +
            "FROM information_schema.COLUMNS " +
            $"WHERE table_schema = '{settings.Database.Schema}' " +
            "AND collation_name != 'utf8mb4_unicode_ci'";

        using (var conn = new MySqlConnection(
                   $"Server={settings.Database.Hostname};Port={settings.Database.Port};User ID={settings.Database.Username};Password={settings.Database.Password};database={settings.Database.Schema}"))
        {
            var mySQL = (MySQL)Utils.ServiceContainer.GetRequiredService<DatabaseFactory>().Instance;
            conn.Open();
            var rows = mySQL.ExecuteReader(conn, sql);
            if (rows.Count > 0)
            {
                foreach (object[] row in rows)
                {
                    var alter = "";
                    switch (row[3].ToString().ToLowerInvariant())
                    {
                        case "text":
                        case "mediumtext":
                        case "tinytext":
                        case "longtext":
                            alter =
                                $"ALTER TABLE `{row[1]}` MODIFY `{row[2]}` {row[3]} CHARACTER SET 'utf8mb4' COLLATE 'utf8mb4_unicode_ci'";
                            break;

                        default:
                            alter =
                                $"ALTER TABLE `{row[1]}` MODIFY `{row[2]}` {row[3]}({row[4]}) CHARACTER SET 'utf8mb4' COLLATE 'utf8mb4_unicode_ci'";
                            break;
                    }

                    mySQL.ExecuteCommand(conn, alter);
                }
            }
        }
    }
}<|MERGE_RESOLUTION|>--- conflicted
+++ resolved
@@ -802,11 +802,8 @@
         new(129, 32, "CREATE TABLE `AniDB_Episode_PreferredImage` ( `AniDB_Episode_PreferredImageID` INT NOT NULL AUTO_INCREMENT, `AnidbAnimeID` INT NOT NULL, `AnidbEpisodeID` INT NOT NULL, `ImageID` INT NOT NULL, `ImageType` INT NOT NULL, `ImageSource` INT NOT NULL, PRIMARY KEY (`AniDB_Episode_PreferredImageID`) );"),
         new(129, 33, DatabaseFixes.CleanupAfterAddingTMDB),
         new(129, 34, "UPDATE FilterPreset SET Expression = REPLACE(Expression, 'HasTMDbLinkExpression', 'HasTmdbLinkExpression')"),
-<<<<<<< HEAD
+        new(129, 35, "ALTER TABLE `TMDB_Movie` CHANGE COLUMN IF EXISTS `EnglishOvervie` `EnglishOverview` TEXT CHARACTER SET UTF8 NOT NULL")
         new(130, 1, MigrateRenamers),
-=======
-        new(129, 35, "ALTER TABLE `TMDB_Movie` CHANGE COLUMN IF EXISTS `EnglishOvervie` `EnglishOverview` TEXT CHARACTER SET UTF8 NOT NULL")
->>>>>>> d643aa89
     };
 
     private DatabaseCommand linuxTableVersionsFix = new("RENAME TABLE versions TO Versions;");
