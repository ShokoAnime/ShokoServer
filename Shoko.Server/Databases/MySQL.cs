--- conflicted
+++ resolved
@@ -11,14 +11,10 @@
 using NHibernate.Driver.MySqlConnector;
 using Shoko.Commons.Extensions;
 using Shoko.Commons.Properties;
-<<<<<<< HEAD
+using Shoko.Plugin.Abstractions;
 using Shoko.Server.Databases.NHibernate;
-=======
-using Shoko.Plugin.Abstractions;
-using Shoko.Server.Databases.NHIbernate;
 using Shoko.Server.Models;
 using Shoko.Server.Renamer;
->>>>>>> 9b6661d8
 using Shoko.Server.Repositories;
 using Shoko.Server.Server;
 using Shoko.Server.Utilities;
@@ -31,11 +27,7 @@
 public class MySQL : BaseDatabase<MySqlConnection>
 {
     public override string Name { get; } = "MySQL";
-    public override int RequiredVersion { get; } = 129;
-<<<<<<< HEAD
-=======
-
->>>>>>> 9b6661d8
+    public override int RequiredVersion { get; } = 130;
 
     private List<DatabaseCommand> createVersionTable = new()
     {
@@ -261,7 +253,7 @@
         new DatabaseCommand(1, 109,
             "CREATE TABLE `Trakt_Season` ( `Trakt_SeasonID` INT NOT NULL AUTO_INCREMENT, `Trakt_ShowID` int NOT NULL, `Season` int NOT NULL, `URL` text character set utf8, PRIMARY KEY (`Trakt_SeasonID`) ) ; "),
         new DatabaseCommand(1, 110,
-            "CREATE TABLE `CrossRef_AniDB_Trakt` ( `CrossRef_AniDB_TraktID` INT NOT NULL AUTO_INCREMENT, `AnimeID` int NOT NULL, `TraktID` varchar(100) character set utf8, `TraktSeasonNumber` int NOT NULL, `CrossRefSource` int NOT NULL, PRIMARY KEY (`CrossRef_AniDB_TraktID`) ) ; ")
+            "CREATE TABLE `CrossRef_AniDB_Trakt` ( `CrossRef_AniDB_TraktID` INT NOT NULL AUTO_INCREMENT, `AnimeID` int NOT NULL, `TraktID` varchar(100) character set utf8, `TraktSeasonNumber` int NOT NULL, `CrossRefSource` int NOT NULL, PRIMARY KEY (`CrossRef_AniDB_TraktID`) ) ; "),
     };
 
     private List<DatabaseCommand> patchCommands = new()
@@ -776,7 +768,6 @@
         new(127, 1, "ALTER TABLE VideoLocal DROP COLUMN MediaSize;"),
         new(128, 1, "CREATE TABLE `AniDB_NotifyQueue` ( `AniDB_NotifyQueueID` INT NOT NULL AUTO_INCREMENT, `Type` int NOT NULL, `ID` int NOT NULL, `AddedAt` datetime NOT NULL, PRIMARY KEY (`AniDB_NotifyQueueID`) ) ; "),
         new(128, 2, "CREATE TABLE `AniDB_Message` ( `AniDB_MessageID` INT NOT NULL AUTO_INCREMENT, `MessageID` int NOT NULL, `FromUserID` int NOT NULL, `FromUserName` varchar(100) character set utf8 NOT NULL, `SentAt` datetime NOT NULL, `FetchedAt` datetime NOT NULL, `Type` int NOT NULL, `Title` text character set utf8 NOT NULL, `Body` text character set utf8 NOT NULL, `Flags` int NOT NULL DEFAULT 0, PRIMARY KEY (`AniDB_MessageID`) ) ;"),
-<<<<<<< HEAD
         new(128, 1, "CREATE TABLE `CrossRef_AniDB_TMDB_Episode` ( `CrossRef_AniDB_TMDB_EpisodeID` INT NOT NULL AUTO_INCREMENT, `AnidbAnimeID` INT NOT NULL, `AnidbEpisodeID` INT NOT NULL, `TmdbShowID` INT NOT NULL, `TmdbEpisodeID` INT NOT NULL, `Ordering` INT NOT NULL, `MatchRating` INT NOT NULL, PRIMARY KEY (`CrossRef_AniDB_TMDB_EpisodeID`) );"),
         new(129, 2, "CREATE TABLE `CrossRef_AniDB_TMDB_Movie` ( `CrossRef_AniDB_TMDB_MovieID` INT NOT NULL AUTO_INCREMENT, `AnidbAnimeID` INT NOT NULL, `AnidbEpisodeID` INT NULL, `TmdbMovieID` INT NOT NULL, `Source` INT NOT NULL, PRIMARY KEY (`CrossRef_AniDB_TMDB_MovieID`) );"),
         new(129, 3, "CREATE TABLE `CrossRef_AniDB_TMDB_Show` ( `CrossRef_AniDB_TMDB_ShowID` INT NOT NULL AUTO_INCREMENT, `AnidbAnimeID` INT NOT NULL, `TmdbShowID` INT NOT NULL, `Source` INT NOT NULL, PRIMARY KEY (`CrossRef_AniDB_TMDB_ShowID`) );"),
@@ -810,9 +801,7 @@
         new(129, 31, "DROP TABLE `AniDB_Anime_DefaultImage`;"),
         new(129, 32, "CREATE TABLE `AniDB_Episode_PreferredImage` ( `AniDB_Episode_PreferredImageID` INT NOT NULL AUTO_INCREMENT, `AnidbAnimeID` INT NOT NULL, `AnidbEpisodeID` INT NOT NULL, `ImageID` INT NOT NULL, `ImageType` INT NOT NULL, `ImageSource` INT NOT NULL, PRIMARY KEY (`AniDB_Episode_PreferredImageID`) );"),
         new(129, 33, DatabaseFixes.CleanupAfterAddingTMDB),
-=======
-        new(129, 1, MigrateRenamers)
->>>>>>> 9b6661d8
+        new(130, 1, MigrateRenamers)
     };
 
     private DatabaseCommand linuxTableVersionsFix = new("RENAME TABLE versions TO Versions;");
