--- conflicted
+++ resolved
@@ -27,7 +27,8 @@
 public class MySQL : BaseDatabase<MySqlConnection>
 {
     public override string Name { get; } = "MySQL";
-    public override int RequiredVersion { get; } = 128;
+    public override int RequiredVersion { get; } = 129;
+
 
     private List<DatabaseCommand> createVersionTable = new()
     {
@@ -253,7 +254,7 @@
         new DatabaseCommand(1, 109,
             "CREATE TABLE `Trakt_Season` ( `Trakt_SeasonID` INT NOT NULL AUTO_INCREMENT, `Trakt_ShowID` int NOT NULL, `Season` int NOT NULL, `URL` text character set utf8, PRIMARY KEY (`Trakt_SeasonID`) ) ; "),
         new DatabaseCommand(1, 110,
-            "CREATE TABLE `CrossRef_AniDB_Trakt` ( `CrossRef_AniDB_TraktID` INT NOT NULL AUTO_INCREMENT, `AnimeID` int NOT NULL, `TraktID` varchar(100) character set utf8, `TraktSeasonNumber` int NOT NULL, `CrossRefSource` int NOT NULL, PRIMARY KEY (`CrossRef_AniDB_TraktID`) ) ; "),
+            "CREATE TABLE `CrossRef_AniDB_Trakt` ( `CrossRef_AniDB_TraktID` INT NOT NULL AUTO_INCREMENT, `AnimeID` int NOT NULL, `TraktID` varchar(100) character set utf8, `TraktSeasonNumber` int NOT NULL, `CrossRefSource` int NOT NULL, PRIMARY KEY (`CrossRef_AniDB_TraktID`) ) ; ")
     };
 
     private List<DatabaseCommand> patchCommands = new()
@@ -766,12 +767,9 @@
         new(126, 2, "ALTER TABLE AnimeSeries DROP COLUMN ContractVersion;ALTER TABLE AnimeSeries DROP COLUMN ContractBlob;ALTER TABLE AnimeSeries DROP COLUMN ContractSize;"),
         new(126, 3, "ALTER TABLE AnimeGroup DROP COLUMN ContractVersion;ALTER TABLE AnimeGroup DROP COLUMN ContractBlob;ALTER TABLE AnimeGroup DROP COLUMN ContractSize;"),
         new (127, 1, "ALTER TABLE VideoLocal DROP COLUMN MediaSize;"),
-<<<<<<< HEAD
-        new(128, 1, MigrateRenamers)
-=======
         new(128, 1, "CREATE TABLE `AniDB_NotifyQueue` ( `AniDB_NotifyQueueID` INT NOT NULL AUTO_INCREMENT, `Type` int NOT NULL, `ID` int NOT NULL, `AddedAt` datetime NOT NULL, PRIMARY KEY (`AniDB_NotifyQueueID`) ) ; "),
         new(128, 2, "CREATE TABLE `AniDB_Message` ( `AniDB_MessageID` INT NOT NULL AUTO_INCREMENT, `MessageID` int NOT NULL, `FromUserID` int NOT NULL, `FromUserName` varchar(100) character set utf8 NOT NULL, `SentAt` datetime NOT NULL, `FetchedAt` datetime NOT NULL, `Type` int NOT NULL, `Title` text character set utf8 NOT NULL, `Body` text character set utf8 NOT NULL, `Flags` int NOT NULL DEFAULT 0, PRIMARY KEY (`AniDB_MessageID`) ) ;"),
->>>>>>> f74ef5f5
+        new(129, 1, MigrateRenamers)
     };
 
     private DatabaseCommand linuxTableVersionsFix = new("RENAME TABLE versions TO Versions;");
