using System;
using System.Collections.Generic;
using System.IO;
using System.Linq;
using System.Reflection;
using System.Security.Cryptography;
using System.Text;
using System.Threading.Tasks;
using MessagePack;
using Microsoft.CodeAnalysis;
using Microsoft.Extensions.DependencyInjection;
using Newtonsoft.Json;
using NHibernate;
using NHibernate.Exceptions;
using NLog;
using Quartz;
using Shoko.Models.Enums;
using Shoko.Models.Server;
using Shoko.Plugin.Abstractions.Config;
using Shoko.Plugin.Abstractions.DataModels;
using Shoko.Plugin.Abstractions.Enums;
<<<<<<< HEAD
using Shoko.Plugin.Abstractions.Extensions;
using Shoko.Plugin.Abstractions.Hashing;
using Shoko.Plugin.Abstractions.Services;
=======
>>>>>>> aa9b5649
using Shoko.Server.Extensions;
using Shoko.Server.Filters.Legacy;
using Shoko.Server.Models;
using Shoko.Server.Models.CrossReference;
using Shoko.Server.Models.Release;
using Shoko.Server.Providers.AniDB;
using Shoko.Server.Providers.AniDB.HTTP;
using Shoko.Server.Providers.AniDB.Release;
using Shoko.Server.Providers.TMDB;
using Shoko.Server.Renamer;
using Shoko.Server.Repositories;
using Shoko.Server.Scheduling;
using Shoko.Server.Scheduling.Jobs.Actions;
using Shoko.Server.Server;
using Shoko.Server.Services;
using Shoko.Server.Tasks;
using Shoko.Server.Utilities;

#pragma warning disable CA2012
#pragma warning disable CS0618
namespace Shoko.Server.Databases;

public class DatabaseFixes
{
    private static readonly Logger _logger = LogManager.GetCurrentClassLogger();

    public static Tuple<bool, string> NoOperation(object connection) { return default; }

    public static void UpdateAllStats()
    {
        var scheduler = Utils.ServiceContainer.GetRequiredService<ISchedulerFactory>().GetScheduler().ConfigureAwait(false).GetAwaiter().GetResult();
        Task.WhenAll(RepoFactory.AnimeSeries.GetAll().Select(a => scheduler.StartJob<RefreshAnimeStatsJob>(b => b.AnimeID = a.AniDB_ID))).GetAwaiter()
            .GetResult();
    }

    public static void MigrateGroupFilterToFilterPreset()
    {
        var legacyConverter = Utils.ServiceContainer.GetRequiredService<LegacyFilterConverter>();
        using var session = Utils.ServiceContainer.GetRequiredService<DatabaseFactory>().SessionFactory.OpenSession();
        var groupFilters = session.CreateSQLQuery(
                "SELECT GroupFilterID, " +
                "ParentGroupFilterID, " +
                "GroupFilterName, " +
                "ApplyToSeries, " +
                "BaseCondition, " +
                "Locked, " +
                "FilterType, " +
                "InvisibleInClients, " +
                "GroupConditions, " +
                "SortingCriteria " +
                "FROM GroupFilter")
            .AddScalar("GroupFilterID", NHibernateUtil.Int32)
            .AddScalar("ParentGroupFilterID", NHibernateUtil.Int32)
            .AddScalar("GroupFilterName", NHibernateUtil.String)
            .AddScalar("ApplyToSeries", NHibernateUtil.Int32)
            .AddScalar("BaseCondition", NHibernateUtil.Int32)
            .AddScalar("Locked", NHibernateUtil.Int32)
            .AddScalar("FilterType", NHibernateUtil.Int32)
            .AddScalar("InvisibleInClients", NHibernateUtil.Int32)
            .AddScalar("GroupConditions", NHibernateUtil.StringClob)
            .AddScalar("SortingCriteria", NHibernateUtil.String)
            .List();

        var filters = new Dictionary<GroupFilter, List<GroupFilterCondition>>();
        foreach (var item in groupFilters)
        {
            var fields = (object[])item;
            var filter = new GroupFilter
            {
                GroupFilterID = (int)fields[0],
                ParentGroupFilterID = (int?)fields[1],
                GroupFilterName = (string)fields[2],
                ApplyToSeries = (int)fields[3],
                BaseCondition = (int)fields[4],
                Locked = (int?)fields[5],
                FilterType = (int)fields[6],
                InvisibleInClients = (int)fields[7]
            };
            var conditions = JsonConvert.DeserializeObject<List<GroupFilterCondition>>((string)fields[8]);
            filters[filter] = conditions;
        }

        var idMappings = new Dictionary<int, int>();
        // first, do the ones with no parent
        foreach (var key in filters.Keys.Where(a => a.ParentGroupFilterID == null).OrderBy(a => a.GroupFilterID))
        {
            var filter = legacyConverter.FromLegacy(key, filters[key]);
            RepoFactory.FilterPreset.Save(filter);
            idMappings[key.GroupFilterID] = filter.FilterPresetID;
        }

        var filtersToProcess = filters.Keys.Where(a => !idMappings.ContainsKey(a.GroupFilterID) && idMappings.ContainsKey(a.ParentGroupFilterID.Value))
            .ToList();
        while (filtersToProcess.Count > 0)
        {
            foreach (var key in filtersToProcess)
            {
                var filter = legacyConverter.FromLegacy(key, filters[key]);
                filter.ParentFilterPresetID = idMappings[key.ParentGroupFilterID.Value];
                RepoFactory.FilterPreset.Save(filter);
                idMappings[key.GroupFilterID] = filter.FilterPresetID;
            }

            filtersToProcess = filters.Keys.Where(a => !idMappings.ContainsKey(a.GroupFilterID) && idMappings.ContainsKey(a.ParentGroupFilterID.Value))
                .ToList();
        }
    }

    public static void DropGroupFilter()
    {
        using var session = Utils.ServiceContainer.GetRequiredService<DatabaseFactory>().SessionFactory.OpenSession();
        session.CreateSQLQuery("DROP TABLE GroupFilter; DROP TABLE GroupFilterCondition").ExecuteUpdate();
    }

    public static void DeleteSeriesUsersWithoutSeries()
    {
        //DB Fix Series not deleting series_user
        var list = new HashSet<int>(RepoFactory.AnimeSeries.Cache.Keys);
        RepoFactory.AnimeSeries_User.Delete(RepoFactory.AnimeSeries_User.Cache.Values
            .Where(a => !list.Contains(a.AnimeSeriesID))
            .ToList());
    }

    public static void RefreshAniDBInfoFromXML()
    {
        var i = 0;
        var list = RepoFactory.AniDB_Episode.GetAll().Where(a => string.IsNullOrEmpty(a.Description))
            .Select(a => a.AnimeID).Distinct().ToList();

        var anidbService = Utils.ServiceContainer.GetRequiredService<IAnidbService>();
        foreach (var animeID in list)
        {
            if (i % 10 == 0)
            {
                ServerState.Instance.ServerStartingStatus = $"Database - Validating - Populating AniDB Info from Cache {i}/{list.Count}...";
            }

            i++;
            try
            {
                anidbService.RefreshByID(animeID, AnidbRefreshMethod.Cache | AnidbRefreshMethod.SkipTmdbUpdate).GetAwaiter().GetResult();
            }
            catch (Exception e)
            {
                _logger.Error(
                    $"There was an error Populating AniDB Info for AniDB_Anime {animeID}, Update the Series' AniDB Info for a full stack: {e.Message}");
            }
        }
    }

    public static void MigrateAniDB_AnimeUpdates()
    {
        var updates = RepoFactory.AniDB_Anime.GetAll()
            .Select(anime => new AniDB_AnimeUpdate
            {
                AnimeID = anime.AnimeID,
                UpdatedAt = anime.DateTimeUpdated,
            })
            .ToList();

        RepoFactory.AniDB_AnimeUpdate.Save(updates);
    }

    public static void PopulateTagWeight()
    {
        try
        {
            foreach (var tag in RepoFactory.AniDB_Anime_Tag.GetAll())
            {
                tag.Weight = 0;
                RepoFactory.AniDB_Anime_Tag.Save(tag);
            }
        }
        catch (Exception ex)
        {
            _logger.Error(ex, "Could not PopulateTagWeight: " + ex);
        }
    }

    public static void EnsureNoOrphanedGroupsOrSeries()
    {
        var emptyGroups = RepoFactory.AnimeGroup.GetAll().Where(a => a.AllSeries.Count == 0).ToArray();
        RepoFactory.AnimeGroup.Delete(emptyGroups);
        var orphanedSeries = RepoFactory.AnimeSeries.GetAll().Where(a => a.AnimeGroup == null).ToArray();
        var groupCreator = Utils.ServiceContainer.GetRequiredService<AnimeGroupCreator>();
        using var session = Utils.ServiceContainer.GetRequiredService<DatabaseFactory>().SessionFactory.OpenSession();
        foreach (var series in orphanedSeries)
        {
            try
            {
                var group = groupCreator.GetOrCreateSingleGroupForSeries(series);
                series.AnimeGroupID = group.AnimeGroupID;
                RepoFactory.AnimeSeries.Save(series, false, false);
            }
            catch (Exception e)
            {
                var name = "";
                try
                {
                    name = series.PreferredTitle;
                }
                catch
                {
                    // ignore
                }

                _logger.Error(e,
                    $"Unable to update group for orphaned series: AniDB ID: {series.AniDB_ID} SeriesID: {series.AnimeSeriesID} Series Name: {name}");
            }
        }
    }

    public static void FixWatchDates()
    {
        // Reset incorrectly parsed watch dates for anidb file.
        _logger.Debug($"Looking for faulty anidb file entries...");
        _logger.Debug($"Looking for faulty episode user records...");
        // Fetch every episode user record stored to both remove orphaned records and to make sure the watch date is correct.
        var userDict = RepoFactory.JMMUser.GetAll().ToDictionary(user => user.JMMUserID);
        var fileListDict = RepoFactory.AnimeEpisode.GetAll()
            .ToDictionary(episode => episode.AnimeEpisodeID, episode => episode.VideoLocals);
        var episodesURsToSave = new List<SVR_AnimeEpisode_User>();
        var episodeURsToRemove = new List<SVR_AnimeEpisode_User>();
        foreach (var episodeUserRecord in RepoFactory.AnimeEpisode_User.GetAll())
        {
            // Remove any unknown episode user records.
            if (!fileListDict.ContainsKey(episodeUserRecord.AnimeEpisodeID) ||
                !userDict.ContainsKey(episodeUserRecord.JMMUserID))
            {
                episodeURsToRemove.Add(episodeUserRecord);
                continue;
            }

            // Fetch the file user record for when a file for the episode was last watched.
            var fileUserRecord = fileListDict[episodeUserRecord.AnimeEpisodeID]
                .Select(file => RepoFactory.VideoLocalUser.GetByUserIDAndVideoLocalID(episodeUserRecord.JMMUserID, file.VideoLocalID))
                .WhereNotNull()
                .OrderByDescending(record => record.LastUpdated)
                .FirstOrDefault(record => record.WatchedDate.HasValue);
            if (fileUserRecord != null)
            {
                // Check if the episode user record contains the same date and only update it if it does not.
                if (!episodeUserRecord.WatchedDate.HasValue ||
                    !episodeUserRecord.WatchedDate.Value.Equals(fileUserRecord.WatchedDate.Value))
                {
                    episodeUserRecord.WatchedDate = fileUserRecord.WatchedDate;
                    if (episodeUserRecord.WatchedCount == 0)
                    {
                        episodeUserRecord.WatchedCount++;
                    }

                    episodesURsToSave.Add(episodeUserRecord);
                }
            }
            // We couldn't find a watched date for any of the files, so make sure the episode user record is also marked as unwatched.
            else if (episodeUserRecord.WatchedDate.HasValue)
            {
                episodeUserRecord.WatchedDate = null;
                episodesURsToSave.Add(episodeUserRecord);
            }
        }

        _logger.Debug($"Found {episodesURsToSave.Count} episode user records to fix.");
        RepoFactory.AnimeEpisode_User.Delete(episodeURsToRemove);
        RepoFactory.AnimeEpisode_User.Save(episodesURsToSave);
        _logger.Debug($"Updating series user records and series stats.");
        // Update all the series and groups to use the new watch dates.
        var seriesList = episodesURsToSave
            .GroupBy(record => record.AnimeSeriesID)
            .Select(records => (RepoFactory.AnimeSeries.GetByID(records.Key),
                records.Select(record => record.JMMUserID).Distinct())).ToList();
        var seriesService = Utils.ServiceContainer.GetRequiredService<AnimeSeriesService>();
        foreach (var (series, userIDs) in seriesList)
        {
            // No idea why we would have episode entries for a deleted series, but just in case.
            if (series == null)
            {
                continue;
            }

            // Update the timestamp for when an episode for the series was last partially or fully watched.
            foreach (var userID in userIDs)
            {
                var seriesUserRecord = seriesService.GetOrCreateUserRecord(series.AnimeSeriesID, userID);
                seriesUserRecord.LastEpisodeUpdate = DateTime.Now;
                _logger.Debug(
                    $"Updating series user contract for user \"{userDict[seriesUserRecord.JMMUserID].Username}\". (UserID={seriesUserRecord.JMMUserID},SeriesID={seriesUserRecord.AnimeSeriesID})");
                RepoFactory.AnimeSeries_User.Save(seriesUserRecord);
            }

            // Update the rest of the stats for the series.
            seriesService.UpdateStats(series, true, true);
        }

        var groupService = Utils.ServiceContainer.GetRequiredService<AnimeGroupService>();
        var groups = seriesList.Select(a => a.Item1.AnimeGroup).WhereNotNull().DistinctBy(a => a.AnimeGroupID);
        foreach (var group in groups)
        {
            groupService.UpdateStatsFromTopLevel(group, true, true);
        }
    }

    public static void FixTagParentIDsAndNameOverrides()
    {
        var xmlUtils = Utils.ServiceContainer.GetRequiredService<HttpXmlUtils>();
        var animeParser = Utils.ServiceContainer.GetRequiredService<HttpAnimeParser>();
        var animeList = RepoFactory.AniDB_Anime.GetAll();
        _logger.Info($"Updating anidb tags for {animeList.Count} local anidb anime entries...");

        var count = 0;
        foreach (var anime in animeList)
        {
            if (++count % 10 == 0)
                _logger.Info($"Updating tags for local anidb anime entries... ({count}/{animeList.Count})");

            var xml = xmlUtils.LoadAnimeHTTPFromFile(anime.AnimeID).Result;
            if (string.IsNullOrEmpty(xml))
            {
                _logger.Warn($"Unable to load cached Anime_HTTP xml dump for anime: {anime.AnimeID}/{anime.MainTitle}");
                continue;
            }

            ResponseGetAnime response;
            try
            {
                response = animeParser.Parse(anime.AnimeID, xml);
                if (response == null) throw new NullReferenceException(nameof(response));
            }
            catch (Exception e)
            {
                _logger.Error(e, $"Unable to parse cached Anime_HTTP xml dump for anime: {anime.AnimeID}/{anime.MainTitle}");
                continue;
            }

            AnimeCreator.CreateTags(response.Tags, anime);
            RepoFactory.AniDB_Anime.Save(anime);
        }

        // One last time, clean up any unreferenced tags after we've processed
        // all the tags and their cross-references.
        var tagsToDelete = RepoFactory.AniDB_Tag.GetAll()
            .Where(a => RepoFactory.AniDB_Anime_Tag.GetByTagID(a.TagID).Count is 0)
            .ToList();
        RepoFactory.AniDB_Tag.Delete(tagsToDelete);

        _logger.Info($"Done updating anidb tags for {animeList.Count} anidb anime entries.");
    }

    public static void FixAnimeSourceLinks()
    {
        var animeToSave = new HashSet<SVR_AniDB_Anime>();
        foreach (var anime in RepoFactory.AniDB_Anime.GetAll())
        {
            if (!string.IsNullOrEmpty(anime.Site_JP))
            {
                animeToSave.Add(anime);
                anime.Site_JP = string.Join("|", anime.Site_JP.Split('|', StringSplitOptions.RemoveEmptyEntries | StringSplitOptions.TrimEntries).Distinct());
            }
            if (!string.IsNullOrEmpty(anime.Site_EN))
            {
                animeToSave.Add(anime);
                anime.Site_EN = string.Join("|", anime.Site_EN.Split('|', StringSplitOptions.RemoveEmptyEntries | StringSplitOptions.TrimEntries).Distinct());
            }
        }

        _logger.Trace($"Found {animeToSave.Count} anime with faulty source links. Updating…");

        RepoFactory.AniDB_Anime.Save(animeToSave);

        _logger.Trace($"Updated {animeToSave.Count} anime with faulty source links.");
    }

    public static void FixEpisodeDateTimeUpdated()
    {
        var xmlUtils = Utils.ServiceContainer.GetRequiredService<HttpXmlUtils>();
        var animeParser = Utils.ServiceContainer.GetRequiredService<HttpAnimeParser>();
        var anidbService = Utils.ServiceContainer.GetRequiredService<IAnidbService>();
        var anidbAnimeDict = RepoFactory.AniDB_Anime.GetAll()
            .ToDictionary(an => an.AnimeID);
        var anidbEpisodeDict = RepoFactory.AniDB_Episode.GetAll()
            .ToDictionary(ep => ep.EpisodeID);
        var anidbAnimeIDs = anidbEpisodeDict.Values
            .GroupBy(ep => ep.AnimeID)
            .Where(list => anidbAnimeDict.ContainsKey(list.Key))
            .ToDictionary(list => anidbAnimeDict[list.Key], list => list.ToList());
        // This list will _hopefully_ initially be an empty…
        var episodesToSave = anidbEpisodeDict.Values
            .Where(ep => !anidbAnimeDict.ContainsKey(ep.AnimeID))
            .ToList();
        var animeToUpdateSet = anidbEpisodeDict.Values
            .Where(ep => !anidbAnimeDict.ContainsKey(ep.AnimeID))
            .Select(ep => ep.AnimeID)
            .Distinct()
            .ToHashSet();

        _logger.Info($"Updating last updated episode timestamps for {anidbAnimeIDs.Count} local anidb anime entries...");

        // …but if we do have any, then reset their timestamp now.
        foreach (var faultyEpisode in episodesToSave)
            faultyEpisode.DateTimeUpdated = DateTime.UnixEpoch;

        var faultyCount = episodesToSave.Count;
        var resetCount = 0;
        var updatedCount = 0;
        var progressCount = 0;
        foreach (var (anime, episodeList) in anidbAnimeIDs)
        {
            if (++progressCount % 10 == 0)
                _logger.Info($"Updating last updated episode timestamps for local anidb anime entries... ({progressCount}/{anidbAnimeIDs.Count})");

            var xml = xmlUtils.LoadAnimeHTTPFromFile(anime.AnimeID).Result;
            if (string.IsNullOrEmpty(xml))
            {
                _logger.Warn($"Unable to load cached Anime_HTTP xml dump for anime: {anime.AnimeID}/{anime.MainTitle}");
                // We're unable to find the xml file, so the safest thing to do for future-proofing is to reset the dates.
                foreach (var episode in episodeList)
                {
                    resetCount++;
                    episode.DateTimeUpdated = DateTime.UnixEpoch;
                    episodesToSave.Add(episode);
                }
                continue;
            }

            ResponseGetAnime response;
            try
            {
                response = animeParser.Parse(anime.AnimeID, xml);
                if (response == null) throw new NullReferenceException(nameof(response));
            }
            catch (Exception e)
            {
                _logger.Error(e, $"Unable to parse cached Anime_HTTP xml dump for anime: {anime.AnimeID}/{anime.MainTitle}");
                // We're unable to parse the xml file, so the safest thing to do for future-proofing is to reset the dates.
                foreach (var episode in episodeList)
                {
                    resetCount++;
                    episode.DateTimeUpdated = DateTime.UnixEpoch;
                    episodesToSave.Add(episode);
                }
                continue;
            }

            var responseEpisodeDict = response.Episodes.ToDictionary(ep => ep.EpisodeID);
            foreach (var episode in episodeList)
            {
                // The episode was found in the XML file, so we can safely update the timestamp.
                if (responseEpisodeDict.TryGetValue(episode.EpisodeID, out var responseEpisode))
                {
                    updatedCount++;
                    episode.DateTimeUpdated = responseEpisode.LastUpdated;
                    episodesToSave.Add(episode);
                }
                // The episode was deleted from the anime at some point, or the cache is outdated.
                else
                {
                    episode.DateTimeUpdated = DateTime.UnixEpoch;
                    faultyCount++;
                    episodesToSave.Add(episode);
                    animeToUpdateSet.Add(episode.AnimeID);
                }
            }
        }

        // Save the changes, if any.
        RepoFactory.AniDB_Episode.Save(episodesToSave);

        // Queue an update for the anime entries that needs it, hopefully fixing
        // the faulty episodes after the update.
        foreach (var animeID in animeToUpdateSet)
            anidbService.ScheduleRefreshByID(animeID, AnidbRefreshMethod.Remote | AnidbRefreshMethod.DeferToRemoteIfUnsuccessful)
                .GetAwaiter()
                .GetResult();

        _logger.Info($"Done updating last updated episode timestamps for {anidbAnimeIDs.Count} local anidb anime entries. Updated {updatedCount} episodes, reset {resetCount} episodes and queued anime {animeToUpdateSet.Count} updates for {faultyCount} faulty episodes.");
    }

    public static void UpdateSeriesWithHiddenEpisodes()
    {
        var seriesList = RepoFactory.AnimeEpisode.GetAll()
            .Where(episode => episode.IsHidden)
            .Select(episode => episode.AnimeSeriesID)
            .Distinct()
            .Select(seriesID => RepoFactory.AnimeSeries.GetByID(seriesID))
            .WhereNotNull()
            .ToList();

        var seriesService = Utils.ServiceContainer.GetRequiredService<AnimeSeriesService>();
        foreach (var series in seriesList)
            seriesService.UpdateStats(series, false, true);
    }

    public static void FixOrphanedShokoEpisodes()
    {
        var videoReleaseService = Utils.ServiceContainer.GetRequiredService<IVideoReleaseService>();
        var allSeries = RepoFactory.AnimeSeries.GetAll()
            .ToDictionary(series => series.AnimeSeriesID);
        var allSeriesAnidbId = allSeries.Values
            .ToDictionary(series => series.AniDB_ID);
        var allAniDBEpisodes = RepoFactory.AniDB_Episode.GetAll()
            .ToDictionary(ep => ep.EpisodeID);
        var shokoEpisodesToRemove = RepoFactory.AnimeEpisode.GetAll()
            .Where(episode =>
            {
                // Series doesn't exist anymore.
                if (!allSeries.TryGetValue(episode.AnimeSeriesID, out var series))
                    return true;

                // AniDB Episode doesn't exist anymore.
                if (!allAniDBEpisodes.TryGetValue(episode.AniDB_EpisodeID, out var anidbEpisode))
                    return true;

                return false;
            })
            .ToHashSet();

        // Validate existing shoko episodes.
        _logger.Trace($"Checking {allAniDBEpisodes.Values.Count} anidb episodes for broken or incorrect links…");
        var shokoEpisodesToSave = new List<SVR_AnimeEpisode>();
        foreach (var episode in allAniDBEpisodes.Values)
        {
            // No shoko episode, continue.
            var shokoEpisode = RepoFactory.AnimeEpisode.GetByAniDBEpisodeID(episode.EpisodeID);
            if (shokoEpisode == null)
                continue;

            // The series exists and the episode mapping is correct, continue.
            if (allSeries.TryGetValue(shokoEpisode.AnimeSeriesID, out var actualSeries) && actualSeries.AniDB_ID == episode.AnimeID)
                continue;

            // The series was incorrectly linked to the wrong series. Correct it
            // if it's possible, or delete the episode.
            if (allSeriesAnidbId.TryGetValue(episode.AnimeID, out var correctSeries))
            {
                shokoEpisode.AnimeSeriesID = correctSeries.AnimeSeriesID;
                shokoEpisodesToSave.Add(shokoEpisode);
                continue;
            }

            // Delete the episode and clean up any remaining traces of the shoko
            // episode.
            shokoEpisodesToRemove.Add(shokoEpisode);
        }
        _logger.Trace($"Checked {allAniDBEpisodes.Values.Count} anidb episodes for broken or incorrect links. Found {shokoEpisodesToSave.Count} shoko episodes to fix and {shokoEpisodesToRemove.Count} to remove.");
        RepoFactory.AnimeEpisode.Save(shokoEpisodesToSave);

        // Remove any existing links to the episodes that will be removed.
        _logger.Trace($"Checking {shokoEpisodesToRemove.Count} orphaned shoko episodes before deletion.");
        var databaseReleasesToRemove = new List<StoredReleaseInfo>();
        var xrefsToRemove = new List<CrossRef_File_Episode>();
        var videosToRefetch = new List<VideoLocal>();
        var tmdbXrefsToRemove = new List<CrossRef_AniDB_TMDB_Episode>();
        foreach (var shokoEpisode in shokoEpisodesToRemove)
        {
            var xrefs = RepoFactory.CrossRef_File_Episode.GetByEpisodeID(shokoEpisode.AniDB_EpisodeID);
            var videos = xrefs
                .Select(xref => RepoFactory.VideoLocal.GetByEd2kAndSize(xref.Hash, xref.FileSize))
                .WhereNotNull()
                .ToList();
<<<<<<< HEAD
            var databaseReleases = RepoFactory.StoredReleaseInfo.GetByAnidbEpisodeID(shokoEpisode.AniDB_EpisodeID);
=======
            var anidbFiles = xrefs
                .Where(xref => xref.CrossRefSource == (int)CrossRefSource.AniDB)
                .Select(xref => RepoFactory.AniDB_File.GetByEd2kAndFileSize(xref.Hash, xref.FileSize))
                .WhereNotNull()
                .ToList();
>>>>>>> aa9b5649
            var tmdbXrefs = RepoFactory.CrossRef_AniDB_TMDB_Episode.GetByAnidbEpisodeID(shokoEpisode.AniDB_EpisodeID);
            xrefsToRemove.AddRange(xrefs);
            videosToRefetch.AddRange(videos);
            databaseReleasesToRemove.AddRange(databaseReleases);
            tmdbXrefsToRemove.AddRange(tmdbXrefs);
        }

        // Schedule a refetch of any video files affected by the removal of the
        // episodes. They were likely moved to another episode entry so let's
        // try and fetch that.
        _logger.Trace($"Scheduling {videosToRefetch.Count} videos for a re-fetch.");
        // If auto-match is not available then clear the release so the video is
        // not referencing no longer existing episodes.
        var autoMatch = videoReleaseService.AutoMatchEnabled;
        foreach (var video in videosToRefetch)
        {
            videoReleaseService.ClearReleaseForVideo(video).GetAwaiter().GetResult();
            videoReleaseService.ScheduleFindReleaseForVideo(video).GetAwaiter().GetResult();
        }

        _logger.Trace($"Deleting {shokoEpisodesToRemove.Count} orphaned shoko episodes.");
        RepoFactory.AnimeEpisode.Delete(shokoEpisodesToRemove);

        _logger.Trace($"Deleting {databaseReleasesToRemove.Count} orphaned releases.");
        RepoFactory.StoredReleaseInfo.Delete(databaseReleasesToRemove);

        _logger.Trace($"Deleting {tmdbXrefsToRemove.Count} orphaned tmdb xrefs.");
        RepoFactory.CrossRef_AniDB_TMDB_Episode.Delete(tmdbXrefsToRemove);

        _logger.Trace($"Deleting {xrefsToRemove.Count} orphaned file/episode cross-references.");
        RepoFactory.CrossRef_File_Episode.Delete(xrefsToRemove);
    }

    public static void CleanupAfterAddingTMDB()
    {
        var service = Utils.ServiceContainer.GetRequiredService<TmdbMetadataService>();

        // Remove the "MovieDB" directory in the image directory, since it's no longer used,
        var dir = new DirectoryInfo(Path.Join(ImageUtils.BaseImagesPath, "MovieDB"));
        if (dir.Exists)
            dir.Delete(true);

        // Schedule commands to get the new movie info for existing cross-reference
        service.UpdateAllMovies(true, true).ConfigureAwait(false).GetAwaiter().GetResult();

        // Schedule tmdb searches if we have auto linking enabled.
        service.ScanForMatches().ConfigureAwait(false).GetAwaiter().GetResult();
    }

    public static void CleanupAfterRemovingTvDB()
    {
        var dir = new DirectoryInfo(Path.Join(ImageUtils.BaseImagesPath, "TvDB"));
        if (dir.Exists)
            dir.Delete(true);
    }

    public static void ClearQuartzQueue()
    {
        var queueHandler = Utils.ServiceContainer.GetRequiredService<QueueHandler>();
        queueHandler.Clear().ConfigureAwait(false).GetAwaiter().GetResult();
    }

    public static void RepairMissingTMDBPersons()
    {
        var service = Utils.ServiceContainer.GetRequiredService<TmdbMetadataService>();
        var missingIds = new HashSet<int>();
        var updateCount = 0;
        var skippedCount = 0;
        var peopleIds = RepoFactory.TMDB_Person.GetAll().Select(person => person.TmdbPersonID).ToHashSet();
        var str = ServerState.Instance.ServerStartingStatus;
        foreach (var person in RepoFactory.TMDB_Episode_Cast.GetAll())
            if (!peopleIds.Contains(person.TmdbPersonID)) missingIds.Add(person.TmdbPersonID);
        foreach (var person in RepoFactory.TMDB_Episode_Crew.GetAll())
            if (!peopleIds.Contains(person.TmdbPersonID)) missingIds.Add(person.TmdbPersonID);

        foreach (var person in RepoFactory.TMDB_Movie_Cast.GetAll())
            if (!peopleIds.Contains(person.TmdbPersonID)) missingIds.Add(person.TmdbPersonID);
        foreach (var person in RepoFactory.TMDB_Movie_Crew.GetAll())
            if (!peopleIds.Contains(person.TmdbPersonID)) missingIds.Add(person.TmdbPersonID);

        ServerState.Instance.ServerStartingStatus = $"{str} - 0 / {missingIds.Count}";
        _logger.Debug("Found {Count} unique missing TMDB People for Episode & Movie staff", missingIds.Count);
        foreach (var personId in missingIds)
        {
            var (_, updated) = service.UpdatePerson(personId, forceRefresh: true).ConfigureAwait(false).GetAwaiter().GetResult();
            if (updated)
                updateCount++;
            else
                skippedCount++;
            ServerState.Instance.ServerStartingStatus = $"{str} - {updateCount + skippedCount} / {missingIds.Count}";
        }

        _logger.Info("Updated missing TMDB People: Found/Updated/Skipped {Found}/{Updated}/{Skipped}",
            missingIds.Count, updateCount, skippedCount);
    }

    public static void RecreateAnimeCharactersAndCreators()
    {
        var xmlUtils = Utils.ServiceContainer.GetRequiredService<HttpXmlUtils>();
        var animeParser = Utils.ServiceContainer.GetRequiredService<HttpAnimeParser>();
        var animeCreator = Utils.ServiceContainer.GetRequiredService<AnimeCreator>();
        var anidbService = Utils.ServiceContainer.GetRequiredService<IAnidbService>();
        var animeList = RepoFactory.AniDB_Anime.GetAll();
        var str = ServerState.Instance.ServerStartingStatus;
        ServerState.Instance.ServerStartingStatus = $"{str} - 0 / {animeList.Count}";
        _logger.Info($"Recreating characters and creator relations for {animeList.Count} anidb anime entries...");

        var count = 0;
        foreach (var anime in animeList)
        {
            if (++count % 10 == 0)
            {
                _logger.Info($"Recreating characters and creator relations for anidb anime entries... ({count}/{animeList.Count})");
                ServerState.Instance.ServerStartingStatus = $"{str} - {count} / {animeList.Count}";
            }

            var xml = xmlUtils.LoadAnimeHTTPFromFile(anime.AnimeID).Result;
            if (string.IsNullOrEmpty(xml))
            {
                _logger.Warn($"Unable to load cached Anime_HTTP xml dump for anime: {anime.AnimeID}/{anime.MainTitle}");
                anidbService.ScheduleRefresh(anime, AnidbRefreshMethod.Remote | AnidbRefreshMethod.DeferToRemoteIfUnsuccessful | AnidbRefreshMethod.SkipTmdbUpdate)
                    .GetAwaiter()
                    .GetResult();
                continue;
            }

            ResponseGetAnime response;
            try
            {
                response = animeParser.Parse(anime.AnimeID, xml);
                if (response == null) throw new NullReferenceException(nameof(response));
            }
            catch (Exception e)
            {
                _logger.Error(e, $"Unable to parse cached Anime_HTTP xml dump for anime: {anime.AnimeID}/{anime.MainTitle}");
                anidbService.ScheduleRefresh(anime, AnidbRefreshMethod.Remote | AnidbRefreshMethod.DeferToRemoteIfUnsuccessful | AnidbRefreshMethod.SkipTmdbUpdate)
                    .GetAwaiter()
                    .GetResult();
                continue;
            }

            animeCreator.CreateCharacters(response.Characters, anime, skipCreatorScheduling: true);

            animeCreator.CreateStaff(response.Staff, anime, skipCreatorScheduling: true);

            RepoFactory.AniDB_Anime.Save(anime);
        }


        _logger.Info($"Done recreating characters and creator relations for {animeList.Count} anidb anime entries.");
    }

    public static void ScheduleTmdbImageUpdates()
    {
        var tmdbMetadataService = Utils.ServiceContainer.GetRequiredService<TmdbMetadataService>();
        var tmdbMovies = RepoFactory.TMDB_Movie.GetAll();
        var tmdbShows = RepoFactory.TMDB_Show.GetAll();
        var movies = tmdbMovies.Count;
        var shows = tmdbShows.Count;
        var str = ServerState.Instance.ServerStartingStatus;
        ServerState.Instance.ServerStartingStatus = $"{str} - 0 / {movies} movies - 0 / {shows} shows";
        _logger.Info($"Scheduling tmdb image updates for {movies} tmdb movies and {shows} tmdb shows...");

        var count = 0;
        foreach (var tmdbMovie in tmdbMovies)
        {
            if (++count % 10 == 0 || count == movies)
            {
                _logger.Info($"Scheduling tmdb image updates for tmdb movies... ({count}/{movies})");
                ServerState.Instance.ServerStartingStatus = $"{str} - {count} / {movies} movies - 0 / {shows} shows";
            }

            tmdbMetadataService.ScheduleDownloadAllMovieImages(tmdbMovie.Id)
                .GetAwaiter()
                .GetResult();
        }

        count = 0;
        foreach (var tmdbShow in tmdbShows)
        {
            if (++count % 10 == 0 || count == shows)
            {
                _logger.Info($"Scheduling tmdb image updates for tmdb shows... ({count}/{shows})");
                ServerState.Instance.ServerStartingStatus = $"{str} - {movies} / {movies} movies - {count} / {shows} shows";
            }

            tmdbMetadataService.ScheduleDownloadAllShowImages(tmdbShow.Id)
                .GetAwaiter()
                .GetResult();
        }

        _logger.Info($"Done scheduling tmdb image updates for {movies} tmdb movies and {shows} tmdb shows.");
    }

    public static void MoveTmdbImagesOnDisc()
    {
        var imageDir = Path.Join(ImageUtils.BaseImagesPath, "TMDB");
        if (!Directory.Exists(imageDir))
            return;

        var total = 0;
        var skipped = 0;
        var str = ServerState.Instance.ServerStartingStatus;
        var folders = Directory.GetDirectories(imageDir)
            .Where(a => a[(imageDir.Length + 1)..].Length == 2)
            .ToArray();
        if (folders.Length > 0 && folders.Any(a => Directory.GetFiles(a).Any(b => Path.GetFileNameWithoutExtension(b).Length != 32)))
        {
            var folderCount = 0;
            foreach (var folder in folders)
            {
                folderCount++;
                var files = Directory.GetFiles(folder)
                    .Where(a => Path.GetFileNameWithoutExtension(a).Length != 32)
                    .ToArray();
                if (files.Length == 0)
                    continue;

                var count = 0;

                total += files.Length;
                _logger.Info($"Moving TMDb images on disc for folder {folderCount} out of {folders.Length}: {count}/{files.Length} ({total} total, {skipped} skipped)");
                ServerState.Instance.ServerStartingStatus = $"{str} - {folderCount} / {folders.Length} folders - 0 / {files.Length} images - {total} total, {skipped} skipped";
                foreach (var file in files)
                {
                    if (++count % 10 == 0 || count == files.Length)
                    {
                        _logger.Info($"Moving TMDb images on disc for folder {folderCount} out of {folders.Length}: {count}/{files.Length} ({total} total, {skipped} skipped)");
                        ServerState.Instance.ServerStartingStatus = $"{str} - {folderCount} / {folders.Length} folders - {count} / {files.Length} images - {total} total, {skipped} skipped";
                    }

                    var fileExt = Path.GetExtension(file);
                    var fileName = Path.GetFileNameWithoutExtension(file);
                    var hashedFileName = Convert.ToHexString(MD5.HashData(Encoding.UTF8.GetBytes(fileName))).ToLower();
                    var folderName = hashedFileName[..2];
                    var newFile = Path.Combine(imageDir, folderName, hashedFileName + fileExt);
                    if (File.Exists(newFile))
                    {
                        skipped++;
                        File.Delete(file);
                        continue;
                    }

                    Directory.CreateDirectory(Path.Combine(imageDir, folderName));

                    File.Move(file, newFile);
                }
            }

            foreach (var folder in folders)
            {
                if (!Directory.EnumerateFiles(folder).Any())
                    Directory.Delete(folder, false);
            }
        }

        var imageTypes = Enum.GetValues<ImageEntityType>();
        foreach (var imageType in imageTypes)
        {
            var imageTypeDir = Path.Join(imageDir, imageType.ToString());
            if (!Directory.Exists(imageTypeDir))
                continue;

            var files = Directory.GetFiles(imageTypeDir);
            if (files.Length == 0)
                continue;

            var count = 0;

            total += files.Length;
            _logger.Info($"Moving TMDb {imageType} images on disc: 0/{files.Length}");
            ServerState.Instance.ServerStartingStatus = $"{str} - 0 / {files.Length} {imageType} images";
            foreach (var file in files)
            {
                if (++count % 10 == 0 || count == files.Length)
                {
                    _logger.Info($"Moving TMDb {imageType} images on disc: {count}/{files.Length}");
                    ServerState.Instance.ServerStartingStatus = $"{str} - {count} / {files.Length} {imageType} images";
                }

                var fileExt = Path.GetExtension(file);
                var fileName = Path.GetFileNameWithoutExtension(file);
                var hashedFileName = Convert.ToHexString(MD5.HashData(Encoding.UTF8.GetBytes(fileName))).ToLower();
                var folderName = hashedFileName[..2];
                var newFile = Path.Combine(imageDir, folderName, hashedFileName + fileExt);
                if (File.Exists(newFile))
                {
                    skipped++;
                    File.Delete(file);
                    continue;
                }

                Directory.CreateDirectory(Path.Combine(imageDir, folderName));

                File.Move(file, newFile);
            }

            Directory.Delete(imageTypeDir);
        }

        _logger.Info($"Moved {total} TMDb images on disc. Skipped {skipped} images.");
    }

    public static void MoveAnidbFileDataToReleaseInfoFormat()
    {
        using var session = Utils.ServiceContainer.GetRequiredService<DatabaseFactory>().SessionFactory.OpenSession();

        // get anidb files, xrefs, anidb release groups
        var videos = new List<DBF_VideoLocal>();
        var anidbFileUpdates = new List<DBF_AniDB_FileUpdate>();
        var anidbFileDict = new Dictionary<string, DBF_AniDB_File>();
        var anidbReleaseGroupDict = new Dictionary<int, DBF_AniDB_ReleaseGroup>();
        var crossRefTypes = new Dictionary<int, CrossRefSource>();
        var anidbFileAudioLanguageDict = new Dictionary<int, List<TitleLanguage>>();
        var anidbFileSubtitleLanguageDict = new Dictionary<int, List<TitleLanguage>>();
        var rawVideoLocal = session.CreateSQLQuery("SELECT VideoLocalID, Hash, MD5, SHA1, CRC32 FROM VideoLocal")
            .AddScalar("VideoLocalID", NHibernateUtil.Int32)
            .AddScalar("Hash", NHibernateUtil.String)
            .AddScalar("MD5", NHibernateUtil.String)
            .AddScalar("SHA1", NHibernateUtil.String)
            .AddScalar("CRC32", NHibernateUtil.String)
            .List();
        var rawAnidbFileList = session.CreateSQLQuery("SELECT FileID, Hash, GroupID, File_Source, File_Description, File_ReleaseDate, DateTimeUpdated, FileName, FileSize, FileVersion, InternalVersion, IsDeprecated, IsCensored, IsChaptered FROM AniDB_File")
            .AddScalar("FileID", NHibernateUtil.Int32)
            .AddScalar("Hash", NHibernateUtil.String)
            .AddScalar("GroupID", NHibernateUtil.Int32)
            .AddScalar("File_Source", NHibernateUtil.String)
            .AddScalar("File_Description", NHibernateUtil.String)
            .AddScalar("File_ReleaseDate", NHibernateUtil.Int32)
            .AddScalar("DateTimeUpdated", NHibernateUtil.DateTime)
            .AddScalar("FileName", NHibernateUtil.String)
            .AddScalar("FileSize", NHibernateUtil.Int64)
            .AddScalar("FileVersion", NHibernateUtil.Int32)
            .AddScalar("InternalVersion", NHibernateUtil.Int32)
            .AddScalar("IsDeprecated", NHibernateUtil.Boolean)
            .AddScalar("IsCensored", NHibernateUtil.Boolean)
            .AddScalar("IsChaptered", NHibernateUtil.Boolean)
            .List();
        var rawAnidbFileUpdateList = session.CreateSQLQuery("SELECT Hash, FileSize, HasResponse, UpdatedAt FROM AniDB_FileUpdate")
            .AddScalar("Hash", NHibernateUtil.String)
            .AddScalar("FileSize", NHibernateUtil.Int64)
            .AddScalar("HasResponse", NHibernateUtil.Boolean)
            .AddScalar("UpdatedAt", NHibernateUtil.DateTime)
            .List();
        var rawAnidbReleaseGroupList = session.CreateSQLQuery("SELECT GroupID, GroupName, GroupNameShort FROM AniDB_ReleaseGroup")
            .AddScalar("GroupID", NHibernateUtil.Int32)
            .AddScalar("GroupName", NHibernateUtil.String)
            .AddScalar("GroupNameShort", NHibernateUtil.String)
            .List();
        var rawCrossRefSource = session.CreateSQLQuery("SELECT CrossRef_File_EpisodeID, CrossRefSource FROM CrossRef_File_Episode")
            .AddScalar("CrossRef_File_EpisodeID", NHibernateUtil.Int32)
            .AddScalar("CrossRefSource", NHibernateUtil.Int32)
            .List();
        var rawAnidbFileLanguages = session.CreateSQLQuery("SELECT FileID, LanguageName FROM CrossRef_Languages_AniDB_File")
            .AddScalar("FileID", NHibernateUtil.Int32)
            .AddScalar("LanguageName", NHibernateUtil.String)
            .List();
        var rawAnidbFileSubtitles = session.CreateSQLQuery("SELECT FileID, LanguageName FROM CrossRef_Subtitles_AniDB_File")
            .AddScalar("FileID", NHibernateUtil.Int32)
            .AddScalar("LanguageName", NHibernateUtil.String)
            .List();
        foreach (object[] fields in rawVideoLocal)
        {
            var video = new DBF_VideoLocal()
            {
                VideoLocalID = (int)fields[0],
                ED2K = (string)fields[1],
                MD5 = (string)fields[2],
                SHA1 = (string)fields[3],
                CRC32 = (string)fields[4],
            };
            if (video.VideoLocalID == 0)
                continue;

            if (video.ED2K is not { Length: 32 } or "00000000000000000000000000000000")
                continue;

            if (video.MD5 is not { Length: 32 } or "00000000000000000000000000000000")
                video.MD5 = null;

            if (video.SHA1 is not { Length: 40 } or "0000000000000000000000000000000000000000")
                video.SHA1 = null;

            if (video.CRC32 is not { Length: 8 } or "00000000")
                video.CRC32 = null;

            videos.Add(video);
        }
        foreach (object[] fields in rawAnidbFileList)
        {
            var anidbFile = new DBF_AniDB_File
            {
                FileID = (int)fields[0],
                ED2k = (string)fields[1],
                GroupID = (int)fields[2],
                File_Source = (string)fields[3],
                File_Description = (string)fields[4],
                File_ReleaseDate = (int)fields[5] > 0 ? DateTime.UnixEpoch.AddSeconds((int)fields[5]).ToLocalTime() : null,
                DateTimeUpdated = ((DateTime)fields[6]).ToLocalTime(),
                FileName = (string)fields[7],
                FileSize = (long)fields[8],
                FileVersion = (int)fields[9],
                InternalVersion = (int)fields[10],
                IsDeprecated = (bool)fields[11],
                IsCensored = (bool?)fields[12],
                IsChaptered = (bool)fields[13],
            };
            if (anidbFile.FileID == 0 || anidbFile.InternalVersion < 2)
                continue;

            anidbFileDict.Add(anidbFile.ED2k, anidbFile);
        }
        foreach (object[] fields in rawAnidbFileUpdateList)
        {
            var anidbFileUpdate = new DBF_AniDB_FileUpdate
            {
                ED2K = (string)fields[0],
                FileSize = (long)fields[1],
                HasResponse = (bool)fields[2],
                UpdatedAt = ((DateTime)fields[3]).ToLocalTime(),
            };
            anidbFileUpdates.Add(anidbFileUpdate);
        }
        foreach (object[] fields in rawAnidbReleaseGroupList)
        {
            var anidbReleaseGroup = new DBF_AniDB_ReleaseGroup
            {
                GroupID = (int)fields[0],
                GroupName = (string)fields[1],
                GroupNameShort = (string)fields[2],
            };
            if (anidbReleaseGroup.GroupID == 0)
                continue;

            anidbReleaseGroupDict.Add(anidbReleaseGroup.GroupID, anidbReleaseGroup);
        }
        foreach (object[] fields in rawCrossRefSource)
        {
            var id = (int)fields[0];
            var source = (CrossRefSource)fields[1];
            crossRefTypes.Add(id, source);
        }
        foreach (object[] fields in rawAnidbFileLanguages)
        {
            var fileID = (int)fields[0];
            var language = (string)fields[1];
            if (!anidbFileAudioLanguageDict.ContainsKey(fileID))
                anidbFileAudioLanguageDict[fileID] = [];
            anidbFileAudioLanguageDict[fileID].Add(language.GetTitleLanguage());
        }
        foreach (object[] fields in rawAnidbFileSubtitles)
        {
            var fileID = (int)fields[0];
            var language = (string)fields[1];
            if (!anidbFileSubtitleLanguageDict.ContainsKey(fileID))
                anidbFileSubtitleLanguageDict[fileID] = [];
            anidbFileSubtitleLanguageDict[fileID].Add(language.GetTitleLanguage());
        }

        var videoLocalHashDigests = new List<VideoLocal_HashDigest>();
        foreach (var video in videos)
        {
            videoLocalHashDigests.Add(new VideoLocal_HashDigest
            {
                VideoLocalID = video.VideoLocalID,
                Type = "ED2K",
                Value = video.ED2K,
            });
            if (!string.IsNullOrEmpty(video.MD5))
                videoLocalHashDigests.Add(new VideoLocal_HashDigest
                {
                    VideoLocalID = video.VideoLocalID,
                    Type = "MD5",
                    Value = video.MD5,
                });
            if (!string.IsNullOrEmpty(video.SHA1))
                videoLocalHashDigests.Add(new VideoLocal_HashDigest
                {
                    VideoLocalID = video.VideoLocalID,
                    Type = "SHA1",
                    Value = video.SHA1,
                });
            if (!string.IsNullOrEmpty(video.CRC32))
                videoLocalHashDigests.Add(new VideoLocal_HashDigest
                {
                    VideoLocalID = video.VideoLocalID,
                    Type = "CRC32",
                    Value = video.CRC32,
                });
        }
        RepoFactory.VideoLocalHashDigest.Save(videoLocalHashDigests);

        // create the releases using the above info
        var anidbProvider = Utils.ServiceContainer.GetRequiredService<IVideoReleaseService>().GetProviderInfo<AnidbReleaseProvider>();
        var potentialReleases = RepoFactory.CrossRef_File_Episode.GetAll()
            .GroupBy(x => (x.Hash, x.FileSize, crossRefTypes[x.CrossRef_File_EpisodeID]))
            .ToList();
        var anidbFileUpdateLookup = anidbFileUpdates.ToLookup(x => x.ED2K);
        var crossRefsToRemove = new List<CrossRef_File_Episode>();
        var storedReleaseInfos = new List<StoredReleaseInfo>();
        var storedReleaseInfoAttempts = new List<StoredReleaseInfo_MatchAttempt>();
        var count = 0;
        var str = ServerState.Instance.ServerStartingStatus;
        var creditlessRegex = AnidbReleaseProvider.CreditlessRegex;
        foreach (var groupBy in potentialReleases)
        {
            if (++count % 10000 == 0 || count == 1 || count == potentialReleases.Count)
            {
                _logger.Info($"Converting releases: {count}/{potentialReleases.Count}");
                ServerState.Instance.ServerStartingStatus = $"{str} - {count} / {potentialReleases.Count}";
            }

            var (ed2k, fileSize, source) = groupBy.Key;
            var video = RepoFactory.VideoLocal.GetByEd2k(ed2k);
            var anidbFileUpdateList = anidbFileUpdateLookup.Contains(ed2k)
                ? anidbFileUpdateLookup[ed2k].OrderByDescending(x => x.UpdatedAt).ToList()
                : [];
            var anidbFile = source is CrossRefSource.AniDB && anidbFileDict.ContainsKey(ed2k)
                ? anidbFileDict[ed2k]
                : null;
            var importedAt = video?.DateTimeImported ?? anidbFileUpdateList.FirstOrDefault(a => a.HasResponse)?.UpdatedAt ?? anidbFileUpdateList.FirstOrDefault()?.UpdatedAt ?? DateTime.Now;
            var storedReleaseInfo = new StoredReleaseInfo
            {
                ED2K = ed2k,
                FileSize = fileSize,
                ProviderName = "User",
                CrossReferences = groupBy
                    .OrderBy(x => x.CrossRef_File_EpisodeID)
                    .Select(xref => new EmbeddedCrossReference
                    {
                        AnidbAnimeID = xref.AnimeID,
                        AnidbEpisodeID = xref.EpisodeID,
                        PercentageStart = xref.PercentageRange.Start,
                        PercentageEnd = xref.PercentageRange.End,
                    })
                    .ToList(),
                CreatedAt = importedAt,
                LastUpdatedAt = importedAt,
            };

            if (anidbFile is not null)
            {
                var lastCheckedAt = anidbFileUpdateList.FirstOrDefault(a => a.HasResponse)?.UpdatedAt;
                if (lastCheckedAt is not null && storedReleaseInfo.LastUpdatedAt < lastCheckedAt.Value)
                    storedReleaseInfo.LastUpdatedAt = lastCheckedAt.Value;

                var audioLanguages = anidbFileAudioLanguageDict.ContainsKey(anidbFile.FileID)
                    ? anidbFileAudioLanguageDict[anidbFile.FileID]
                    : [];
                var subtitleLanguages = anidbFileSubtitleLanguageDict.ContainsKey(anidbFile.FileID)
                    ? anidbFileSubtitleLanguageDict[anidbFile.FileID]
                    : [];
                var anidbReleaseGroup = anidbFile is not null && anidbReleaseGroupDict.ContainsKey(anidbFile.GroupID)
                    ? anidbReleaseGroupDict[anidbFile.GroupID]
                    : null;

                storedReleaseInfo.ID = $"{AnidbReleaseProvider.IdPrefix}{ed2k}+{fileSize}";
                storedReleaseInfo.ProviderName = anidbProvider.Name;
                storedReleaseInfo.ReleaseURI = $"{AnidbReleaseProvider.ReleasePrefix}{anidbFile.FileID}";
                storedReleaseInfo.Version = anidbFile.FileVersion;
                storedReleaseInfo.Comment = string.IsNullOrEmpty(anidbFile.File_Description) ? null : anidbFile.File_Description;
                storedReleaseInfo.OriginalFilename = anidbFile.FileName;
                storedReleaseInfo.IsCensored = anidbFile.IsCensored;
                storedReleaseInfo.IsChaptered = anidbFile.IsChaptered;
                storedReleaseInfo.IsCreditless =
                    (!string.IsNullOrEmpty(anidbFile.FileName) && creditlessRegex.IsMatch(anidbFile.FileName)) ||
                    (video?.Places is { Count: > 0 } places && places.Any(x => creditlessRegex.IsMatch(x.FileName)));
                storedReleaseInfo.IsCorrupted = anidbFile.IsDeprecated;
                storedReleaseInfo.Source = Enum.Parse<GetFile_Source>(anidbFile.File_Source.ToString()) switch
                {
                    GetFile_Source.TV => ReleaseSource.TV,
                    GetFile_Source.DTV => ReleaseSource.TV,
                    GetFile_Source.HDTV => ReleaseSource.TV,
                    GetFile_Source.DVD => ReleaseSource.DVD,
                    GetFile_Source.HKDVD => ReleaseSource.DVD,
                    GetFile_Source.HDDVD => ReleaseSource.DVD,
                    GetFile_Source.VHS => ReleaseSource.VHS,
                    GetFile_Source.Camcorder => ReleaseSource.Camera,
                    GetFile_Source.VCD => ReleaseSource.VCD,
                    GetFile_Source.SVCD => ReleaseSource.VCD,
                    GetFile_Source.LaserDisc => ReleaseSource.LaserDisc,
                    GetFile_Source.BluRay => ReleaseSource.BluRay,
                    GetFile_Source.Web => ReleaseSource.Web,
                    _ => ReleaseSource.Unknown,
                };
                storedReleaseInfo.ProvidedFileSize = fileSize;
                storedReleaseInfo.Hashes = [
                    new() { Type = "ED2K", Value = ed2k },
                    ..video?.Hashes.Select(x => new HashDigest() { Type = x.Type, Value = x.Value, Metadata = x.Metadata }) ?? [],
                ];
                storedReleaseInfo.ReleasedAt = anidbFile.File_ReleaseDate?.ToDateOnly();
                storedReleaseInfo.AudioLanguages = audioLanguages;
                storedReleaseInfo.SubtitleLanguages = subtitleLanguages;

                if (anidbReleaseGroup is not null)
                {
                    storedReleaseInfo.GroupID = anidbReleaseGroup.GroupID.ToString();
                    storedReleaseInfo.GroupSource = "AniDB";
                    storedReleaseInfo.GroupName = anidbReleaseGroup.GroupName;
                    storedReleaseInfo.GroupShortName = anidbReleaseGroup.GroupNameShort;
                }
            }

            storedReleaseInfos.Add(storedReleaseInfo);

            foreach (var anidbFileUpdate in anidbFileUpdateList)
            {
                storedReleaseInfoAttempts.Add(new StoredReleaseInfo_MatchAttempt
                {
                    ED2K = ed2k,
                    FileSize = fileSize,
                    AttemptedProviderNames = [anidbProvider.Name],
                    ProviderName = anidbFileUpdate.HasResponse ? anidbProvider.Name : null,
                    ProviderID = anidbFileUpdate.HasResponse ? anidbProvider.ID : null,
                    AttemptStartedAt = anidbFileUpdate.UpdatedAt,
                    AttemptEndedAt = anidbFileUpdate.UpdatedAt,
                });
            }
        }

        RepoFactory.StoredReleaseInfo.Save(storedReleaseInfos);
        RepoFactory.StoredReleaseInfo_MatchAttempt.Save(storedReleaseInfoAttempts);

        // drop the tables once the new info is saved.
        var tablesToDrop = new[]
        {
            "AniDB_File",
            "AniDB_FileUpdate",
            "AniDB_ReleaseGroup",
            "CrossRef_Languages_AniDB_File",
            "CrossRef_Subtitles_AniDB_File",
        };
        foreach (var table in tablesToDrop)
            session.CreateSQLQuery($"DROP TABLE {table};").ExecuteUpdate();
        session.CreateSQLQuery("ALTER TABLE CrossRef_File_Episode DROP COLUMN CrossRefSource;").ExecuteUpdate();
        session.CreateSQLQuery("ALTER TABLE VideoLocal DROP COLUMN MD5;").ExecuteUpdate();
        session.CreateSQLQuery("ALTER TABLE VideoLocal DROP COLUMN SHA1;").ExecuteUpdate();
        session.CreateSQLQuery("ALTER TABLE VideoLocal DROP COLUMN CRC32;").ExecuteUpdate();
    }

    public static Tuple<bool, string> MigrateRenamers(object connection)
    {
        var factory = Utils.ServiceContainer.GetRequiredService<DatabaseFactory>().Instance;
        var configurationService = Utils.ServiceContainer.GetRequiredService<IConfigurationService>();
        var renamerService = Utils.ServiceContainer.GetRequiredService<IRelocationService>();
        var settingsProvider = Utils.SettingsProvider;

        var sessionFactory = factory.CreateSessionFactory();
        using var session = sessionFactory.OpenSession();
        using var transaction = session.BeginTransaction();
        try
        {
            const string SelectCommand1 = "SELECT ScriptName, RenamerType, IsEnabledOnImport, Script FROM RenameScript;";
            const string SelectCommand2 = "SELECT Name, Type, Settings FROM RenamerInstance;";
            const string InsertCommand = "INSERT INTO StoredRelocationPipe (ProviderID, Name, Configuration) VALUES (:ProviderID, :Name, :Configuration);";
            const string DropCommand = "DROP TABLE IF EXISTS RenameScript; DROP TABLE IF EXISTS RenamerInstance;";
            string defaultName = null;
            var rawPipes = new List<(StoredRelocationPipe Pipe, bool IsDefault)>();
            var settings = settingsProvider.GetSettings();
            var webAomRenamer = renamerService.GetProviderInfo<WebAOMRenamer>();
            var renamersByKey = renamerService.GetAvailableProviders()
                .Where(a => a.Provider.GetType().FullName is { Length: > 0 })
                .ToDictionary(a => a.Provider.GetType().FullName);
            try
            {
                var rawRenamerScripts = session.CreateSQLQuery(SelectCommand1)
                    .AddScalar("ScriptName", NHibernateUtil.String)
                    .AddScalar("RenamerType", NHibernateUtil.String)
                    .AddScalar("IsEnabledOnImport", NHibernateUtil.Int32)
                    .AddScalar("Script", NHibernateUtil.String)
                    .List<object[]>();
                foreach (var fields in rawRenamerScripts)
                {
                    if (fields.Length is not 4)
                    {
                        _logger.Warn("A RenameScript could not be converted to StoredRelocationPipe, but there wasn't enough data to log");
                        continue;
                    }

                    var renamerScript = new DBF_RenamerScript
                    {
                        ScriptName = (string)fields[0],
                        RenamerType = (string)fields[1],
                        IsEnabledOnImport = (int)fields[2] == 1,
                        Script = (string)fields[3],
                    };
                    if (renamerScript.ScriptName is "AAA_WORKINGFILE_TEMP_AAA")
                        continue;

                    try
                    {
                        byte[] configuration = null;
                        var providerInfo = renamerScript.RenamerType.Equals("Legacy")
                            ? webAomRenamer
                            : renamersByKey.ContainsKey(renamerScript.RenamerType)
                                ? renamersByKey[renamerScript.RenamerType]
                                : null;
                        if (providerInfo is null)
                        {
                            if (renamerScript.RenamerType == "GroupAwareRenamer")
                            {
                                configuration = webAomRenamer.ConfigurationInfo is null ? null : Encoding.UTF8.GetBytes(
                                    configurationService.Serialize(
                                        new WebAOMSettings
                                        {
                                            Script = renamerScript.Script,
                                            GroupAwareSorting = true
                                        }
                                    )
                                );
                                rawPipes.Add((new() { Name = renamerScript.ScriptName, ProviderID = providerInfo.ID, Configuration = configuration }, IsDefault: renamerScript.IsEnabledOnImport));
                                continue;
                            }

                            _logger.Warn("A RenameScript could not be converted to StoredRelocationPipe. Renamer name: " + renamerScript.ScriptName + " Renamer type: " + renamerScript.RenamerType + Environment.NewLine + "Script: " + renamerScript.Script);

                            continue;
                        }

                        if (providerInfo.ConfigurationInfo is not null)
                        {
                            var config = configurationService.New(providerInfo.ConfigurationInfo);
                            // Migrate the script if we find a 'Script' property.
                            providerInfo.ConfigurationInfo.Type.GetProperties(BindingFlags.Instance | BindingFlags.Public).FirstOrDefault(b => b.Name == "Script")
                                ?.SetValue(config, renamerScript.Script);
                            configuration = Encoding.UTF8.GetBytes(configurationService.Serialize(config));
                        }

                        rawPipes.Add((new() { Name = renamerScript.ScriptName, ProviderID = providerInfo.ID, Configuration = configuration }, IsDefault: renamerScript.IsEnabledOnImport));
                    }
                    catch (Exception ex)
                    {
                        _logger.Warn(ex, "A RenameScript could not be converted to StoredRelocationPipe. Renamer name: " + renamerScript.ScriptName + " Renamer type: " + renamerScript.RenamerType + Environment.NewLine + "Script: " + renamerScript.Script);
                        continue;
                    }
                }
            }
            catch (GenericADOException) { }
            try
            {
                var defaultRenamerConfigName = settings.Plugins.Renamer.DefaultRenamer;
                var rawRenamerConfigs = session.CreateSQLQuery(SelectCommand2)
                        .AddScalar("Name", NHibernateUtil.String)
                        .AddScalar("Type", NHibernateUtil.String)
                        .AddScalar("Settings", NHibernateUtil.BinaryBlob)
                        .List<object[]>();
                foreach (var fields in rawRenamerConfigs)
                {
                    if (fields.Length is not 3)
                    {
                        _logger.Warn("A RenamerInstance could not be converted to StoredRelocationPipe, but there wasn't enough data to log");
                        continue;
                    }
                    var renamerConfig = new DBF_RenamerConfig
                    {
                        Name = (string)fields[0] ?? "_",
                        Type = (string)fields[1],
                        Settings = (byte[])fields[2],
                    };
                    try
                    {
                        byte[] configuration = null;
                        var providerInfo = renamersByKey.ContainsKey(renamerConfig.Type)
                            ? renamersByKey[renamerConfig.Type]
                            : null;
                        if (providerInfo is null)
                        {
                            _logger.Warn("A RenamerConfig could not be converted to StoredRelocationPipe. Renamer name: " + renamerConfig.Name + " Renamer type: " + renamerConfig.Type);
                            continue;
                        }

                        if (providerInfo.ConfigurationInfo is not null)
                        {
                            var config = MessagePackSerializer.Typeless.Deserialize(renamerConfig.Settings);
                            if (config.GetType() != providerInfo.ConfigurationInfo.Type)
                            {
                                _logger.Warn("A RenamerConfig could not be converted to StoredRelocationPipe. Mismatched config type. Renamer name: " + renamerConfig.Name + " Renamer type: " + renamerConfig.Type);
                                continue;
                            }
                            configuration = Encoding.UTF8.GetBytes(configurationService.Serialize(config as IConfiguration));
                        }

                        rawPipes.Add((new() { Name = renamerConfig.Name, ProviderID = providerInfo.ID, Configuration = configuration }, renamerConfig.Name == defaultRenamerConfigName));
                    }
                    catch (Exception ex)
                    {
                        _logger.Warn(ex, "A RenamerConfig could not be converted to StoredRelocationPipe. Renamer name: " + renamerConfig.Name + " Renamer type: " + renamerConfig.Type);

                        continue;
                    }
                }
            }
            catch (GenericADOException) { }
            if (rawPipes.Count == 0)
            {
                defaultName = "Default";
                rawPipes.Add((new() { Name = "Default", ProviderID = webAomRenamer.ID, Configuration = Encoding.UTF8.GetBytes(configurationService.Serialize(configurationService.New<WebAOMSettings>())) }, true));
            }
            var pipes = new List<StoredRelocationPipe>();
            foreach (var pipeGroup in rawPipes.GroupBy(t => t.Pipe.Name.Trim()))
            {
                var index = 0;
                foreach (var (pipe, isDefault) in pipeGroup)
                {
                    if (index > 0)
                        pipe.Name += index is 1 ? " (copy)" : $" (copy #{index})";
                    if (isDefault)
                        defaultName = pipe.Name;
                    index++;
                    pipes.Add(pipe);
                }
            }
            if (string.IsNullOrEmpty(defaultName))
                defaultName = pipes[0].Name;

            foreach (var renamer in pipes)
            {
                var command = session.CreateSQLQuery(InsertCommand);
                command.SetParameter("ProviderID", renamer.ProviderID);
                command.SetParameter("Name", renamer.Name);
                command.SetParameter("Configuration", renamer.Configuration);
                command.ExecuteUpdate();
            }

            session.CreateSQLQuery(DropCommand).ExecuteUpdate();
            transaction.Commit();

            if (settings.Plugins.Renamer.DefaultRenamer != defaultName)
            {
                settings.Plugins.Renamer.DefaultRenamer = defaultName;
                settingsProvider.SaveSettings(settings);
            }
        }
        catch (Exception e)
        {
            transaction.Rollback();
            return new Tuple<bool, string>(false, e.ToString());
        }

        return new Tuple<bool, string>(true, null);
    }

    public class DBF_VideoLocal
    {
        public int VideoLocalID { get; set; }

        public string ED2K { get; set; }

        public string MD5 { get; set; }

        public string SHA1 { get; set; }

        public string CRC32 { get; set; }
    }

    public class DBF_AniDB_File
    {
        public int FileID { get; set; }
        public string ED2k { get; set; }
        public int GroupID { get; set; }
        public string File_Source { get; set; }
        public string File_Description { get; set; }
        public DateTime? File_ReleaseDate { get; set; }
        public DateTime DateTimeUpdated { get; set; }
        public string FileName { get; set; }
        public long FileSize { get; set; }
        public int FileVersion { get; set; }
        public bool? IsCensored { get; set; }
        public bool IsDeprecated { get; set; }
        public int InternalVersion { get; set; }
        public bool IsChaptered { get; set; }
    }

    private class DBF_AniDB_ReleaseGroup
    {
        public int GroupID { get; set; }
        public string GroupName { get; set; }
        public string GroupNameShort { get; set; }
    }

    private class DBF_AniDB_FileUpdate
    {
        public string ED2K { get; set; }
        public long FileSize { get; set; }
        public bool HasResponse { get; set; }
        public DateTime UpdatedAt { get; set; }
    }

    private class DBF_RenamerConfig
    {
        public int ID { get; set; }
        public string Name { get; set; }
        public string Type { get; set; }
        public byte[] Settings { get; set; }
    }

    private class DBF_RenamerScript
    {
        public string ScriptName { get; set; }
        public string RenamerType { get; set; }
        public bool IsEnabledOnImport { get; set; }
        public string Script { get; set; }
    }
}<|MERGE_RESOLUTION|>--- conflicted
+++ resolved
@@ -19,12 +19,9 @@
 using Shoko.Plugin.Abstractions.Config;
 using Shoko.Plugin.Abstractions.DataModels;
 using Shoko.Plugin.Abstractions.Enums;
-<<<<<<< HEAD
 using Shoko.Plugin.Abstractions.Extensions;
 using Shoko.Plugin.Abstractions.Hashing;
 using Shoko.Plugin.Abstractions.Services;
-=======
->>>>>>> aa9b5649
 using Shoko.Server.Extensions;
 using Shoko.Server.Filters.Legacy;
 using Shoko.Server.Models;
@@ -584,15 +581,7 @@
                 .Select(xref => RepoFactory.VideoLocal.GetByEd2kAndSize(xref.Hash, xref.FileSize))
                 .WhereNotNull()
                 .ToList();
-<<<<<<< HEAD
             var databaseReleases = RepoFactory.StoredReleaseInfo.GetByAnidbEpisodeID(shokoEpisode.AniDB_EpisodeID);
-=======
-            var anidbFiles = xrefs
-                .Where(xref => xref.CrossRefSource == (int)CrossRefSource.AniDB)
-                .Select(xref => RepoFactory.AniDB_File.GetByEd2kAndFileSize(xref.Hash, xref.FileSize))
-                .WhereNotNull()
-                .ToList();
->>>>>>> aa9b5649
             var tmdbXrefs = RepoFactory.CrossRef_AniDB_TMDB_Episode.GetByAnidbEpisodeID(shokoEpisode.AniDB_EpisodeID);
             xrefsToRemove.AddRange(xrefs);
             videosToRefetch.AddRange(videos);
