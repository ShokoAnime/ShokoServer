<<<<<<< HEAD
﻿using System;
using NLog;
using Shoko.Server.Commands;
using Shoko.Server.Providers.AniDB;

namespace Shoko.Server
{
    public class ShokoService
    {
        private static Logger logger = LogManager.GetCurrentClassLogger();

        private static readonly object cmdLockGeneral = new object();
        private static readonly object cmdLockHasher = new object();
        private static readonly object cmdLockImages = new object();
        private static readonly object lockLastAniDBMessage = new object();
        private static readonly object lockLastAniDBUDPMessage = new object();
        private static readonly object lockLastAniDBHTTPMessage = new object();
        private static readonly object lockLastAniDBMessageNonPing = new object();
        private static readonly object lockLastAniDBPing = new object();

        public static bool DebugFlag = false;

        public static void LogToSystem(string logType, string logMessage)
        {
            logger.Trace($"{logType} - {logMessage}");
        }

        private static DateTime lastAniDBMessage = DateTime.Now;

        public static DateTime LastAniDBMessage
        {
            get
            {
                lock (lockLastAniDBMessage)
                {
                    return ShokoService.lastAniDBMessage;
                }
            }
            set { lastAniDBMessage = value; }
        }

        private static DateTime lastAniDBUDPMessage = DateTime.Now;

        public static DateTime LastAniDBUDPMessage
        {
            get
            {
                lock (lockLastAniDBUDPMessage)
                {
                    return ShokoService.lastAniDBUDPMessage;
                }
            }
            set { lastAniDBUDPMessage = value; }
        }

        private static DateTime lastAniDBHTTPMessage = DateTime.Now;

        public static DateTime LastAniDBHTTPMessage
        {
            get
            {
                lock (lockLastAniDBHTTPMessage)
                {
                    return ShokoService.lastAniDBHTTPMessage;
                }
            }
            set { lastAniDBHTTPMessage = value; }
        }


        private static DateTime lastAniDBMessageNonPing = DateTime.Now;

        public static DateTime LastAniDBMessageNonPing
        {
            get
            {
                lock (lockLastAniDBMessageNonPing)
                {
                    return ShokoService.lastAniDBMessageNonPing;
                }
            }
            set { lastAniDBMessageNonPing = value; }
        }

        private static DateTime lastAniDBPing = DateTime.Now;

        public static DateTime LastAniDBPing
        {
            get
            {
                lock (lockLastAniDBPing)
                {
                    return ShokoService.lastAniDBPing;
                }
            }
            set { lastAniDBPing = value; }
        }

        private static CommandProcessorGeneral cmdProcessorGeneral = new CommandProcessorGeneral();

        public static CommandProcessorGeneral CmdProcessorGeneral
        {
            get
            {
                lock (cmdLockGeneral)
                {
                    return ShokoService.cmdProcessorGeneral;
                }
            }
        }

        private static CommandProcessorImages cmdProcessorImages = new CommandProcessorImages();

        public static CommandProcessorImages CmdProcessorImages
        {
            get
            {
                lock (cmdLockImages)
                {
                    return ShokoService.cmdProcessorImages;
                }
            }
        }

        private static CommandProcessorHasher cmdProcessorHasher = new CommandProcessorHasher();

        public static CommandProcessorHasher CmdProcessorHasher
        {
            get
            {
                lock (cmdLockHasher)
                {
                    return ShokoService.cmdProcessorHasher;
                }
            }
        }

        private static AniDBHelper anidbProcessor = new AniDBHelper();

        public static AniDBHelper AnidbProcessor
        {
            get { return ShokoService.anidbProcessor; }
        }
    }
=======
﻿using System;
using Shoko.Server.Databases;
using NHibernate;
using NLog;
using Shoko.Server.Commands;
using Shoko.Models.TvDB;

namespace Shoko.Server
{
    public class ShokoService
    {
        private static Logger logger = LogManager.GetCurrentClassLogger();

        private static readonly object cmdLockGeneral = new object();
        private static readonly object cmdLockHasher = new object();
        private static readonly object cmdLockImages = new object();
        private static readonly object lockLastAniDBMessage = new object();
        private static readonly object lockLastAniDBUDPMessage = new object();
        private static readonly object lockLastAniDBHTTPMessage = new object();
        private static readonly object lockLastAniDBMessageNonPing = new object();
        private static readonly object lockLastAniDBPing = new object();

        public static bool DebugFlag = false;

        public static void LogToSystem(string logType, string logMessage)
        {
            logger.Trace($"{logType} - {logMessage}");
        }

        private static DateTime lastAniDBMessage = DateTime.Now;

        public static DateTime LastAniDBMessage
        {
            get
            {
                lock (lockLastAniDBMessage)
                {
                    return ShokoService.lastAniDBMessage;
                }
            }
            set { lastAniDBMessage = value; }
        }

        private static DateTime lastAniDBUDPMessage = DateTime.Now;

        public static DateTime LastAniDBUDPMessage
        {
            get
            {
                lock (lockLastAniDBUDPMessage)
                {
                    return ShokoService.lastAniDBUDPMessage;
                }
            }
            set { lastAniDBUDPMessage = value; }
        }

        private static DateTime lastAniDBHTTPMessage = DateTime.Now;

        public static DateTime LastAniDBHTTPMessage
        {
            get
            {
                lock (lockLastAniDBHTTPMessage)
                {
                    return ShokoService.lastAniDBHTTPMessage;
                }
            }
            set { lastAniDBHTTPMessage = value; }
        }


        private static DateTime lastAniDBMessageNonPing = DateTime.Now;

        public static DateTime LastAniDBMessageNonPing
        {
            get
            {
                lock (lockLastAniDBMessageNonPing)
                {
                    return ShokoService.lastAniDBMessageNonPing;
                }
            }
            set { lastAniDBMessageNonPing = value; }
        }

        private static DateTime lastAniDBPing = DateTime.Now;

        public static DateTime LastAniDBPing
        {
            get
            {
                lock (lockLastAniDBPing)
                {
                    return ShokoService.lastAniDBPing;
                }
            }
            set { lastAniDBPing = value; }
        }

        private static CommandProcessorGeneral cmdProcessorGeneral = new CommandProcessorGeneral();

        public static CommandProcessorGeneral CmdProcessorGeneral
        {
            get
            {
                lock (cmdLockGeneral)
                {
                    return ShokoService.cmdProcessorGeneral;
                }
            }
        }

        private static CommandProcessorImages cmdProcessorImages = new CommandProcessorImages();

        public static CommandProcessorImages CmdProcessorImages
        {
            get
            {
                lock (cmdLockImages)
                {
                    return ShokoService.cmdProcessorImages;
                }
            }
        }

        private static CommandProcessorHasher cmdProcessorHasher = new CommandProcessorHasher();

        public static CommandProcessorHasher CmdProcessorHasher
        {
            get
            {
                lock (cmdLockHasher)
                {
                    return ShokoService.cmdProcessorHasher;
                }
            }
        }

        private static AniDBHelper anidbProcessor = new AniDBHelper();

        public static AniDBHelper AnidbProcessor
        {
            get { return ShokoService.anidbProcessor; }
        }
    }
>>>>>>> c34eadfd
}<|MERGE_RESOLUTION|>--- conflicted
+++ resolved
@@ -1,294 +1,147 @@
-<<<<<<< HEAD
-﻿using System;
-using NLog;
-using Shoko.Server.Commands;
-using Shoko.Server.Providers.AniDB;
-
-namespace Shoko.Server
-{
-    public class ShokoService
-    {
-        private static Logger logger = LogManager.GetCurrentClassLogger();
-
-        private static readonly object cmdLockGeneral = new object();
-        private static readonly object cmdLockHasher = new object();
-        private static readonly object cmdLockImages = new object();
-        private static readonly object lockLastAniDBMessage = new object();
-        private static readonly object lockLastAniDBUDPMessage = new object();
-        private static readonly object lockLastAniDBHTTPMessage = new object();
-        private static readonly object lockLastAniDBMessageNonPing = new object();
-        private static readonly object lockLastAniDBPing = new object();
-
-        public static bool DebugFlag = false;
-
-        public static void LogToSystem(string logType, string logMessage)
-        {
-            logger.Trace($"{logType} - {logMessage}");
-        }
-
-        private static DateTime lastAniDBMessage = DateTime.Now;
-
-        public static DateTime LastAniDBMessage
-        {
-            get
-            {
-                lock (lockLastAniDBMessage)
-                {
-                    return ShokoService.lastAniDBMessage;
-                }
-            }
-            set { lastAniDBMessage = value; }
-        }
-
-        private static DateTime lastAniDBUDPMessage = DateTime.Now;
-
-        public static DateTime LastAniDBUDPMessage
-        {
-            get
-            {
-                lock (lockLastAniDBUDPMessage)
-                {
-                    return ShokoService.lastAniDBUDPMessage;
-                }
-            }
-            set { lastAniDBUDPMessage = value; }
-        }
-
-        private static DateTime lastAniDBHTTPMessage = DateTime.Now;
-
-        public static DateTime LastAniDBHTTPMessage
-        {
-            get
-            {
-                lock (lockLastAniDBHTTPMessage)
-                {
-                    return ShokoService.lastAniDBHTTPMessage;
-                }
-            }
-            set { lastAniDBHTTPMessage = value; }
-        }
-
-
-        private static DateTime lastAniDBMessageNonPing = DateTime.Now;
-
-        public static DateTime LastAniDBMessageNonPing
-        {
-            get
-            {
-                lock (lockLastAniDBMessageNonPing)
-                {
-                    return ShokoService.lastAniDBMessageNonPing;
-                }
-            }
-            set { lastAniDBMessageNonPing = value; }
-        }
-
-        private static DateTime lastAniDBPing = DateTime.Now;
-
-        public static DateTime LastAniDBPing
-        {
-            get
-            {
-                lock (lockLastAniDBPing)
-                {
-                    return ShokoService.lastAniDBPing;
-                }
-            }
-            set { lastAniDBPing = value; }
-        }
-
-        private static CommandProcessorGeneral cmdProcessorGeneral = new CommandProcessorGeneral();
-
-        public static CommandProcessorGeneral CmdProcessorGeneral
-        {
-            get
-            {
-                lock (cmdLockGeneral)
-                {
-                    return ShokoService.cmdProcessorGeneral;
-                }
-            }
-        }
-
-        private static CommandProcessorImages cmdProcessorImages = new CommandProcessorImages();
-
-        public static CommandProcessorImages CmdProcessorImages
-        {
-            get
-            {
-                lock (cmdLockImages)
-                {
-                    return ShokoService.cmdProcessorImages;
-                }
-            }
-        }
-
-        private static CommandProcessorHasher cmdProcessorHasher = new CommandProcessorHasher();
-
-        public static CommandProcessorHasher CmdProcessorHasher
-        {
-            get
-            {
-                lock (cmdLockHasher)
-                {
-                    return ShokoService.cmdProcessorHasher;
-                }
-            }
-        }
-
-        private static AniDBHelper anidbProcessor = new AniDBHelper();
-
-        public static AniDBHelper AnidbProcessor
-        {
-            get { return ShokoService.anidbProcessor; }
-        }
-    }
-=======
-﻿using System;
-using Shoko.Server.Databases;
-using NHibernate;
-using NLog;
-using Shoko.Server.Commands;
-using Shoko.Models.TvDB;
-
-namespace Shoko.Server
-{
-    public class ShokoService
-    {
-        private static Logger logger = LogManager.GetCurrentClassLogger();
-
-        private static readonly object cmdLockGeneral = new object();
-        private static readonly object cmdLockHasher = new object();
-        private static readonly object cmdLockImages = new object();
-        private static readonly object lockLastAniDBMessage = new object();
-        private static readonly object lockLastAniDBUDPMessage = new object();
-        private static readonly object lockLastAniDBHTTPMessage = new object();
-        private static readonly object lockLastAniDBMessageNonPing = new object();
-        private static readonly object lockLastAniDBPing = new object();
-
-        public static bool DebugFlag = false;
-
-        public static void LogToSystem(string logType, string logMessage)
-        {
-            logger.Trace($"{logType} - {logMessage}");
-        }
-
-        private static DateTime lastAniDBMessage = DateTime.Now;
-
-        public static DateTime LastAniDBMessage
-        {
-            get
-            {
-                lock (lockLastAniDBMessage)
-                {
-                    return ShokoService.lastAniDBMessage;
-                }
-            }
-            set { lastAniDBMessage = value; }
-        }
-
-        private static DateTime lastAniDBUDPMessage = DateTime.Now;
-
-        public static DateTime LastAniDBUDPMessage
-        {
-            get
-            {
-                lock (lockLastAniDBUDPMessage)
-                {
-                    return ShokoService.lastAniDBUDPMessage;
-                }
-            }
-            set { lastAniDBUDPMessage = value; }
-        }
-
-        private static DateTime lastAniDBHTTPMessage = DateTime.Now;
-
-        public static DateTime LastAniDBHTTPMessage
-        {
-            get
-            {
-                lock (lockLastAniDBHTTPMessage)
-                {
-                    return ShokoService.lastAniDBHTTPMessage;
-                }
-            }
-            set { lastAniDBHTTPMessage = value; }
-        }
-
-
-        private static DateTime lastAniDBMessageNonPing = DateTime.Now;
-
-        public static DateTime LastAniDBMessageNonPing
-        {
-            get
-            {
-                lock (lockLastAniDBMessageNonPing)
-                {
-                    return ShokoService.lastAniDBMessageNonPing;
-                }
-            }
-            set { lastAniDBMessageNonPing = value; }
-        }
-
-        private static DateTime lastAniDBPing = DateTime.Now;
-
-        public static DateTime LastAniDBPing
-        {
-            get
-            {
-                lock (lockLastAniDBPing)
-                {
-                    return ShokoService.lastAniDBPing;
-                }
-            }
-            set { lastAniDBPing = value; }
-        }
-
-        private static CommandProcessorGeneral cmdProcessorGeneral = new CommandProcessorGeneral();
-
-        public static CommandProcessorGeneral CmdProcessorGeneral
-        {
-            get
-            {
-                lock (cmdLockGeneral)
-                {
-                    return ShokoService.cmdProcessorGeneral;
-                }
-            }
-        }
-
-        private static CommandProcessorImages cmdProcessorImages = new CommandProcessorImages();
-
-        public static CommandProcessorImages CmdProcessorImages
-        {
-            get
-            {
-                lock (cmdLockImages)
-                {
-                    return ShokoService.cmdProcessorImages;
-                }
-            }
-        }
-
-        private static CommandProcessorHasher cmdProcessorHasher = new CommandProcessorHasher();
-
-        public static CommandProcessorHasher CmdProcessorHasher
-        {
-            get
-            {
-                lock (cmdLockHasher)
-                {
-                    return ShokoService.cmdProcessorHasher;
-                }
-            }
-        }
-
-        private static AniDBHelper anidbProcessor = new AniDBHelper();
-
-        public static AniDBHelper AnidbProcessor
-        {
-            get { return ShokoService.anidbProcessor; }
-        }
-    }
->>>>>>> c34eadfd
+﻿using System;
+using Shoko.Server.Databases;
+using NHibernate;
+using NLog;
+using Shoko.Server.Commands;
+using Shoko.Models.TvDB;
+
+namespace Shoko.Server
+{
+    public class ShokoService
+    {
+        private static Logger logger = LogManager.GetCurrentClassLogger();
+
+        private static readonly object cmdLockGeneral = new object();
+        private static readonly object cmdLockHasher = new object();
+        private static readonly object cmdLockImages = new object();
+        private static readonly object lockLastAniDBMessage = new object();
+        private static readonly object lockLastAniDBUDPMessage = new object();
+        private static readonly object lockLastAniDBHTTPMessage = new object();
+        private static readonly object lockLastAniDBMessageNonPing = new object();
+        private static readonly object lockLastAniDBPing = new object();
+
+        public static bool DebugFlag = false;
+
+        public static void LogToSystem(string logType, string logMessage)
+        {
+            logger.Trace($"{logType} - {logMessage}");
+        }
+
+        private static DateTime lastAniDBMessage = DateTime.Now;
+
+        public static DateTime LastAniDBMessage
+        {
+            get
+            {
+                lock (lockLastAniDBMessage)
+                {
+                    return ShokoService.lastAniDBMessage;
+                }
+            }
+            set { lastAniDBMessage = value; }
+        }
+
+        private static DateTime lastAniDBUDPMessage = DateTime.Now;
+
+        public static DateTime LastAniDBUDPMessage
+        {
+            get
+            {
+                lock (lockLastAniDBUDPMessage)
+                {
+                    return ShokoService.lastAniDBUDPMessage;
+                }
+            }
+            set { lastAniDBUDPMessage = value; }
+        }
+
+        private static DateTime lastAniDBHTTPMessage = DateTime.Now;
+
+        public static DateTime LastAniDBHTTPMessage
+        {
+            get
+            {
+                lock (lockLastAniDBHTTPMessage)
+                {
+                    return ShokoService.lastAniDBHTTPMessage;
+                }
+            }
+            set { lastAniDBHTTPMessage = value; }
+        }
+
+
+        private static DateTime lastAniDBMessageNonPing = DateTime.Now;
+
+        public static DateTime LastAniDBMessageNonPing
+        {
+            get
+            {
+                lock (lockLastAniDBMessageNonPing)
+                {
+                    return ShokoService.lastAniDBMessageNonPing;
+                }
+            }
+            set { lastAniDBMessageNonPing = value; }
+        }
+
+        private static DateTime lastAniDBPing = DateTime.Now;
+
+        public static DateTime LastAniDBPing
+        {
+            get
+            {
+                lock (lockLastAniDBPing)
+                {
+                    return ShokoService.lastAniDBPing;
+                }
+            }
+            set { lastAniDBPing = value; }
+        }
+
+        private static CommandProcessorGeneral cmdProcessorGeneral = new CommandProcessorGeneral();
+
+        public static CommandProcessorGeneral CmdProcessorGeneral
+        {
+            get
+            {
+                lock (cmdLockGeneral)
+                {
+                    return ShokoService.cmdProcessorGeneral;
+                }
+            }
+        }
+
+        private static CommandProcessorImages cmdProcessorImages = new CommandProcessorImages();
+
+        public static CommandProcessorImages CmdProcessorImages
+        {
+            get
+            {
+                lock (cmdLockImages)
+                {
+                    return ShokoService.cmdProcessorImages;
+                }
+            }
+        }
+
+        private static CommandProcessorHasher cmdProcessorHasher = new CommandProcessorHasher();
+
+        public static CommandProcessorHasher CmdProcessorHasher
+        {
+            get
+            {
+                lock (cmdLockHasher)
+                {
+                    return ShokoService.cmdProcessorHasher;
+                }
+            }
+        }
+
+        private static AniDBHelper anidbProcessor = new AniDBHelper();
+
+        public static AniDBHelper AnidbProcessor
+        {
+            get { return ShokoService.anidbProcessor; }
+        }
+    }
 }