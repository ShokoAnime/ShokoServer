﻿using System;
using System.Collections.Generic;
using System.Linq;
using System.Reflection;
<<<<<<< HEAD
using Shoko.Commons;
=======
using NutzCode.CloudFileSystem;
>>>>>>> c34eadfd
using Shoko.Commons.Extensions;
using Shoko.Models.Client;

namespace Shoko.Server.Extensions
{
    public static class Utils
    {
        public static bool Contains(this string item, string other, StringComparison comparer)
        {
            if (item == null || other == null) return false;
            return item.IndexOf(other, comparer) >= 0;
        }

        public static void ShallowCopyTo(this object s, object d)
        {
            foreach (PropertyInfo pis in s.GetType().GetProperties())
            {
                foreach (PropertyInfo pid in d.GetType().GetProperties())
                {
                    if (pid.Name == pis.Name)
                        pid.GetSetMethod().Invoke(d, new[] {pis.GetGetMethod().Invoke(s, null)});
                }
            }
        }

        public static void AddRange<K, V>(this Dictionary<K, V> dict, Dictionary<K, V> otherdict)
        {
            if (dict == null || otherdict == null) return;
            otherdict.ForEach(a =>
            {
                if (!dict.ContainsKey(a.Key)) dict.Add(a.Key, a.Value);
            });
        }

        public static bool FindInEnumerable(this IEnumerable<string> items, IEnumerable<string> list)
        {
            if (items == null || list == null) return false;
            // Trim, to lower in both lists, remove null and empty strings
            HashSet<string> listhash = list.Select(a => a.ToLowerInvariant().Trim())
                .Where(a => !string.IsNullOrWhiteSpace(a))
                .ToHashSet(StringComparer.InvariantCultureIgnoreCase);
            HashSet<string> itemhash = items.Select(a => a.ToLowerInvariant().Trim())
                .Where(a => !string.IsNullOrWhiteSpace(a))
                .ToHashSet(StringComparer.InvariantCultureIgnoreCase);
            return listhash.Overlaps(itemhash);
        }

        public static bool FindInEnumerable(this IEnumerable<int> items, IEnumerable<int> list)
        {
<<<<<<< HEAD
=======
            if (items == null || list == null) return false;
>>>>>>> c34eadfd
            return list.ToHashSet().Overlaps(items.ToHashSet());
        }

        public static bool FindIn(this string item, IEnumerable<string> list)
        {
            return list.Contains(item, StringComparer.InvariantCultureIgnoreCase);
        }

        public static int? ParseNullableInt(this string input)
        {
            return int.TryParse(input, out int output) ? output : (int?)null;
        }

        public static bool IsWithinErrorMargin(this DateTime value1, DateTime value2, TimeSpan error)
        {
            if (value1 > value2) return value1 - value2 <= error;
            return value2 - value1 <= error;
        }

        public static CL_AnimeGroup_User DeepCopy(this CL_AnimeGroup_User c)
        {
            CL_AnimeGroup_User contract = new CL_AnimeGroup_User(new SeasonComparator())
            {
                AnimeGroupID = c.AnimeGroupID,
                AnimeGroupParentID = c.AnimeGroupParentID,
                DefaultAnimeSeriesID = c.DefaultAnimeSeriesID,
                GroupName = c.GroupName,
                Description = c.Description,
                IsFave = c.IsFave,
                IsManuallyNamed = c.IsManuallyNamed,
                UnwatchedEpisodeCount = c.UnwatchedEpisodeCount,
                DateTimeUpdated = c.DateTimeUpdated,
                WatchedEpisodeCount = c.WatchedEpisodeCount,
                SortName = c.SortName,
                WatchedDate = c.WatchedDate,
                EpisodeAddedDate = c.EpisodeAddedDate,
                LatestEpisodeAirDate = c.LatestEpisodeAirDate,
                PlayedCount = c.PlayedCount,
                WatchedCount = c.WatchedCount,
                StoppedCount = c.StoppedCount,
                OverrideDescription = c.OverrideDescription,
                MissingEpisodeCount = c.MissingEpisodeCount,
                MissingEpisodeCountGroups = c.MissingEpisodeCountGroups,
                Stat_AirDate_Min = c.Stat_AirDate_Min,
                Stat_AirDate_Max = c.Stat_AirDate_Max,
                Stat_EndDate = c.Stat_EndDate,
                Stat_SeriesCreatedDate = c.Stat_SeriesCreatedDate,
                Stat_UserVotePermanent = c.Stat_UserVotePermanent,
                Stat_UserVoteTemporary = c.Stat_UserVoteTemporary,
                Stat_UserVoteOverall = c.Stat_UserVoteOverall,
                Stat_IsComplete = c.Stat_IsComplete,
                Stat_HasFinishedAiring = c.Stat_HasFinishedAiring,
                Stat_IsCurrentlyAiring = c.Stat_IsCurrentlyAiring,
                Stat_HasTvDBLink = c.Stat_HasTvDBLink,
                Stat_HasMALLink = c.Stat_HasMALLink,
                Stat_HasMovieDBLink = c.Stat_HasMovieDBLink,
                Stat_HasMovieDBOrTvDBLink = c.Stat_HasMovieDBOrTvDBLink,
                Stat_SeriesCount = c.Stat_SeriesCount,
                Stat_EpisodeCount = c.Stat_EpisodeCount,
                Stat_AniDBRating = c.Stat_AniDBRating,
                ServerPosterPath = c.ServerPosterPath,
                SeriesForNameOverride = c.SeriesForNameOverride,

                Stat_AllCustomTags =
                new HashSet<string>(c.Stat_AllCustomTags, StringComparer.InvariantCultureIgnoreCase),
                Stat_AllTags = new HashSet<string>(c.Stat_AllTags, StringComparer.InvariantCultureIgnoreCase),
                Stat_AllYears = new HashSet<int>(c.Stat_AllYears),
                Stat_AllTitles = new HashSet<string>(c.Stat_AllTitles, StringComparer.InvariantCultureIgnoreCase),
                Stat_AnimeTypes = new HashSet<string>(c.Stat_AnimeTypes,
                StringComparer.InvariantCultureIgnoreCase),
                Stat_AllVideoQuality =
                new HashSet<string>(c.Stat_AllVideoQuality, StringComparer.InvariantCultureIgnoreCase),
                Stat_AllVideoQuality_Episodes = new HashSet<string>(c.Stat_AllVideoQuality_Episodes,
                StringComparer.InvariantCultureIgnoreCase),
                Stat_AudioLanguages =
                new HashSet<string>(c.Stat_AudioLanguages, StringComparer.InvariantCultureIgnoreCase),
                Stat_SubtitleLanguages = new HashSet<string>(c.Stat_SubtitleLanguages,
                StringComparer.InvariantCultureIgnoreCase)
            };
            return contract;
        }
    }
}<|MERGE_RESOLUTION|>--- conflicted
+++ resolved
@@ -2,11 +2,7 @@
 using System.Collections.Generic;
 using System.Linq;
 using System.Reflection;
-<<<<<<< HEAD
-using Shoko.Commons;
-=======
 using NutzCode.CloudFileSystem;
->>>>>>> c34eadfd
 using Shoko.Commons.Extensions;
 using Shoko.Models.Client;
 
@@ -56,10 +52,7 @@
 
         public static bool FindInEnumerable(this IEnumerable<int> items, IEnumerable<int> list)
         {
-<<<<<<< HEAD
-=======
             if (items == null || list == null) return false;
->>>>>>> c34eadfd
             return list.ToHashSet().Overlaps(items.ToHashSet());
         }
 
