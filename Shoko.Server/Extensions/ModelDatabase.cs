﻿using System.Collections.Generic;
using System.IO;
using System.Linq;
using Shoko.Models.Enums;
using Shoko.Models.Server;
using Shoko.Server.Databases;
using Shoko.Server.Models;
using Shoko.Server.Repositories;

namespace Shoko.Server.Extensions
{
    public static class ModelDatabase
    {


        public static AniDB_Character GetCharacter(this AniDB_Anime_Character character)
        {
            return Repo.AniDB_Character.GetByID(character.CharID);
        }


        public static List<Trakt_Episode> GetEpisodes(this Trakt_Season season) => Repo.Trakt_Episode
            .GetByShowIDAndSeason(season.Trakt_ShowID, season.Season);

        public static List<Trakt_Season> GetSeasons(this Trakt_Show show)
        {
            return Repo.Trakt_Season.GetByShowID(show.Trakt_ShowID);
        }



        public static AniDB_Seiyuu GetSeiyuu(this AniDB_Character character)
        {
            List<AniDB_Character_Seiyuu> charSeiyuus =
                Repo.AniDB_Character_Seiyuu.GetByCharID(character.CharID);

            if (charSeiyuus.Count > 0)
            {
                // just use the first creator
                return Repo.AniDB_Seiyuu.GetByID(charSeiyuus[0].SeiyuuID);
            }

            return null;
        }

        public static void CreateAnimeEpisode(this AniDB_Episode episode, int animeSeriesID)
        {
            // check if there is an existing episode for this EpisodeID
<<<<<<< HEAD
            SVR_AnimeEpisode existingEp = Repo.AnimeEpisode.GetByAniDBEpisodeID(episode.EpisodeID) ;
            if (existingEp != null)
            {
                using (var upd = Repo.AnimeEpisode.BeginAdd())
                {
                    upd.Entity.Populate_RA(episode);
                    upd.Entity.AnimeSeriesID = animeSeriesID;
                    upd.Commit();
                }
            }
            else
            {
                using (var upd = Repo.AnimeEpisode.BeginAddOrUpdate(() => existingEp)) 
                {
                    if (upd.Entity.AnimeSeriesID != animeSeriesID) upd.Entity.AnimeSeriesID = animeSeriesID;
                    upd.Entity.PlexContract = null;
                    existingEp = upd.Commit();
                }

                var updates = Repo.AnimeEpisode_User.GetByEpisodeID(existingEp.AnimeEpisodeID);
                Repo.AnimeEpisode_User.BatchAction(updates, updates.Count, (ep, _) => {});
            }
=======
            SVR_AnimeEpisode existingEp = RepoFactory.AnimeEpisode.GetByAniDBEpisodeID(episode.EpisodeID) ??
                                          new SVR_AnimeEpisode();

            existingEp.Populate(episode);
            existingEp.AnimeSeriesID = animeSeriesID;
            RepoFactory.AnimeEpisode.Save(existingEp);
            foreach (var episodeUser in RepoFactory.AnimeEpisode_User.GetByEpisodeID(existingEp.AnimeEpisodeID))
                RepoFactory.AnimeEpisode_User.SaveWithOpenTransaction(session, episodeUser);
>>>>>>> 3eae4697
        }



        public static MovieDB_Movie GetMovieDB_Movie(this CrossRef_AniDB_Other cross)
        {
            if (cross.CrossRefType != (int) CrossRefType.MovieDB)
                return null;
            return Repo.MovieDb_Movie.GetByOnlineID(int.Parse(cross.CrossRefID));
        }

        public static Trakt_Show GetByTraktShow(this CrossRef_AniDB_TraktV2 cross)
        {
            return Repo.Trakt_Show.GetByTraktSlug(cross.TraktID);
        }

        public static TvDB_Series GetTvDBSeries(this CrossRef_AniDB_TvDB cross)
        {
            return Repo.TvDB_Series.GetByTvDBID(cross.TvDBID);
        }

        public static AniDB_Episode GetEpisode(this CrossRef_File_Episode cross)
        {
            return Repo.AniDB_Episode.GetByEpisodeID(cross.EpisodeID);
        }

        public static VideoLocal_User GetVideoLocalUserRecord(this CrossRef_File_Episode cross, int userID)
        {
            SVR_VideoLocal vid = Repo.VideoLocal.GetByHash(cross.Hash);
            if (vid != null)
            {
                VideoLocal_User vidUser = vid.GetUserRecord(userID);
                if (vidUser != null) return vidUser;
            }

            return null;
        }

        public static SVR_ImportFolder GetImportFolder1(this DuplicateFile duplicatefile) => Repo.ImportFolder
            .GetByID(duplicatefile.ImportFolderIDFile1);

        public static string GetFullServerPath1(this DuplicateFile duplicatefile) => Path.Combine(
            duplicatefile.GetImportFolder1().ImportFolderLocation, duplicatefile.FilePathFile1);

        public static SVR_ImportFolder GetImportFolder2(this DuplicateFile duplicatefile) => Repo.ImportFolder
            .GetByID(duplicatefile.ImportFolderIDFile2);

        public static string GetFullServerPath2(this DuplicateFile duplicatefile) => Path.Combine(
            duplicatefile.GetImportFolder2().ImportFolderLocation, duplicatefile.FilePathFile2);

        public static SVR_AniDB_File GetAniDBFile(this DuplicateFile duplicatefile) => Repo.AniDB_File.GetByHash(
            duplicatefile.Hash);

        public static string GetEnglishTitle(this AniDB_Episode ep)
        {
            return Repo.AniDB_Episode_Title.GetByEpisodeIDAndLanguage(ep.EpisodeID, "EN").FirstOrDefault()
                ?.Title;
        }
    }
}<|MERGE_RESOLUTION|>--- conflicted
+++ resolved
@@ -46,39 +46,20 @@
         public static void CreateAnimeEpisode(this AniDB_Episode episode, int animeSeriesID)
         {
             // check if there is an existing episode for this EpisodeID
-<<<<<<< HEAD
-            SVR_AnimeEpisode existingEp = Repo.AnimeEpisode.GetByAniDBEpisodeID(episode.EpisodeID) ;
-            if (existingEp != null)
+            using (var upd = Repo.AnimeEpisode.BeginAddOrUpdate(() => RepoFactory.AnimeEpisode.GetByAniDBEpisodeID(episode.EpisodeID)))
             {
-                using (var upd = Repo.AnimeEpisode.BeginAdd())
-                {
-                    upd.Entity.Populate_RA(episode);
-                    upd.Entity.AnimeSeriesID = animeSeriesID;
-                    upd.Commit();
-                }
+                upd.Entity.Populate(episode);
+                upd.Entity.AnimeSeriesID = animeSeriesID;
+                existingEp = upd.Commit();
             }
-            else
-            {
-                using (var upd = Repo.AnimeEpisode.BeginAddOrUpdate(() => existingEp)) 
-                {
-                    if (upd.Entity.AnimeSeriesID != animeSeriesID) upd.Entity.AnimeSeriesID = animeSeriesID;
-                    upd.Entity.PlexContract = null;
-                    existingEp = upd.Commit();
-                }
+                
+            foreach (var episodeUser in RepoFactory.AnimeEpisode_User.GetByEpisodeID(existingEp.AnimeEpisodeID))
+                RepoFactory.AnimeEpisode_User.SaveWithOpenTransaction(session, episodeUser);
+        }
 
                 var updates = Repo.AnimeEpisode_User.GetByEpisodeID(existingEp.AnimeEpisodeID);
                 Repo.AnimeEpisode_User.BatchAction(updates, updates.Count, (ep, _) => {});
             }
-=======
-            SVR_AnimeEpisode existingEp = RepoFactory.AnimeEpisode.GetByAniDBEpisodeID(episode.EpisodeID) ??
-                                          new SVR_AnimeEpisode();
-
-            existingEp.Populate(episode);
-            existingEp.AnimeSeriesID = animeSeriesID;
-            RepoFactory.AnimeEpisode.Save(existingEp);
-            foreach (var episodeUser in RepoFactory.AnimeEpisode_User.GetByEpisodeID(existingEp.AnimeEpisodeID))
-                RepoFactory.AnimeEpisode_User.SaveWithOpenTransaction(session, episodeUser);
->>>>>>> 3eae4697
         }
 
 
