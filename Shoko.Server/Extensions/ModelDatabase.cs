--- conflicted
+++ resolved
@@ -1,10 +1,7 @@
 ﻿using System.Collections.Generic;
 using System.IO;
 using System.Linq;
-<<<<<<< HEAD
-=======
 using NHibernate;
->>>>>>> c34eadfd
 using Shoko.Models.Enums;
 using Shoko.Models.Server;
 using Shoko.Server.Databases;
@@ -76,11 +73,7 @@
         {
             if (cross.CrossRefType != (int) CrossRefType.MovieDB)
                 return null;
-<<<<<<< HEAD
-            return Repo.MovieDb_Movie.GetByMovieID(int.Parse(cross.CrossRefID)).FirstOrDefault();
-=======
             return RepoFactory.MovieDb_Movie.GetByOnlineID(session, int.Parse(cross.CrossRefID));
->>>>>>> c34eadfd
         }
 
         public static Trakt_Show GetByTraktShow(this CrossRef_AniDB_TraktV2 cross)
