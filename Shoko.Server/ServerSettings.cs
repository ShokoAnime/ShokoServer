--- conflicted
+++ resolved
@@ -34,13 +34,7 @@
         private static bool migrationError;
         private static bool migrationActive;
 
-<<<<<<< HEAD
-        public static string Get(string key) => appSettings.ContainsKey(key)
-                ? appSettings[key] 
-                : null;
-=======
         public static string Get(string key) => appSettings.ContainsKey(key) ? appSettings[key] : null;
->>>>>>> 4ca0f225
 
         public static bool Set(string key, string value)
         {
@@ -163,7 +157,7 @@
                             @"HKEY_LOCAL_MACHINE\SOFTWARE\WOW6432Node\Microsoft\Windows\CurrentVersion\Uninstall\{898530ED-CFC7-4744-B2B8-A8D98A2FA06C}_is1",
                             "InstallLocation", null);
                     }
-                        
+
 
                     if (!string.IsNullOrEmpty(jmmServerInstallLocation))
                     {
@@ -385,7 +379,7 @@
                                 });
                             return;
                         }
-                            WaitForMigrationThenRestart();
+                        WaitForMigrationThenRestart();
 
                         return;
                     }
@@ -581,7 +575,7 @@
         {
             LoadSettingsFromFile(string.Empty);
         }
-        
+
         public static event EventHandler MigrationStarted;
         public static event EventHandler<RunWorkerCompletedEventArgs> MigrationEnded;
 
@@ -1108,7 +1102,7 @@
             {
                 if (int.TryParse(Get("AniDB_MyList_UpdateFrequency"), out int val))
                     return (ScheduledUpdateFrequency)val;
-                    return ScheduledUpdateFrequency.Never; // default value
+                return ScheduledUpdateFrequency.Never; // default value
             }
             set => Set("AniDB_MyList_UpdateFrequency", ((int) value).ToString());
         }
@@ -1119,7 +1113,7 @@
             {
                 if (int.TryParse(Get("AniDB_Calendar_UpdateFrequency"), out int val))
                     return (ScheduledUpdateFrequency)val;
-                    return ScheduledUpdateFrequency.HoursTwelve; // default value
+                return ScheduledUpdateFrequency.HoursTwelve; // default value
             }
             set => Set("AniDB_Calendar_UpdateFrequency", ((int) value).ToString());
         }
@@ -1130,7 +1124,7 @@
             {
                 if (int.TryParse(Get("AniDB_Anime_UpdateFrequency"), out int val))
                     return (ScheduledUpdateFrequency)val;
-                    return ScheduledUpdateFrequency.HoursTwelve; // default value
+                return ScheduledUpdateFrequency.HoursTwelve; // default value
             }
             set => Set("AniDB_Anime_UpdateFrequency", ((int) value).ToString());
         }
@@ -1141,7 +1135,7 @@
             {
                 if (int.TryParse(Get("AniDB_MyListStats_UpdateFrequency"), out int val))
                     return (ScheduledUpdateFrequency)val;
-                    return ScheduledUpdateFrequency.Never; // default value
+                return ScheduledUpdateFrequency.Never; // default value
             }
             set => Set("AniDB_MyListStats_UpdateFrequency", ((int) value).ToString());
         }
@@ -1152,7 +1146,7 @@
             {
                 if (int.TryParse(Get("AniDB_File_UpdateFrequency"), out int val))
                     return (ScheduledUpdateFrequency)val;
-                    return ScheduledUpdateFrequency.Daily; // default value
+                return ScheduledUpdateFrequency.Daily; // default value
             }
             set => Set("AniDB_File_UpdateFrequency", ((int) value).ToString());
         }
@@ -1225,7 +1219,7 @@
             {
                 if (bool.TryParse(Get("WebCache_TvDB_Get"), out bool usecache))
                     return usecache;
-                    return true; // default
+                return true; // default
             }
             set => Set("WebCache_TvDB_Get", value.ToString());
         }
@@ -1236,7 +1230,7 @@
             {
                 if (bool.TryParse(Get("WebCache_TvDB_Send"), out bool usecache))
                     return usecache;
-                    return true; // default
+                return true; // default
             }
             set => Set("WebCache_TvDB_Send", value.ToString());
         }
@@ -1247,7 +1241,7 @@
             {
                 if (bool.TryParse(Get("WebCache_Trakt_Get"), out bool usecache))
                     return usecache;
-                    return true; // default
+                return true; // default
             }
             set => Set("WebCache_Trakt_Get", value.ToString());
         }
@@ -1258,7 +1252,7 @@
             {
                 if (bool.TryParse(Get("WebCache_Trakt_Send"), out bool usecache))
                     return usecache;
-                    return true; // default
+                return true; // default
             }
             set => Set("WebCache_Trakt_Send", value.ToString());
         }
@@ -1269,7 +1263,7 @@
             {
                 if (bool.TryParse(Get("WebCache_MAL_Get"), out bool usecache))
                     return usecache;
-                    return true; // default
+                return true; // default
             }
             set => Set("WebCache_MAL_Get", value.ToString());
         }
@@ -1280,7 +1274,7 @@
             {
                 if (bool.TryParse(Get("WebCache_MAL_Send"), out bool usecache))
                     return usecache;
-                    return true; // default
+                return true; // default
             }
             set => Set("WebCache_MAL_Send", value.ToString());
         }
@@ -1291,7 +1285,7 @@
             {
                 if (bool.TryParse(Get("WebCache_UserInfo"), out bool usecache))
                     return usecache;
-                    return true; // default
+                return true; // default
             }
             set => Set("WebCache_UserInfo", value.ToString());
         }
@@ -1378,7 +1372,7 @@
             {
                 if (int.TryParse(Get("TvDB_UpdateFrequency"), out int val))
                     return (ScheduledUpdateFrequency)val;
-                    return ScheduledUpdateFrequency.HoursTwelve; // default value
+                return ScheduledUpdateFrequency.HoursTwelve; // default value
             }
             set => Set("TvDB_UpdateFrequency", ((int) value).ToString());
         }
@@ -1388,7 +1382,7 @@
             get
             {
                 string language = Get("TvDB_Language");
-                return string.IsNullOrEmpty(language) 
+                return string.IsNullOrEmpty(language)
                     ? "en"
                     : language;
             }
@@ -1671,7 +1665,7 @@
                 int.TryParse(Get("EpisodeTitleSource"), out int val);
                 if (val <= 0)
                     return DataSourceType.AniDB;
-                    return (DataSourceType) val;
+                return (DataSourceType) val;
             }
             set => Set("EpisodeTitleSource", ((int) value).ToString());
         }
@@ -1683,7 +1677,7 @@
                 int.TryParse(Get("SeriesDescriptionSource"), out int val);
                 if (val <= 0)
                     return DataSourceType.AniDB;
-                    return (DataSourceType) val;
+                return (DataSourceType) val;
             }
             set => Set("SeriesDescriptionSource", ((int) value).ToString());
         }
@@ -1695,7 +1689,7 @@
                 int.TryParse(Get("SeriesNameSource"), out int val);
                 if (val <= 0)
                     return DataSourceType.AniDB;
-                    return (DataSourceType) val;
+                return (DataSourceType) val;
             }
             set => Set("SeriesNameSource", ((int) value).ToString());
         }
@@ -1787,7 +1781,7 @@
             {
                 if (int.TryParse(Get("Trakt_UpdateFrequency"), out int val))
                     return (ScheduledUpdateFrequency)val;
-                    return ScheduledUpdateFrequency.Daily; // default value
+                return ScheduledUpdateFrequency.Daily; // default value
             }
             set => Set("Trakt_UpdateFrequency", ((int) value).ToString());
         }
@@ -1798,7 +1792,7 @@
             {
                 if (int.TryParse(Get("Trakt_SyncFrequency"), out int val))
                     return (ScheduledUpdateFrequency)val;
-                    return ScheduledUpdateFrequency.Never; // default value
+                return ScheduledUpdateFrequency.Never; // default value
             }
             set => Set("Trakt_SyncFrequency", ((int) value).ToString());
         }
@@ -1835,7 +1829,7 @@
             {
                 if (int.TryParse(Get("MAL_UpdateFrequency"), out int val))
                     return (ScheduledUpdateFrequency)val;
-                    return ScheduledUpdateFrequency.Daily; // default value
+                return ScheduledUpdateFrequency.Daily; // default value
             }
             set => Set("MAL_UpdateFrequency", ((int) value).ToString());
         }
