--- conflicted
+++ resolved
@@ -1887,7 +1887,6 @@
             set { Set(nameof(AniDB_MaxRelationDepth), value.ToString()); }
         }
 
-<<<<<<< HEAD
         public static bool TraceLog {
             get
             {
@@ -1895,7 +1894,8 @@
                 return val;
             }
             set { Set(nameof(TraceLog), value.ToString()); }
-=======
+        }
+
         public static Guid GA_ClientId
         {
             get
@@ -1912,7 +1912,6 @@
         {
             get => bool.TryParse(Get(nameof(GA_OptOutPlzDont)), out var val) && val;
             set => Set(nameof(GA_OptOutPlzDont), value.ToString());
->>>>>>> 17f0d416
         }
 
         public static CL_ServerSettings ToContract()
