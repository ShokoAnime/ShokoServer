--- conflicted
+++ resolved
@@ -56,7 +56,6 @@
         //in this way, we could host two ShokoServers int the same machine
         public static string DefaultInstance { get; set; } =
             Assembly.GetEntryAssembly().GetName().Name;
-<<<<<<< HEAD
 
         public static string ApplicationPath
         {
@@ -67,18 +66,6 @@
                         ".shoko",
                         DefaultInstance);
 
-=======
-
-        public static string ApplicationPath
-        {
-            get
-            {
-                if (Utils.IsRunningOnMono())
-                    return Path.Combine(Environment.GetFolderPath(Environment.SpecialFolder.UserProfile),
-                        ".shoko",
-                        DefaultInstance);
-
->>>>>>> c34eadfd
                 return Path.Combine(
             Environment.GetFolderPath(Environment.SpecialFolder.CommonApplicationData), DefaultInstance);
             }
@@ -586,10 +573,6 @@
         }
 
         public static void LoadSettings()
-<<<<<<< HEAD
-        {
-            LoadSettingsFromFile(string.Empty);
-=======
         {
             LoadSettingsFromFile(string.Empty);
             LoadSettingsFromEnv();
@@ -607,7 +590,6 @@
                 name = name.Substring(6);
                 Set(name, envPair.Value.ToString());
             }
->>>>>>> c34eadfd
         }
 
         public static event EventHandler MigrationStarted;
@@ -909,11 +891,7 @@
 
         #region Database
 
-<<<<<<< HEAD
-        public static string DefaultUserUsername { get; set; } = Commons.Properties.Resources.Users_Default;
-=======
         public static string DefaultUserUsername { get; set; } = "Default";
->>>>>>> c34eadfd
         public static string DefaultUserPassword { get; set; } = string.Empty;
 
         public static string DatabaseType
@@ -1293,31 +1271,6 @@
                 return true; // default
             }
             set => Set("WebCache_Trakt_Send", value.ToString());
-<<<<<<< HEAD
-        }
-
-        public static bool WebCache_MAL_Get
-        {
-            get
-            {
-                if (bool.TryParse(Get("WebCache_MAL_Get"), out bool usecache))
-                    return usecache;
-                return true; // default
-            }
-            set => Set("WebCache_MAL_Get", value.ToString());
-        }
-
-        public static bool WebCache_MAL_Send
-        {
-            get
-            {
-                if (bool.TryParse(Get("WebCache_MAL_Send"), out bool usecache))
-                    return usecache;
-                return true; // default
-            }
-            set => Set("WebCache_MAL_Send", value.ToString());
-=======
->>>>>>> c34eadfd
         }
 
         public static bool WebCache_UserInfo
@@ -1675,15 +1628,12 @@
         {
             get => Get("LanguagePreference");
             set => Set("LanguagePreference", value);
-<<<<<<< HEAD
-=======
         }
 
         public static string EpisodeLanguagePreference
         {
             get => Get("EpisodeLanguagePreference");
             set => Set("EpisodeLanguagePreference", value);
->>>>>>> c34eadfd
         }
 
         public static bool LanguageUseSynonyms
@@ -1845,8 +1795,6 @@
                 return ScheduledUpdateFrequency.Never; // default value
             }
             set => Set("Trakt_SyncFrequency", ((int) value).ToString());
-<<<<<<< HEAD
-=======
         }
 
         #endregion
@@ -1871,7 +1819,6 @@
         {
             get => Get("WebCacheAuthKey");
             set => Set("WebCacheAuthKey", value);
->>>>>>> c34eadfd
         }
 
         #region plex
@@ -1885,69 +1832,31 @@
                 if (String.IsNullOrEmpty(values)) return new int[0];
                 return values.Split(',').Select(int.Parse).ToArray();
             }
-<<<<<<< HEAD
-            set => Set("MAL_AutoLink", value.ToString());
-=======
             set => Set(nameof(Plex_Libraries), string.Join(",", value));
->>>>>>> c34eadfd
         }
 
         public static string Plex_Token
         {
-<<<<<<< HEAD
-            get => Get("MAL_Username");
-            set => Set("MAL_Username", value);
-=======
             get => Get(nameof(Plex_Token));
             set => Set(nameof(Plex_Token), value);
->>>>>>> c34eadfd
         }
 
         public static string Plex_Server
         {
-<<<<<<< HEAD
-            get => Get("MAL_Password");
-            set => Set("MAL_Password", value);
-        }
-
-        public static ScheduledUpdateFrequency MAL_UpdateFrequency
-        {
-            get
-            {
-                if (int.TryParse(Get("MAL_UpdateFrequency"), out int val))
-                    return (ScheduledUpdateFrequency)val;
-                return ScheduledUpdateFrequency.Daily; // default value
-            }
-            set => Set("MAL_UpdateFrequency", ((int) value).ToString());
-        }
-=======
             get => Get(nameof(Plex_Server));
             set => Set(nameof(Plex_Server), value);
         }
 
         #endregion
->>>>>>> c34eadfd
 
         public static int Linux_UID
         {
             get
             {
-<<<<<<< HEAD
-                string wtchNum = Get("MAL_NeverDecreaseWatchedNums");
-                if (!string.IsNullOrEmpty(wtchNum))
-                {
-                    bool.TryParse(wtchNum, out bool val);
-                    return val;
-                }
-                return true;
-            }
-            set => Set("MAL_NeverDecreaseWatchedNums", value.ToString());
-=======
                 if (!Int32.TryParse(Get(nameof(Linux_UID)), out int val)) return -1;
                 return val;
             }
             set { Set(nameof(Linux_UID), value.ToString()); }
->>>>>>> c34eadfd
         }
 
         public static int Linux_GID
@@ -1957,22 +1866,13 @@
                 if (!Int32.TryParse(Get(nameof(Linux_GID)), out int val)) return -1;
                 return val;
             }
-<<<<<<< HEAD
-            set => Set("UpdateChannel", value);
-=======
             set { Set(nameof(Linux_GID), value.ToString()); }
->>>>>>> c34eadfd
         }
 
         public static int Linux_Permission
         {
-<<<<<<< HEAD
-            get => Get("WebCacheAuthKey");
-            set => Set("WebCacheAuthKey", value);
-=======
             get { return Convert.ToInt32(Get(nameof(Linux_Permission)), 8); }
             set { Set(nameof(Linux_Permission), Convert.ToString(value, 8)); }
->>>>>>> c34eadfd
         }
 
         public static int AniDB_MaxRelationDepth
@@ -1982,55 +1882,9 @@
                 if (!Int32.TryParse(Get(nameof(AniDB_MaxRelationDepth)), out int val)) return 3;
                 return val;
             }
-<<<<<<< HEAD
-            set => Set(nameof(Plex_Libraries), string.Join(",", value));
-        }
-
-        public static string Plex_Token
-        {
-            get => Get(nameof(Plex_Token));
-            set => Set(nameof(Plex_Token), value);
-        }
-
-        public static string Plex_Server
-        {
-            get => Get(nameof(Plex_Server));
-            set => Set(nameof(Plex_Server), value);
-        }
-
-        #endregion
-
-        public static int Linux_UID
-        {
-            get
-            {
-                if (!Int32.TryParse(Get(nameof(Linux_UID)), out int val)) return -1;
-                return val;
-            }
-            set { Set(nameof(Linux_UID), value.ToString()); }
-        }
-
-        public static int Linux_GID
-        {
-            get
-            {
-                if (!Int32.TryParse(Get(nameof(Linux_GID)), out int val)) return -1;
-                return val;
-            }
-            set { Set(nameof(Linux_GID), value.ToString()); }
-        }
-
-        public static int Linux_Permission
-        {
-            get { return Convert.ToInt32(Get(nameof(Linux_Permission)), 8); }
-            set { Set(nameof(Linux_Permission), Convert.ToString(value, 8)); }
-        }
-
-=======
             set { Set(nameof(AniDB_MaxRelationDepth), value.ToString()); }
         }
 
->>>>>>> c34eadfd
         public static CL_ServerSettings ToContract()
         {
             CL_ServerSettings contract = new CL_ServerSettings
@@ -2064,10 +1918,7 @@
 
                 AniDB_DownloadCharacters = AniDB_DownloadCharacters,
                 AniDB_DownloadCreators = AniDB_DownloadCreators,
-<<<<<<< HEAD
-=======
                 AniDB_MaxRelationDepth = AniDB_MaxRelationDepth,
->>>>>>> c34eadfd
 
                 // Web Cache
                 WebCache_Address = WebCache_Address,
@@ -2078,11 +1929,6 @@
                 WebCache_TvDB_Send = WebCache_TvDB_Send,
                 WebCache_Trakt_Get = WebCache_Trakt_Get,
                 WebCache_Trakt_Send = WebCache_Trakt_Send,
-<<<<<<< HEAD
-                WebCache_MAL_Get = WebCache_MAL_Get,
-                WebCache_MAL_Send = WebCache_MAL_Send,
-=======
->>>>>>> c34eadfd
                 WebCache_UserInfo = WebCache_UserInfo,
 
                 // TvDB
@@ -2130,16 +1976,6 @@
                 Trakt_TokenExpirationDate = Trakt_TokenExpirationDate,
                 Trakt_UpdateFrequency = (int)Trakt_UpdateFrequency,
                 Trakt_SyncFrequency = (int)Trakt_SyncFrequency,
-<<<<<<< HEAD
-
-                // MAL
-                MAL_AutoLink = MAL_AutoLink,
-                MAL_Username = MAL_Username,
-                MAL_Password = MAL_Password,
-                MAL_UpdateFrequency = (int)MAL_UpdateFrequency,
-                MAL_NeverDecreaseWatchedNums = MAL_NeverDecreaseWatchedNums,
-=======
->>>>>>> c34eadfd
 
                 // LogRotator
                 RotateLogs = RotateLogs,
