--- conflicted
+++ resolved
@@ -35,8 +35,8 @@
         private static bool migrationActive;
 
         public static string Get(string key) => appSettings.ContainsKey(key)
-            ? appSettings[key]
-            : null;
+                ? appSettings[key] 
+                : null;
 
         public static bool Set(string key, string value)
         {
@@ -68,7 +68,7 @@
                         DefaultInstance);
 
                 return Path.Combine(
-                    Environment.GetFolderPath(Environment.SpecialFolder.CommonApplicationData), DefaultInstance);
+            Environment.GetFolderPath(Environment.SpecialFolder.CommonApplicationData), DefaultInstance);
             }
         }
 
@@ -155,9 +155,9 @@
                     if (!Utils.IsRunningOnMono())
                     {
                         jmmServerInstallLocation = (string)
-                            Registry.GetValue(
-                                @"HKEY_LOCAL_MACHINE\SOFTWARE\WOW6432Node\Microsoft\Windows\CurrentVersion\Uninstall\{898530ED-CFC7-4744-B2B8-A8D98A2FA06C}_is1",
-                                "InstallLocation", null);
+                        Registry.GetValue(
+                            @"HKEY_LOCAL_MACHINE\SOFTWARE\WOW6432Node\Microsoft\Windows\CurrentVersion\Uninstall\{898530ED-CFC7-4744-B2B8-A8D98A2FA06C}_is1",
+                            "InstallLocation", null);
                     }
                         
 
@@ -357,13 +357,8 @@
                         }
                         catch (Exception e)
                         {
-<<<<<<< HEAD
-                            Utils.ShowErrorMessage(Commons.Properties.Resources.Migration_SettingsError + " ",
-                                e.ToString()); 
-=======
                             Utils.ShowErrorMessage(Resources.Migration_SettingsError + " ",
                                 e.ToString());
->>>>>>> f83b3263
                             logger.Error(e);
                             migrationActive = false;
                             migrationError = true;
@@ -386,7 +381,7 @@
                                 });
                             return;
                         }
-                        WaitForMigrationThenRestart();
+                            WaitForMigrationThenRestart();
 
                         return;
                     }
@@ -549,13 +544,8 @@
                 // Load default settings as otherwise will fail to start entirely
                 var col = ConfigurationManager.AppSettings;
                 appSettings = col.AllKeys.ToDictionary(a => a, a => col[a]);
-<<<<<<< HEAD
-                logger.Log(LogLevel.Error,
-                    string.Format("Error occured during LoadSettingsManuallyFromFile: {0}", ex.Message));
-                logger.Log(LogLevel.Fatal, ex.StackTrace);
-=======
                 logger.Error($"Error occured during LoadSettingsManuallyFromFile: {ex.Message}");
->>>>>>> f83b3263
+                logger.Fatal(ex.StackTrace);
             }
         }
 
@@ -587,7 +577,7 @@
         {
             LoadSettingsFromFile(string.Empty);
         }
-
+        
         public static event EventHandler MigrationStarted;
         public static event EventHandler<RunWorkerCompletedEventArgs> MigrationEnded;
 
@@ -1111,7 +1101,7 @@
             {
                 if (int.TryParse(Get("AniDB_MyList_UpdateFrequency"), out int val))
                     return (ScheduledUpdateFrequency)val;
-                return ScheduledUpdateFrequency.Never; // default value
+                    return ScheduledUpdateFrequency.Never; // default value
             }
             set => Set("AniDB_MyList_UpdateFrequency", ((int) value).ToString());
         }
@@ -1122,7 +1112,7 @@
             {
                 if (int.TryParse(Get("AniDB_Calendar_UpdateFrequency"), out int val))
                     return (ScheduledUpdateFrequency)val;
-                return ScheduledUpdateFrequency.HoursTwelve; // default value
+                    return ScheduledUpdateFrequency.HoursTwelve; // default value
             }
             set => Set("AniDB_Calendar_UpdateFrequency", ((int) value).ToString());
         }
@@ -1133,7 +1123,7 @@
             {
                 if (int.TryParse(Get("AniDB_Anime_UpdateFrequency"), out int val))
                     return (ScheduledUpdateFrequency)val;
-                return ScheduledUpdateFrequency.HoursTwelve; // default value
+                    return ScheduledUpdateFrequency.HoursTwelve; // default value
             }
             set => Set("AniDB_Anime_UpdateFrequency", ((int) value).ToString());
         }
@@ -1144,7 +1134,7 @@
             {
                 if (int.TryParse(Get("AniDB_MyListStats_UpdateFrequency"), out int val))
                     return (ScheduledUpdateFrequency)val;
-                return ScheduledUpdateFrequency.Never; // default value
+                    return ScheduledUpdateFrequency.Never; // default value
             }
             set => Set("AniDB_MyListStats_UpdateFrequency", ((int) value).ToString());
         }
@@ -1155,7 +1145,7 @@
             {
                 if (int.TryParse(Get("AniDB_File_UpdateFrequency"), out int val))
                     return (ScheduledUpdateFrequency)val;
-                return ScheduledUpdateFrequency.Daily; // default value
+                    return ScheduledUpdateFrequency.Daily; // default value
             }
             set => Set("AniDB_File_UpdateFrequency", ((int) value).ToString());
         }
@@ -1228,7 +1218,7 @@
             {
                 if (bool.TryParse(Get("WebCache_TvDB_Get"), out bool usecache))
                     return usecache;
-                return true; // default
+                    return true; // default
             }
             set => Set("WebCache_TvDB_Get", value.ToString());
         }
@@ -1239,7 +1229,7 @@
             {
                 if (bool.TryParse(Get("WebCache_TvDB_Send"), out bool usecache))
                     return usecache;
-                return true; // default
+                    return true; // default
             }
             set => Set("WebCache_TvDB_Send", value.ToString());
         }
@@ -1250,7 +1240,7 @@
             {
                 if (bool.TryParse(Get("WebCache_Trakt_Get"), out bool usecache))
                     return usecache;
-                return true; // default
+                    return true; // default
             }
             set => Set("WebCache_Trakt_Get", value.ToString());
         }
@@ -1261,7 +1251,7 @@
             {
                 if (bool.TryParse(Get("WebCache_Trakt_Send"), out bool usecache))
                     return usecache;
-                return true; // default
+                    return true; // default
             }
             set => Set("WebCache_Trakt_Send", value.ToString());
         }
@@ -1272,7 +1262,7 @@
             {
                 if (bool.TryParse(Get("WebCache_MAL_Get"), out bool usecache))
                     return usecache;
-                return true; // default
+                    return true; // default
             }
             set => Set("WebCache_MAL_Get", value.ToString());
         }
@@ -1283,7 +1273,7 @@
             {
                 if (bool.TryParse(Get("WebCache_MAL_Send"), out bool usecache))
                     return usecache;
-                return true; // default
+                    return true; // default
             }
             set => Set("WebCache_MAL_Send", value.ToString());
         }
@@ -1294,7 +1284,7 @@
             {
                 if (bool.TryParse(Get("WebCache_UserInfo"), out bool usecache))
                     return usecache;
-                return true; // default
+                    return true; // default
             }
             set => Set("WebCache_UserInfo", value.ToString());
         }
@@ -1381,7 +1371,7 @@
             {
                 if (int.TryParse(Get("TvDB_UpdateFrequency"), out int val))
                     return (ScheduledUpdateFrequency)val;
-                return ScheduledUpdateFrequency.HoursTwelve; // default value
+                    return ScheduledUpdateFrequency.HoursTwelve; // default value
             }
             set => Set("TvDB_UpdateFrequency", ((int) value).ToString());
         }
@@ -1391,7 +1381,7 @@
             get
             {
                 string language = Get("TvDB_Language");
-                return string.IsNullOrEmpty(language)
+                return string.IsNullOrEmpty(language) 
                     ? "en"
                     : language;
             }
@@ -1674,7 +1664,7 @@
                 int.TryParse(Get("EpisodeTitleSource"), out int val);
                 if (val <= 0)
                     return DataSourceType.AniDB;
-                return (DataSourceType) val;
+                    return (DataSourceType) val;
             }
             set => Set("EpisodeTitleSource", ((int) value).ToString());
         }
@@ -1686,7 +1676,7 @@
                 int.TryParse(Get("SeriesDescriptionSource"), out int val);
                 if (val <= 0)
                     return DataSourceType.AniDB;
-                return (DataSourceType) val;
+                    return (DataSourceType) val;
             }
             set => Set("SeriesDescriptionSource", ((int) value).ToString());
         }
@@ -1698,7 +1688,7 @@
                 int.TryParse(Get("SeriesNameSource"), out int val);
                 if (val <= 0)
                     return DataSourceType.AniDB;
-                return (DataSourceType) val;
+                    return (DataSourceType) val;
             }
             set => Set("SeriesNameSource", ((int) value).ToString());
         }
@@ -1790,7 +1780,7 @@
             {
                 if (int.TryParse(Get("Trakt_UpdateFrequency"), out int val))
                     return (ScheduledUpdateFrequency)val;
-                return ScheduledUpdateFrequency.Daily; // default value
+                    return ScheduledUpdateFrequency.Daily; // default value
             }
             set => Set("Trakt_UpdateFrequency", ((int) value).ToString());
         }
@@ -1801,7 +1791,7 @@
             {
                 if (int.TryParse(Get("Trakt_SyncFrequency"), out int val))
                     return (ScheduledUpdateFrequency)val;
-                return ScheduledUpdateFrequency.Never; // default value
+                    return ScheduledUpdateFrequency.Never; // default value
             }
             set => Set("Trakt_SyncFrequency", ((int) value).ToString());
         }
@@ -1871,7 +1861,7 @@
             {
                 if (int.TryParse(Get("MAL_UpdateFrequency"), out int val))
                     return (ScheduledUpdateFrequency)val;
-                return ScheduledUpdateFrequency.Daily; // default value
+                    return ScheduledUpdateFrequency.Daily; // default value
             }
             set => Set("MAL_UpdateFrequency", ((int) value).ToString());
         }
