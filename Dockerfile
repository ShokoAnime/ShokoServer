--- conflicted
+++ resolved
@@ -1,41 +1,37 @@
-#MAINTAINER Cayde Dixon <me@cazzar.net>
-FROM microsoft/dotnet:2.1-sdk-alpine AS build
-WORKDIR /app
-
-# copy csproj and restore as distinct layers
-COPY . dotnetapp
-WORKDIR /app/dotnetapp
-RUN apk add --update curl jq unzip
-RUN dotnet restore
-
-# copy and publish app and libraries
-RUN dotnet publish -c Release -o out ./Shoko.CLI
-
-WORKDIR /app/dotnetapp/Shoko.CLI/out/webui
-#RUN curl -L $(curl https://api.github.com/repos/ShokoAnime/ShokoServer-WebUI/releases | jq -r '. | map(select(.prerelease==false)) | .[0].assets[0].browser_download_url') -o latest.zip
-RUN curl -L $(curl https://api.github.com/repos/ShokoAnime/ShokoServer-WebUI/releases | jq -r '.[0].assets[0].browser_download_url') -o latest.zip
-RUN unzip -o latest.zip
-RUN rm latest.zip
-
-FROM microsoft/dotnet:2.1-runtime-alpine AS runtime
-WORKDIR /app
-COPY --from=build /app/dotnetapp/Shoko.CLI/out ./
-COPY --from=build /app/dotnetapp/Shoko.Server/nlog.config .
-RUN apk add --update libmediainfo rhash-libs \
-    && rm -rf /var/cache/apk/*
-
-RUN mkdir /home/shoko
-RUN chmod 777 /home/shoko
-
-RUN ln -s /usr/lib/librhash.so.0 /app/librhash.so && \
-<<<<<<< HEAD
-	ln -s /usr/lib/libmediainfo.so.0 /app/libmediainfo.so
-=======
-    ln -s /usr/lib/libmediainfo.so.0 /app/libmediainfo.so
->>>>>>> 9998116c
-
-
-USER 1000:100
-
-ENV HOME=/home/shoko
-ENTRYPOINT ["dotnet", "Shoko.CLI.dll"]
+#MAINTAINER Cayde Dixon <me@cazzar.net>
+FROM microsoft/dotnet:2.1-sdk-alpine AS build
+WORKDIR /app
+
+# copy csproj and restore as distinct layers
+COPY . dotnetapp
+WORKDIR /app/dotnetapp
+RUN apk add --update curl jq unzip
+RUN dotnet restore
+
+# copy and publish app and libraries
+RUN dotnet publish -c Release -o out ./Shoko.CLI
+
+WORKDIR /app/dotnetapp/Shoko.CLI/out/webui
+#RUN curl -L $(curl https://api.github.com/repos/ShokoAnime/ShokoServer-WebUI/releases | jq -r '. | map(select(.prerelease==false)) | .[0].assets[0].browser_download_url') -o latest.zip
+RUN curl -L $(curl https://api.github.com/repos/ShokoAnime/ShokoServer-WebUI/releases | jq -r '.[0].assets[0].browser_download_url') -o latest.zip
+RUN unzip -o latest.zip
+RUN rm latest.zip
+
+FROM microsoft/dotnet:2.1-runtime-alpine AS runtime
+WORKDIR /app
+COPY --from=build /app/dotnetapp/Shoko.CLI/out ./
+COPY --from=build /app/dotnetapp/Shoko.Server/nlog.config .
+RUN apk add --update libmediainfo rhash-libs \
+    && rm -rf /var/cache/apk/*
+
+RUN mkdir /home/shoko
+RUN chmod 777 /home/shoko
+
+RUN ln -s /usr/lib/librhash.so.0 /app/librhash.so && \
+    ln -s /usr/lib/libmediainfo.so.0 /app/libmediainfo.so
+
+
+USER 1000:100
+
+ENV HOME=/home/shoko
+ENTRYPOINT ["dotnet", "Shoko.CLI.dll"]