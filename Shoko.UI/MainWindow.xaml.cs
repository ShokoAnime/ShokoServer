--- conflicted
+++ resolved
@@ -222,11 +222,7 @@
             };
 
             ShokoServer.Instance.DBSetupCompleted += DBSetupCompleted;
-<<<<<<< HEAD
-            ShokoServer.Instance.DatabaseSetup += (sender, args) => ShowDatabaseSetup();        
-=======
             ShokoServer.Instance.DatabaseSetup += (sender, args) => ShowDatabaseSetup();
->>>>>>> 59008806
         }
         public void DoEvents()
         {
@@ -1082,14 +1078,10 @@
                 Show();
         }
 
-<<<<<<< HEAD
-        void TippuTrayNotify_MouseDoubleClick(object sender, System.Windows.Forms.MouseEventArgs e)
+        void TippuTrayNotify_MouseDoubleClick(object sender, MouseEventArgs e)
         {
             this.Show();
         }
-=======
-        void TippuTrayNotify_MouseDoubleClick(object sender, MouseEventArgs e) => Show();
->>>>>>> 59008806
 
         private void CreateMenus()
         {
