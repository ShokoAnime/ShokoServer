﻿<?xml version="1.0" encoding="utf-8"?>
<Project ToolsVersion="12.0" DefaultTargets="Build" xmlns="http://schemas.microsoft.com/developer/msbuild/2003">
  <PropertyGroup>
    <Configuration Condition=" '$(Configuration)' == '' ">Debug</Configuration>
    <Platform Condition=" '$(Platform)' == '' ">AnyCPU</Platform>
    <ProductVersion>8.0.30703</ProductVersion>
    <SchemaVersion>2.0</SchemaVersion>
    <ProjectGuid>{D777636B-F927-4C7D-9D00-4A7858E75F3E}</ProjectGuid>
    <OutputType>Library</OutputType>
    <AppDesignerFolder>Properties</AppDesignerFolder>
    <RootNamespace>JMMContracts</RootNamespace>
    <AssemblyName>JMMContracts</AssemblyName>
    <TargetFrameworkVersion>v4.6</TargetFrameworkVersion>
    <FileAlignment>512</FileAlignment>
    <TargetFrameworkProfile />
  </PropertyGroup>
  <PropertyGroup Condition=" '$(Configuration)|$(Platform)' == 'Debug|AnyCPU' ">
    <DebugSymbols>true</DebugSymbols>
    <DebugType>full</DebugType>
    <Optimize>false</Optimize>
    <OutputPath>bin\Debug\</OutputPath>
    <DefineConstants>DEBUG;TRACE</DefineConstants>
    <ErrorReport>prompt</ErrorReport>
    <WarningLevel>4</WarningLevel>
    <Prefer32Bit>false</Prefer32Bit>
  </PropertyGroup>
  <PropertyGroup Condition=" '$(Configuration)|$(Platform)' == 'Release|AnyCPU' ">
    <DebugType>pdbonly</DebugType>
    <Optimize>true</Optimize>
    <OutputPath>bin\Release\</OutputPath>
    <DefineConstants>TRACE</DefineConstants>
    <ErrorReport>prompt</ErrorReport>
    <WarningLevel>4</WarningLevel>
    <Prefer32Bit>false</Prefer32Bit>
    <PlatformTarget>AnyCPU</PlatformTarget>
  </PropertyGroup>
  <PropertyGroup Condition="'$(Configuration)|$(Platform)' == 'Debug|x86'">
    <DebugSymbols>true</DebugSymbols>
    <OutputPath>bin\x86\Debug\</OutputPath>
    <DefineConstants>DEBUG;TRACE</DefineConstants>
    <DebugType>full</DebugType>
    <PlatformTarget>x86</PlatformTarget>
    <ErrorReport>prompt</ErrorReport>
    <CodeAnalysisIgnoreBuiltInRuleSets>true</CodeAnalysisIgnoreBuiltInRuleSets>
    <CodeAnalysisIgnoreBuiltInRules>true</CodeAnalysisIgnoreBuiltInRules>
    <Prefer32Bit>false</Prefer32Bit>
  </PropertyGroup>
  <PropertyGroup Condition="'$(Configuration)|$(Platform)' == 'Release|x86'">
    <OutputPath>bin\x86\Release\</OutputPath>
    <DefineConstants>TRACE</DefineConstants>
    <Optimize>true</Optimize>
    <DebugType>pdbonly</DebugType>
    <PlatformTarget>x86</PlatformTarget>
    <ErrorReport>prompt</ErrorReport>
    <Prefer32Bit>false</Prefer32Bit>
  </PropertyGroup>
  <ItemGroup>
<<<<<<< HEAD
    <Reference Include="Microsoft.CSharp" />
    <Reference Include="protobuf-net, Version=2.0.0.668, Culture=neutral, PublicKeyToken=257b51d87d2e4d67, processorArchitecture=MSIL">
      <HintPath>..\packages\protobuf-net.2.0.0.668\lib\net40\protobuf-net.dll</HintPath>
=======
    <Reference Include="protobuf-net, Version=2.1.0.0, Culture=neutral, PublicKeyToken=257b51d87d2e4d67, processorArchitecture=MSIL">
      <HintPath>..\packages\protobuf-net.2.1.0\lib\net451\protobuf-net.dll</HintPath>
>>>>>>> 10f04ab0
      <Private>True</Private>
    </Reference>
    <Reference Include="System" />
    <Reference Include="System.Core" />
    <Reference Include="System.Runtime.Serialization" />
    <Reference Include="System.ServiceModel" />
    <Reference Include="System.ServiceModel.Web" />
    <Reference Include="System.Xml.Linq" />
    <Reference Include="System.Data.DataSetExtensions" />
    <Reference Include="System.Data" />
    <Reference Include="System.Xml" />
  </ItemGroup>
  <ItemGroup>
    <Compile Include="Contract_AdminMessage.cs" />
    <Compile Include="Contract_AniDBAnime.cs" />
    <Compile Include="Contract_AniDBReleaseGroup.cs" />
    <Compile Include="Contract_AniDBVote.cs" />
    <Compile Include="Contract_AniDB_AnimeCrossRefs.cs" />
    <Compile Include="Contract_AniDB_Anime_Character.cs" />
    <Compile Include="Contract_AniDB_Anime_DefaultImage.cs" />
    <Compile Include="Contract_AniDB_Anime_Relation.cs" />
    <Compile Include="Contract_AniDB_Anime_Similar.cs" />
    <Compile Include="Contract_AniDB_Character.cs" />
    <Compile Include="Contract_AniDB_Character_Seiyuu.cs" />
    <Compile Include="Contract_AniDB_Episode.cs" />
    <Compile Include="Contract_AniDB_Recommendation.cs" />
    <Compile Include="Contract_AniDB_Seiyuu.cs" />
    <Compile Include="Contract_AnimeCategory.cs" />
    <Compile Include="Contract_AnimeEpisode.cs" />
    <Compile Include="Contract_AnimeGroup.cs" />
    <Compile Include="Contract_AnimeGroupDetailed.cs" />
    <Compile Include="Contract_AnimeGroup_Save.cs" />
    <Compile Include="Contract_AnimeGroup_SaveResponse.cs" />
    <Compile Include="Contract_AnimeRating.cs" />
    <Compile Include="Contract_AnimeSearch.cs" />
    <Compile Include="Contract_AnimeSeriesFileStats.cs" />
    <Compile Include="Contract_AnimeSeries.cs" />
    <Compile Include="Contract_AniDB_AnimeDetailed.cs" />
    <Compile Include="Contract_AnimeSeries_Save.cs" />
    <Compile Include="Contract_AnimeSeries_SaveResponse.cs" />
    <Compile Include="Contract_AnimeTag.cs" />
    <Compile Include="Contract_AnimeTitle.cs" />
    <Compile Include="Contract_AppVersions.cs" />
    <Compile Include="Contract_Azure_AnimeLink.cs" />
    <Compile Include="Contract_Azure_CrossRef_AniDB_Trakt.cs" />
    <Compile Include="Contract_Azure_CrossRef_AniDB_TvDB.cs" />
    <Compile Include="Contract_BookmarkedAnime.cs" />
    <Compile Include="Contract_BookmarkedAnime_SaveResponse.cs" />
    <Compile Include="Contract_Changes.cs" />
    <Compile Include="Contract_CrossRef_AniDB_MAL.cs" />
    <Compile Include="Contract_CrossRef_AniDB_MALResult.cs" />
    <Compile Include="Contract_CrossRef_AniDB_Other.cs" />
    <Compile Include="Contract_CrossRef_AniDB_OtherResult.cs" />
    <Compile Include="Contract_CrossRef_AniDB_Trakt.cs" />
    <Compile Include="Contract_CrossRef_AniDB_TraktResult.cs" />
    <Compile Include="Contract_CrossRef_AniDB_TraktV2.cs" />
    <Compile Include="Contract_CrossRef_AniDB_Trakt_Episode.cs" />
    <Compile Include="Contract_CrossRef_AniDB_TvDB.cs" />
    <Compile Include="Contract_CrossRef_AniDB_TvDBResult.cs" />
    <Compile Include="Contract_CrossRef_AniDB_TvDBV2.cs" />
    <Compile Include="Contract_CrossRef_AniDB_TvDB_Episode.cs" />
    <Compile Include="Contract_CrossRef_CustomTag.cs" />
    <Compile Include="Contract_CrossRef_CustomTag_SaveResponse.cs" />
    <Compile Include="Contract_CustomTag.cs" />
    <Compile Include="Contract_CustomTag_SaveResponse.cs" />
    <Compile Include="Contract_DuplicateFile.cs" />
    <Compile Include="Contract_FileFfdshowPreset.cs" />
    <Compile Include="Contract_GroupFileSummary.cs" />
    <Compile Include="Contract_GroupFilter.cs" />
    <Compile Include="Contract_GroupFilterCondition.cs" />
    <Compile Include="Contract_GroupFilterExtended.cs" />
    <Compile Include="Contract_GroupFilter_SaveResponse.cs" />
    <Compile Include="Contract_GroupVideoQuality.cs" />
    <Compile Include="Contract_IgnoreAnime.cs" />
    <Compile Include="Contract_ImportFolder.cs" />
    <Compile Include="Contract_ImportFolder_SaveResponse.cs" />
    <Compile Include="Contract_JMMUser.cs" />
    <Compile Include="Contract_LogMessage.cs" />
    <Compile Include="Contract_MainChanges.cs" />
    <Compile Include="Contract_MALAnimeResponse.cs" />
    <Compile Include="Contract_MissingEpisode.cs" />
    <Compile Include="Contract_MissingFile.cs" />
    <Compile Include="Contract_MovieDBMovieSearchResult.cs" />
    <Compile Include="Contract_MovieDB_Fanart.cs" />
    <Compile Include="Contract_MovieDB_Movie.cs" />
    <Compile Include="Contract_MovieDB_Poster.cs" />
    <Compile Include="Contract_Playlist.cs" />
    <Compile Include="Contract_Playlist_SaveResponse.cs" />
    <Compile Include="Contract_Recommendation.cs" />
    <Compile Include="Contract_ReleaseGroup.cs" />
    <Compile Include="Contract_RenameScript.cs" />
    <Compile Include="Contract_RenameScript_SaveResponse.cs" />
    <Compile Include="Contract_ServerSettings.cs" />
    <Compile Include="Contract_ServerSettings_SaveResponse.cs" />
    <Compile Include="Contract_ServerStatus.cs" />
    <Compile Include="Contract_ToggleWatchedStatusOnEpisode_Response.cs" />
    <Compile Include="Contract_TraktTVShowResponse.cs" />
    <Compile Include="Contract_Trakt_Activity.cs" />
    <Compile Include="Contract_Trakt_Episode.cs" />
    <Compile Include="Contract_Trakt_Friend.cs" />
    <Compile Include="Contract_Trakt_ImageFanart.cs" />
    <Compile Include="Contract_Trakt_ImagePoster.cs" />
    <Compile Include="Contract_Trakt_Season.cs" />
    <Compile Include="Contract_Trakt_Shout.cs" />
    <Compile Include="Contract_Trakt_ShoutUser.cs" />
    <Compile Include="Contract_Trakt_Show.cs" />
    <Compile Include="Contract_Trakt_User.cs" />
    <Compile Include="Contract_Trakt_WatchedEpisode.cs" />
    <Compile Include="Contract_TvDBLanguage.cs" />
    <Compile Include="Contract_TVDBSeriesSearchResult.cs" />
    <Compile Include="Contract_TvDB_Episode.cs" />
    <Compile Include="Contract_TvDB_ImageFanart.cs" />
    <Compile Include="Contract_TvDB_ImagePoster.cs" />
    <Compile Include="Contract_TvDB_ImageWideBanner.cs" />
    <Compile Include="Contract_TvDB_Series.cs" />
    <Compile Include="Contract_VideoDetailed.cs" />
    <Compile Include="Contract_VideoLocal.cs" />
    <Compile Include="Contract_VideoLocalManualLink.cs" />
    <Compile Include="Contract_VideoLocalRenamed.cs" />
    <Compile Include="Hashes.cs" />
    <Compile Include="IJMMServer.cs" />
    <Compile Include="IJMMServerMetro.cs" />
    <Compile Include="IJMMServerStreaming.cs" />
    <Compile Include="MediaInfoResult.cs" />
    <Compile Include="MetroContract_AniDB_Character.cs" />
    <Compile Include="MetroContract_Anime_Detail.cs" />
    <Compile Include="MetroContract_Anime_Episode.cs" />
    <Compile Include="MetroContract_Anime_Summary.cs" />
    <Compile Include="MetroContract_CommunityLinks.cs" />
    <Compile Include="MetroContract_Shout.cs" />
    <Compile Include="PlexAndKodi\PlexAndKodiContracts.cs" />
    <Compile Include="Properties\AssemblyInfo.cs" />
  </ItemGroup>
  <ItemGroup>
    <None Include="packages.config" />
  </ItemGroup>
  <Import Project="$(MSBuildToolsPath)\Microsoft.CSharp.targets" />
  <PropertyGroup>
    <PostBuildEvent>
    </PostBuildEvent>
  </PropertyGroup>
  <!-- To modify your build process, add your task inside one of the targets below and uncomment it. 
       Other similar extension points exist, see Microsoft.Common.targets.
  <Target Name="BeforeBuild">
  </Target>
  <Target Name="AfterBuild">
  </Target>
  -->
</Project><|MERGE_RESOLUTION|>--- conflicted
+++ resolved
@@ -1,214 +1,208 @@
-﻿<?xml version="1.0" encoding="utf-8"?>
-<Project ToolsVersion="12.0" DefaultTargets="Build" xmlns="http://schemas.microsoft.com/developer/msbuild/2003">
-  <PropertyGroup>
-    <Configuration Condition=" '$(Configuration)' == '' ">Debug</Configuration>
-    <Platform Condition=" '$(Platform)' == '' ">AnyCPU</Platform>
-    <ProductVersion>8.0.30703</ProductVersion>
-    <SchemaVersion>2.0</SchemaVersion>
-    <ProjectGuid>{D777636B-F927-4C7D-9D00-4A7858E75F3E}</ProjectGuid>
-    <OutputType>Library</OutputType>
-    <AppDesignerFolder>Properties</AppDesignerFolder>
-    <RootNamespace>JMMContracts</RootNamespace>
-    <AssemblyName>JMMContracts</AssemblyName>
-    <TargetFrameworkVersion>v4.6</TargetFrameworkVersion>
-    <FileAlignment>512</FileAlignment>
-    <TargetFrameworkProfile />
-  </PropertyGroup>
-  <PropertyGroup Condition=" '$(Configuration)|$(Platform)' == 'Debug|AnyCPU' ">
-    <DebugSymbols>true</DebugSymbols>
-    <DebugType>full</DebugType>
-    <Optimize>false</Optimize>
-    <OutputPath>bin\Debug\</OutputPath>
-    <DefineConstants>DEBUG;TRACE</DefineConstants>
-    <ErrorReport>prompt</ErrorReport>
-    <WarningLevel>4</WarningLevel>
-    <Prefer32Bit>false</Prefer32Bit>
-  </PropertyGroup>
-  <PropertyGroup Condition=" '$(Configuration)|$(Platform)' == 'Release|AnyCPU' ">
-    <DebugType>pdbonly</DebugType>
-    <Optimize>true</Optimize>
-    <OutputPath>bin\Release\</OutputPath>
-    <DefineConstants>TRACE</DefineConstants>
-    <ErrorReport>prompt</ErrorReport>
-    <WarningLevel>4</WarningLevel>
-    <Prefer32Bit>false</Prefer32Bit>
-    <PlatformTarget>AnyCPU</PlatformTarget>
-  </PropertyGroup>
-  <PropertyGroup Condition="'$(Configuration)|$(Platform)' == 'Debug|x86'">
-    <DebugSymbols>true</DebugSymbols>
-    <OutputPath>bin\x86\Debug\</OutputPath>
-    <DefineConstants>DEBUG;TRACE</DefineConstants>
-    <DebugType>full</DebugType>
-    <PlatformTarget>x86</PlatformTarget>
-    <ErrorReport>prompt</ErrorReport>
-    <CodeAnalysisIgnoreBuiltInRuleSets>true</CodeAnalysisIgnoreBuiltInRuleSets>
-    <CodeAnalysisIgnoreBuiltInRules>true</CodeAnalysisIgnoreBuiltInRules>
-    <Prefer32Bit>false</Prefer32Bit>
-  </PropertyGroup>
-  <PropertyGroup Condition="'$(Configuration)|$(Platform)' == 'Release|x86'">
-    <OutputPath>bin\x86\Release\</OutputPath>
-    <DefineConstants>TRACE</DefineConstants>
-    <Optimize>true</Optimize>
-    <DebugType>pdbonly</DebugType>
-    <PlatformTarget>x86</PlatformTarget>
-    <ErrorReport>prompt</ErrorReport>
-    <Prefer32Bit>false</Prefer32Bit>
-  </PropertyGroup>
-  <ItemGroup>
-<<<<<<< HEAD
-    <Reference Include="Microsoft.CSharp" />
-    <Reference Include="protobuf-net, Version=2.0.0.668, Culture=neutral, PublicKeyToken=257b51d87d2e4d67, processorArchitecture=MSIL">
-      <HintPath>..\packages\protobuf-net.2.0.0.668\lib\net40\protobuf-net.dll</HintPath>
-=======
-    <Reference Include="protobuf-net, Version=2.1.0.0, Culture=neutral, PublicKeyToken=257b51d87d2e4d67, processorArchitecture=MSIL">
-      <HintPath>..\packages\protobuf-net.2.1.0\lib\net451\protobuf-net.dll</HintPath>
->>>>>>> 10f04ab0
-      <Private>True</Private>
-    </Reference>
-    <Reference Include="System" />
-    <Reference Include="System.Core" />
-    <Reference Include="System.Runtime.Serialization" />
-    <Reference Include="System.ServiceModel" />
-    <Reference Include="System.ServiceModel.Web" />
-    <Reference Include="System.Xml.Linq" />
-    <Reference Include="System.Data.DataSetExtensions" />
-    <Reference Include="System.Data" />
-    <Reference Include="System.Xml" />
-  </ItemGroup>
-  <ItemGroup>
-    <Compile Include="Contract_AdminMessage.cs" />
-    <Compile Include="Contract_AniDBAnime.cs" />
-    <Compile Include="Contract_AniDBReleaseGroup.cs" />
-    <Compile Include="Contract_AniDBVote.cs" />
-    <Compile Include="Contract_AniDB_AnimeCrossRefs.cs" />
-    <Compile Include="Contract_AniDB_Anime_Character.cs" />
-    <Compile Include="Contract_AniDB_Anime_DefaultImage.cs" />
-    <Compile Include="Contract_AniDB_Anime_Relation.cs" />
-    <Compile Include="Contract_AniDB_Anime_Similar.cs" />
-    <Compile Include="Contract_AniDB_Character.cs" />
-    <Compile Include="Contract_AniDB_Character_Seiyuu.cs" />
-    <Compile Include="Contract_AniDB_Episode.cs" />
-    <Compile Include="Contract_AniDB_Recommendation.cs" />
-    <Compile Include="Contract_AniDB_Seiyuu.cs" />
-    <Compile Include="Contract_AnimeCategory.cs" />
-    <Compile Include="Contract_AnimeEpisode.cs" />
-    <Compile Include="Contract_AnimeGroup.cs" />
-    <Compile Include="Contract_AnimeGroupDetailed.cs" />
-    <Compile Include="Contract_AnimeGroup_Save.cs" />
-    <Compile Include="Contract_AnimeGroup_SaveResponse.cs" />
-    <Compile Include="Contract_AnimeRating.cs" />
-    <Compile Include="Contract_AnimeSearch.cs" />
-    <Compile Include="Contract_AnimeSeriesFileStats.cs" />
-    <Compile Include="Contract_AnimeSeries.cs" />
-    <Compile Include="Contract_AniDB_AnimeDetailed.cs" />
-    <Compile Include="Contract_AnimeSeries_Save.cs" />
-    <Compile Include="Contract_AnimeSeries_SaveResponse.cs" />
-    <Compile Include="Contract_AnimeTag.cs" />
-    <Compile Include="Contract_AnimeTitle.cs" />
-    <Compile Include="Contract_AppVersions.cs" />
-    <Compile Include="Contract_Azure_AnimeLink.cs" />
-    <Compile Include="Contract_Azure_CrossRef_AniDB_Trakt.cs" />
-    <Compile Include="Contract_Azure_CrossRef_AniDB_TvDB.cs" />
-    <Compile Include="Contract_BookmarkedAnime.cs" />
-    <Compile Include="Contract_BookmarkedAnime_SaveResponse.cs" />
-    <Compile Include="Contract_Changes.cs" />
-    <Compile Include="Contract_CrossRef_AniDB_MAL.cs" />
-    <Compile Include="Contract_CrossRef_AniDB_MALResult.cs" />
-    <Compile Include="Contract_CrossRef_AniDB_Other.cs" />
-    <Compile Include="Contract_CrossRef_AniDB_OtherResult.cs" />
-    <Compile Include="Contract_CrossRef_AniDB_Trakt.cs" />
-    <Compile Include="Contract_CrossRef_AniDB_TraktResult.cs" />
-    <Compile Include="Contract_CrossRef_AniDB_TraktV2.cs" />
-    <Compile Include="Contract_CrossRef_AniDB_Trakt_Episode.cs" />
-    <Compile Include="Contract_CrossRef_AniDB_TvDB.cs" />
-    <Compile Include="Contract_CrossRef_AniDB_TvDBResult.cs" />
-    <Compile Include="Contract_CrossRef_AniDB_TvDBV2.cs" />
-    <Compile Include="Contract_CrossRef_AniDB_TvDB_Episode.cs" />
-    <Compile Include="Contract_CrossRef_CustomTag.cs" />
-    <Compile Include="Contract_CrossRef_CustomTag_SaveResponse.cs" />
-    <Compile Include="Contract_CustomTag.cs" />
-    <Compile Include="Contract_CustomTag_SaveResponse.cs" />
-    <Compile Include="Contract_DuplicateFile.cs" />
-    <Compile Include="Contract_FileFfdshowPreset.cs" />
-    <Compile Include="Contract_GroupFileSummary.cs" />
-    <Compile Include="Contract_GroupFilter.cs" />
-    <Compile Include="Contract_GroupFilterCondition.cs" />
-    <Compile Include="Contract_GroupFilterExtended.cs" />
-    <Compile Include="Contract_GroupFilter_SaveResponse.cs" />
-    <Compile Include="Contract_GroupVideoQuality.cs" />
-    <Compile Include="Contract_IgnoreAnime.cs" />
-    <Compile Include="Contract_ImportFolder.cs" />
-    <Compile Include="Contract_ImportFolder_SaveResponse.cs" />
-    <Compile Include="Contract_JMMUser.cs" />
-    <Compile Include="Contract_LogMessage.cs" />
-    <Compile Include="Contract_MainChanges.cs" />
-    <Compile Include="Contract_MALAnimeResponse.cs" />
-    <Compile Include="Contract_MissingEpisode.cs" />
-    <Compile Include="Contract_MissingFile.cs" />
-    <Compile Include="Contract_MovieDBMovieSearchResult.cs" />
-    <Compile Include="Contract_MovieDB_Fanart.cs" />
-    <Compile Include="Contract_MovieDB_Movie.cs" />
-    <Compile Include="Contract_MovieDB_Poster.cs" />
-    <Compile Include="Contract_Playlist.cs" />
-    <Compile Include="Contract_Playlist_SaveResponse.cs" />
-    <Compile Include="Contract_Recommendation.cs" />
-    <Compile Include="Contract_ReleaseGroup.cs" />
-    <Compile Include="Contract_RenameScript.cs" />
-    <Compile Include="Contract_RenameScript_SaveResponse.cs" />
-    <Compile Include="Contract_ServerSettings.cs" />
-    <Compile Include="Contract_ServerSettings_SaveResponse.cs" />
-    <Compile Include="Contract_ServerStatus.cs" />
-    <Compile Include="Contract_ToggleWatchedStatusOnEpisode_Response.cs" />
-    <Compile Include="Contract_TraktTVShowResponse.cs" />
-    <Compile Include="Contract_Trakt_Activity.cs" />
-    <Compile Include="Contract_Trakt_Episode.cs" />
-    <Compile Include="Contract_Trakt_Friend.cs" />
-    <Compile Include="Contract_Trakt_ImageFanart.cs" />
-    <Compile Include="Contract_Trakt_ImagePoster.cs" />
-    <Compile Include="Contract_Trakt_Season.cs" />
-    <Compile Include="Contract_Trakt_Shout.cs" />
-    <Compile Include="Contract_Trakt_ShoutUser.cs" />
-    <Compile Include="Contract_Trakt_Show.cs" />
-    <Compile Include="Contract_Trakt_User.cs" />
-    <Compile Include="Contract_Trakt_WatchedEpisode.cs" />
-    <Compile Include="Contract_TvDBLanguage.cs" />
-    <Compile Include="Contract_TVDBSeriesSearchResult.cs" />
-    <Compile Include="Contract_TvDB_Episode.cs" />
-    <Compile Include="Contract_TvDB_ImageFanart.cs" />
-    <Compile Include="Contract_TvDB_ImagePoster.cs" />
-    <Compile Include="Contract_TvDB_ImageWideBanner.cs" />
-    <Compile Include="Contract_TvDB_Series.cs" />
-    <Compile Include="Contract_VideoDetailed.cs" />
-    <Compile Include="Contract_VideoLocal.cs" />
-    <Compile Include="Contract_VideoLocalManualLink.cs" />
-    <Compile Include="Contract_VideoLocalRenamed.cs" />
-    <Compile Include="Hashes.cs" />
-    <Compile Include="IJMMServer.cs" />
-    <Compile Include="IJMMServerMetro.cs" />
-    <Compile Include="IJMMServerStreaming.cs" />
-    <Compile Include="MediaInfoResult.cs" />
-    <Compile Include="MetroContract_AniDB_Character.cs" />
-    <Compile Include="MetroContract_Anime_Detail.cs" />
-    <Compile Include="MetroContract_Anime_Episode.cs" />
-    <Compile Include="MetroContract_Anime_Summary.cs" />
-    <Compile Include="MetroContract_CommunityLinks.cs" />
-    <Compile Include="MetroContract_Shout.cs" />
-    <Compile Include="PlexAndKodi\PlexAndKodiContracts.cs" />
-    <Compile Include="Properties\AssemblyInfo.cs" />
-  </ItemGroup>
-  <ItemGroup>
-    <None Include="packages.config" />
-  </ItemGroup>
-  <Import Project="$(MSBuildToolsPath)\Microsoft.CSharp.targets" />
-  <PropertyGroup>
-    <PostBuildEvent>
-    </PostBuildEvent>
-  </PropertyGroup>
-  <!-- To modify your build process, add your task inside one of the targets below and uncomment it. 
-       Other similar extension points exist, see Microsoft.Common.targets.
-  <Target Name="BeforeBuild">
-  </Target>
-  <Target Name="AfterBuild">
-  </Target>
-  -->
+﻿<?xml version="1.0" encoding="utf-8"?>
+<Project ToolsVersion="12.0" DefaultTargets="Build" xmlns="http://schemas.microsoft.com/developer/msbuild/2003">
+  <PropertyGroup>
+    <Configuration Condition=" '$(Configuration)' == '' ">Debug</Configuration>
+    <Platform Condition=" '$(Platform)' == '' ">AnyCPU</Platform>
+    <ProductVersion>8.0.30703</ProductVersion>
+    <SchemaVersion>2.0</SchemaVersion>
+    <ProjectGuid>{D777636B-F927-4C7D-9D00-4A7858E75F3E}</ProjectGuid>
+    <OutputType>Library</OutputType>
+    <AppDesignerFolder>Properties</AppDesignerFolder>
+    <RootNamespace>JMMContracts</RootNamespace>
+    <AssemblyName>JMMContracts</AssemblyName>
+    <TargetFrameworkVersion>v4.6</TargetFrameworkVersion>
+    <FileAlignment>512</FileAlignment>
+    <TargetFrameworkProfile />
+  </PropertyGroup>
+  <PropertyGroup Condition=" '$(Configuration)|$(Platform)' == 'Debug|AnyCPU' ">
+    <DebugSymbols>true</DebugSymbols>
+    <DebugType>full</DebugType>
+    <Optimize>false</Optimize>
+    <OutputPath>bin\Debug\</OutputPath>
+    <DefineConstants>DEBUG;TRACE</DefineConstants>
+    <ErrorReport>prompt</ErrorReport>
+    <WarningLevel>4</WarningLevel>
+    <Prefer32Bit>false</Prefer32Bit>
+  </PropertyGroup>
+  <PropertyGroup Condition=" '$(Configuration)|$(Platform)' == 'Release|AnyCPU' ">
+    <DebugType>pdbonly</DebugType>
+    <Optimize>true</Optimize>
+    <OutputPath>bin\Release\</OutputPath>
+    <DefineConstants>TRACE</DefineConstants>
+    <ErrorReport>prompt</ErrorReport>
+    <WarningLevel>4</WarningLevel>
+    <Prefer32Bit>false</Prefer32Bit>
+    <PlatformTarget>AnyCPU</PlatformTarget>
+  </PropertyGroup>
+  <PropertyGroup Condition="'$(Configuration)|$(Platform)' == 'Debug|x86'">
+    <DebugSymbols>true</DebugSymbols>
+    <OutputPath>bin\x86\Debug\</OutputPath>
+    <DefineConstants>DEBUG;TRACE</DefineConstants>
+    <DebugType>full</DebugType>
+    <PlatformTarget>x86</PlatformTarget>
+    <ErrorReport>prompt</ErrorReport>
+    <CodeAnalysisIgnoreBuiltInRuleSets>true</CodeAnalysisIgnoreBuiltInRuleSets>
+    <CodeAnalysisIgnoreBuiltInRules>true</CodeAnalysisIgnoreBuiltInRules>
+    <Prefer32Bit>false</Prefer32Bit>
+  </PropertyGroup>
+  <PropertyGroup Condition="'$(Configuration)|$(Platform)' == 'Release|x86'">
+    <OutputPath>bin\x86\Release\</OutputPath>
+    <DefineConstants>TRACE</DefineConstants>
+    <Optimize>true</Optimize>
+    <DebugType>pdbonly</DebugType>
+    <PlatformTarget>x86</PlatformTarget>
+    <ErrorReport>prompt</ErrorReport>
+    <Prefer32Bit>false</Prefer32Bit>
+  </PropertyGroup>
+  <ItemGroup>
+    <Reference Include="protobuf-net, Version=2.1.0.0, Culture=neutral, PublicKeyToken=257b51d87d2e4d67, processorArchitecture=MSIL">
+      <HintPath>..\packages\protobuf-net.2.1.0\lib\net451\protobuf-net.dll</HintPath>
+      <Private>True</Private>
+    </Reference>
+    <Reference Include="System" />
+    <Reference Include="System.Core" />
+    <Reference Include="System.Runtime.Serialization" />
+    <Reference Include="System.ServiceModel" />
+    <Reference Include="System.ServiceModel.Web" />
+    <Reference Include="System.Xml.Linq" />
+    <Reference Include="System.Data.DataSetExtensions" />
+    <Reference Include="System.Data" />
+    <Reference Include="System.Xml" />
+  </ItemGroup>
+  <ItemGroup>
+    <Compile Include="Contract_AdminMessage.cs" />
+    <Compile Include="Contract_AniDBAnime.cs" />
+    <Compile Include="Contract_AniDBReleaseGroup.cs" />
+    <Compile Include="Contract_AniDBVote.cs" />
+    <Compile Include="Contract_AniDB_AnimeCrossRefs.cs" />
+    <Compile Include="Contract_AniDB_Anime_Character.cs" />
+    <Compile Include="Contract_AniDB_Anime_DefaultImage.cs" />
+    <Compile Include="Contract_AniDB_Anime_Relation.cs" />
+    <Compile Include="Contract_AniDB_Anime_Similar.cs" />
+    <Compile Include="Contract_AniDB_Character.cs" />
+    <Compile Include="Contract_AniDB_Character_Seiyuu.cs" />
+    <Compile Include="Contract_AniDB_Episode.cs" />
+    <Compile Include="Contract_AniDB_Recommendation.cs" />
+    <Compile Include="Contract_AniDB_Seiyuu.cs" />
+    <Compile Include="Contract_AnimeCategory.cs" />
+    <Compile Include="Contract_AnimeEpisode.cs" />
+    <Compile Include="Contract_AnimeGroup.cs" />
+    <Compile Include="Contract_AnimeGroupDetailed.cs" />
+    <Compile Include="Contract_AnimeGroup_Save.cs" />
+    <Compile Include="Contract_AnimeGroup_SaveResponse.cs" />
+    <Compile Include="Contract_AnimeRating.cs" />
+    <Compile Include="Contract_AnimeSearch.cs" />
+    <Compile Include="Contract_AnimeSeriesFileStats.cs" />
+    <Compile Include="Contract_AnimeSeries.cs" />
+    <Compile Include="Contract_AniDB_AnimeDetailed.cs" />
+    <Compile Include="Contract_AnimeSeries_Save.cs" />
+    <Compile Include="Contract_AnimeSeries_SaveResponse.cs" />
+    <Compile Include="Contract_AnimeTag.cs" />
+    <Compile Include="Contract_AnimeTitle.cs" />
+    <Compile Include="Contract_AppVersions.cs" />
+    <Compile Include="Contract_Azure_AnimeLink.cs" />
+    <Compile Include="Contract_Azure_CrossRef_AniDB_Trakt.cs" />
+    <Compile Include="Contract_Azure_CrossRef_AniDB_TvDB.cs" />
+    <Compile Include="Contract_BookmarkedAnime.cs" />
+    <Compile Include="Contract_BookmarkedAnime_SaveResponse.cs" />
+    <Compile Include="Contract_Changes.cs" />
+    <Compile Include="Contract_CrossRef_AniDB_MAL.cs" />
+    <Compile Include="Contract_CrossRef_AniDB_MALResult.cs" />
+    <Compile Include="Contract_CrossRef_AniDB_Other.cs" />
+    <Compile Include="Contract_CrossRef_AniDB_OtherResult.cs" />
+    <Compile Include="Contract_CrossRef_AniDB_Trakt.cs" />
+    <Compile Include="Contract_CrossRef_AniDB_TraktResult.cs" />
+    <Compile Include="Contract_CrossRef_AniDB_TraktV2.cs" />
+    <Compile Include="Contract_CrossRef_AniDB_Trakt_Episode.cs" />
+    <Compile Include="Contract_CrossRef_AniDB_TvDB.cs" />
+    <Compile Include="Contract_CrossRef_AniDB_TvDBResult.cs" />
+    <Compile Include="Contract_CrossRef_AniDB_TvDBV2.cs" />
+    <Compile Include="Contract_CrossRef_AniDB_TvDB_Episode.cs" />
+    <Compile Include="Contract_CrossRef_CustomTag.cs" />
+    <Compile Include="Contract_CrossRef_CustomTag_SaveResponse.cs" />
+    <Compile Include="Contract_CustomTag.cs" />
+    <Compile Include="Contract_CustomTag_SaveResponse.cs" />
+    <Compile Include="Contract_DuplicateFile.cs" />
+    <Compile Include="Contract_FileFfdshowPreset.cs" />
+    <Compile Include="Contract_GroupFileSummary.cs" />
+    <Compile Include="Contract_GroupFilter.cs" />
+    <Compile Include="Contract_GroupFilterCondition.cs" />
+    <Compile Include="Contract_GroupFilterExtended.cs" />
+    <Compile Include="Contract_GroupFilter_SaveResponse.cs" />
+    <Compile Include="Contract_GroupVideoQuality.cs" />
+    <Compile Include="Contract_IgnoreAnime.cs" />
+    <Compile Include="Contract_ImportFolder.cs" />
+    <Compile Include="Contract_ImportFolder_SaveResponse.cs" />
+    <Compile Include="Contract_JMMUser.cs" />
+    <Compile Include="Contract_LogMessage.cs" />
+    <Compile Include="Contract_MainChanges.cs" />
+    <Compile Include="Contract_MALAnimeResponse.cs" />
+    <Compile Include="Contract_MissingEpisode.cs" />
+    <Compile Include="Contract_MissingFile.cs" />
+    <Compile Include="Contract_MovieDBMovieSearchResult.cs" />
+    <Compile Include="Contract_MovieDB_Fanart.cs" />
+    <Compile Include="Contract_MovieDB_Movie.cs" />
+    <Compile Include="Contract_MovieDB_Poster.cs" />
+    <Compile Include="Contract_Playlist.cs" />
+    <Compile Include="Contract_Playlist_SaveResponse.cs" />
+    <Compile Include="Contract_Recommendation.cs" />
+    <Compile Include="Contract_ReleaseGroup.cs" />
+    <Compile Include="Contract_RenameScript.cs" />
+    <Compile Include="Contract_RenameScript_SaveResponse.cs" />
+    <Compile Include="Contract_ServerSettings.cs" />
+    <Compile Include="Contract_ServerSettings_SaveResponse.cs" />
+    <Compile Include="Contract_ServerStatus.cs" />
+    <Compile Include="Contract_ToggleWatchedStatusOnEpisode_Response.cs" />
+    <Compile Include="Contract_TraktTVShowResponse.cs" />
+    <Compile Include="Contract_Trakt_Activity.cs" />
+    <Compile Include="Contract_Trakt_Episode.cs" />
+    <Compile Include="Contract_Trakt_Friend.cs" />
+    <Compile Include="Contract_Trakt_ImageFanart.cs" />
+    <Compile Include="Contract_Trakt_ImagePoster.cs" />
+    <Compile Include="Contract_Trakt_Season.cs" />
+    <Compile Include="Contract_Trakt_Shout.cs" />
+    <Compile Include="Contract_Trakt_ShoutUser.cs" />
+    <Compile Include="Contract_Trakt_Show.cs" />
+    <Compile Include="Contract_Trakt_User.cs" />
+    <Compile Include="Contract_Trakt_WatchedEpisode.cs" />
+    <Compile Include="Contract_TvDBLanguage.cs" />
+    <Compile Include="Contract_TVDBSeriesSearchResult.cs" />
+    <Compile Include="Contract_TvDB_Episode.cs" />
+    <Compile Include="Contract_TvDB_ImageFanart.cs" />
+    <Compile Include="Contract_TvDB_ImagePoster.cs" />
+    <Compile Include="Contract_TvDB_ImageWideBanner.cs" />
+    <Compile Include="Contract_TvDB_Series.cs" />
+    <Compile Include="Contract_VideoDetailed.cs" />
+    <Compile Include="Contract_VideoLocal.cs" />
+    <Compile Include="Contract_VideoLocalManualLink.cs" />
+    <Compile Include="Contract_VideoLocalRenamed.cs" />
+    <Compile Include="Hashes.cs" />
+    <Compile Include="IJMMServer.cs" />
+    <Compile Include="IJMMServerMetro.cs" />
+    <Compile Include="IJMMServerStreaming.cs" />
+    <Compile Include="MediaInfoResult.cs" />
+    <Compile Include="MetroContract_AniDB_Character.cs" />
+    <Compile Include="MetroContract_Anime_Detail.cs" />
+    <Compile Include="MetroContract_Anime_Episode.cs" />
+    <Compile Include="MetroContract_Anime_Summary.cs" />
+    <Compile Include="MetroContract_CommunityLinks.cs" />
+    <Compile Include="MetroContract_Shout.cs" />
+    <Compile Include="PlexAndKodi\PlexAndKodiContracts.cs" />
+    <Compile Include="Properties\AssemblyInfo.cs" />
+  </ItemGroup>
+  <ItemGroup>
+    <None Include="packages.config" />
+  </ItemGroup>
+  <Import Project="$(MSBuildToolsPath)\Microsoft.CSharp.targets" />
+  <PropertyGroup>
+    <PostBuildEvent>
+    </PostBuildEvent>
+  </PropertyGroup>
+  <!-- To modify your build process, add your task inside one of the targets below and uncomment it. 
+       Other similar extension points exist, see Microsoft.Common.targets.
+  <Target Name="BeforeBuild">
+  </Target>
+  <Target Name="AfterBuild">
+  </Target>
+  -->
 </Project>