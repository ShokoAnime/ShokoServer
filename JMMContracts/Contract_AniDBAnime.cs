--- conflicted
+++ resolved
@@ -1,58 +1,49 @@
-﻿using System;
-using System.Collections.Generic;
-
-namespace JMMContracts
-{
-    public class Contract_AniDBAnime
-    {
-        public int AnimeID { get; set; }
-        public int EpisodeCount { get; set; }
-        public DateTime? AirDate { get; set; }
-        public DateTime? EndDate { get; set; }
-        public string URL { get; set; }
-        public string Picname { get; set; }
-        public int BeginYear { get; set; }
-        public int EndYear { get; set; }
-        public int AnimeType { get; set; }
-        public string MainTitle { get; set; }
-        public string FormattedTitle { get; set; }
-        public string AllTitles { get; set; }
-        public string AllCategories { get; set; }
-        public string AllTags { get; set; }
-        public string Description { get; set; }
-        public int EpisodeCountNormal { get; set; }
-        public int EpisodeCountSpecial { get; set; }
-        public int Rating { get; set; }
-        public int VoteCount { get; set; }
-        public int TempRating { get; set; }
-        public int TempVoteCount { get; set; }
-        public int AvgReviewRating { get; set; }
-        public int ReviewCount { get; set; }
-        public DateTime DateTimeUpdated { get; set; }
-        public DateTime DateTimeDescUpdated { get; set; }
-        public int ImageEnabled { get; set; }
-        public string AwardList { get; set; }
-        public int Restricted { get; set; }
-        public int? AnimePlanetID { get; set; }
-        public int? ANNID { get; set; }
-        public int? AllCinemaID { get; set; }
-        public int? AnimeNfo { get; set; }
-        public int? LatestEpisodeNumber { get; set; }
-        public DateTime? LatestEpisodeAirDate { get; set; }
-        public int DisableExternalLinksFlag { get; set; }
-
-<<<<<<< HEAD
-		public Contract_AniDB_Anime_DefaultImage DefaultImagePoster { get; set; }
-		public Contract_AniDB_Anime_DefaultImage DefaultImageFanart { get; set; }
-		public Contract_AniDB_Anime_DefaultImage DefaultImageWideBanner { get; set; }
-        public List<Contract_AniDB_Character> Characters { get; set; }
-=======
-        public Contract_AniDB_Anime_DefaultImage DefaultImagePoster { get; set; }
-        public Contract_AniDB_Anime_DefaultImage DefaultImageFanart { get; set; }
-        public Contract_AniDB_Anime_DefaultImage DefaultImageWideBanner { get; set; }
-
-        //experiment
-        public List<JMMContracts.KodiContracts.Character> Characters { get; set; }
->>>>>>> 4e661051
-    }
-}
+﻿using System;
+using System.Collections.Generic;
+
+namespace JMMContracts
+{
+	public class Contract_AniDBAnime
+	{
+		public int AnimeID { get; set; }
+		public int EpisodeCount { get; set; }
+		public DateTime? AirDate { get; set; }
+		public DateTime? EndDate { get; set; }
+		public string URL { get; set; }
+		public string Picname { get; set; }
+		public int BeginYear { get; set; }
+		public int EndYear { get; set; }
+		public int AnimeType { get; set; }
+		public string MainTitle { get; set; }
+		public string FormattedTitle { get; set; }
+		public string AllTitles { get; set; }
+		public string AllCategories { get; set; }
+		public string AllTags { get; set; }
+		public string Description { get; set; }
+		public int EpisodeCountNormal { get; set; }
+		public int EpisodeCountSpecial { get; set; }
+		public int Rating { get; set; }
+		public int VoteCount { get; set; }
+		public int TempRating { get; set; }
+		public int TempVoteCount { get; set; }
+		public int AvgReviewRating { get; set; }
+		public int ReviewCount { get; set; }
+		public DateTime DateTimeUpdated { get; set; }
+		public DateTime DateTimeDescUpdated { get; set; }
+		public int ImageEnabled { get; set; }
+		public string AwardList { get; set; }
+		public int Restricted { get; set; }
+		public int? AnimePlanetID { get; set; }
+		public int? ANNID { get; set; }
+		public int? AllCinemaID { get; set; }
+		public int? AnimeNfo { get; set; }
+		public int? LatestEpisodeNumber { get; set; }
+        public DateTime? LatestEpisodeAirDate { get; set; }
+		public int DisableExternalLinksFlag { get; set; }
+
+		public Contract_AniDB_Anime_DefaultImage DefaultImagePoster { get; set; }
+		public Contract_AniDB_Anime_DefaultImage DefaultImageFanart { get; set; }
+		public Contract_AniDB_Anime_DefaultImage DefaultImageWideBanner { get; set; }
+        public List<Contract_AniDB_Character> Characters { get; set; }
+    }
+}