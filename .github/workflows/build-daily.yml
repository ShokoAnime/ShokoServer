--- conflicted
+++ resolved
@@ -547,29 +547,23 @@
           name: Shoko.TrayService_Standalone_win-x64
           path: ShokoServer
 
-<<<<<<< HEAD
-      - name: Upload archive to site
-=======
       - name: Install SSH key
         uses: shimataro/ssh-key-action@d4fffb50872869abe2d9a9098a6d9c5aa7d16be4
+        if: ${{ env.SSH_USERNAME != '' && env.SSH_SERVER != '' }}
+        env:
+          SSH_USERNAME: ${{ secrets.FILES_USERNAME }}
+          SSH_SERVER: ${{ secrets.FILES_SERVER }}
         with:
           key: ${{ secrets.FILES_SSH_KEY }}
           name: files_id_rsa
           known_hosts: ${{ secrets.FILES_KNOWN_HOSTS }}
 
       - name: Upload daily archive to site
->>>>>>> c857d549
-        shell: pwsh
-        if: ${{ env.FTP_SERVER != '' && env.FTP_USERNAME != '' && env.FTP_PASSWORD != '' }}
+        shell: pwsh
+        if: ${{ env.SSH_USERNAME != '' && env.SSH_SERVER != '' }}
         env:
-<<<<<<< HEAD
-          FTP_USERNAME: ${{ env.FTP_USERNAME }}
-          FTP_PASSWORD: ${{ env.FTP_PASSWORD }}
-          FTP_SERVER: ${{ env.FTP_SERVER }}
-=======
           SSH_USERNAME: ${{ secrets.FILES_USERNAME }}
           SSH_SERVER: ${{ secrets.FILES_SERVER }}
->>>>>>> c857d549
         run : Compress-Archive .\\ShokoServer .\\ShokoServer.zip && .\\.github\\workflows\\UploadArchive.ps1
 
   discord-notify:
