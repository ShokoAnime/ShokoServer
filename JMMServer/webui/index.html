--- conflicted
+++ resolved
@@ -1,5 +1,3 @@
-<<<<<<< HEAD
-=======
 ﻿<!DOCTYPE html>
 
 <html lang="en" xmlns="http://www.w3.org/1999/xhtml">
@@ -12,5 +10,4 @@
 	<h2>Replace /webui/ folder with JMMServer WebUI</h2>
 	<h3>"Baka, baka, baka!! They found out I was peeking! Now my research is ruined!" - Jiraiya</h3>
 </body>
-</html>
->>>>>>> 8f350d49
+</html>