--- conflicted
+++ resolved
@@ -948,26 +948,7 @@
             foreach (AniDB_Anime_Character achar in anidb_anime.GetAnimeCharacters())
             {
                 AniDB_Character x = achar.GetCharacter();
-<<<<<<< HEAD
                 Character c = x.toContractKodi();
-=======
-                Character c = new Character();
-                c.CharID = x.AniDB_CharacterID;
-                c.CharName = x.CharName;
-                c.Description = x.CharDescription;
-                c.Picture = KodiHelper.ServerUrl(int.Parse(ServerSettings.JMMServerPort), MainWindow.PathAddressREST + "/GetImage/2/" + c.CharID);
-                AniDB_Seiyuu seiyuu_tmp = x.GetSeiyuu();
-                if (seiyuu_tmp != null)
-                {
-                    c.SeiyuuName = seiyuu_tmp.SeiyuuName;
-                    c.SeiyuuPic = KodiHelper.ServerUrl(int.Parse(ServerSettings.JMMServerPort), MainWindow.PathAddressREST + "/GetImage/3/" + x.GetSeiyuu().AniDB_SeiyuuID);
-                }
-                else
-                {
-                c.SeiyuuName = "";
-                c.SeiyuuPic = "";
-                }
->>>>>>> 4e661051
 
                 char_list.Add(c);
             }
