<<<<<<< HEAD
﻿using System;
using System.Collections.Generic;
using System.IO;
using System.Text;
using JMMServer.Commands;
using JMMServer.Entities;
using JMMServer.Repositories;
using NHibernate;
using NLog;
using TMDbLib.Client;
using TMDbLib.Objects.General;
using TMDbLib.Objects.Movies;
using TMDbLib.Objects.Search;

namespace JMMServer.Providers.MovieDB
{
    public class MovieDBHelper
    {
        private static Logger logger = LogManager.GetCurrentClassLogger();
        private static UTF8Encoding enc = new UTF8Encoding();
        private static string apiKey = "8192e8032758f0ef4f7caa1ab7b32dd3";

        public static string SearchURL
        {
            get { return @"http://api.themoviedb.org/2.1/Movie.search/en/xml/{0}/{1}"; }
        }

        public static string InfoURL
        {
            get { return @"http://api.themoviedb.org/2.1/Movie.getInfo/en/xml/{0}/{1}"; }
        }

        public static void SaveMovieToDatabase(MovieDB_Movie_Result searchResult, bool saveImages)
        {
            using (var session = JMMService.SessionFactory.OpenSession())
            {
                SaveMovieToDatabase(session, searchResult, saveImages);
            }
        }

        public static void SaveMovieToDatabase(ISession session, MovieDB_Movie_Result searchResult, bool saveImages)
        {
            MovieDB_MovieRepository repMovies = new MovieDB_MovieRepository();
            MovieDB_FanartRepository repFanart = new MovieDB_FanartRepository();
            MovieDB_PosterRepository repPosters = new MovieDB_PosterRepository();

            // save to the DB
            MovieDB_Movie movie = repMovies.GetByOnlineID(searchResult.MovieID);
            if (movie == null) movie = new MovieDB_Movie();
            movie.Populate(searchResult);
            repMovies.Save(session, movie);

            if (!saveImages) return;

            int numFanartDownloaded = 0;
            int numPostersDownloaded = 0;

            // save data to the DB and determine the number of images we already have
            foreach (MovieDB_Image_Result img in searchResult.Images)
            {
                if (img.ImageType.Equals("poster", StringComparison.InvariantCultureIgnoreCase))
                {
                    MovieDB_Poster poster = repPosters.GetByOnlineID(session, img.URL);
                    if (poster == null) poster = new MovieDB_Poster();
                    poster.Populate(img, movie.MovieId);
                    repPosters.Save(session, poster);

                    if (!string.IsNullOrEmpty(poster.FullImagePath) && File.Exists(poster.FullImagePath))
                        numPostersDownloaded++;
                }
                else
                {
                    // fanart (backdrop)
                    MovieDB_Fanart fanart = repFanart.GetByOnlineID(session, img.URL);
                    if (fanart == null) fanart = new MovieDB_Fanart();
                    fanart.Populate(img, movie.MovieId);
                    repFanart.Save(session, fanart);

                    if (!string.IsNullOrEmpty(fanart.FullImagePath) && File.Exists(fanart.FullImagePath))
                        numFanartDownloaded++;
                }
            }

            // download the posters
            if (ServerSettings.MovieDB_AutoPosters)
            {
                foreach (MovieDB_Poster poster in repPosters.GetByMovieID(session, movie.MovieId))
                {
                    if (numPostersDownloaded >= ServerSettings.MovieDB_AutoPostersAmount) break;

                    // download the image
                    if (!string.IsNullOrEmpty(poster.FullImagePath) && !File.Exists(poster.FullImagePath))
                    {
                        CommandRequest_DownloadImage cmd = new CommandRequest_DownloadImage(poster.MovieDB_PosterID,
                            JMMImageType.MovieDB_Poster, false);
                        cmd.Save(session);
                        numPostersDownloaded++;
                    }
                }
            }

            // download the fanart
            if (ServerSettings.MovieDB_AutoFanart)
            {
                foreach (MovieDB_Fanart fanart in repFanart.GetByMovieID(session, movie.MovieId))
                {
                    if (numFanartDownloaded >= ServerSettings.MovieDB_AutoFanartAmount) break;

                    // download the image
                    if (!string.IsNullOrEmpty(fanart.FullImagePath) && !File.Exists(fanart.FullImagePath))
                    {
                        CommandRequest_DownloadImage cmd = new CommandRequest_DownloadImage(fanart.MovieDB_FanartID,
                            JMMImageType.MovieDB_FanArt, false);
                        cmd.Save(session);
                        numFanartDownloaded++;
                    }
                }
            }
        }

        public static List<MovieDB_Movie_Result> Search(string criteria)
        {
            List<MovieDB_Movie_Result> results = new List<MovieDB_Movie_Result>();

            try
            {
                TMDbClient client = new TMDbClient(apiKey);
                SearchContainer<SearchMovie> resultsTemp = client.SearchMovie(criteria);

                Console.WriteLine("Got {0} of {1} results", resultsTemp.Results.Count, resultsTemp.TotalResults);
                foreach (SearchMovie result in resultsTemp.Results)
                {
                    MovieDB_Movie_Result searchResult = new MovieDB_Movie_Result();
                    Movie movie = client.GetMovie(result.Id);
                    ImagesWithId imgs = client.GetMovieImages(result.Id);
                    searchResult.Populate(movie, imgs);
                    results.Add(searchResult);
                    SaveMovieToDatabase(searchResult, false);
                }
            }
            catch (Exception ex)
            {
                logger.Error("Error in MovieDB Search: " + ex.Message);
            }

            return results;
        }

        public static void UpdateMovieInfo(int movieID, bool saveImages)
        {
            using (var session = JMMService.SessionFactory.OpenSession())
            {
                UpdateMovieInfo(session, movieID, saveImages);
            }
        }

        public static void UpdateMovieInfo(ISession session, int movieID, bool saveImages)
        {
            try
            {
                TMDbClient client = new TMDbClient(apiKey);
                Movie movie = client.GetMovie(movieID);
                ImagesWithId imgs = client.GetMovieImages(movieID);

                MovieDB_Movie_Result searchResult = new MovieDB_Movie_Result();
                searchResult.Populate(movie, imgs);

                // save to the DB
                SaveMovieToDatabase(session, searchResult, saveImages);
            }
            catch (Exception ex)
            {
                logger.ErrorException("Error in ParseBanners: " + ex.ToString(), ex);
            }
        }

        public static void LinkAniDBMovieDB(int animeID, int movieDBID, bool fromWebCache)
        {
            // check if we have this information locally
            // if not download it now
            MovieDB_MovieRepository repMovies = new MovieDB_MovieRepository();
            MovieDB_Movie movie = repMovies.GetByOnlineID(movieDBID);
            if (movie == null)
            {
                // we download the series info here just so that we have the basic info in the
                // database before the queued task runs later
                UpdateMovieInfo(movieDBID, false);
                movie = repMovies.GetByOnlineID(movieDBID);
                if (movie == null) return;
            }

            // download and update series info and images
            UpdateMovieInfo(movieDBID, true);

            CrossRef_AniDB_OtherRepository repCrossRef = new CrossRef_AniDB_OtherRepository();
            CrossRef_AniDB_Other xref = repCrossRef.GetByAnimeIDAndType(animeID, CrossRefType.MovieDB);
            if (xref == null)
                xref = new CrossRef_AniDB_Other();

            xref.AnimeID = animeID;
            if (fromWebCache)
                xref.CrossRefSource = (int) CrossRefSource.WebCache;
            else
                xref.CrossRefSource = (int) CrossRefSource.User;

            xref.CrossRefType = (int) CrossRefType.MovieDB;
            xref.CrossRefID = movieDBID.ToString();
            repCrossRef.Save(xref);
            AniDB_Anime.UpdateStatsByAnimeID(animeID);

            logger.Trace("Changed moviedb association: {0}", animeID);

            CommandRequest_WebCacheSendXRefAniDBOther req =
                new CommandRequest_WebCacheSendXRefAniDBOther(xref.CrossRef_AniDB_OtherID);
            req.Save();
        }

        public static void RemoveLinkAniDBMovieDB(int animeID)
        {
            CrossRef_AniDB_OtherRepository repCrossRef = new CrossRef_AniDB_OtherRepository();
            CrossRef_AniDB_Other xref = repCrossRef.GetByAnimeIDAndType(animeID, CrossRefType.MovieDB);
            if (xref == null) return;

            repCrossRef.Delete(xref.CrossRef_AniDB_OtherID);

            CommandRequest_WebCacheDeleteXRefAniDBOther req = new CommandRequest_WebCacheDeleteXRefAniDBOther(animeID,
                CrossRefType.MovieDB);
            req.Save();
        }

        public static void ScanForMatches()
        {
            AnimeSeriesRepository repSeries = new AnimeSeriesRepository();
            List<AnimeSeries> allSeries = repSeries.GetAll();

            CrossRef_AniDB_OtherRepository repCrossRef = new CrossRef_AniDB_OtherRepository();
            foreach (AnimeSeries ser in allSeries)
            {
                AniDB_Anime anime = ser.GetAnime();
                if (anime == null) continue;

                if (anime.IsMovieDBLinkDisabled) continue;

                // don't scan if it is associated on the TvDB
                if (anime.GetCrossRefTvDBV2().Count > 0) continue;

                // don't scan if it is associated on the MovieDB
                if (anime.GetCrossRefMovieDB() != null) continue;

                // don't scan if it is not a movie
                if (!anime.SearchOnMovieDB)
                    continue;

                logger.Trace("Found anime movie without MovieDB association: " + anime.MainTitle);

                CommandRequest_MovieDBSearchAnime cmd = new CommandRequest_MovieDBSearchAnime(ser.AniDB_ID, false);
                cmd.Save();
            }
        }
    }
=======
﻿using System;
using System.Collections.Generic;
using System.IO;
using System.Text;
using JMMServer.Commands;
using JMMServer.Entities;
using JMMServer.Repositories;
using NHibernate;
using NLog;
using TMDbLib.Client;
using TMDbLib.Objects.General;
using TMDbLib.Objects.Movies;
using TMDbLib.Objects.Search;

namespace JMMServer.Providers.MovieDB
{
    public class MovieDBHelper
    {
        private static Logger logger = LogManager.GetCurrentClassLogger();
        private static UTF8Encoding enc = new UTF8Encoding();
        private static string apiKey = "8192e8032758f0ef4f7caa1ab7b32dd3";

        public static string SearchURL
        {
            get { return @"http://api.themoviedb.org/2.1/Movie.search/en/xml/{0}/{1}"; }
        }

        public static string InfoURL
        {
            get { return @"http://api.themoviedb.org/2.1/Movie.getInfo/en/xml/{0}/{1}"; }
        }

        public static void SaveMovieToDatabase(MovieDB_Movie_Result searchResult, bool saveImages)
        {
            using (var session = JMMService.SessionFactory.OpenSession())
            {
                SaveMovieToDatabase(session, searchResult, saveImages);
            }
        }

        public static void SaveMovieToDatabase(ISession session, MovieDB_Movie_Result searchResult, bool saveImages)
        {
            MovieDB_MovieRepository repMovies = new MovieDB_MovieRepository();
            MovieDB_FanartRepository repFanart = new MovieDB_FanartRepository();
            MovieDB_PosterRepository repPosters = new MovieDB_PosterRepository();

            // save to the DB
            MovieDB_Movie movie = repMovies.GetByOnlineID(searchResult.MovieID);
            if (movie == null) movie = new MovieDB_Movie();
            movie.Populate(searchResult);
            repMovies.Save(session, movie);

            if (!saveImages) return;

            int numFanartDownloaded = 0;
            int numPostersDownloaded = 0;

            // save data to the DB and determine the number of images we already have
            foreach (MovieDB_Image_Result img in searchResult.Images)
            {
                if (img.ImageType.Equals("poster", StringComparison.InvariantCultureIgnoreCase))
                {
                    MovieDB_Poster poster = repPosters.GetByOnlineID(session, img.URL);
                    if (poster == null) poster = new MovieDB_Poster();
                    poster.Populate(img, movie.MovieId);
                    repPosters.Save(session, poster);

                    if (!string.IsNullOrEmpty(poster.FullImagePath) && File.Exists(poster.FullImagePath))
                        numPostersDownloaded++;
                }
                else
                {
                    // fanart (backdrop)
                    MovieDB_Fanart fanart = repFanart.GetByOnlineID(session, img.URL);
                    if (fanart == null) fanart = new MovieDB_Fanart();
                    fanart.Populate(img, movie.MovieId);
                    repFanart.Save(session, fanart);

                    if (!string.IsNullOrEmpty(fanart.FullImagePath) && File.Exists(fanart.FullImagePath))
                        numFanartDownloaded++;
                }
            }

            // download the posters
            if (ServerSettings.MovieDB_AutoPosters)
            {
                foreach (MovieDB_Poster poster in repPosters.GetByMovieID(session, movie.MovieId))
                {
                    if (numPostersDownloaded < ServerSettings.MovieDB_AutoPostersAmount)
                    {
                        // download the image
                        if (!string.IsNullOrEmpty(poster.FullImagePath) && !File.Exists(poster.FullImagePath))
                        {
                            CommandRequest_DownloadImage cmd = new CommandRequest_DownloadImage(poster.MovieDB_PosterID,
                                JMMImageType.MovieDB_Poster, false);
                            cmd.Save(session);
                            numPostersDownloaded++;
                        }
                    }
                    else
                    {
                        //The MovieDB_AutoPostersAmount should prevent from saving image info without image
                        // we should clean those image that we didn't download because those dont exists in local repo
                        // first we check if file was downloaded
                        if (!File.Exists(poster.FullImagePath))
                        {
                            repPosters.Delete(poster.MovieDB_PosterID);
                        }
                    }
                }
            }

            // download the fanart
            if (ServerSettings.MovieDB_AutoFanart)
            {
                foreach (MovieDB_Fanart fanart in repFanart.GetByMovieID(session, movie.MovieId))
                {
                    if (numFanartDownloaded < ServerSettings.MovieDB_AutoFanartAmount)
                    {
                        // download the image
                        if (!string.IsNullOrEmpty(fanart.FullImagePath) && !File.Exists(fanart.FullImagePath))
                        {
                            CommandRequest_DownloadImage cmd = new CommandRequest_DownloadImage(fanart.MovieDB_FanartID,
                                JMMImageType.MovieDB_FanArt, false);
                            cmd.Save(session);
                            numFanartDownloaded++;
                        }
                    }
                    else
                    {
                        //The MovieDB_AutoFanartAmount should prevent from saving image info without image
                        // we should clean those image that we didn't download because those dont exists in local repo
                        // first we check if file was downloaded
                        if (!File.Exists(fanart.FullImagePath))
                        {
                            repFanart.Delete(fanart.MovieDB_FanartID);
                        }
                    }
                }
            }
        }

        public static List<MovieDB_Movie_Result> Search(string criteria)
        {
            List<MovieDB_Movie_Result> results = new List<MovieDB_Movie_Result>();

            try
            {
                TMDbClient client = new TMDbClient(apiKey);
                SearchContainer<SearchMovie> resultsTemp = client.SearchMovie(criteria);

                Console.WriteLine("Got {0} of {1} results", resultsTemp.Results.Count, resultsTemp.TotalResults);
                foreach (SearchMovie result in resultsTemp.Results)
                {
                    MovieDB_Movie_Result searchResult = new MovieDB_Movie_Result();
                    Movie movie = client.GetMovie(result.Id);
                    ImagesWithId imgs = client.GetMovieImages(result.Id);
                    searchResult.Populate(movie, imgs);
                    results.Add(searchResult);
                    SaveMovieToDatabase(searchResult, false);
                }
            }
            catch (Exception ex)
            {
                logger.Error("Error in MovieDB Search: " + ex.Message);
            }

            return results;
        }

        public static void UpdateMovieInfo(int movieID, bool saveImages)
        {
            using (var session = JMMService.SessionFactory.OpenSession())
            {
                UpdateMovieInfo(session, movieID, saveImages);
            }
        }

        public static void UpdateMovieInfo(ISession session, int movieID, bool saveImages)
        {
            try
            {
                TMDbClient client = new TMDbClient(apiKey);
                Movie movie = client.GetMovie(movieID);
                ImagesWithId imgs = client.GetMovieImages(movieID);

                MovieDB_Movie_Result searchResult = new MovieDB_Movie_Result();
                searchResult.Populate(movie, imgs);

                // save to the DB
                SaveMovieToDatabase(session, searchResult, saveImages);
            }
            catch (Exception ex)
            {
                logger.ErrorException("Error in ParseBanners: " + ex.ToString(), ex);
            }
        }

        public static void LinkAniDBMovieDB(int animeID, int movieDBID, bool fromWebCache)
        {
            // check if we have this information locally
            // if not download it now
            MovieDB_MovieRepository repMovies = new MovieDB_MovieRepository();
            MovieDB_Movie movie = repMovies.GetByOnlineID(movieDBID);
            if (movie == null)
            {
                // we download the series info here just so that we have the basic info in the
                // database before the queued task runs later
                UpdateMovieInfo(movieDBID, false);
                movie = repMovies.GetByOnlineID(movieDBID);
                if (movie == null) return;
            }

            // download and update series info and images
            UpdateMovieInfo(movieDBID, true);

            CrossRef_AniDB_OtherRepository repCrossRef = new CrossRef_AniDB_OtherRepository();
            CrossRef_AniDB_Other xref = repCrossRef.GetByAnimeIDAndType(animeID, CrossRefType.MovieDB);
            if (xref == null)
                xref = new CrossRef_AniDB_Other();

            xref.AnimeID = animeID;
            if (fromWebCache)
                xref.CrossRefSource = (int) CrossRefSource.WebCache;
            else
                xref.CrossRefSource = (int) CrossRefSource.User;

            xref.CrossRefType = (int) CrossRefType.MovieDB;
            xref.CrossRefID = movieDBID.ToString();
            repCrossRef.Save(xref);

            StatsCache.Instance.UpdateUsingAnime(animeID);

            logger.Trace("Changed moviedb association: {0}", animeID);

            CommandRequest_WebCacheSendXRefAniDBOther req =
                new CommandRequest_WebCacheSendXRefAniDBOther(xref.CrossRef_AniDB_OtherID);
            req.Save();
        }

        public static void RemoveLinkAniDBMovieDB(int animeID)
        {
            CrossRef_AniDB_OtherRepository repCrossRef = new CrossRef_AniDB_OtherRepository();
            CrossRef_AniDB_Other xref = repCrossRef.GetByAnimeIDAndType(animeID, CrossRefType.MovieDB);
            if (xref == null) return;

            repCrossRef.Delete(xref.CrossRef_AniDB_OtherID);

            CommandRequest_WebCacheDeleteXRefAniDBOther req = new CommandRequest_WebCacheDeleteXRefAniDBOther(animeID,
                CrossRefType.MovieDB);
            req.Save();
        }

        public static void ScanForMatches()
        {
            AnimeSeriesRepository repSeries = new AnimeSeriesRepository();
            List<AnimeSeries> allSeries = repSeries.GetAll();

            CrossRef_AniDB_OtherRepository repCrossRef = new CrossRef_AniDB_OtherRepository();
            foreach (AnimeSeries ser in allSeries)
            {
                AniDB_Anime anime = ser.GetAnime();
                if (anime == null) continue;

                if (anime.IsMovieDBLinkDisabled) continue;

                // don't scan if it is associated on the TvDB
                if (anime.GetCrossRefTvDBV2().Count > 0) continue;

                // don't scan if it is associated on the MovieDB
                if (anime.GetCrossRefMovieDB() != null) continue;

                // don't scan if it is not a movie
                if (!anime.SearchOnMovieDB)
                    continue;

                logger.Trace("Found anime movie without MovieDB association: " + anime.MainTitle);

                CommandRequest_MovieDBSearchAnime cmd = new CommandRequest_MovieDBSearchAnime(ser.AniDB_ID, false);
                cmd.Save();
            }
        }
    }
>>>>>>> 17f474d4
}<|MERGE_RESOLUTION|>--- conflicted
+++ resolved
@@ -1,4 +1,3 @@
-<<<<<<< HEAD
 ﻿using System;
 using System.Collections.Generic;
 using System.IO;
@@ -87,15 +86,26 @@
             {
                 foreach (MovieDB_Poster poster in repPosters.GetByMovieID(session, movie.MovieId))
                 {
-                    if (numPostersDownloaded >= ServerSettings.MovieDB_AutoPostersAmount) break;
-
-                    // download the image
-                    if (!string.IsNullOrEmpty(poster.FullImagePath) && !File.Exists(poster.FullImagePath))
-                    {
-                        CommandRequest_DownloadImage cmd = new CommandRequest_DownloadImage(poster.MovieDB_PosterID,
-                            JMMImageType.MovieDB_Poster, false);
-                        cmd.Save(session);
-                        numPostersDownloaded++;
+                    if (numPostersDownloaded < ServerSettings.MovieDB_AutoPostersAmount)
+                    {
+                        // download the image
+                        if (!string.IsNullOrEmpty(poster.FullImagePath) && !File.Exists(poster.FullImagePath))
+                        {
+                            CommandRequest_DownloadImage cmd = new CommandRequest_DownloadImage(poster.MovieDB_PosterID,
+                                JMMImageType.MovieDB_Poster, false);
+                            cmd.Save(session);
+                            numPostersDownloaded++;
+                        }
+                    }
+                    else
+                    {
+                        //The MovieDB_AutoPostersAmount should prevent from saving image info without image
+                        // we should clean those image that we didn't download because those dont exists in local repo
+                        // first we check if file was downloaded
+                        if (!File.Exists(poster.FullImagePath))
+                        {
+                            repPosters.Delete(poster.MovieDB_PosterID);
+                        }
                     }
                 }
             }
@@ -105,15 +115,26 @@
             {
                 foreach (MovieDB_Fanart fanart in repFanart.GetByMovieID(session, movie.MovieId))
                 {
-                    if (numFanartDownloaded >= ServerSettings.MovieDB_AutoFanartAmount) break;
-
-                    // download the image
-                    if (!string.IsNullOrEmpty(fanart.FullImagePath) && !File.Exists(fanart.FullImagePath))
-                    {
-                        CommandRequest_DownloadImage cmd = new CommandRequest_DownloadImage(fanart.MovieDB_FanartID,
-                            JMMImageType.MovieDB_FanArt, false);
-                        cmd.Save(session);
-                        numFanartDownloaded++;
+                    if (numFanartDownloaded < ServerSettings.MovieDB_AutoFanartAmount)
+                    {
+                        // download the image
+                        if (!string.IsNullOrEmpty(fanart.FullImagePath) && !File.Exists(fanart.FullImagePath))
+                        {
+                            CommandRequest_DownloadImage cmd = new CommandRequest_DownloadImage(fanart.MovieDB_FanartID,
+                                JMMImageType.MovieDB_FanArt, false);
+                            cmd.Save(session);
+                            numFanartDownloaded++;
+                        }
+                    }
+                    else
+                    {
+                        //The MovieDB_AutoFanartAmount should prevent from saving image info without image
+                        // we should clean those image that we didn't download because those dont exists in local repo
+                        // first we check if file was downloaded
+                        if (!File.Exists(fanart.FullImagePath))
+                        {
+                            repFanart.Delete(fanart.MovieDB_FanartID);
+                        }
                     }
                 }
             }
@@ -259,289 +280,4 @@
             }
         }
     }
-=======
-﻿using System;
-using System.Collections.Generic;
-using System.IO;
-using System.Text;
-using JMMServer.Commands;
-using JMMServer.Entities;
-using JMMServer.Repositories;
-using NHibernate;
-using NLog;
-using TMDbLib.Client;
-using TMDbLib.Objects.General;
-using TMDbLib.Objects.Movies;
-using TMDbLib.Objects.Search;
-
-namespace JMMServer.Providers.MovieDB
-{
-    public class MovieDBHelper
-    {
-        private static Logger logger = LogManager.GetCurrentClassLogger();
-        private static UTF8Encoding enc = new UTF8Encoding();
-        private static string apiKey = "8192e8032758f0ef4f7caa1ab7b32dd3";
-
-        public static string SearchURL
-        {
-            get { return @"http://api.themoviedb.org/2.1/Movie.search/en/xml/{0}/{1}"; }
-        }
-
-        public static string InfoURL
-        {
-            get { return @"http://api.themoviedb.org/2.1/Movie.getInfo/en/xml/{0}/{1}"; }
-        }
-
-        public static void SaveMovieToDatabase(MovieDB_Movie_Result searchResult, bool saveImages)
-        {
-            using (var session = JMMService.SessionFactory.OpenSession())
-            {
-                SaveMovieToDatabase(session, searchResult, saveImages);
-            }
-        }
-
-        public static void SaveMovieToDatabase(ISession session, MovieDB_Movie_Result searchResult, bool saveImages)
-        {
-            MovieDB_MovieRepository repMovies = new MovieDB_MovieRepository();
-            MovieDB_FanartRepository repFanart = new MovieDB_FanartRepository();
-            MovieDB_PosterRepository repPosters = new MovieDB_PosterRepository();
-
-            // save to the DB
-            MovieDB_Movie movie = repMovies.GetByOnlineID(searchResult.MovieID);
-            if (movie == null) movie = new MovieDB_Movie();
-            movie.Populate(searchResult);
-            repMovies.Save(session, movie);
-
-            if (!saveImages) return;
-
-            int numFanartDownloaded = 0;
-            int numPostersDownloaded = 0;
-
-            // save data to the DB and determine the number of images we already have
-            foreach (MovieDB_Image_Result img in searchResult.Images)
-            {
-                if (img.ImageType.Equals("poster", StringComparison.InvariantCultureIgnoreCase))
-                {
-                    MovieDB_Poster poster = repPosters.GetByOnlineID(session, img.URL);
-                    if (poster == null) poster = new MovieDB_Poster();
-                    poster.Populate(img, movie.MovieId);
-                    repPosters.Save(session, poster);
-
-                    if (!string.IsNullOrEmpty(poster.FullImagePath) && File.Exists(poster.FullImagePath))
-                        numPostersDownloaded++;
-                }
-                else
-                {
-                    // fanart (backdrop)
-                    MovieDB_Fanart fanart = repFanart.GetByOnlineID(session, img.URL);
-                    if (fanart == null) fanart = new MovieDB_Fanart();
-                    fanart.Populate(img, movie.MovieId);
-                    repFanart.Save(session, fanart);
-
-                    if (!string.IsNullOrEmpty(fanart.FullImagePath) && File.Exists(fanart.FullImagePath))
-                        numFanartDownloaded++;
-                }
-            }
-
-            // download the posters
-            if (ServerSettings.MovieDB_AutoPosters)
-            {
-                foreach (MovieDB_Poster poster in repPosters.GetByMovieID(session, movie.MovieId))
-                {
-                    if (numPostersDownloaded < ServerSettings.MovieDB_AutoPostersAmount)
-                    {
-                        // download the image
-                        if (!string.IsNullOrEmpty(poster.FullImagePath) && !File.Exists(poster.FullImagePath))
-                        {
-                            CommandRequest_DownloadImage cmd = new CommandRequest_DownloadImage(poster.MovieDB_PosterID,
-                                JMMImageType.MovieDB_Poster, false);
-                            cmd.Save(session);
-                            numPostersDownloaded++;
-                        }
-                    }
-                    else
-                    {
-                        //The MovieDB_AutoPostersAmount should prevent from saving image info without image
-                        // we should clean those image that we didn't download because those dont exists in local repo
-                        // first we check if file was downloaded
-                        if (!File.Exists(poster.FullImagePath))
-                        {
-                            repPosters.Delete(poster.MovieDB_PosterID);
-                        }
-                    }
-                }
-            }
-
-            // download the fanart
-            if (ServerSettings.MovieDB_AutoFanart)
-            {
-                foreach (MovieDB_Fanart fanart in repFanart.GetByMovieID(session, movie.MovieId))
-                {
-                    if (numFanartDownloaded < ServerSettings.MovieDB_AutoFanartAmount)
-                    {
-                        // download the image
-                        if (!string.IsNullOrEmpty(fanart.FullImagePath) && !File.Exists(fanart.FullImagePath))
-                        {
-                            CommandRequest_DownloadImage cmd = new CommandRequest_DownloadImage(fanart.MovieDB_FanartID,
-                                JMMImageType.MovieDB_FanArt, false);
-                            cmd.Save(session);
-                            numFanartDownloaded++;
-                        }
-                    }
-                    else
-                    {
-                        //The MovieDB_AutoFanartAmount should prevent from saving image info without image
-                        // we should clean those image that we didn't download because those dont exists in local repo
-                        // first we check if file was downloaded
-                        if (!File.Exists(fanart.FullImagePath))
-                        {
-                            repFanart.Delete(fanart.MovieDB_FanartID);
-                        }
-                    }
-                }
-            }
-        }
-
-        public static List<MovieDB_Movie_Result> Search(string criteria)
-        {
-            List<MovieDB_Movie_Result> results = new List<MovieDB_Movie_Result>();
-
-            try
-            {
-                TMDbClient client = new TMDbClient(apiKey);
-                SearchContainer<SearchMovie> resultsTemp = client.SearchMovie(criteria);
-
-                Console.WriteLine("Got {0} of {1} results", resultsTemp.Results.Count, resultsTemp.TotalResults);
-                foreach (SearchMovie result in resultsTemp.Results)
-                {
-                    MovieDB_Movie_Result searchResult = new MovieDB_Movie_Result();
-                    Movie movie = client.GetMovie(result.Id);
-                    ImagesWithId imgs = client.GetMovieImages(result.Id);
-                    searchResult.Populate(movie, imgs);
-                    results.Add(searchResult);
-                    SaveMovieToDatabase(searchResult, false);
-                }
-            }
-            catch (Exception ex)
-            {
-                logger.Error("Error in MovieDB Search: " + ex.Message);
-            }
-
-            return results;
-        }
-
-        public static void UpdateMovieInfo(int movieID, bool saveImages)
-        {
-            using (var session = JMMService.SessionFactory.OpenSession())
-            {
-                UpdateMovieInfo(session, movieID, saveImages);
-            }
-        }
-
-        public static void UpdateMovieInfo(ISession session, int movieID, bool saveImages)
-        {
-            try
-            {
-                TMDbClient client = new TMDbClient(apiKey);
-                Movie movie = client.GetMovie(movieID);
-                ImagesWithId imgs = client.GetMovieImages(movieID);
-
-                MovieDB_Movie_Result searchResult = new MovieDB_Movie_Result();
-                searchResult.Populate(movie, imgs);
-
-                // save to the DB
-                SaveMovieToDatabase(session, searchResult, saveImages);
-            }
-            catch (Exception ex)
-            {
-                logger.ErrorException("Error in ParseBanners: " + ex.ToString(), ex);
-            }
-        }
-
-        public static void LinkAniDBMovieDB(int animeID, int movieDBID, bool fromWebCache)
-        {
-            // check if we have this information locally
-            // if not download it now
-            MovieDB_MovieRepository repMovies = new MovieDB_MovieRepository();
-            MovieDB_Movie movie = repMovies.GetByOnlineID(movieDBID);
-            if (movie == null)
-            {
-                // we download the series info here just so that we have the basic info in the
-                // database before the queued task runs later
-                UpdateMovieInfo(movieDBID, false);
-                movie = repMovies.GetByOnlineID(movieDBID);
-                if (movie == null) return;
-            }
-
-            // download and update series info and images
-            UpdateMovieInfo(movieDBID, true);
-
-            CrossRef_AniDB_OtherRepository repCrossRef = new CrossRef_AniDB_OtherRepository();
-            CrossRef_AniDB_Other xref = repCrossRef.GetByAnimeIDAndType(animeID, CrossRefType.MovieDB);
-            if (xref == null)
-                xref = new CrossRef_AniDB_Other();
-
-            xref.AnimeID = animeID;
-            if (fromWebCache)
-                xref.CrossRefSource = (int) CrossRefSource.WebCache;
-            else
-                xref.CrossRefSource = (int) CrossRefSource.User;
-
-            xref.CrossRefType = (int) CrossRefType.MovieDB;
-            xref.CrossRefID = movieDBID.ToString();
-            repCrossRef.Save(xref);
-
-            StatsCache.Instance.UpdateUsingAnime(animeID);
-
-            logger.Trace("Changed moviedb association: {0}", animeID);
-
-            CommandRequest_WebCacheSendXRefAniDBOther req =
-                new CommandRequest_WebCacheSendXRefAniDBOther(xref.CrossRef_AniDB_OtherID);
-            req.Save();
-        }
-
-        public static void RemoveLinkAniDBMovieDB(int animeID)
-        {
-            CrossRef_AniDB_OtherRepository repCrossRef = new CrossRef_AniDB_OtherRepository();
-            CrossRef_AniDB_Other xref = repCrossRef.GetByAnimeIDAndType(animeID, CrossRefType.MovieDB);
-            if (xref == null) return;
-
-            repCrossRef.Delete(xref.CrossRef_AniDB_OtherID);
-
-            CommandRequest_WebCacheDeleteXRefAniDBOther req = new CommandRequest_WebCacheDeleteXRefAniDBOther(animeID,
-                CrossRefType.MovieDB);
-            req.Save();
-        }
-
-        public static void ScanForMatches()
-        {
-            AnimeSeriesRepository repSeries = new AnimeSeriesRepository();
-            List<AnimeSeries> allSeries = repSeries.GetAll();
-
-            CrossRef_AniDB_OtherRepository repCrossRef = new CrossRef_AniDB_OtherRepository();
-            foreach (AnimeSeries ser in allSeries)
-            {
-                AniDB_Anime anime = ser.GetAnime();
-                if (anime == null) continue;
-
-                if (anime.IsMovieDBLinkDisabled) continue;
-
-                // don't scan if it is associated on the TvDB
-                if (anime.GetCrossRefTvDBV2().Count > 0) continue;
-
-                // don't scan if it is associated on the MovieDB
-                if (anime.GetCrossRefMovieDB() != null) continue;
-
-                // don't scan if it is not a movie
-                if (!anime.SearchOnMovieDB)
-                    continue;
-
-                logger.Trace("Found anime movie without MovieDB association: " + anime.MainTitle);
-
-                CommandRequest_MovieDBSearchAnime cmd = new CommandRequest_MovieDBSearchAnime(ser.AniDB_ID, false);
-                cmd.Save();
-            }
-        }
-    }
->>>>>>> 17f474d4
 }