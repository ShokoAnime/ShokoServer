--- conflicted
+++ resolved
@@ -1,1498 +1,1426 @@
-﻿using System;
-using System.Collections.Generic;
-using System.IO;
-using System.Linq;
-using JMMContracts;
-using JMMServer.Commands;
-using JMMServer.Commands.AniDB;
-using JMMServer.Commands.Azure;
-using JMMServer.Databases;
-using JMMServer.Entities;
-using JMMServer.FileHelper;
-using JMMServer.PlexAndKodi;
-using JMMServer.Providers.Azure;
-using JMMServer.Providers.MovieDB;
-using JMMServer.Providers.MyAnimeList;
-using JMMServer.Providers.TraktTV;
-using JMMServer.Providers.TvDB;
-using JMMServer.Repositories;
-using JMMServer.Repositories.Cached;
-using JMMServer.Repositories.Direct;
-using JMMServer.Repositories.NHibernate;
-using Nancy.Extensions;
-using NLog;
-using NutzCode.CloudFileSystem;
-using NutzCode.CloudFileSystem.Plugins.LocalFileSystem;
-using CrossRef_File_Episode = JMMServer.Entities.CrossRef_File_Episode;
-
-using File = Pri.LongPath.File;
-
-namespace JMMServer
-{
-    public class Importer
-    {
-        private static Logger logger = LogManager.GetCurrentClassLogger();
-
-        public static void RunImport_IntegrityCheck()
-        {
-
-            /*
-            // files which don't have a valid import folder
-            List<VideoLocal> filesToDelete = RepoFactory.VideoLocal.GetVideosWithoutImportFolder();
-            foreach (VideoLocal vl in filesToDelete)
-                RepoFactory.VideoLocal.Delete(vl.VideoLocalID);
-            */
-
-            // files which have not been hashed yet
-            // or files which do not have a VideoInfo record
-            List<VideoLocal> filesToHash = RepoFactory.VideoLocal.GetVideosWithoutHash();
-            Dictionary<int, VideoLocal> dictFilesToHash = new Dictionary<int, VideoLocal>();
-            foreach (VideoLocal vl in filesToHash)
-            {
-                dictFilesToHash[vl.VideoLocalID] = vl;
-                VideoLocal_Place p = vl.GetBestVideoLocalPlace();
-                if (p != null)
-                {
-                    CommandRequest_HashFile cmd = new CommandRequest_HashFile(p.FullServerPath, false);
-                    cmd.Save();
-                }
-            }
-
-            List<VideoLocal> filesToRehash = RepoFactory.VideoLocal.GetVideosWithoutVideoInfo();
-            Dictionary<int, VideoLocal> dictFilesToRehash = new Dictionary<int, VideoLocal>();
-            foreach (VideoLocal vl in filesToHash)
-            {
-                dictFilesToRehash[vl.VideoLocalID] = vl;
-                // don't use if it is in the previous list
-                if (!dictFilesToHash.ContainsKey(vl.VideoLocalID))
-                {
-                    try
-                    {
-                        VideoLocal_Place p = vl.GetBestVideoLocalPlace();
-                        if (p != null)
-                        {
-                            CommandRequest_HashFile cmd = new CommandRequest_HashFile(p.FullServerPath, false);
-                            cmd.Save();
-                        }
-                    }
-                    catch (Exception ex)
-                    {
-                        string msg = string.Format("Error RunImport_IntegrityCheck XREF: {0} - {1}",
-                            vl.ToStringDetailed(), ex.ToString());
-                        logger.Info(msg);
-                    }
-                }
-            }
-
-            // files which have been hashed, but don't have an associated episode
-            foreach (VideoLocal v in RepoFactory.VideoLocal.GetVideosWithoutEpisode().Where(a => !string.IsNullOrEmpty(a.Hash)))
-            {
-                CommandRequest_ProcessFile cmd = new CommandRequest_ProcessFile(v.VideoLocalID, false);
-                cmd.Save();
-                continue;
-            }
-
-
-
-
-            // check that all the episode data is populated
-            foreach (VideoLocal vl in RepoFactory.VideoLocal.GetAll().Where(a => !string.IsNullOrEmpty(a.Hash)))
-            {
-                // if the file is not manually associated, then check for AniDB_File info
-                AniDB_File aniFile = RepoFactory.AniDB_File.GetByHash(vl.Hash);
-                foreach (CrossRef_File_Episode xref in vl.EpisodeCrossRefs)
-                {
-                    if (xref.CrossRefSource != (int)CrossRefSource.AniDB) continue;
-                    if (aniFile == null)
-                    {
-                        CommandRequest_ProcessFile cmd = new CommandRequest_ProcessFile(vl.VideoLocalID, false);
-                        cmd.Save();
-                        continue;
-                    }
-                }
-
-                if (aniFile == null) continue;
-
-                // the cross ref is created before the actually episode data is downloaded
-                // so lets check for that
-                bool missingEpisodes = false;
-                foreach (CrossRef_File_Episode xref in aniFile.EpisodeCrossRefs)
-                {
-                    AniDB_Episode ep = RepoFactory.AniDB_Episode.GetByEpisodeID(xref.EpisodeID);
-                    if (ep == null) missingEpisodes = true;
-                }
-
-                if (missingEpisodes)
-                {
-                    // this will then download the anime etc
-                    CommandRequest_ProcessFile cmd = new CommandRequest_ProcessFile(vl.VideoLocalID, false);
-                    cmd.Save();
-                    continue;
-                }
-            }
-        }
-
-        public static void SyncMedia()
-        {
-            List<VideoLocal> allfiles = RepoFactory.VideoLocal.GetAll().ToList();
-            AzureWebAPI.Send_Media(allfiles);
-        }
-
-        public static void SyncHashes()
-        {
-            using (var session = DatabaseFactory.SessionFactory.OpenSession())
-            {
-                List<VideoLocal> allfiles = RepoFactory.VideoLocal.GetAll().ToList();
-                List<VideoLocal> missfiles = allfiles.Where(
-                            a =>
-                                string.IsNullOrEmpty(a.CRC32) || string.IsNullOrEmpty(a.SHA1) ||
-                                string.IsNullOrEmpty(a.MD5) || a.SHA1 == "0000000000000000000000000000000000000000" || a.MD5 == "00000000000000000000000000000000")
-                        .ToList();
-                List<VideoLocal> withfiles = allfiles.Except(missfiles).ToList();
-                //Check if we can populate md5,sha and crc from AniDB_Files
-                foreach (VideoLocal v in missfiles.ToList())
-                {
-                    AniDB_File file = RepoFactory.AniDB_File.GetByHash(v.ED2KHash);
-                    if (file != null)
-                    {
-                        if (!string.IsNullOrEmpty(file.CRC) && !string.IsNullOrEmpty(file.SHA1) &&
-                            !string.IsNullOrEmpty(file.MD5))
-                        {
-                            v.CRC32 = file.CRC;
-                            v.MD5 = file.MD5;
-                            v.SHA1 = file.SHA1;
-                            RepoFactory.VideoLocal.Save(v, false);
-                            missfiles.Remove(v);
-                            withfiles.Add(v);
-                        }
-                    }
-                }
-                //Try obtain missing hashes
-                foreach (VideoLocal v in missfiles.ToList())
-                {
-                    List<FileHash> ls = AzureWebAPI.Get_FileHash(FileHashType.ED2K, v.ED2KHash);
-                    if (ls != null)
-                    {
-                        ls = ls.Where(
-                            a =>
-                                !string.IsNullOrEmpty(a.CRC32) && !string.IsNullOrEmpty(a.MD5) &&
-                                !string.IsNullOrEmpty(a.SHA1)).ToList();
-                        if (ls.Count > 0)
-                        {
-                            v.CRC32 = ls[0].CRC32.ToUpperInvariant();
-                            v.MD5 = ls[0].MD5.ToUpperInvariant();
-                            v.SHA1 = ls[0].SHA1.ToUpperInvariant();
-                            RepoFactory.VideoLocal.Save(v, false);
-                            missfiles.Remove(v);
-                        }
-                    }
-                }
-                //We need to recalculate the sha1, md5 and crc32 of the missing ones.
-                List<VideoLocal> tosend = new List<VideoLocal>();
-                foreach (VideoLocal v in missfiles)
-                {
-                    try
-                    {
-                        VideoLocal_Place p = v.GetBestVideoLocalPlace();
-                        if (p != null && p.ImportFolder.CloudID == 0)
-                        {
-                            Hashes h = FileHashHelper.GetHashInfo(p.FullServerPath, true, MainWindow.OnHashProgress, true,
-                                true,
-                                true);
-
-                            v.Hash = h.ed2k;
-                            v.CRC32 = h.crc32;
-                            v.MD5 = h.md5;
-                            v.SHA1 = h.sha1;
-                            v.HashSource = (int)HashSource.DirectHash;
-                            withfiles.Add(v);
-                        }
-                    }
-                    catch
-                    {
-                        //Ignored
-                    }
-
-                }
-                //Send the hashes
-                AzureWebAPI.Send_FileHash(withfiles);
-                logger.Info("Sync Hashes Complete");
-            }
-        }
-
-
-        public static void RunImport_ScanFolder(int importFolderID)
-        {
-            // get a complete list of files
-            List<string> fileList = new List<string>();
-            int filesFound = 0, videosFound = 0;
-            int i = 0;
-
-            try
-            {
-                ImportFolder fldr = RepoFactory.ImportFolder.GetByID(importFolderID);
-                if (fldr == null) return;
-
-                // first build a list of files that we already know about, as we don't want to process them again
-
-
-                List<VideoLocal_Place> filesAll = RepoFactory.VideoLocalPlace.GetByImportFolder(fldr.ImportFolderID);
-                Dictionary<string, VideoLocal_Place> dictFilesExisting = new Dictionary<string, VideoLocal_Place>();
-                foreach (VideoLocal_Place vl in filesAll)
-                {
-                    try
-                    {
-                        dictFilesExisting[vl.FullServerPath] = vl;
-                    }
-                    catch (Exception ex)
-                    {
-                        string msg = string.Format("Error RunImport_ScanFolder XREF: {0} - {1}", vl.FullServerPath,
-                            ex.ToString());
-                        logger.Info(msg);
-                    }
-                }
-
-
-                logger.Debug("ImportFolder: {0} || {1}", fldr.ImportFolderName, fldr.ImportFolderLocation);
-                Utils.GetFilesForImportFolder(fldr.BaseDirectory, ref fileList);
-
-                // get a list of all files in the share
-                foreach (string fileName in fileList)
-                {
-                    i++;
-
-                    if (dictFilesExisting.ContainsKey(fileName))
-                    {
-                        if (fldr.IsDropSource == 1)
-                            dictFilesExisting[fileName].MoveFileIfRequired();
-                    }
-
-                    filesFound++;
-                    logger.Info("Processing File {0}/{1} --- {2}", i, fileList.Count, fileName);
-
-                    if (!FileHashHelper.IsVideo(fileName)) continue;
-
-                    videosFound++;
-
-                    CommandRequest_HashFile cr_hashfile = new CommandRequest_HashFile(fileName, false);
-                    cr_hashfile.Save();
-                }
-                logger.Debug("Found {0} new files", filesFound);
-                logger.Debug("Found {0} videos", videosFound);
-            }
-            catch (Exception ex)
-            {
-                logger.Error(ex, ex.ToString());
-            }
-        }
-
-
-        public static void RunImport_DropFolders()
-        {
-            // get a complete list of files
-            List<string> fileList = new List<string>();
-            foreach (ImportFolder share in RepoFactory.ImportFolder.GetAll())
-            {
-                if (!share.FolderIsDropSource) continue;
-
-                logger.Debug("ImportFolder: {0} || {1}", share.ImportFolderName, share.ImportFolderLocation);
-                Utils.GetFilesForImportFolder(share.BaseDirectory, ref fileList);
-            }
-
-            // get a list of all the shares we are looking at
-            int filesFound = 0, videosFound = 0;
-            int i = 0;
-
-            // get a list of all files in the share
-            foreach (string fileName in fileList)
-            {
-                i++;
-                filesFound++;
-                logger.Info("Processing File {0}/{1} --- {2}", i, fileList.Count, fileName);
-
-                if (!FileHashHelper.IsVideo(fileName)) continue;
-
-                videosFound++;
-
-                CommandRequest_HashFile cr_hashfile = new CommandRequest_HashFile(fileName, false);
-                cr_hashfile.Save();
-            }
-            logger.Debug("Found {0} files", filesFound);
-            logger.Debug("Found {0} videos", videosFound);
-        }
-
-        public static void RunImport_NewFiles()
-        {
-            // first build a list of files that we already know about, as we don't want to process them again
-            IReadOnlyList<VideoLocal_Place> filesAll = RepoFactory.VideoLocalPlace.GetAll();
-            Dictionary<string, VideoLocal_Place> dictFilesExisting = new Dictionary<string, VideoLocal_Place>();
-            foreach (VideoLocal_Place vl in filesAll)
-            {
-                try
-                {
-                    dictFilesExisting[vl.FullServerPath] = vl;
-                }
-                catch (Exception ex)
-                {
-                    string msg = string.Format("Error RunImport_NewFiles XREF: {0} - {1}", vl.FullServerPath,
-                        ex.ToString());
-                    logger.Info(msg);
-                    //throw;
-                }
-            }
-
-
-            // Steps for processing a file
-            // 1. Check if it is a video file
-            // 2. Check if we have a VideoLocal record for that file
-            // .........
-
-            // get a complete list of files
-            List<string> fileList = new List<string>();
-            foreach (ImportFolder share in RepoFactory.ImportFolder.GetAll())
-            {
-                logger.Debug("ImportFolder: {0} || {1}", share.ImportFolderName, share.ImportFolderLocation);
-                try
-                {
-                    Utils.GetFilesForImportFolder(share.BaseDirectory, ref fileList);
-                }
-                catch (Exception ex)
-                {
-                    logger.Error(ex, ex.ToString());
-                }
-            }
-
-            // get a list fo files that we haven't processed before
-            List<string> fileListNew = new List<string>();
-            foreach (string fileName in fileList)
-            {
-                if (!dictFilesExisting.ContainsKey(fileName))
-                    fileListNew.Add(fileName);
-            }
-
-            // get a list of all the shares we are looking at
-            int filesFound = 0, videosFound = 0;
-            int i = 0;
-
-            // get a list of all files in the share
-            foreach (string fileName in fileListNew)
-            {
-                i++;
-                filesFound++;
-                logger.Info("Processing File {0}/{1} --- {2}", i, fileList.Count, fileName);
-
-                if (!FileHashHelper.IsVideo(fileName)) continue;
-
-                videosFound++;
-
-                CommandRequest_HashFile cr_hashfile = new CommandRequest_HashFile(fileName, false);
-                cr_hashfile.Save();
-            }
-            logger.Debug("Found {0} files", filesFound);
-            logger.Debug("Found {0} videos", videosFound);
-        }
-        public static void RunImport_ImportFolderNewFiles(ImportFolder fldr)
-        {
-            List<string> fileList = new List<string>();
-            int filesFound = 0, videosFound = 0;
-            int i = 0;
-            List<VideoLocal_Place> filesAll = RepoFactory.VideoLocalPlace.GetByImportFolder(fldr.ImportFolderID);
-            Utils.GetFilesForImportFolder(fldr.BaseDirectory, ref fileList);
-
-            HashSet<string> fs = new HashSet<string>(fileList);
-            foreach (VideoLocal_Place v in filesAll)
-            {
-                if (fs.Contains(v.FullServerPath))
-                    fileList.Remove(v.FullServerPath);
-            }
-
-
-            // get a list of all files in the share
-            foreach (string fileName in fileList)
-            {
-                i++;
-                filesFound++;
-                logger.Info("Processing File {0}/{1} --- {2}", i, fileList.Count, fileName);
-
-                if (!FileHashHelper.IsVideo(fileName)) continue;
-
-                videosFound++;
-
-                CommandRequest_HashFile cr_hashfile = new CommandRequest_HashFile(fileName, false);
-                cr_hashfile.Save();
-            }
-            logger.Debug("Found {0} files", filesFound);
-            logger.Debug("Found {0} videos", videosFound);
-        }
-
-        public static void RunImport_GetImages()
-        {
-            // AniDB posters
-            foreach (AniDB_Anime anime in RepoFactory.AniDB_Anime.GetAll())
-            {
-                if (anime.AnimeID == 8580)
-                    Console.Write("");
-
-                if (string.IsNullOrEmpty(anime.PosterPath)) continue;
-
-                bool fileExists = File.Exists(anime.PosterPath);
-                if (!fileExists)
-                {
-                    CommandRequest_DownloadImage cmd = new CommandRequest_DownloadImage(anime.AniDB_AnimeID,
-                        JMMImageType.AniDB_Cover,
-                        false);
-                    cmd.Save();
-                }
-            }
-
-            // TvDB Posters
-            if (ServerSettings.TvDB_AutoPosters)
-            {
-                Dictionary<int, int> postersCount = new Dictionary<int, int>();
-
-                // build a dictionary of series and how many images exist
-                IReadOnlyList<TvDB_ImagePoster> allPosters = RepoFactory.TvDB_ImagePoster.GetAll();
-                foreach (TvDB_ImagePoster tvPoster in allPosters)
-                {
-                    if (string.IsNullOrEmpty(tvPoster.FullImagePath)) continue;
-                    bool fileExists = File.Exists(tvPoster.FullImagePath);
-
-                    if (fileExists)
-                    {
-                        if (postersCount.ContainsKey(tvPoster.SeriesID))
-                            postersCount[tvPoster.SeriesID] = postersCount[tvPoster.SeriesID] + 1;
-                        else
-                            postersCount[tvPoster.SeriesID] = 1;
-                    }
-                }
-
-                foreach (TvDB_ImagePoster tvPoster in allPosters)
-                {
-                    if (string.IsNullOrEmpty(tvPoster.FullImagePath)) continue;
-                    bool fileExists = File.Exists(tvPoster.FullImagePath);
-
-                    int postersAvailable = 0;
-                    if (postersCount.ContainsKey(tvPoster.SeriesID))
-                        postersAvailable = postersCount[tvPoster.SeriesID];
-
-                    if (!fileExists && postersAvailable < ServerSettings.TvDB_AutoPostersAmount)
-                    {
-                        CommandRequest_DownloadImage cmd = new CommandRequest_DownloadImage(tvPoster.TvDB_ImagePosterID,
-                            JMMImageType.TvDB_Cover, false);
-                        cmd.Save();
-
-                        if (postersCount.ContainsKey(tvPoster.SeriesID))
-                            postersCount[tvPoster.SeriesID] = postersCount[tvPoster.SeriesID] + 1;
-                        else
-                            postersCount[tvPoster.SeriesID] = 1;
-                    }
-                }
-            }
-
-            // TvDB Fanart
-            if (ServerSettings.TvDB_AutoFanart)
-            {
-                Dictionary<int, int> fanartCount = new Dictionary<int, int>();
-                IReadOnlyList<TvDB_ImageFanart> allFanart = RepoFactory.TvDB_ImageFanart.GetAll();
-                foreach (TvDB_ImageFanart tvFanart in allFanart)
-                {
-                    // build a dictionary of series and how many images exist
-                    if (string.IsNullOrEmpty(tvFanart.FullImagePath)) continue;
-                    bool fileExists = File.Exists(tvFanart.FullImagePath);
-
-                    if (fileExists)
-                    {
-                        if (fanartCount.ContainsKey(tvFanart.SeriesID))
-                            fanartCount[tvFanart.SeriesID] = fanartCount[tvFanart.SeriesID] + 1;
-                        else
-                            fanartCount[tvFanart.SeriesID] = 1;
-                    }
-                }
-
-                foreach (TvDB_ImageFanart tvFanart in allFanart)
-                {
-                    if (string.IsNullOrEmpty(tvFanart.FullImagePath)) continue;
-                    bool fileExists = File.Exists(tvFanart.FullImagePath);
-
-                    int fanartAvailable = 0;
-                    if (fanartCount.ContainsKey(tvFanart.SeriesID))
-                        fanartAvailable = fanartCount[tvFanart.SeriesID];
-
-                    if (!fileExists && fanartAvailable < ServerSettings.TvDB_AutoFanartAmount)
-                    {
-                        CommandRequest_DownloadImage cmd = new CommandRequest_DownloadImage(tvFanart.TvDB_ImageFanartID,
-                            JMMImageType.TvDB_FanArt, false);
-                        cmd.Save();
-
-                        if (fanartCount.ContainsKey(tvFanart.SeriesID))
-                            fanartCount[tvFanart.SeriesID] = fanartCount[tvFanart.SeriesID] + 1;
-                        else
-                            fanartCount[tvFanart.SeriesID] = 1;
-                    }
-                }
-            }
-
-            // TvDB Wide Banners
-            if (ServerSettings.TvDB_AutoWideBanners)
-            {
-                Dictionary<int, int> fanartCount = new Dictionary<int, int>();
-
-                // build a dictionary of series and how many images exist
-                IReadOnlyList<TvDB_ImageWideBanner> allBanners = RepoFactory.TvDB_ImageWideBanner.GetAll();
-                foreach (TvDB_ImageWideBanner tvBanner in allBanners)
-                {
-                    if (string.IsNullOrEmpty(tvBanner.FullImagePath)) continue;
-                    bool fileExists = File.Exists(tvBanner.FullImagePath);
-
-                    if (fileExists)
-                    {
-                        if (fanartCount.ContainsKey(tvBanner.SeriesID))
-                            fanartCount[tvBanner.SeriesID] = fanartCount[tvBanner.SeriesID] + 1;
-                        else
-                            fanartCount[tvBanner.SeriesID] = 1;
-                    }
-                }
-
-                foreach (TvDB_ImageWideBanner tvBanner in allBanners)
-                {
-                    if (string.IsNullOrEmpty(tvBanner.FullImagePath)) continue;
-                    bool fileExists = File.Exists(tvBanner.FullImagePath);
-
-                    int bannersAvailable = 0;
-                    if (fanartCount.ContainsKey(tvBanner.SeriesID))
-                        bannersAvailable = fanartCount[tvBanner.SeriesID];
-
-                    if (!fileExists && bannersAvailable < ServerSettings.TvDB_AutoWideBannersAmount)
-                    {
-                        CommandRequest_DownloadImage cmd =
-                            new CommandRequest_DownloadImage(tvBanner.TvDB_ImageWideBannerID,
-                                JMMImageType.TvDB_Banner, false);
-                        cmd.Save();
-
-                        if (fanartCount.ContainsKey(tvBanner.SeriesID))
-                            fanartCount[tvBanner.SeriesID] = fanartCount[tvBanner.SeriesID] + 1;
-                        else
-                            fanartCount[tvBanner.SeriesID] = 1;
-                    }
-                }
-            }
-
-            // TvDB Episodes
-
-            foreach (TvDB_Episode tvEpisode in RepoFactory.TvDB_Episode.GetAll())
-            {
-                if (string.IsNullOrEmpty(tvEpisode.FullImagePath)) continue;
-                bool fileExists = File.Exists(tvEpisode.FullImagePath);
-                if (!fileExists)
-                {
-                    CommandRequest_DownloadImage cmd = new CommandRequest_DownloadImage(tvEpisode.TvDB_EpisodeID,
-                        JMMImageType.TvDB_Episode, false);
-                    cmd.Save();
-                }
-            }
-
-            // MovieDB Posters
-            if (ServerSettings.MovieDB_AutoPosters)
-            {
-                Dictionary<int, int> postersCount = new Dictionary<int, int>();
-
-                // build a dictionary of series and how many images exist
-                IReadOnlyList<MovieDB_Poster> allPosters = RepoFactory.MovieDB_Poster.GetAll();
-                foreach (MovieDB_Poster moviePoster in allPosters)
-                {
-                    if (string.IsNullOrEmpty(moviePoster.FullImagePath)) continue;
-                    bool fileExists = File.Exists(moviePoster.FullImagePath);
-
-                    if (fileExists)
-                    {
-                        if (postersCount.ContainsKey(moviePoster.MovieId))
-                            postersCount[moviePoster.MovieId] = postersCount[moviePoster.MovieId] + 1;
-                        else
-                            postersCount[moviePoster.MovieId] = 1;
-                    }
-                }
-
-                foreach (MovieDB_Poster moviePoster in allPosters)
-                {
-                    if (string.IsNullOrEmpty(moviePoster.FullImagePath)) continue;
-                    bool fileExists = File.Exists(moviePoster.FullImagePath);
-
-                    int postersAvailable = 0;
-                    if (postersCount.ContainsKey(moviePoster.MovieId))
-                        postersAvailable = postersCount[moviePoster.MovieId];
-
-                    if (!fileExists && postersAvailable < ServerSettings.MovieDB_AutoPostersAmount)
-                    {
-                        CommandRequest_DownloadImage cmd = new CommandRequest_DownloadImage(
-                            moviePoster.MovieDB_PosterID,
-                            JMMImageType.MovieDB_Poster, false);
-                        cmd.Save();
-
-                        if (postersCount.ContainsKey(moviePoster.MovieId))
-                            postersCount[moviePoster.MovieId] = postersCount[moviePoster.MovieId] + 1;
-                        else
-                            postersCount[moviePoster.MovieId] = 1;
-                    }
-                }
-            }
-
-            // MovieDB Fanart
-            if (ServerSettings.MovieDB_AutoFanart)
-            {
-                Dictionary<int, int> fanartCount = new Dictionary<int, int>();
-
-                // build a dictionary of series and how many images exist
-                IReadOnlyList<MovieDB_Fanart> allFanarts = RepoFactory.MovieDB_Fanart.GetAll();
-                foreach (MovieDB_Fanart movieFanart in allFanarts)
-                {
-                    if (string.IsNullOrEmpty(movieFanart.FullImagePath)) continue;
-                    bool fileExists = File.Exists(movieFanart.FullImagePath);
-
-                    if (fileExists)
-                    {
-                        if (fanartCount.ContainsKey(movieFanart.MovieId))
-                            fanartCount[movieFanart.MovieId] = fanartCount[movieFanart.MovieId] + 1;
-                        else
-                            fanartCount[movieFanart.MovieId] = 1;
-                    }
-                }
-
-                foreach (MovieDB_Fanart movieFanart in RepoFactory.MovieDB_Fanart.GetAll())
-                {
-                    if (string.IsNullOrEmpty(movieFanart.FullImagePath)) continue;
-                    bool fileExists = File.Exists(movieFanart.FullImagePath);
-
-                    int fanartAvailable = 0;
-                    if (fanartCount.ContainsKey(movieFanart.MovieId))
-                        fanartAvailable = fanartCount[movieFanart.MovieId];
-
-                    if (!fileExists && fanartAvailable < ServerSettings.MovieDB_AutoFanartAmount)
-                    {
-                        CommandRequest_DownloadImage cmd = new CommandRequest_DownloadImage(
-                            movieFanart.MovieDB_FanartID,
-                            JMMImageType.MovieDB_FanArt, false);
-                        cmd.Save();
-
-                        if (fanartCount.ContainsKey(movieFanart.MovieId))
-                            fanartCount[movieFanart.MovieId] = fanartCount[movieFanart.MovieId] + 1;
-                        else
-                            fanartCount[movieFanart.MovieId] = 1;
-                    }
-                }
-            }
-
-            /*
-            // Trakt Posters
-            if (ServerSettings.Trakt_DownloadPosters)
-            {
-                foreach (Trakt_ImagePoster traktPoster in RepoFactory.Trakt_ImagePoster.GetAll())
-                {
-                    if (string.IsNullOrEmpty(traktPoster.FullImagePath)) continue;
-                    bool fileExists = File.Exists(traktPoster.FullImagePath);
-                    if (!fileExists)
-                    {
-                        CommandRequest_DownloadImage cmd =
-                            new CommandRequest_DownloadImage(traktPoster.Trakt_ImagePosterID,
-                                JMMImageType.Trakt_Poster, false);
-                        cmd.Save();
-                    }
-                }
-            }
-
-            // Trakt Fanart
-            if (ServerSettings.Trakt_DownloadFanart)
-            {
-                foreach (Trakt_ImageFanart traktFanart in RepoFactory.Trakt_ImageFanart.GetAll())
-                {
-                    if (string.IsNullOrEmpty(traktFanart.FullImagePath)) continue;
-                    bool fileExists = File.Exists(traktFanart.FullImagePath);
-                    if (!fileExists)
-                    {
-                        CommandRequest_DownloadImage cmd =
-                            new CommandRequest_DownloadImage(traktFanart.Trakt_ImageFanartID,
-                                JMMImageType.Trakt_Fanart, false);
-                        cmd.Save();
-                    }
-                }
-            }
-
-            // Trakt Episode
-            if (ServerSettings.Trakt_DownloadEpisodes)
-            {
-                foreach (Trakt_Episode traktEp in RepoFactory.Trakt_Episode.GetAll())
-                {
-                    if (string.IsNullOrEmpty(traktEp.FullImagePath)) continue;
-                    if (!traktEp.TraktID.HasValue) continue; // if it doesn't have a TraktID it means it is old data
-
-                    bool fileExists = File.Exists(traktEp.FullImagePath);
-                    if (!fileExists)
-                    {
-                        CommandRequest_DownloadImage cmd = new CommandRequest_DownloadImage(traktEp.Trakt_EpisodeID,
-                            JMMImageType.Trakt_Episode, false);
-                        cmd.Save();
-                    }
-                }
-            }
-            */
-
-            // AniDB Characters
-            if (ServerSettings.AniDB_DownloadCharacters)
-            {
-                foreach (AniDB_Character chr in RepoFactory.AniDB_Character.GetAll())
-                {
-                    if (chr.CharID == 75250)
-                    {
-                        Console.WriteLine("test");
-                    }
-
-                    if (string.IsNullOrEmpty(chr.PosterPath)) continue;
-                    bool fileExists = File.Exists(chr.PosterPath);
-                    if (!fileExists)
-                    {
-                        CommandRequest_DownloadImage cmd = new CommandRequest_DownloadImage(chr.AniDB_CharacterID,
-                            JMMImageType.AniDB_Character, false);
-                        cmd.Save();
-                    }
-                }
-            }
-
-            // AniDB Creators
-            if (ServerSettings.AniDB_DownloadCreators)
-            {
-                foreach (AniDB_Seiyuu seiyuu in RepoFactory.AniDB_Seiyuu.GetAll())
-                {
-                    if (string.IsNullOrEmpty(seiyuu.PosterPath)) continue;
-                    bool fileExists = File.Exists(seiyuu.PosterPath);
-                    if (!fileExists)
-                    {
-                        CommandRequest_DownloadImage cmd = new CommandRequest_DownloadImage(seiyuu.AniDB_SeiyuuID,
-                            JMMImageType.AniDB_Creator, false);
-                        cmd.Save();
-                    }
-                }
-            }
-        }
-
-        public static void RunImport_ScanTvDB()
-        {
-            TvDBHelper.ScanForMatches();
-        }
-
-        public static void RunImport_ScanTrakt()
-        {
-            if (ServerSettings.Trakt_IsEnabled && !string.IsNullOrEmpty(ServerSettings.Trakt_AuthToken))
-                TraktTVHelper.ScanForMatches();
-        }
-
-        public static void RunImport_ScanMovieDB()
-        {
-            MovieDBHelper.ScanForMatches();
-        }
-
-        public static void RunImport_ScanMAL()
-        {
-            MALHelper.ScanForMatches();
-        }
-
-        public static void RunImport_UpdateTvDB(bool forced)
-        {
-            TvDBHelper.UpdateAllInfo(forced);
-        }
-
-        public static void RunImport_UpdateAllAniDB()
-        {
-            foreach (AniDB_Anime anime in RepoFactory.AniDB_Anime.GetAll())
-            {
-                CommandRequest_GetAnimeHTTP cmd = new CommandRequest_GetAnimeHTTP(anime.AnimeID, true, false);
-                cmd.Save();
-            }
-        }
-
-        public static void RemoveRecordsWithoutPhysicalFiles()
-        {
-	        List<AnimeEpisode> toUpdate = new List<AnimeEpisode>();
-            // get a full list of files
-<<<<<<< HEAD
-	        // using open transaction for 2 reasons, 1 speed, and 2 so that it finishes cleaning up before generating contracts repeatedly
-	        using (var session = DatabaseFactory.SessionFactory.OpenSession())
-	        {
-		        Dictionary<ImportFolder, List<VideoLocal_Place>> filesAll = RepoFactory.VideoLocalPlace.GetAll()
-			        .GroupBy(a => a.ImportFolder)
-			        .ToDictionary(a => a.Key, a => a.ToList());
-		        foreach (ImportFolder folder in filesAll.Keys)
-		        {
-			        IFileSystem fs = folder.FileSystem;
-
-			        foreach (VideoLocal_Place vl in filesAll[folder])
-			        {
-				        FileSystemResult<IObject> obj = fs.Resolve(vl.FullServerPath);
-				        if (obj.IsOk && !(obj.Result is IDirectory)) continue;
-				        VideoLocal v = vl.VideoLocal;
-				        // delete video local record
-				        logger.Info("RemoveRecordsWithoutPhysicalFiles : {0}", vl.FullServerPath);
-				        if (v.Places.Count <= 1)
-				        {
-					        toUpdate.AddRange(v.GetAnimeEpisodes());
-					        RepoFactory.VideoLocalPlace.DeleteWithOpenTransaction(session, vl);
-					        RepoFactory.VideoLocal.DeleteWithOpenTransaction(session, v);
-					        CommandRequest_DeleteFileFromMyList cmdDel =
-						        new CommandRequest_DeleteFileFromMyList(v.Hash, v.FileSize);
-					        cmdDel.Save();
-				        }
-				        else
-				        {
-					        RepoFactory.VideoLocalPlace.DeleteWithOpenTransaction(session, vl);
-				        }
-			        }
-		        }
-
-		        IReadOnlyList<VideoLocal> videoLocalsAll = RepoFactory.VideoLocal.GetAll();
-		        foreach (VideoLocal v in videoLocalsAll)
-		        {
-			        // delete video local record
-			        if (v.Places.Count > 0) continue;
-			        toUpdate.AddRange(v.GetAnimeEpisodes());
-			        RepoFactory.VideoLocal.DeleteWithOpenTransaction(session, v);
-			        CommandRequest_DeleteFileFromMyList cmdDel = new CommandRequest_DeleteFileFromMyList(v.Hash, v.FileSize);
-			        cmdDel.Save();
-		        }
-		        toUpdate = toUpdate.DistinctBy(a => a.AnimeEpisodeID).ToList();
-
-		        if (toUpdate.Count > 0)
-		        {
-			        foreach (AnimeEpisode ep in toUpdate)
-			        {
-				        if (ep.AnimeEpisodeID == 0)
-				        {
-					        ep.PlexContract = null;
-					        RepoFactory.AnimeEpisode.SaveWithOpenTransaction(session, ep);
-				        }
-				        // Just in case, continue
-				        try
-				        {
-					        ep.PlexContract = Helper.GenerateVideoFromAnimeEpisode(ep);
-					        RepoFactory.AnimeEpisode.SaveWithOpenTransaction(session, ep);
-				        }
-				        catch (Exception ex)
-				        {
-					        LogManager.GetCurrentClassLogger().Error(ex, ex.ToString());
-				        }
-			        }
-		        }
-=======
-            Dictionary<ImportFolder, List<VideoLocal_Place>> filesAll = RepoFactory.VideoLocalPlace.GetAll().Where(a => a.ImportFolder != null).GroupBy(a => a.ImportFolder).ToDictionary(a => a.Key, a => a.ToList());
-            foreach (ImportFolder folder in filesAll.Keys)
-            {
-                IFileSystem fs = folder.FileSystem;
-
-                foreach (VideoLocal_Place vl in filesAll[folder])
-                {
-                    FileSystemResult<IObject> obj = fs.Resolve(vl.FullServerPath);
-	                if (obj.IsOk && !(obj.Result is IDirectory)) continue;
-	                VideoLocal v = vl.VideoLocal;
-	                // delete video local record
-	                logger.Info("RemoveRecordsWithoutPhysicalFiles : {0}", vl.FullServerPath);
-	                if (v.Places.Count <= 1)
-	                {
-		                RepoFactory.VideoLocalPlace.Delete(vl);
-		                RepoFactory.VideoLocal.Delete(v);
-		                CommandRequest_DeleteFileFromMyList cmdDel = new CommandRequest_DeleteFileFromMyList(v.Hash, v.FileSize);
-		                cmdDel.Save();
-	                }
-	                else
-		                RepoFactory.VideoLocalPlace.Delete(vl);
-                }
-            }
-
-	        IReadOnlyList<VideoLocal> videoLocalsAll = RepoFactory.VideoLocal.GetAll();
-	        foreach (VideoLocal v in videoLocalsAll)
-	        {
-		        if (v.Places?.Count > 0)
-		        {
-			        foreach (VideoLocal_Place place in v.Places)
-			        {
-				        if (place.ImportFolder != null) continue;
-				        logger.Info("RemoveRecordsWithOrphanedImportFolder : {0}", v.FileName);
-				        RepoFactory.VideoLocalPlace.Delete(place);
-			        }
-		        }
-		        if (v.Places?.Count > 0) continue;
-		        // delete video local record
-		        logger.Info("RemoveOrphanedVideoLocal : {0}", v.FileName);
-		        RepoFactory.VideoLocal.Delete(v);
-		        CommandRequest_DeleteFileFromMyList cmdDel = new CommandRequest_DeleteFileFromMyList(v.Hash, v.FileSize);
-		        cmdDel.Save();
->>>>>>> 7045ac8f
-	        }
-
-	        UpdateAllStats();
-        }
-
-        public static string DeleteCloudAccount(int cloudaccountID)
-        {
-            CloudAccount cl = RepoFactory.CloudAccount.GetByID(cloudaccountID);
-            if (cl == null) return "Could not find Cloud Account ID: " + cloudaccountID;
-            foreach (ImportFolder f in RepoFactory.ImportFolder.GetByCloudId(cl.CloudID))
-            {
-                string r = DeleteImportFolder(f.ImportFolderID);
-                if (!string.IsNullOrEmpty(r))
-                    return r;
-            }
-            return string.Empty;
-        }
-
-        public static string DeleteImportFolder(int importFolderID)
-        {
-            try
-            {
-                ImportFolder ns = RepoFactory.ImportFolder.GetByID(importFolderID);
-
-                if (ns == null) return "Could not find Import Folder ID: " + importFolderID;
-
-                // first delete all the files attached  to this import folder
-                Dictionary<int, AnimeSeries> affectedSeries = new Dictionary<int, AnimeSeries>();
-
-                foreach (VideoLocal_Place vid in RepoFactory.VideoLocalPlace.GetByImportFolder(importFolderID))
-                {
-                    //Thread.Sleep(5000);
-                    logger.Info("Deleting video local record: {0}", vid.FullServerPath);
-
-                    AnimeSeries ser = null;
-                    List<AnimeEpisode> animeEpisodes = vid.VideoLocal.GetAnimeEpisodes();
-                    if (animeEpisodes.Count > 0)
-                    {
-                        ser = animeEpisodes[0].GetAnimeSeries();
-                        if (ser != null && !affectedSeries.ContainsKey(ser.AnimeSeriesID))
-                            affectedSeries.Add(ser.AnimeSeriesID, ser);
-                    }
-                    VideoLocal v = vid.VideoLocal;
-                    // delete video local record
-                    logger.Info("RemoveRecordsWithoutPhysicalFiles : {0}", vid.FullServerPath);
-                    if (v.Places.Count == 1)
-                    {
-                        RepoFactory.VideoLocalPlace.Delete(vid);
-                        RepoFactory.VideoLocal.Delete(v);
-                        CommandRequest_DeleteFileFromMyList cmdDel = new CommandRequest_DeleteFileFromMyList(v.Hash, v.FileSize);
-                        cmdDel.Save();
-
-                    }
-                    else
-                        RepoFactory.VideoLocalPlace.Delete(vid);
-                }
-
-                // delete any duplicate file records which reference this folder
-                RepoFactory.DuplicateFile.Delete(RepoFactory.DuplicateFile.GetByImportFolder1(importFolderID));
-                RepoFactory.DuplicateFile.Delete(RepoFactory.DuplicateFile.GetByImportFolder2(importFolderID));
-
-                // delete the import folder
-                RepoFactory.ImportFolder.Delete(importFolderID);
-
-                //TODO APIv2: Delete this hack after migration to headless
-                //hack until gui id dead
-                try
-                {
-                    System.Windows.Application.Current.Dispatcher.Invoke(() =>
-                    {
-                        ServerInfo.Instance.RefreshImportFolders();
-                    });
-                }
-                catch
-                {
-                    //dont do this at home :-)
-                }
-
-                foreach (AnimeSeries ser in affectedSeries.Values)
-                {
-                    ser.QueueUpdateStats();
-                    //StatsCache.Instance.UpdateUsingSeries(ser.AnimeSeriesID);
-                }
-
-
-                return "";
-            }
-            catch (Exception ex)
-            {
-                logger.Error(ex, ex.ToString());
-                return ex.Message;
-            }
-        }
-
-        public static void UpdateAllStats()
-        {
-            foreach (AnimeSeries ser in RepoFactory.AnimeSeries.GetAll())
-            {
-                ser.QueueUpdateStats();
-            }
-
-	        foreach (GroupFilter gf in RepoFactory.GroupFilter.GetAll())
-	        {
-		        gf.QueueUpdate();
-	        }
-        }
-
-
-        public static int UpdateAniDBFileData(bool missingInfo, bool outOfDate, bool countOnly)
-        {
-            List<int> vidsToUpdate = new List<int>();
-            try
-            {
-
-                if (missingInfo)
-                {
-                    List<VideoLocal> vids = RepoFactory.VideoLocal.GetByAniDBResolution("0x0");
-
-                    foreach (VideoLocal vid in vids)
-                    {
-                        if (!vidsToUpdate.Contains(vid.VideoLocalID))
-                            vidsToUpdate.Add(vid.VideoLocalID);
-                    }
-                }
-
-                if (outOfDate)
-                {
-                    List<VideoLocal> vids = RepoFactory.VideoLocal.GetByInternalVersion(1);
-
-                    foreach (VideoLocal vid in vids)
-                    {
-                        if (!vidsToUpdate.Contains(vid.VideoLocalID))
-                            vidsToUpdate.Add(vid.VideoLocalID);
-                    }
-                }
-
-                if (!countOnly)
-                {
-                    foreach (int id in vidsToUpdate)
-                    {
-                        CommandRequest_GetFile cmd = new CommandRequest_GetFile(id, true);
-                        cmd.Save();
-                    }
-                }
-            }
-            catch (Exception ex)
-            {
-                logger.Error(ex, ex.ToString());
-            }
-
-            return vidsToUpdate.Count;
-        }
-
-        public static void CheckForDayFilters()
-        {
-            ScheduledUpdate sched = RepoFactory.ScheduledUpdate.GetByUpdateType((int)ScheduledUpdateType.DayFiltersUpdate);
-            if (sched != null)
-            {
-                if (DateTime.Now.Day == sched.LastUpdate.Day)
-                    return;
-            }
-            //Get GroupFiters that change daily
-
-            HashSet<GroupFilterConditionType> conditions = new HashSet<GroupFilterConditionType>
-            {
-                GroupFilterConditionType.AirDate,
-                GroupFilterConditionType.LatestEpisodeAirDate,
-                GroupFilterConditionType.SeriesCreatedDate,
-                GroupFilterConditionType.EpisodeWatchedDate,
-                GroupFilterConditionType.EpisodeAddedDate
-            };
-            List<GroupFilter> evalfilters = RepoFactory.GroupFilter.GetWithConditionsTypes(conditions).Where(
-                a => a.Conditions.Any(b => conditions.Contains(b.ConditionTypeEnum) && b.ConditionOperatorEnum == GroupFilterOperator.LastXDays)).ToList();
-            foreach (GroupFilter g in evalfilters)
-                g.EvaluateAnimeGroups();
-            if (sched == null)
-            {
-                sched = new ScheduledUpdate();
-                sched.UpdateDetails = "";
-                sched.UpdateType = (int)ScheduledUpdateType.DayFiltersUpdate;
-            }
-
-            sched.LastUpdate = DateTime.Now;
-            RepoFactory.ScheduledUpdate.Save(sched);
-        }
-
-
-        public static void CheckForTvDBUpdates(bool forceRefresh)
-        {
-            if (ServerSettings.TvDB_UpdateFrequency == ScheduledUpdateFrequency.Never && !forceRefresh) return;
-            int freqHours = Utils.GetScheduledHours(ServerSettings.TvDB_UpdateFrequency);
-
-            // update tvdb info every 12 hours
-
-            ScheduledUpdate sched = RepoFactory.ScheduledUpdate.GetByUpdateType((int)ScheduledUpdateType.TvDBInfo);
-            if (sched != null)
-            {
-                // if we have run this in the last 12 hours and are not forcing it, then exit
-                TimeSpan tsLastRun = DateTime.Now - sched.LastUpdate;
-                if (tsLastRun.TotalHours < freqHours)
-                {
-                    if (!forceRefresh) return;
-                }
-            }
-
-            List<int> tvDBIDs = new List<int>();
-            bool tvDBOnline = false;
-            string serverTime = JMMService.TvdbHelper.IncrementalTvDBUpdate(ref tvDBIDs, ref tvDBOnline);
-
-            if (tvDBOnline)
-            {
-                foreach (int tvid in tvDBIDs)
-                {
-                    // download and update series info, episode info and episode images
-                    // will also download fanart, posters and wide banners
-                    CommandRequest_TvDBUpdateSeriesAndEpisodes cmdSeriesEps =
-                        new CommandRequest_TvDBUpdateSeriesAndEpisodes(tvid,
-                            false);
-                    cmdSeriesEps.Save();
-                }
-            }
-
-            if (sched == null)
-            {
-                sched = new ScheduledUpdate();
-                sched.UpdateType = (int)ScheduledUpdateType.TvDBInfo;
-            }
-
-            sched.LastUpdate = DateTime.Now;
-            sched.UpdateDetails = serverTime;
-            RepoFactory.ScheduledUpdate.Save(sched);
-
-            TvDBHelper.ScanForMatches();
-        }
-
-        public static void CheckForCalendarUpdate(bool forceRefresh)
-        {
-            if (ServerSettings.AniDB_Calendar_UpdateFrequency == ScheduledUpdateFrequency.Never && !forceRefresh)
-                return;
-            int freqHours = Utils.GetScheduledHours(ServerSettings.AniDB_Calendar_UpdateFrequency);
-
-            // update the calendar every 12 hours
-            // we will always assume that an anime was downloaded via http first
-
-
-            ScheduledUpdate sched = RepoFactory.ScheduledUpdate.GetByUpdateType((int)ScheduledUpdateType.AniDBCalendar);
-            if (sched != null)
-            {
-                // if we have run this in the last 12 hours and are not forcing it, then exit
-                TimeSpan tsLastRun = DateTime.Now - sched.LastUpdate;
-                if (tsLastRun.TotalHours < freqHours)
-                {
-                    if (!forceRefresh) return;
-                }
-            }
-
-            CommandRequest_GetCalendar cmd = new CommandRequest_GetCalendar(forceRefresh);
-            cmd.Save();
-        }
-
-        public static void SendUserInfoUpdate(bool forceRefresh)
-        {
-            // update the anonymous user info every 12 hours
-            // we will always assume that an anime was downloaded via http first
-
-            ScheduledUpdate sched = RepoFactory.ScheduledUpdate.GetByUpdateType((int)ScheduledUpdateType.AzureUserInfo);
-            if (sched != null)
-            {
-                // if we have run this in the last 6 hours and are not forcing it, then exit
-                TimeSpan tsLastRun = DateTime.Now - sched.LastUpdate;
-                if (tsLastRun.TotalHours < 6)
-                {
-                    if (!forceRefresh) return;
-                }
-            }
-
-            if (sched == null)
-            {
-                sched = new ScheduledUpdate();
-                sched.UpdateType = (int)ScheduledUpdateType.AzureUserInfo;
-                sched.UpdateDetails = "";
-            }
-            sched.LastUpdate = DateTime.Now;
-            RepoFactory.ScheduledUpdate.Save(sched);
-
-            CommandRequest_Azure_SendUserInfo cmd = new CommandRequest_Azure_SendUserInfo(ServerSettings.AniDB_Username);
-            cmd.Save();
-        }
-
-        public static void CheckForAnimeUpdate(bool forceRefresh)
-        {
-            if (ServerSettings.AniDB_Anime_UpdateFrequency == ScheduledUpdateFrequency.Never && !forceRefresh) return;
-            int freqHours = Utils.GetScheduledHours(ServerSettings.AniDB_Anime_UpdateFrequency);
-
-            // check for any updated anime info every 12 hours
-
-            ScheduledUpdate sched = RepoFactory.ScheduledUpdate.GetByUpdateType((int)ScheduledUpdateType.AniDBUpdates);
-            if (sched != null)
-            {
-                // if we have run this in the last 12 hours and are not forcing it, then exit
-                TimeSpan tsLastRun = DateTime.Now - sched.LastUpdate;
-                if (tsLastRun.TotalHours < freqHours)
-                {
-                    if (!forceRefresh) return;
-                }
-            }
-
-            CommandRequest_GetUpdated cmd = new CommandRequest_GetUpdated(true);
-            cmd.Save();
-        }
-
-        public static void CheckForMALUpdate(bool forceRefresh)
-        {
-            if (ServerSettings.AniDB_Anime_UpdateFrequency == ScheduledUpdateFrequency.Never && !forceRefresh) return;
-            int freqHours = Utils.GetScheduledHours(ServerSettings.MAL_UpdateFrequency);
-
-            // check for any updated anime info every 12 hours
-
-            ScheduledUpdate sched = RepoFactory.ScheduledUpdate.GetByUpdateType((int)ScheduledUpdateType.MALUpdate);
-            if (sched != null)
-            {
-                // if we have run this in the last 12 hours and are not forcing it, then exit
-                TimeSpan tsLastRun = DateTime.Now - sched.LastUpdate;
-                if (tsLastRun.TotalHours < freqHours)
-                {
-                    if (!forceRefresh) return;
-                }
-            }
-
-            RunImport_ScanMAL();
-
-            if (sched == null)
-            {
-                sched = new ScheduledUpdate();
-                sched.UpdateType = (int)ScheduledUpdateType.MALUpdate;
-                sched.UpdateDetails = "";
-            }
-            sched.LastUpdate = DateTime.Now;
-            RepoFactory.ScheduledUpdate.Save(sched);
-        }
-
-        public static void CheckForMyListStatsUpdate(bool forceRefresh)
-        {
-            if (ServerSettings.AniDB_MyListStats_UpdateFrequency == ScheduledUpdateFrequency.Never && !forceRefresh)
-                return;
-            int freqHours = Utils.GetScheduledHours(ServerSettings.AniDB_MyListStats_UpdateFrequency);
-
-            ScheduledUpdate sched = RepoFactory.ScheduledUpdate.GetByUpdateType((int)ScheduledUpdateType.AniDBMylistStats);
-            if (sched != null)
-            {
-                // if we have run this in the last 24 hours and are not forcing it, then exit
-                TimeSpan tsLastRun = DateTime.Now - sched.LastUpdate;
-                logger.Trace("Last AniDB MyList Stats Update: {0} minutes ago", tsLastRun.TotalMinutes);
-                if (tsLastRun.TotalHours < freqHours)
-                {
-                    if (!forceRefresh) return;
-                }
-            }
-
-            CommandRequest_UpdateMylistStats cmd = new CommandRequest_UpdateMylistStats(forceRefresh);
-            cmd.Save();
-        }
-
-        public static void CheckForMyListSyncUpdate(bool forceRefresh)
-        {
-            if (ServerSettings.AniDB_MyList_UpdateFrequency == ScheduledUpdateFrequency.Never && !forceRefresh) return;
-            int freqHours = Utils.GetScheduledHours(ServerSettings.AniDB_MyList_UpdateFrequency);
-
-            // update the calendar every 24 hours
-
-            ScheduledUpdate sched = RepoFactory.ScheduledUpdate.GetByUpdateType((int)ScheduledUpdateType.AniDBMyListSync);
-            if (sched != null)
-            {
-                // if we have run this in the last 24 hours and are not forcing it, then exit
-                TimeSpan tsLastRun = DateTime.Now - sched.LastUpdate;
-                logger.Trace("Last AniDB MyList Sync: {0} minutes ago", tsLastRun.TotalMinutes);
-                if (tsLastRun.TotalHours < freqHours)
-                {
-                    if (!forceRefresh) return;
-                }
-            }
-
-            CommandRequest_SyncMyList cmd = new CommandRequest_SyncMyList(forceRefresh);
-            cmd.Save();
-        }
-
-        public static void CheckForTraktSyncUpdate(bool forceRefresh)
-        {
-            if (ServerSettings.Trakt_SyncFrequency == ScheduledUpdateFrequency.Never && !forceRefresh) return;
-            int freqHours = Utils.GetScheduledHours(ServerSettings.Trakt_SyncFrequency);
-
-            // update the calendar every xxx hours
-
-            ScheduledUpdate sched = RepoFactory.ScheduledUpdate.GetByUpdateType((int)ScheduledUpdateType.TraktSync);
-            if (sched != null)
-            {
-                // if we have run this in the last xxx hours and are not forcing it, then exit
-                TimeSpan tsLastRun = DateTime.Now - sched.LastUpdate;
-                logger.Trace("Last Trakt Sync: {0} minutes ago", tsLastRun.TotalMinutes);
-                if (tsLastRun.TotalHours < freqHours)
-                {
-                    if (!forceRefresh) return;
-                }
-            }
-
-            if (ServerSettings.Trakt_IsEnabled && !string.IsNullOrEmpty(ServerSettings.Trakt_AuthToken))
-            {
-                CommandRequest_TraktSyncCollection cmd = new CommandRequest_TraktSyncCollection(false);
-                cmd.Save();
-            }
-        }
-
-        public static void CheckForTraktAllSeriesUpdate(bool forceRefresh)
-        {
-            if (ServerSettings.Trakt_UpdateFrequency == ScheduledUpdateFrequency.Never && !forceRefresh) return;
-            int freqHours = Utils.GetScheduledHours(ServerSettings.Trakt_UpdateFrequency);
-
-            // update the calendar every xxx hours
-            ScheduledUpdate sched = RepoFactory.ScheduledUpdate.GetByUpdateType((int)ScheduledUpdateType.TraktUpdate);
-            if (sched != null)
-            {
-                // if we have run this in the last xxx hours and are not forcing it, then exit
-                TimeSpan tsLastRun = DateTime.Now - sched.LastUpdate;
-                logger.Trace("Last Trakt Update: {0} minutes ago", tsLastRun.TotalMinutes);
-                if (tsLastRun.TotalHours < freqHours)
-                {
-                    if (!forceRefresh) return;
-                }
-            }
-
-            CommandRequest_TraktUpdateAllSeries cmd = new CommandRequest_TraktUpdateAllSeries(false);
-            cmd.Save();
-        }
-
-        public static void CheckForTraktTokenUpdate(bool forceRefresh)
-        {
-            try
-            {
-                // by updating the Trakt token regularly, the user won't need to authorize again
-                int freqHours = 24; // we need to update this daily
-
-                ScheduledUpdate sched = RepoFactory.ScheduledUpdate.GetByUpdateType((int)ScheduledUpdateType.TraktToken);
-                if (sched != null)
-                {
-                    // if we have run this in the last xxx hours and are not forcing it, then exit
-                    TimeSpan tsLastRun = DateTime.Now - sched.LastUpdate;
-                    logger.Trace("Last Trakt Token Update: {0} minutes ago", tsLastRun.TotalMinutes);
-                    if (tsLastRun.TotalHours < freqHours)
-                    {
-                        if (!forceRefresh) return;
-                    }
-                }
-
-                TraktTVHelper.RefreshAuthToken();
-                if (sched == null)
-                {
-                    sched = new ScheduledUpdate();
-                    sched.UpdateType = (int)ScheduledUpdateType.TraktToken;
-                    sched.UpdateDetails = "";
-                }
-                sched.LastUpdate = DateTime.Now;
-                RepoFactory.ScheduledUpdate.Save(sched);
-            }
-            catch (Exception ex)
-            {
-                logger.Error(ex, "Error in CheckForTraktTokenUpdate: " + ex.ToString());
-            }
-        }
-
-        public static void CheckForAniDBFileUpdate(bool forceRefresh)
-        {
-            if (ServerSettings.AniDB_File_UpdateFrequency == ScheduledUpdateFrequency.Never && !forceRefresh) return;
-            int freqHours = Utils.GetScheduledHours(ServerSettings.AniDB_File_UpdateFrequency);
-
-            // check for any updated anime info every 12 hours
-
-            ScheduledUpdate sched = RepoFactory.ScheduledUpdate.GetByUpdateType((int)ScheduledUpdateType.AniDBFileUpdates);
-            if (sched != null)
-            {
-                // if we have run this in the last 12 hours and are not forcing it, then exit
-                TimeSpan tsLastRun = DateTime.Now - sched.LastUpdate;
-                if (tsLastRun.TotalHours < freqHours)
-                {
-                    if (!forceRefresh) return;
-                }
-            }
-
-            UpdateAniDBFileData(true, false, false);
-
-            // files which have been hashed, but don't have an associated episode
-            List<VideoLocal> filesWithoutEpisode = RepoFactory.VideoLocal.GetVideosWithoutEpisode();
-
-            foreach (VideoLocal vl in filesWithoutEpisode)
-            {
-                CommandRequest_ProcessFile cmd = new CommandRequest_ProcessFile(vl.VideoLocalID, true);
-                cmd.Save();
-            }
-
-            // now check for any files which have been manually linked and are less than 30 days old
-
-
-            if (sched == null)
-            {
-                sched = new ScheduledUpdate();
-                sched.UpdateType = (int)ScheduledUpdateType.AniDBFileUpdates;
-                sched.UpdateDetails = "";
-            }
-            sched.LastUpdate = DateTime.Now;
-            RepoFactory.ScheduledUpdate.Save(sched);
-        }
-
-        public static void CheckForPreviouslyIgnored()
-        {
-            try
-            {
-                IReadOnlyList<VideoLocal> filesAll = RepoFactory.VideoLocal.GetAll();
-                IReadOnlyList<VideoLocal> filesIgnored = RepoFactory.VideoLocal.GetIgnoredVideos();
-
-                foreach (VideoLocal vl in filesAll)
-                {
-                    if (vl.IsIgnored == 0)
-                    {
-                        // Check if we have this file marked as previously ignored, matches only if it has the same hash
-                        List<VideoLocal> resultVideoLocalsIgnored = filesIgnored.Where(s => s.Hash == vl.Hash).ToList();
-
-                        if (resultVideoLocalsIgnored.Any())
-                        {
-                            vl.IsIgnored = 1;
-                            RepoFactory.VideoLocal.Save(vl, false);
-                        }
-                    }
-                }
-            }
-            catch (Exception ex)
-            {
-                logger.Error(ex, string.Format("Error in CheckForPreviouslyIgnored: {0}", ex));
-            }
-        }
-
-        public static void UpdateAniDBTitles()
-        {
-            int freqHours = 100;
-
-            bool process =
-                ServerSettings.AniDB_Username.Equals("jonbaby", StringComparison.InvariantCultureIgnoreCase) ||
-                ServerSettings.AniDB_Username.Equals("jmediamanager", StringComparison.InvariantCultureIgnoreCase);
-
-            if (!process) return;
-
-            // check for any updated anime info every 100 hours
-
-            ScheduledUpdate sched = RepoFactory.ScheduledUpdate.GetByUpdateType((int)ScheduledUpdateType.AniDBTitles);
-            if (sched != null)
-            {
-                // if we have run this in the last 100 hours and are not forcing it, then exit
-                TimeSpan tsLastRun = DateTime.Now - sched.LastUpdate;
-                if (tsLastRun.TotalHours < freqHours) return;
-            }
-
-            if (sched == null)
-            {
-                sched = new ScheduledUpdate();
-                sched.UpdateType = (int)ScheduledUpdateType.AniDBTitles;
-                sched.UpdateDetails = "";
-            }
-            sched.LastUpdate = DateTime.Now;
-            RepoFactory.ScheduledUpdate.Save(sched);
-
-            CommandRequest_GetAniDBTitles cmd = new CommandRequest_GetAniDBTitles();
-            cmd.Save();
-        }
-    }
+﻿﻿using System;
+using System.Collections.Generic;
+using System.IO;
+using System.Linq;
+using JMMContracts;
+using JMMServer.Commands;
+using JMMServer.Commands.AniDB;
+using JMMServer.Commands.Azure;
+using JMMServer.Databases;
+using JMMServer.Entities;
+using JMMServer.FileHelper;
+using JMMServer.Providers.Azure;
+using JMMServer.Providers.MovieDB;
+using JMMServer.Providers.MyAnimeList;
+using JMMServer.Providers.TraktTV;
+using JMMServer.Providers.TvDB;
+using JMMServer.Repositories;
+using JMMServer.Repositories.Cached;
+using JMMServer.Repositories.Direct;
+using JMMServer.Repositories.NHibernate;
+using NLog;
+using NutzCode.CloudFileSystem;
+using NutzCode.CloudFileSystem.Plugins.LocalFileSystem;
+using CrossRef_File_Episode = JMMServer.Entities.CrossRef_File_Episode;
+
+using File = Pri.LongPath.File;
+
+namespace JMMServer
+{
+    public class Importer
+    {
+        private static Logger logger = LogManager.GetCurrentClassLogger();
+
+        public static void RunImport_IntegrityCheck()
+        {
+
+            /*
+            // files which don't have a valid import folder
+            List<VideoLocal> filesToDelete = RepoFactory.VideoLocal.GetVideosWithoutImportFolder();
+            foreach (VideoLocal vl in filesToDelete)
+                RepoFactory.VideoLocal.Delete(vl.VideoLocalID);
+            */
+
+            // files which have not been hashed yet
+            // or files which do not have a VideoInfo record
+            List<VideoLocal> filesToHash = RepoFactory.VideoLocal.GetVideosWithoutHash();
+            Dictionary<int, VideoLocal> dictFilesToHash = new Dictionary<int, VideoLocal>();
+            foreach (VideoLocal vl in filesToHash)
+            {
+                dictFilesToHash[vl.VideoLocalID] = vl;
+                VideoLocal_Place p = vl.GetBestVideoLocalPlace();
+                if (p != null)
+                {
+                    CommandRequest_HashFile cmd = new CommandRequest_HashFile(p.FullServerPath, false);
+                    cmd.Save();
+                }
+            }
+
+            List<VideoLocal> filesToRehash = RepoFactory.VideoLocal.GetVideosWithoutVideoInfo();
+            Dictionary<int, VideoLocal> dictFilesToRehash = new Dictionary<int, VideoLocal>();
+            foreach (VideoLocal vl in filesToHash)
+            {
+                dictFilesToRehash[vl.VideoLocalID] = vl;
+                // don't use if it is in the previous list
+                if (!dictFilesToHash.ContainsKey(vl.VideoLocalID))
+                {
+                    try
+                    {
+                        VideoLocal_Place p = vl.GetBestVideoLocalPlace();
+                        if (p != null)
+                        {
+                            CommandRequest_HashFile cmd = new CommandRequest_HashFile(p.FullServerPath, false);
+                            cmd.Save();
+                        }
+                    }
+                    catch (Exception ex)
+                    {
+                        string msg = string.Format("Error RunImport_IntegrityCheck XREF: {0} - {1}",
+                            vl.ToStringDetailed(), ex.ToString());
+                        logger.Info(msg);
+                    }
+                }
+            }
+
+            // files which have been hashed, but don't have an associated episode
+            foreach (VideoLocal v in RepoFactory.VideoLocal.GetVideosWithoutEpisode().Where(a => !string.IsNullOrEmpty(a.Hash)))
+            {
+                CommandRequest_ProcessFile cmd = new CommandRequest_ProcessFile(v.VideoLocalID, false);
+                cmd.Save();
+                continue;
+            }
+
+
+
+
+            // check that all the episode data is populated
+            foreach (VideoLocal vl in RepoFactory.VideoLocal.GetAll().Where(a => !string.IsNullOrEmpty(a.Hash)))
+            {
+                // if the file is not manually associated, then check for AniDB_File info
+                AniDB_File aniFile = RepoFactory.AniDB_File.GetByHash(vl.Hash);
+                foreach (CrossRef_File_Episode xref in vl.EpisodeCrossRefs)
+                {
+                    if (xref.CrossRefSource != (int)CrossRefSource.AniDB) continue;
+                    if (aniFile == null)
+                    {
+                        CommandRequest_ProcessFile cmd = new CommandRequest_ProcessFile(vl.VideoLocalID, false);
+                        cmd.Save();
+                        continue;
+                    }
+                }
+
+                if (aniFile == null) continue;
+
+                // the cross ref is created before the actually episode data is downloaded
+                // so lets check for that
+                bool missingEpisodes = false;
+                foreach (CrossRef_File_Episode xref in aniFile.EpisodeCrossRefs)
+                {
+                    AniDB_Episode ep = RepoFactory.AniDB_Episode.GetByEpisodeID(xref.EpisodeID);
+                    if (ep == null) missingEpisodes = true;
+                }
+
+                if (missingEpisodes)
+                {
+                    // this will then download the anime etc
+                    CommandRequest_ProcessFile cmd = new CommandRequest_ProcessFile(vl.VideoLocalID, false);
+                    cmd.Save();
+                    continue;
+                }
+            }
+        }
+
+        public static void SyncMedia()
+        {
+            List<VideoLocal> allfiles = RepoFactory.VideoLocal.GetAll().ToList();
+            AzureWebAPI.Send_Media(allfiles);
+        }
+
+        public static void SyncHashes()
+        {
+            using (var session = DatabaseFactory.SessionFactory.OpenSession())
+            {
+                List<VideoLocal> allfiles = RepoFactory.VideoLocal.GetAll().ToList();
+                List<VideoLocal> missfiles = allfiles.Where(
+                            a =>
+                                string.IsNullOrEmpty(a.CRC32) || string.IsNullOrEmpty(a.SHA1) ||
+                                string.IsNullOrEmpty(a.MD5) || a.SHA1 == "0000000000000000000000000000000000000000" || a.MD5 == "00000000000000000000000000000000")
+                        .ToList();
+                List<VideoLocal> withfiles = allfiles.Except(missfiles).ToList();
+                //Check if we can populate md5,sha and crc from AniDB_Files
+                foreach (VideoLocal v in missfiles.ToList())
+                {
+                    AniDB_File file = RepoFactory.AniDB_File.GetByHash(v.ED2KHash);
+                    if (file != null)
+                    {
+                        if (!string.IsNullOrEmpty(file.CRC) && !string.IsNullOrEmpty(file.SHA1) &&
+                            !string.IsNullOrEmpty(file.MD5))
+                        {
+                            v.CRC32 = file.CRC;
+                            v.MD5 = file.MD5;
+                            v.SHA1 = file.SHA1;
+                            RepoFactory.VideoLocal.Save(v, false);
+                            missfiles.Remove(v);
+                            withfiles.Add(v);
+                        }
+                    }
+                }
+                //Try obtain missing hashes
+                foreach (VideoLocal v in missfiles.ToList())
+                {
+                    List<FileHash> ls = AzureWebAPI.Get_FileHash(FileHashType.ED2K, v.ED2KHash);
+                    if (ls != null)
+                    {
+                        ls = ls.Where(
+                            a =>
+                                !string.IsNullOrEmpty(a.CRC32) && !string.IsNullOrEmpty(a.MD5) &&
+                                !string.IsNullOrEmpty(a.SHA1)).ToList();
+                        if (ls.Count > 0)
+                        {
+                            v.CRC32 = ls[0].CRC32.ToUpperInvariant();
+                            v.MD5 = ls[0].MD5.ToUpperInvariant();
+                            v.SHA1 = ls[0].SHA1.ToUpperInvariant();
+                            RepoFactory.VideoLocal.Save(v, false);
+                            missfiles.Remove(v);
+                        }
+                    }
+                }
+                //We need to recalculate the sha1, md5 and crc32 of the missing ones.
+                List<VideoLocal> tosend = new List<VideoLocal>();
+                foreach (VideoLocal v in missfiles)
+                {
+                    try
+                    {
+                        VideoLocal_Place p = v.GetBestVideoLocalPlace();
+                        if (p != null && p.ImportFolder.CloudID == 0)
+                        {
+                            Hashes h = FileHashHelper.GetHashInfo(p.FullServerPath, true, MainWindow.OnHashProgress, true,
+                                true,
+                                true);
+
+                            v.Hash = h.ed2k;
+                            v.CRC32 = h.crc32;
+                            v.MD5 = h.md5;
+                            v.SHA1 = h.sha1;
+                            v.HashSource = (int)HashSource.DirectHash;
+                            withfiles.Add(v);
+                        }
+                    }
+                    catch
+                    {
+                        //Ignored
+                    }
+
+                }
+                //Send the hashes
+                AzureWebAPI.Send_FileHash(withfiles);
+                logger.Info("Sync Hashes Complete");
+            }
+        }
+
+
+        public static void RunImport_ScanFolder(int importFolderID)
+        {
+            // get a complete list of files
+            List<string> fileList = new List<string>();
+            int filesFound = 0, videosFound = 0;
+            int i = 0;
+
+            try
+            {
+                ImportFolder fldr = RepoFactory.ImportFolder.GetByID(importFolderID);
+                if (fldr == null) return;
+
+                // first build a list of files that we already know about, as we don't want to process them again
+
+
+                List<VideoLocal_Place> filesAll = RepoFactory.VideoLocalPlace.GetByImportFolder(fldr.ImportFolderID);
+                Dictionary<string, VideoLocal_Place> dictFilesExisting = new Dictionary<string, VideoLocal_Place>();
+                foreach (VideoLocal_Place vl in filesAll)
+                {
+                    try
+                    {
+                        dictFilesExisting[vl.FullServerPath] = vl;
+                    }
+                    catch (Exception ex)
+                    {
+                        string msg = string.Format("Error RunImport_ScanFolder XREF: {0} - {1}", vl.FullServerPath,
+                            ex.ToString());
+                        logger.Info(msg);
+                    }
+                }
+
+
+                logger.Debug("ImportFolder: {0} || {1}", fldr.ImportFolderName, fldr.ImportFolderLocation);
+                Utils.GetFilesForImportFolder(fldr.BaseDirectory, ref fileList);
+
+                // get a list of all files in the share
+                foreach (string fileName in fileList)
+                {
+                    i++;
+
+                    if (dictFilesExisting.ContainsKey(fileName))
+                    {
+                        if (fldr.IsDropSource == 1)
+                            dictFilesExisting[fileName].MoveFileIfRequired();
+                    }
+
+                    filesFound++;
+                    logger.Info("Processing File {0}/{1} --- {2}", i, fileList.Count, fileName);
+
+                    if (!FileHashHelper.IsVideo(fileName)) continue;
+
+                    videosFound++;
+
+                    CommandRequest_HashFile cr_hashfile = new CommandRequest_HashFile(fileName, false);
+                    cr_hashfile.Save();
+                }
+                logger.Debug("Found {0} new files", filesFound);
+                logger.Debug("Found {0} videos", videosFound);
+            }
+            catch (Exception ex)
+            {
+                logger.Error(ex, ex.ToString());
+            }
+        }
+
+
+        public static void RunImport_DropFolders()
+        {
+            // get a complete list of files
+            List<string> fileList = new List<string>();
+            foreach (ImportFolder share in RepoFactory.ImportFolder.GetAll())
+            {
+                if (!share.FolderIsDropSource) continue;
+
+                logger.Debug("ImportFolder: {0} || {1}", share.ImportFolderName, share.ImportFolderLocation);
+                Utils.GetFilesForImportFolder(share.BaseDirectory, ref fileList);
+            }
+
+            // get a list of all the shares we are looking at
+            int filesFound = 0, videosFound = 0;
+            int i = 0;
+
+            // get a list of all files in the share
+            foreach (string fileName in fileList)
+            {
+                i++;
+                filesFound++;
+                logger.Info("Processing File {0}/{1} --- {2}", i, fileList.Count, fileName);
+
+                if (!FileHashHelper.IsVideo(fileName)) continue;
+
+                videosFound++;
+
+                CommandRequest_HashFile cr_hashfile = new CommandRequest_HashFile(fileName, false);
+                cr_hashfile.Save();
+            }
+            logger.Debug("Found {0} files", filesFound);
+            logger.Debug("Found {0} videos", videosFound);
+        }
+
+        public static void RunImport_NewFiles()
+        {
+            // first build a list of files that we already know about, as we don't want to process them again
+            IReadOnlyList<VideoLocal_Place> filesAll = RepoFactory.VideoLocalPlace.GetAll();
+            Dictionary<string, VideoLocal_Place> dictFilesExisting = new Dictionary<string, VideoLocal_Place>();
+            foreach (VideoLocal_Place vl in filesAll)
+            {
+                try
+                {
+                    dictFilesExisting[vl.FullServerPath] = vl;
+                }
+                catch (Exception ex)
+                {
+                    string msg = string.Format("Error RunImport_NewFiles XREF: {0} - {1}", vl.FullServerPath,
+                        ex.ToString());
+                    logger.Info(msg);
+                    //throw;
+                }
+            }
+
+
+            // Steps for processing a file
+            // 1. Check if it is a video file
+            // 2. Check if we have a VideoLocal record for that file
+            // .........
+
+            // get a complete list of files
+            List<string> fileList = new List<string>();
+            foreach (ImportFolder share in RepoFactory.ImportFolder.GetAll())
+            {
+                logger.Debug("ImportFolder: {0} || {1}", share.ImportFolderName, share.ImportFolderLocation);
+                try
+                {
+                    Utils.GetFilesForImportFolder(share.BaseDirectory, ref fileList);
+                }
+                catch (Exception ex)
+                {
+                    logger.Error(ex, ex.ToString());
+                }
+            }
+
+            // get a list fo files that we haven't processed before
+            List<string> fileListNew = new List<string>();
+            foreach (string fileName in fileList)
+            {
+                if (!dictFilesExisting.ContainsKey(fileName))
+                    fileListNew.Add(fileName);
+            }
+
+            // get a list of all the shares we are looking at
+            int filesFound = 0, videosFound = 0;
+            int i = 0;
+
+            // get a list of all files in the share
+            foreach (string fileName in fileListNew)
+            {
+                i++;
+                filesFound++;
+                logger.Info("Processing File {0}/{1} --- {2}", i, fileList.Count, fileName);
+
+                if (!FileHashHelper.IsVideo(fileName)) continue;
+
+                videosFound++;
+
+                CommandRequest_HashFile cr_hashfile = new CommandRequest_HashFile(fileName, false);
+                cr_hashfile.Save();
+            }
+            logger.Debug("Found {0} files", filesFound);
+            logger.Debug("Found {0} videos", videosFound);
+        }
+        public static void RunImport_ImportFolderNewFiles(ImportFolder fldr)
+        {
+            List<string> fileList = new List<string>();
+            int filesFound = 0, videosFound = 0;
+            int i = 0;
+            List<VideoLocal_Place> filesAll = RepoFactory.VideoLocalPlace.GetByImportFolder(fldr.ImportFolderID);
+            Utils.GetFilesForImportFolder(fldr.BaseDirectory, ref fileList);
+
+            HashSet<string> fs = new HashSet<string>(fileList);
+            foreach (VideoLocal_Place v in filesAll)
+            {
+                if (fs.Contains(v.FullServerPath))
+                    fileList.Remove(v.FullServerPath);
+            }
+
+
+            // get a list of all files in the share
+            foreach (string fileName in fileList)
+            {
+                i++;
+                filesFound++;
+                logger.Info("Processing File {0}/{1} --- {2}", i, fileList.Count, fileName);
+
+                if (!FileHashHelper.IsVideo(fileName)) continue;
+
+                videosFound++;
+
+                CommandRequest_HashFile cr_hashfile = new CommandRequest_HashFile(fileName, false);
+                cr_hashfile.Save();
+            }
+            logger.Debug("Found {0} files", filesFound);
+            logger.Debug("Found {0} videos", videosFound);
+        }
+
+        public static void RunImport_GetImages()
+        {
+            // AniDB posters
+            foreach (AniDB_Anime anime in RepoFactory.AniDB_Anime.GetAll())
+            {
+                if (anime.AnimeID == 8580)
+                    Console.Write("");
+
+                if (string.IsNullOrEmpty(anime.PosterPath)) continue;
+
+                bool fileExists = File.Exists(anime.PosterPath);
+                if (!fileExists)
+                {
+                    CommandRequest_DownloadImage cmd = new CommandRequest_DownloadImage(anime.AniDB_AnimeID,
+                        JMMImageType.AniDB_Cover,
+                        false);
+                    cmd.Save();
+                }
+            }
+
+            // TvDB Posters
+            if (ServerSettings.TvDB_AutoPosters)
+            {
+                Dictionary<int, int> postersCount = new Dictionary<int, int>();
+
+                // build a dictionary of series and how many images exist
+                IReadOnlyList<TvDB_ImagePoster> allPosters = RepoFactory.TvDB_ImagePoster.GetAll();
+                foreach (TvDB_ImagePoster tvPoster in allPosters)
+                {
+                    if (string.IsNullOrEmpty(tvPoster.FullImagePath)) continue;
+                    bool fileExists = File.Exists(tvPoster.FullImagePath);
+
+                    if (fileExists)
+                    {
+                        if (postersCount.ContainsKey(tvPoster.SeriesID))
+                            postersCount[tvPoster.SeriesID] = postersCount[tvPoster.SeriesID] + 1;
+                        else
+                            postersCount[tvPoster.SeriesID] = 1;
+                    }
+                }
+
+                foreach (TvDB_ImagePoster tvPoster in allPosters)
+                {
+                    if (string.IsNullOrEmpty(tvPoster.FullImagePath)) continue;
+                    bool fileExists = File.Exists(tvPoster.FullImagePath);
+
+                    int postersAvailable = 0;
+                    if (postersCount.ContainsKey(tvPoster.SeriesID))
+                        postersAvailable = postersCount[tvPoster.SeriesID];
+
+                    if (!fileExists && postersAvailable < ServerSettings.TvDB_AutoPostersAmount)
+                    {
+                        CommandRequest_DownloadImage cmd = new CommandRequest_DownloadImage(tvPoster.TvDB_ImagePosterID,
+                            JMMImageType.TvDB_Cover, false);
+                        cmd.Save();
+
+                        if (postersCount.ContainsKey(tvPoster.SeriesID))
+                            postersCount[tvPoster.SeriesID] = postersCount[tvPoster.SeriesID] + 1;
+                        else
+                            postersCount[tvPoster.SeriesID] = 1;
+                    }
+                }
+            }
+
+            // TvDB Fanart
+            if (ServerSettings.TvDB_AutoFanart)
+            {
+                Dictionary<int, int> fanartCount = new Dictionary<int, int>();
+                IReadOnlyList<TvDB_ImageFanart> allFanart = RepoFactory.TvDB_ImageFanart.GetAll();
+                foreach (TvDB_ImageFanart tvFanart in allFanart)
+                {
+                    // build a dictionary of series and how many images exist
+                    if (string.IsNullOrEmpty(tvFanart.FullImagePath)) continue;
+                    bool fileExists = File.Exists(tvFanart.FullImagePath);
+
+                    if (fileExists)
+                    {
+                        if (fanartCount.ContainsKey(tvFanart.SeriesID))
+                            fanartCount[tvFanart.SeriesID] = fanartCount[tvFanart.SeriesID] + 1;
+                        else
+                            fanartCount[tvFanart.SeriesID] = 1;
+                    }
+                }
+
+                foreach (TvDB_ImageFanart tvFanart in allFanart)
+                {
+                    if (string.IsNullOrEmpty(tvFanart.FullImagePath)) continue;
+                    bool fileExists = File.Exists(tvFanart.FullImagePath);
+
+                    int fanartAvailable = 0;
+                    if (fanartCount.ContainsKey(tvFanart.SeriesID))
+                        fanartAvailable = fanartCount[tvFanart.SeriesID];
+
+                    if (!fileExists && fanartAvailable < ServerSettings.TvDB_AutoFanartAmount)
+                    {
+                        CommandRequest_DownloadImage cmd = new CommandRequest_DownloadImage(tvFanart.TvDB_ImageFanartID,
+                            JMMImageType.TvDB_FanArt, false);
+                        cmd.Save();
+
+                        if (fanartCount.ContainsKey(tvFanart.SeriesID))
+                            fanartCount[tvFanart.SeriesID] = fanartCount[tvFanart.SeriesID] + 1;
+                        else
+                            fanartCount[tvFanart.SeriesID] = 1;
+                    }
+                }
+            }
+
+            // TvDB Wide Banners
+            if (ServerSettings.TvDB_AutoWideBanners)
+            {
+                Dictionary<int, int> fanartCount = new Dictionary<int, int>();
+
+                // build a dictionary of series and how many images exist
+                IReadOnlyList<TvDB_ImageWideBanner> allBanners = RepoFactory.TvDB_ImageWideBanner.GetAll();
+                foreach (TvDB_ImageWideBanner tvBanner in allBanners)
+                {
+                    if (string.IsNullOrEmpty(tvBanner.FullImagePath)) continue;
+                    bool fileExists = File.Exists(tvBanner.FullImagePath);
+
+                    if (fileExists)
+                    {
+                        if (fanartCount.ContainsKey(tvBanner.SeriesID))
+                            fanartCount[tvBanner.SeriesID] = fanartCount[tvBanner.SeriesID] + 1;
+                        else
+                            fanartCount[tvBanner.SeriesID] = 1;
+                    }
+                }
+
+                foreach (TvDB_ImageWideBanner tvBanner in allBanners)
+                {
+                    if (string.IsNullOrEmpty(tvBanner.FullImagePath)) continue;
+                    bool fileExists = File.Exists(tvBanner.FullImagePath);
+
+                    int bannersAvailable = 0;
+                    if (fanartCount.ContainsKey(tvBanner.SeriesID))
+                        bannersAvailable = fanartCount[tvBanner.SeriesID];
+
+                    if (!fileExists && bannersAvailable < ServerSettings.TvDB_AutoWideBannersAmount)
+                    {
+                        CommandRequest_DownloadImage cmd =
+                            new CommandRequest_DownloadImage(tvBanner.TvDB_ImageWideBannerID,
+                                JMMImageType.TvDB_Banner, false);
+                        cmd.Save();
+
+                        if (fanartCount.ContainsKey(tvBanner.SeriesID))
+                            fanartCount[tvBanner.SeriesID] = fanartCount[tvBanner.SeriesID] + 1;
+                        else
+                            fanartCount[tvBanner.SeriesID] = 1;
+                    }
+                }
+            }
+
+            // TvDB Episodes
+
+            foreach (TvDB_Episode tvEpisode in RepoFactory.TvDB_Episode.GetAll())
+            {
+                if (string.IsNullOrEmpty(tvEpisode.FullImagePath)) continue;
+                bool fileExists = File.Exists(tvEpisode.FullImagePath);
+                if (!fileExists)
+                {
+                    CommandRequest_DownloadImage cmd = new CommandRequest_DownloadImage(tvEpisode.TvDB_EpisodeID,
+                        JMMImageType.TvDB_Episode, false);
+                    cmd.Save();
+                }
+            }
+
+            // MovieDB Posters
+            if (ServerSettings.MovieDB_AutoPosters)
+            {
+                Dictionary<int, int> postersCount = new Dictionary<int, int>();
+
+                // build a dictionary of series and how many images exist
+                IReadOnlyList<MovieDB_Poster> allPosters = RepoFactory.MovieDB_Poster.GetAll();
+                foreach (MovieDB_Poster moviePoster in allPosters)
+                {
+                    if (string.IsNullOrEmpty(moviePoster.FullImagePath)) continue;
+                    bool fileExists = File.Exists(moviePoster.FullImagePath);
+
+                    if (fileExists)
+                    {
+                        if (postersCount.ContainsKey(moviePoster.MovieId))
+                            postersCount[moviePoster.MovieId] = postersCount[moviePoster.MovieId] + 1;
+                        else
+                            postersCount[moviePoster.MovieId] = 1;
+                    }
+                }
+
+                foreach (MovieDB_Poster moviePoster in allPosters)
+                {
+                    if (string.IsNullOrEmpty(moviePoster.FullImagePath)) continue;
+                    bool fileExists = File.Exists(moviePoster.FullImagePath);
+
+                    int postersAvailable = 0;
+                    if (postersCount.ContainsKey(moviePoster.MovieId))
+                        postersAvailable = postersCount[moviePoster.MovieId];
+
+                    if (!fileExists && postersAvailable < ServerSettings.MovieDB_AutoPostersAmount)
+                    {
+                        CommandRequest_DownloadImage cmd = new CommandRequest_DownloadImage(
+                            moviePoster.MovieDB_PosterID,
+                            JMMImageType.MovieDB_Poster, false);
+                        cmd.Save();
+
+                        if (postersCount.ContainsKey(moviePoster.MovieId))
+                            postersCount[moviePoster.MovieId] = postersCount[moviePoster.MovieId] + 1;
+                        else
+                            postersCount[moviePoster.MovieId] = 1;
+                    }
+                }
+            }
+
+            // MovieDB Fanart
+            if (ServerSettings.MovieDB_AutoFanart)
+            {
+                Dictionary<int, int> fanartCount = new Dictionary<int, int>();
+
+                // build a dictionary of series and how many images exist
+                IReadOnlyList<MovieDB_Fanart> allFanarts = RepoFactory.MovieDB_Fanart.GetAll();
+                foreach (MovieDB_Fanart movieFanart in allFanarts)
+                {
+                    if (string.IsNullOrEmpty(movieFanart.FullImagePath)) continue;
+                    bool fileExists = File.Exists(movieFanart.FullImagePath);
+
+                    if (fileExists)
+                    {
+                        if (fanartCount.ContainsKey(movieFanart.MovieId))
+                            fanartCount[movieFanart.MovieId] = fanartCount[movieFanart.MovieId] + 1;
+                        else
+                            fanartCount[movieFanart.MovieId] = 1;
+                    }
+                }
+
+                foreach (MovieDB_Fanart movieFanart in RepoFactory.MovieDB_Fanart.GetAll())
+                {
+                    if (string.IsNullOrEmpty(movieFanart.FullImagePath)) continue;
+                    bool fileExists = File.Exists(movieFanart.FullImagePath);
+
+                    int fanartAvailable = 0;
+                    if (fanartCount.ContainsKey(movieFanart.MovieId))
+                        fanartAvailable = fanartCount[movieFanart.MovieId];
+
+                    if (!fileExists && fanartAvailable < ServerSettings.MovieDB_AutoFanartAmount)
+                    {
+                        CommandRequest_DownloadImage cmd = new CommandRequest_DownloadImage(
+                            movieFanart.MovieDB_FanartID,
+                            JMMImageType.MovieDB_FanArt, false);
+                        cmd.Save();
+
+                        if (fanartCount.ContainsKey(movieFanart.MovieId))
+                            fanartCount[movieFanart.MovieId] = fanartCount[movieFanart.MovieId] + 1;
+                        else
+                            fanartCount[movieFanart.MovieId] = 1;
+                    }
+                }
+            }
+
+            /*
+            // Trakt Posters
+            if (ServerSettings.Trakt_DownloadPosters)
+            {
+                foreach (Trakt_ImagePoster traktPoster in RepoFactory.Trakt_ImagePoster.GetAll())
+                {
+                    if (string.IsNullOrEmpty(traktPoster.FullImagePath)) continue;
+                    bool fileExists = File.Exists(traktPoster.FullImagePath);
+                    if (!fileExists)
+                    {
+                        CommandRequest_DownloadImage cmd =
+                            new CommandRequest_DownloadImage(traktPoster.Trakt_ImagePosterID,
+                                JMMImageType.Trakt_Poster, false);
+                        cmd.Save();
+                    }
+                }
+            }
+
+            // Trakt Fanart
+            if (ServerSettings.Trakt_DownloadFanart)
+            {
+                foreach (Trakt_ImageFanart traktFanart in RepoFactory.Trakt_ImageFanart.GetAll())
+                {
+                    if (string.IsNullOrEmpty(traktFanart.FullImagePath)) continue;
+                    bool fileExists = File.Exists(traktFanart.FullImagePath);
+                    if (!fileExists)
+                    {
+                        CommandRequest_DownloadImage cmd =
+                            new CommandRequest_DownloadImage(traktFanart.Trakt_ImageFanartID,
+                                JMMImageType.Trakt_Fanart, false);
+                        cmd.Save();
+                    }
+                }
+            }
+
+            // Trakt Episode
+            if (ServerSettings.Trakt_DownloadEpisodes)
+            {
+                foreach (Trakt_Episode traktEp in RepoFactory.Trakt_Episode.GetAll())
+                {
+                    if (string.IsNullOrEmpty(traktEp.FullImagePath)) continue;
+                    if (!traktEp.TraktID.HasValue) continue; // if it doesn't have a TraktID it means it is old data
+
+                    bool fileExists = File.Exists(traktEp.FullImagePath);
+                    if (!fileExists)
+                    {
+                        CommandRequest_DownloadImage cmd = new CommandRequest_DownloadImage(traktEp.Trakt_EpisodeID,
+                            JMMImageType.Trakt_Episode, false);
+                        cmd.Save();
+                    }
+                }
+            }
+            */
+
+            // AniDB Characters
+            if (ServerSettings.AniDB_DownloadCharacters)
+            {
+                foreach (AniDB_Character chr in RepoFactory.AniDB_Character.GetAll())
+                {
+                    if (chr.CharID == 75250)
+                    {
+                        Console.WriteLine("test");
+                    }
+
+                    if (string.IsNullOrEmpty(chr.PosterPath)) continue;
+                    bool fileExists = File.Exists(chr.PosterPath);
+                    if (!fileExists)
+                    {
+                        CommandRequest_DownloadImage cmd = new CommandRequest_DownloadImage(chr.AniDB_CharacterID,
+                            JMMImageType.AniDB_Character, false);
+                        cmd.Save();
+                    }
+                }
+            }
+
+            // AniDB Creators
+            if (ServerSettings.AniDB_DownloadCreators)
+            {
+                foreach (AniDB_Seiyuu seiyuu in RepoFactory.AniDB_Seiyuu.GetAll())
+                {
+                    if (string.IsNullOrEmpty(seiyuu.PosterPath)) continue;
+                    bool fileExists = File.Exists(seiyuu.PosterPath);
+                    if (!fileExists)
+                    {
+                        CommandRequest_DownloadImage cmd = new CommandRequest_DownloadImage(seiyuu.AniDB_SeiyuuID,
+                            JMMImageType.AniDB_Creator, false);
+                        cmd.Save();
+                    }
+                }
+            }
+        }
+
+        public static void RunImport_ScanTvDB()
+        {
+            TvDBHelper.ScanForMatches();
+        }
+
+        public static void RunImport_ScanTrakt()
+        {
+            if (ServerSettings.Trakt_IsEnabled && !string.IsNullOrEmpty(ServerSettings.Trakt_AuthToken))
+                TraktTVHelper.ScanForMatches();
+        }
+
+        public static void RunImport_ScanMovieDB()
+        {
+            MovieDBHelper.ScanForMatches();
+        }
+
+        public static void RunImport_ScanMAL()
+        {
+            MALHelper.ScanForMatches();
+        }
+
+        public static void RunImport_UpdateTvDB(bool forced)
+        {
+            TvDBHelper.UpdateAllInfo(forced);
+        }
+
+        public static void RunImport_UpdateAllAniDB()
+        {
+            foreach (AniDB_Anime anime in RepoFactory.AniDB_Anime.GetAll())
+            {
+                CommandRequest_GetAnimeHTTP cmd = new CommandRequest_GetAnimeHTTP(anime.AnimeID, true, false);
+                cmd.Save();
+            }
+        }
+
+        public static void RemoveRecordsWithoutPhysicalFiles()
+        {
+            // get a full list of files
+            Dictionary<ImportFolder, List<VideoLocal_Place>> filesAll = RepoFactory.VideoLocalPlace.GetAll().Where(a => a.ImportFolder != null).GroupBy(a => a.ImportFolder).ToDictionary(a => a.Key, a => a.ToList());
+            foreach (ImportFolder folder in filesAll.Keys)
+            {
+                IFileSystem fs = folder.FileSystem;
+
+                foreach (VideoLocal_Place vl in filesAll[folder])
+                {
+                    FileSystemResult<IObject> obj = fs.Resolve(vl.FullServerPath);
+	                if (obj.IsOk && !(obj.Result is IDirectory)) continue;
+	                VideoLocal v = vl.VideoLocal;
+	                // delete video local record
+	                logger.Info("RemoveRecordsWithoutPhysicalFiles : {0}", vl.FullServerPath);
+	                if (v.Places.Count <= 1)
+	                {
+		                RepoFactory.VideoLocalPlace.Delete(vl);
+		                RepoFactory.VideoLocal.Delete(v);
+		                CommandRequest_DeleteFileFromMyList cmdDel = new CommandRequest_DeleteFileFromMyList(v.Hash, v.FileSize);
+		                cmdDel.Save();
+	                }
+	                else
+		                RepoFactory.VideoLocalPlace.Delete(vl);
+                }
+            }
+
+	        IReadOnlyList<VideoLocal> videoLocalsAll = RepoFactory.VideoLocal.GetAll();
+	        foreach (VideoLocal v in videoLocalsAll)
+	        {
+		        if (v.Places?.Count > 0)
+		        {
+			        foreach (VideoLocal_Place place in v.Places)
+			        {
+				        if (place.ImportFolder != null) continue;
+				        logger.Info("RemoveRecordsWithOrphanedImportFolder : {0}", v.FileName);
+				        RepoFactory.VideoLocalPlace.Delete(place);
+			        }
+		        }
+		        if (v.Places?.Count > 0) continue;
+		        // delete video local record
+		        logger.Info("RemoveOrphanedVideoLocal : {0}", v.FileName);
+		        RepoFactory.VideoLocal.Delete(v);
+		        CommandRequest_DeleteFileFromMyList cmdDel = new CommandRequest_DeleteFileFromMyList(v.Hash, v.FileSize);
+		        cmdDel.Save();
+	        }
+
+	        UpdateAllStats();
+        }
+
+        public static string DeleteCloudAccount(int cloudaccountID)
+        {
+            CloudAccount cl = RepoFactory.CloudAccount.GetByID(cloudaccountID);
+            if (cl == null) return "Could not find Cloud Account ID: " + cloudaccountID;
+            foreach (ImportFolder f in RepoFactory.ImportFolder.GetByCloudId(cl.CloudID))
+            {
+                string r = DeleteImportFolder(f.ImportFolderID);
+                if (!string.IsNullOrEmpty(r))
+                    return r;
+            }
+            return string.Empty;
+        }
+
+        public static string DeleteImportFolder(int importFolderID)
+        {
+            try
+            {
+                ImportFolder ns = RepoFactory.ImportFolder.GetByID(importFolderID);
+
+                if (ns == null) return "Could not find Import Folder ID: " + importFolderID;
+
+                // first delete all the files attached  to this import folder
+                Dictionary<int, AnimeSeries> affectedSeries = new Dictionary<int, AnimeSeries>();
+
+                foreach (VideoLocal_Place vid in RepoFactory.VideoLocalPlace.GetByImportFolder(importFolderID))
+                {
+                    //Thread.Sleep(5000);
+                    logger.Info("Deleting video local record: {0}", vid.FullServerPath);
+
+                    AnimeSeries ser = null;
+                    List<AnimeEpisode> animeEpisodes = vid.VideoLocal.GetAnimeEpisodes();
+                    if (animeEpisodes.Count > 0)
+                    {
+                        ser = animeEpisodes[0].GetAnimeSeries();
+                        if (ser != null && !affectedSeries.ContainsKey(ser.AnimeSeriesID))
+                            affectedSeries.Add(ser.AnimeSeriesID, ser);
+                    }
+                    VideoLocal v = vid.VideoLocal;
+                    // delete video local record
+                    logger.Info("RemoveRecordsWithoutPhysicalFiles : {0}", vid.FullServerPath);
+                    if (v.Places.Count == 1)
+                    {
+                        RepoFactory.VideoLocalPlace.Delete(vid);
+                        RepoFactory.VideoLocal.Delete(v);
+                        CommandRequest_DeleteFileFromMyList cmdDel = new CommandRequest_DeleteFileFromMyList(v.Hash, v.FileSize);
+                        cmdDel.Save();
+
+                    }
+                    else
+                        RepoFactory.VideoLocalPlace.Delete(vid);
+                }
+
+                // delete any duplicate file records which reference this folder
+                RepoFactory.DuplicateFile.Delete(RepoFactory.DuplicateFile.GetByImportFolder1(importFolderID));
+                RepoFactory.DuplicateFile.Delete(RepoFactory.DuplicateFile.GetByImportFolder2(importFolderID));
+
+                // delete the import folder
+                RepoFactory.ImportFolder.Delete(importFolderID);
+
+                //TODO APIv2: Delete this hack after migration to headless
+                //hack until gui id dead
+                try
+                {
+                    System.Windows.Application.Current.Dispatcher.Invoke(() =>
+                    {
+                        ServerInfo.Instance.RefreshImportFolders();
+                    });
+                }
+                catch
+                {
+                    //dont do this at home :-)
+                }
+
+                foreach (AnimeSeries ser in affectedSeries.Values)
+                {
+                    ser.QueueUpdateStats();
+                    //StatsCache.Instance.UpdateUsingSeries(ser.AnimeSeriesID);
+                }
+
+
+                return "";
+            }
+            catch (Exception ex)
+            {
+                logger.Error(ex, ex.ToString());
+                return ex.Message;
+            }
+        }
+
+        public static void UpdateAllStats()
+        {
+            foreach (AnimeSeries ser in RepoFactory.AnimeSeries.GetAll())
+            {
+                ser.QueueUpdateStats();
+            }
+
+	        foreach (GroupFilter gf in RepoFactory.GroupFilter.GetAll())
+	        {
+		        gf.QueueUpdate();
+	        }
+        }
+
+
+        public static int UpdateAniDBFileData(bool missingInfo, bool outOfDate, bool countOnly)
+        {
+            List<int> vidsToUpdate = new List<int>();
+            try
+            {
+
+                if (missingInfo)
+                {
+                    List<VideoLocal> vids = RepoFactory.VideoLocal.GetByAniDBResolution("0x0");
+
+                    foreach (VideoLocal vid in vids)
+                    {
+                        if (!vidsToUpdate.Contains(vid.VideoLocalID))
+                            vidsToUpdate.Add(vid.VideoLocalID);
+                    }
+                }
+
+                if (outOfDate)
+                {
+                    List<VideoLocal> vids = RepoFactory.VideoLocal.GetByInternalVersion(1);
+
+                    foreach (VideoLocal vid in vids)
+                    {
+                        if (!vidsToUpdate.Contains(vid.VideoLocalID))
+                            vidsToUpdate.Add(vid.VideoLocalID);
+                    }
+                }
+
+                if (!countOnly)
+                {
+                    foreach (int id in vidsToUpdate)
+                    {
+                        CommandRequest_GetFile cmd = new CommandRequest_GetFile(id, true);
+                        cmd.Save();
+                    }
+                }
+            }
+            catch (Exception ex)
+            {
+                logger.Error(ex, ex.ToString());
+            }
+
+            return vidsToUpdate.Count;
+        }
+
+        public static void CheckForDayFilters()
+        {
+            ScheduledUpdate sched = RepoFactory.ScheduledUpdate.GetByUpdateType((int)ScheduledUpdateType.DayFiltersUpdate);
+            if (sched != null)
+            {
+                if (DateTime.Now.Day == sched.LastUpdate.Day)
+                    return;
+            }
+            //Get GroupFiters that change daily
+
+            HashSet<GroupFilterConditionType> conditions = new HashSet<GroupFilterConditionType>
+            {
+                GroupFilterConditionType.AirDate,
+                GroupFilterConditionType.LatestEpisodeAirDate,
+                GroupFilterConditionType.SeriesCreatedDate,
+                GroupFilterConditionType.EpisodeWatchedDate,
+                GroupFilterConditionType.EpisodeAddedDate
+            };
+            List<GroupFilter> evalfilters = RepoFactory.GroupFilter.GetWithConditionsTypes(conditions).Where(
+                a => a.Conditions.Any(b => conditions.Contains(b.ConditionTypeEnum) && b.ConditionOperatorEnum == GroupFilterOperator.LastXDays)).ToList();
+            foreach (GroupFilter g in evalfilters)
+                g.EvaluateAnimeGroups();
+            if (sched == null)
+            {
+                sched = new ScheduledUpdate();
+                sched.UpdateDetails = "";
+                sched.UpdateType = (int)ScheduledUpdateType.DayFiltersUpdate;
+            }
+
+            sched.LastUpdate = DateTime.Now;
+            RepoFactory.ScheduledUpdate.Save(sched);
+        }
+
+
+        public static void CheckForTvDBUpdates(bool forceRefresh)
+        {
+            if (ServerSettings.TvDB_UpdateFrequency == ScheduledUpdateFrequency.Never && !forceRefresh) return;
+            int freqHours = Utils.GetScheduledHours(ServerSettings.TvDB_UpdateFrequency);
+
+            // update tvdb info every 12 hours
+
+            ScheduledUpdate sched = RepoFactory.ScheduledUpdate.GetByUpdateType((int)ScheduledUpdateType.TvDBInfo);
+            if (sched != null)
+            {
+                // if we have run this in the last 12 hours and are not forcing it, then exit
+                TimeSpan tsLastRun = DateTime.Now - sched.LastUpdate;
+                if (tsLastRun.TotalHours < freqHours)
+                {
+                    if (!forceRefresh) return;
+                }
+            }
+
+            List<int> tvDBIDs = new List<int>();
+            bool tvDBOnline = false;
+            string serverTime = JMMService.TvdbHelper.IncrementalTvDBUpdate(ref tvDBIDs, ref tvDBOnline);
+
+            if (tvDBOnline)
+            {
+                foreach (int tvid in tvDBIDs)
+                {
+                    // download and update series info, episode info and episode images
+                    // will also download fanart, posters and wide banners
+                    CommandRequest_TvDBUpdateSeriesAndEpisodes cmdSeriesEps =
+                        new CommandRequest_TvDBUpdateSeriesAndEpisodes(tvid,
+                            false);
+                    cmdSeriesEps.Save();
+                }
+            }
+
+            if (sched == null)
+            {
+                sched = new ScheduledUpdate();
+                sched.UpdateType = (int)ScheduledUpdateType.TvDBInfo;
+            }
+
+            sched.LastUpdate = DateTime.Now;
+            sched.UpdateDetails = serverTime;
+            RepoFactory.ScheduledUpdate.Save(sched);
+
+            TvDBHelper.ScanForMatches();
+        }
+
+        public static void CheckForCalendarUpdate(bool forceRefresh)
+        {
+            if (ServerSettings.AniDB_Calendar_UpdateFrequency == ScheduledUpdateFrequency.Never && !forceRefresh)
+                return;
+            int freqHours = Utils.GetScheduledHours(ServerSettings.AniDB_Calendar_UpdateFrequency);
+
+            // update the calendar every 12 hours
+            // we will always assume that an anime was downloaded via http first
+
+
+            ScheduledUpdate sched = RepoFactory.ScheduledUpdate.GetByUpdateType((int)ScheduledUpdateType.AniDBCalendar);
+            if (sched != null)
+            {
+                // if we have run this in the last 12 hours and are not forcing it, then exit
+                TimeSpan tsLastRun = DateTime.Now - sched.LastUpdate;
+                if (tsLastRun.TotalHours < freqHours)
+                {
+                    if (!forceRefresh) return;
+                }
+            }
+
+            CommandRequest_GetCalendar cmd = new CommandRequest_GetCalendar(forceRefresh);
+            cmd.Save();
+        }
+
+        public static void SendUserInfoUpdate(bool forceRefresh)
+        {
+            // update the anonymous user info every 12 hours
+            // we will always assume that an anime was downloaded via http first
+
+            ScheduledUpdate sched = RepoFactory.ScheduledUpdate.GetByUpdateType((int)ScheduledUpdateType.AzureUserInfo);
+            if (sched != null)
+            {
+                // if we have run this in the last 6 hours and are not forcing it, then exit
+                TimeSpan tsLastRun = DateTime.Now - sched.LastUpdate;
+                if (tsLastRun.TotalHours < 6)
+                {
+                    if (!forceRefresh) return;
+                }
+            }
+
+            if (sched == null)
+            {
+                sched = new ScheduledUpdate();
+                sched.UpdateType = (int)ScheduledUpdateType.AzureUserInfo;
+                sched.UpdateDetails = "";
+            }
+            sched.LastUpdate = DateTime.Now;
+            RepoFactory.ScheduledUpdate.Save(sched);
+
+            CommandRequest_Azure_SendUserInfo cmd = new CommandRequest_Azure_SendUserInfo(ServerSettings.AniDB_Username);
+            cmd.Save();
+        }
+
+        public static void CheckForAnimeUpdate(bool forceRefresh)
+        {
+            if (ServerSettings.AniDB_Anime_UpdateFrequency == ScheduledUpdateFrequency.Never && !forceRefresh) return;
+            int freqHours = Utils.GetScheduledHours(ServerSettings.AniDB_Anime_UpdateFrequency);
+
+            // check for any updated anime info every 12 hours
+
+            ScheduledUpdate sched = RepoFactory.ScheduledUpdate.GetByUpdateType((int)ScheduledUpdateType.AniDBUpdates);
+            if (sched != null)
+            {
+                // if we have run this in the last 12 hours and are not forcing it, then exit
+                TimeSpan tsLastRun = DateTime.Now - sched.LastUpdate;
+                if (tsLastRun.TotalHours < freqHours)
+                {
+                    if (!forceRefresh) return;
+                }
+            }
+
+            CommandRequest_GetUpdated cmd = new CommandRequest_GetUpdated(true);
+            cmd.Save();
+        }
+
+        public static void CheckForMALUpdate(bool forceRefresh)
+        {
+            if (ServerSettings.AniDB_Anime_UpdateFrequency == ScheduledUpdateFrequency.Never && !forceRefresh) return;
+            int freqHours = Utils.GetScheduledHours(ServerSettings.MAL_UpdateFrequency);
+
+            // check for any updated anime info every 12 hours
+
+            ScheduledUpdate sched = RepoFactory.ScheduledUpdate.GetByUpdateType((int)ScheduledUpdateType.MALUpdate);
+            if (sched != null)
+            {
+                // if we have run this in the last 12 hours and are not forcing it, then exit
+                TimeSpan tsLastRun = DateTime.Now - sched.LastUpdate;
+                if (tsLastRun.TotalHours < freqHours)
+                {
+                    if (!forceRefresh) return;
+                }
+            }
+
+            RunImport_ScanMAL();
+
+            if (sched == null)
+            {
+                sched = new ScheduledUpdate();
+                sched.UpdateType = (int)ScheduledUpdateType.MALUpdate;
+                sched.UpdateDetails = "";
+            }
+            sched.LastUpdate = DateTime.Now;
+            RepoFactory.ScheduledUpdate.Save(sched);
+        }
+
+        public static void CheckForMyListStatsUpdate(bool forceRefresh)
+        {
+            if (ServerSettings.AniDB_MyListStats_UpdateFrequency == ScheduledUpdateFrequency.Never && !forceRefresh)
+                return;
+            int freqHours = Utils.GetScheduledHours(ServerSettings.AniDB_MyListStats_UpdateFrequency);
+
+            ScheduledUpdate sched = RepoFactory.ScheduledUpdate.GetByUpdateType((int)ScheduledUpdateType.AniDBMylistStats);
+            if (sched != null)
+            {
+                // if we have run this in the last 24 hours and are not forcing it, then exit
+                TimeSpan tsLastRun = DateTime.Now - sched.LastUpdate;
+                logger.Trace("Last AniDB MyList Stats Update: {0} minutes ago", tsLastRun.TotalMinutes);
+                if (tsLastRun.TotalHours < freqHours)
+                {
+                    if (!forceRefresh) return;
+                }
+            }
+
+            CommandRequest_UpdateMylistStats cmd = new CommandRequest_UpdateMylistStats(forceRefresh);
+            cmd.Save();
+        }
+
+        public static void CheckForMyListSyncUpdate(bool forceRefresh)
+        {
+            if (ServerSettings.AniDB_MyList_UpdateFrequency == ScheduledUpdateFrequency.Never && !forceRefresh) return;
+            int freqHours = Utils.GetScheduledHours(ServerSettings.AniDB_MyList_UpdateFrequency);
+
+            // update the calendar every 24 hours
+
+            ScheduledUpdate sched = RepoFactory.ScheduledUpdate.GetByUpdateType((int)ScheduledUpdateType.AniDBMyListSync);
+            if (sched != null)
+            {
+                // if we have run this in the last 24 hours and are not forcing it, then exit
+                TimeSpan tsLastRun = DateTime.Now - sched.LastUpdate;
+                logger.Trace("Last AniDB MyList Sync: {0} minutes ago", tsLastRun.TotalMinutes);
+                if (tsLastRun.TotalHours < freqHours)
+                {
+                    if (!forceRefresh) return;
+                }
+            }
+
+            CommandRequest_SyncMyList cmd = new CommandRequest_SyncMyList(forceRefresh);
+            cmd.Save();
+        }
+
+        public static void CheckForTraktSyncUpdate(bool forceRefresh)
+        {
+            if (ServerSettings.Trakt_SyncFrequency == ScheduledUpdateFrequency.Never && !forceRefresh) return;
+            int freqHours = Utils.GetScheduledHours(ServerSettings.Trakt_SyncFrequency);
+
+            // update the calendar every xxx hours
+
+            ScheduledUpdate sched = RepoFactory.ScheduledUpdate.GetByUpdateType((int)ScheduledUpdateType.TraktSync);
+            if (sched != null)
+            {
+                // if we have run this in the last xxx hours and are not forcing it, then exit
+                TimeSpan tsLastRun = DateTime.Now - sched.LastUpdate;
+                logger.Trace("Last Trakt Sync: {0} minutes ago", tsLastRun.TotalMinutes);
+                if (tsLastRun.TotalHours < freqHours)
+                {
+                    if (!forceRefresh) return;
+                }
+            }
+
+            if (ServerSettings.Trakt_IsEnabled && !string.IsNullOrEmpty(ServerSettings.Trakt_AuthToken))
+            {
+                CommandRequest_TraktSyncCollection cmd = new CommandRequest_TraktSyncCollection(false);
+                cmd.Save();
+            }
+        }
+
+        public static void CheckForTraktAllSeriesUpdate(bool forceRefresh)
+        {
+            if (ServerSettings.Trakt_UpdateFrequency == ScheduledUpdateFrequency.Never && !forceRefresh) return;
+            int freqHours = Utils.GetScheduledHours(ServerSettings.Trakt_UpdateFrequency);
+
+            // update the calendar every xxx hours
+            ScheduledUpdate sched = RepoFactory.ScheduledUpdate.GetByUpdateType((int)ScheduledUpdateType.TraktUpdate);
+            if (sched != null)
+            {
+                // if we have run this in the last xxx hours and are not forcing it, then exit
+                TimeSpan tsLastRun = DateTime.Now - sched.LastUpdate;
+                logger.Trace("Last Trakt Update: {0} minutes ago", tsLastRun.TotalMinutes);
+                if (tsLastRun.TotalHours < freqHours)
+                {
+                    if (!forceRefresh) return;
+                }
+            }
+
+            CommandRequest_TraktUpdateAllSeries cmd = new CommandRequest_TraktUpdateAllSeries(false);
+            cmd.Save();
+        }
+
+        public static void CheckForTraktTokenUpdate(bool forceRefresh)
+        {
+            try
+            {
+                // by updating the Trakt token regularly, the user won't need to authorize again
+                int freqHours = 24; // we need to update this daily
+
+                ScheduledUpdate sched = RepoFactory.ScheduledUpdate.GetByUpdateType((int)ScheduledUpdateType.TraktToken);
+                if (sched != null)
+                {
+                    // if we have run this in the last xxx hours and are not forcing it, then exit
+                    TimeSpan tsLastRun = DateTime.Now - sched.LastUpdate;
+                    logger.Trace("Last Trakt Token Update: {0} minutes ago", tsLastRun.TotalMinutes);
+                    if (tsLastRun.TotalHours < freqHours)
+                    {
+                        if (!forceRefresh) return;
+                    }
+                }
+
+                TraktTVHelper.RefreshAuthToken();
+                if (sched == null)
+                {
+                    sched = new ScheduledUpdate();
+                    sched.UpdateType = (int)ScheduledUpdateType.TraktToken;
+                    sched.UpdateDetails = "";
+                }
+                sched.LastUpdate = DateTime.Now;
+                RepoFactory.ScheduledUpdate.Save(sched);
+            }
+            catch (Exception ex)
+            {
+                logger.Error(ex, "Error in CheckForTraktTokenUpdate: " + ex.ToString());
+            }
+        }
+
+        public static void CheckForAniDBFileUpdate(bool forceRefresh)
+        {
+            if (ServerSettings.AniDB_File_UpdateFrequency == ScheduledUpdateFrequency.Never && !forceRefresh) return;
+            int freqHours = Utils.GetScheduledHours(ServerSettings.AniDB_File_UpdateFrequency);
+
+            // check for any updated anime info every 12 hours
+
+            ScheduledUpdate sched = RepoFactory.ScheduledUpdate.GetByUpdateType((int)ScheduledUpdateType.AniDBFileUpdates);
+            if (sched != null)
+            {
+                // if we have run this in the last 12 hours and are not forcing it, then exit
+                TimeSpan tsLastRun = DateTime.Now - sched.LastUpdate;
+                if (tsLastRun.TotalHours < freqHours)
+                {
+                    if (!forceRefresh) return;
+                }
+            }
+
+            UpdateAniDBFileData(true, false, false);
+
+            // files which have been hashed, but don't have an associated episode
+            List<VideoLocal> filesWithoutEpisode = RepoFactory.VideoLocal.GetVideosWithoutEpisode();
+
+            foreach (VideoLocal vl in filesWithoutEpisode)
+            {
+                CommandRequest_ProcessFile cmd = new CommandRequest_ProcessFile(vl.VideoLocalID, true);
+                cmd.Save();
+            }
+
+            // now check for any files which have been manually linked and are less than 30 days old
+
+
+            if (sched == null)
+            {
+                sched = new ScheduledUpdate();
+                sched.UpdateType = (int)ScheduledUpdateType.AniDBFileUpdates;
+                sched.UpdateDetails = "";
+            }
+            sched.LastUpdate = DateTime.Now;
+            RepoFactory.ScheduledUpdate.Save(sched);
+        }
+
+        public static void CheckForPreviouslyIgnored()
+        {
+            try
+            {
+                IReadOnlyList<VideoLocal> filesAll = RepoFactory.VideoLocal.GetAll();
+                IReadOnlyList<VideoLocal> filesIgnored = RepoFactory.VideoLocal.GetIgnoredVideos();
+
+                foreach (VideoLocal vl in filesAll)
+                {
+                    if (vl.IsIgnored == 0)
+                    {
+                        // Check if we have this file marked as previously ignored, matches only if it has the same hash
+                        List<VideoLocal> resultVideoLocalsIgnored = filesIgnored.Where(s => s.Hash == vl.Hash).ToList();
+
+                        if (resultVideoLocalsIgnored.Any())
+                        {
+                            vl.IsIgnored = 1;
+                            RepoFactory.VideoLocal.Save(vl, false);
+                        }
+                    }
+                }
+            }
+            catch (Exception ex)
+            {
+                logger.Error(ex, string.Format("Error in CheckForPreviouslyIgnored: {0}", ex));
+            }
+        }
+
+        public static void UpdateAniDBTitles()
+        {
+            int freqHours = 100;
+
+            bool process =
+                ServerSettings.AniDB_Username.Equals("jonbaby", StringComparison.InvariantCultureIgnoreCase) ||
+                ServerSettings.AniDB_Username.Equals("jmediamanager", StringComparison.InvariantCultureIgnoreCase);
+
+            if (!process) return;
+
+            // check for any updated anime info every 100 hours
+
+            ScheduledUpdate sched = RepoFactory.ScheduledUpdate.GetByUpdateType((int)ScheduledUpdateType.AniDBTitles);
+            if (sched != null)
+            {
+                // if we have run this in the last 100 hours and are not forcing it, then exit
+                TimeSpan tsLastRun = DateTime.Now - sched.LastUpdate;
+                if (tsLastRun.TotalHours < freqHours) return;
+            }
+
+            if (sched == null)
+            {
+                sched = new ScheduledUpdate();
+                sched.UpdateType = (int)ScheduledUpdateType.AniDBTitles;
+                sched.UpdateDetails = "";
+            }
+            sched.LastUpdate = DateTime.Now;
+            RepoFactory.ScheduledUpdate.Save(sched);
+
+            CommandRequest_GetAniDBTitles cmd = new CommandRequest_GetAniDBTitles();
+            cmd.Save();
+        }
+    }
 }