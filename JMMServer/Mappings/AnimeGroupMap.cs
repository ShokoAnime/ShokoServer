--- conflicted
+++ resolved
@@ -1,50 +1,35 @@
-﻿using System;
-using System.Collections.Generic;
-using System.Linq;
-using System.Text;
-using FluentNHibernate.Mapping;
-using JMMServer.Entities;
-
-namespace JMMServer.Mappings
-{
-    public class AnimeGroupMap : ClassMap<AnimeGroup>
-    {
-        public AnimeGroupMap()
-        {
-            Not.LazyLoad();
-            Id(x => x.AnimeGroupID);
-
-<<<<<<< HEAD
-			Map(x => x.AnimeGroupParentID);
-			Map(x => x.DefaultAnimeSeriesID);
-			Map(x => x.DateTimeCreated).Not.Nullable();
-			Map(x => x.DateTimeUpdated).Not.Nullable();
-			Map(x => x.Description);
-			Map(x => x.GroupName);
-			Map(x => x.IsManuallyNamed).Not.Nullable();
-			Map(x => x.OverrideDescription).Not.Nullable();
-			Map(x => x.SortName);
-			Map(x => x.EpisodeAddedDate);
-			Map(x => x.MissingEpisodeCount).Not.Nullable();
-			Map(x => x.MissingEpisodeCountGroups).Not.Nullable();
-            Map(x => x.ContractVersion).Not.Nullable();
-            Map(x => x.ContractString).Nullable().CustomType("StringClob");
-
-=======
-            Map(x => x.AnimeGroupParentID);
-            Map(x => x.DefaultAnimeSeriesID);
-            Map(x => x.DateTimeCreated).Not.Nullable();
-            Map(x => x.DateTimeUpdated).Not.Nullable();
-            Map(x => x.Description);
-            Map(x => x.GroupName);
-            Map(x => x.IsManuallyNamed).Not.Nullable();
-            Map(x => x.OverrideDescription).Not.Nullable();
-            Map(x => x.SortName);
-            Map(x => x.EpisodeAddedDate);
-            Map(x => x.LatestEpisodeAirDate);
-            Map(x => x.MissingEpisodeCount).Not.Nullable();
-            Map(x => x.MissingEpisodeCountGroups).Not.Nullable();
->>>>>>> 4e661051
-        }
-    }
-}
+﻿using System;
+using System.Collections.Generic;
+using System.Linq;
+using System.Text;
+using FluentNHibernate.Mapping;
+using JMMServer.Entities;
+
+namespace JMMServer.Mappings
+{
+	public class AnimeGroupMap : ClassMap<AnimeGroup>
+	{
+		public AnimeGroupMap()
+        {
+			Not.LazyLoad();
+            Id(x => x.AnimeGroupID);
+
+			Map(x => x.AnimeGroupParentID);
+			Map(x => x.DefaultAnimeSeriesID);
+			Map(x => x.DateTimeCreated).Not.Nullable();
+			Map(x => x.DateTimeUpdated).Not.Nullable();
+			Map(x => x.Description);
+			Map(x => x.GroupName);
+			Map(x => x.IsManuallyNamed).Not.Nullable();
+			Map(x => x.OverrideDescription).Not.Nullable();
+			Map(x => x.SortName);
+			Map(x => x.EpisodeAddedDate);
+            Map(x => x.LatestEpisodeAirDate);
+			Map(x => x.MissingEpisodeCount).Not.Nullable();
+			Map(x => x.MissingEpisodeCountGroups).Not.Nullable();
+            Map(x => x.ContractVersion).Not.Nullable();
+            Map(x => x.ContractString).Nullable().CustomType("StringClob");
+
+        }
+    }
+}