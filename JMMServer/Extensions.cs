--- conflicted
+++ resolved
@@ -4,16 +4,13 @@
 using System.IO;
 using System.Linq;
 using System.Reflection;
-<<<<<<< HEAD
 using System.Threading.Tasks;
 using System.Windows;
 using System.Windows.Media;
 using System.Windows.Media.Imaging;
 using NutzCode.CloudFileSystem;
-=======
 using FluentNHibernate.Utils;
 using JMMContracts;
->>>>>>> 8817f0b2
 
 namespace JMMServer
 {
@@ -44,23 +41,6 @@
             return list.Contains(item, StringComparer.InvariantCultureIgnoreCase);
         }
 
-<<<<<<< HEAD
-        public static BitmapImage CreateIconImage(this ICloudPlugin plugin)
-        {
-            return Application.Current.Dispatcher.Invoke(() =>
-            {
-                if (plugin?.Icon == null)
-                    return null;
-
-                MemoryStream ms = new MemoryStream(plugin.Icon);
-                ms.Seek(0, SeekOrigin.Begin);
-                BitmapImage icon = new BitmapImage();
-                icon.BeginInit();
-                icon.StreamSource = ms;
-                icon.EndInit();
-                return icon;
-            });
-=======
         public static Contract_AnimeGroup DeepCopy(this Contract_AnimeGroup c)
         {
             Contract_AnimeGroup contract = new Contract_AnimeGroup();
@@ -113,7 +93,23 @@
             contract.Stat_AudioLanguages = new HashSet<string>(c.Stat_AudioLanguages);
             contract.Stat_SubtitleLanguages = new HashSet<string>(c.Stat_SubtitleLanguages);
             return contract;
->>>>>>> 8817f0b2
+        }
+
+        public static BitmapImage CreateIconImage(this ICloudPlugin plugin)
+        {
+            return Application.Current.Dispatcher.Invoke(() =>
+            {
+                if (plugin?.Icon == null)
+                    return null;
+
+                MemoryStream ms = new MemoryStream(plugin.Icon);
+                ms.Seek(0, SeekOrigin.Begin);
+                BitmapImage icon = new BitmapImage();
+                icon.BeginInit();
+                icon.StreamSource = ms;
+                icon.EndInit();
+                return icon;
+            });
         }
     }
 }