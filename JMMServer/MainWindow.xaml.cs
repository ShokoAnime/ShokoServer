--- conflicted
+++ resolved
@@ -1,2997 +1,2990 @@
-﻿using System;
-using System.Collections.Generic;
-using System.ComponentModel;
-using System.Data;
-using System.Data.SQLite;
-using System.Diagnostics;
-using System.Globalization;
-using System.IO;
-using System.Linq;
-using System.ServiceModel;
-using System.ServiceModel.Channels;
-using System.ServiceModel.Description;
-using System.Threading;
-using System.Timers;
-using System.Windows;
-using System.Windows.Controls;
-using System.Windows.Input;
-using Infralution.Localization.Wpf;
-using JMMContracts;
-using JMMServer.Commands;
-using JMMServer.Commands.Azure;
-using JMMServer.Databases;
-using JMMServer.Entities;
-using JMMServer.FileHelper;
-using JMMServer.ImageDownload;
-using JMMServer.MyAnime2Helper;
-using JMMServer.Providers.TraktTV;
-using JMMServer.Repositories;
-using JMMServer.Repositories.Cached;
-using JMMServer.Repositories.Direct;
-using JMMServer.UI;
-using JMMServer.WCFCompression;
-using Microsoft.SqlServer.Management.Smo;
-using NHibernate;
-using NLog;
-using Microsoft.Win32.TaskScheduler;
-
-namespace JMMServer
-{
-    /// <summary>
-    /// Interaction logic for MainWindow.xaml
-    /// </summary>
-    public partial class MainWindow : Window
-    {
-        private System.Windows.Forms.NotifyIcon TippuTrayNotify;
-        private System.Windows.Forms.ContextMenuStrip ctxTrayMenu;
-        private bool isAppExiting = false;
-        private static bool doneFirstTrakTinfo = false;
-        private static Logger logger = LogManager.GetCurrentClassLogger();
-        internal static LogRotator logrotator = new LogRotator();
-        private static DateTime lastTraktInfoUpdate = DateTime.Now;
-        private static DateTime lastVersionCheck = DateTime.Now;
-
-        private static BlockingList<FileSystemEventArgs> queueFileEvents = new BlockingList<FileSystemEventArgs>();
-        private static BackgroundWorker workerFileEvents = new BackgroundWorker();
-
-        //private static Uri baseAddress = new Uri("http://localhost:8111/JMMServer");
-        //private static string baseAddressImageString = @"http://localhost:{0}/JMMServerImage";
-        private static string baseAddressStreamingString = @"http://localhost:{0}/JMMServerStreaming";
-        private static string baseAddressStreamingStringMex = @"net.tcp://localhost:{0}/JMMServerStreaming/mex";
-        private static string baseAddressBinaryString = @"http://localhost:{0}/JMMServerBinary";
-        private static string baseAddressMetroString = @"http://localhost:{0}/JMMServerMetro";
-        //private static string baseAddressMetroImageString = @"http://localhost:{0}/JMMServerMetroImage";
-        //private static string baseAddressRESTString = @"http://localhost:{0}/JMMServerREST";
-        //private static string baseAddressPlexString = @"http://localhost:{0}/JMMServerPlex";
-        //private static string baseAddressKodiString = @"http://localhost:{0}/JMMServerKodi";
-
-        public static string PathAddressREST = "JMMServerREST";
-        public static string PathAddressPlex = "JMMServerPlex";
-        public static string PathAddressKodi = "JMMServerKodi";
-
-        //private static Uri baseAddressTCP = new Uri("net.tcp://localhost:8112/JMMServerTCP");
-        //private static ServiceHost host = null;
-        //private static ServiceHost hostTCP = null;
-        //private static ServiceHost hostImage = null;
-        private static ServiceHost hostStreaming = null;
-        private static ServiceHost hostBinary = null;
-        private static ServiceHost hostMetro = null;
-        //private static ServiceHost hostMetroImage = null;
-        //private static WebServiceHost hostREST = null;
-        //private static WebServiceHost hostPlex = null;
-        //private static WebServiceHost hostKodi = null;
-        private static Nancy.Hosting.Self.NancyHost hostNancy = null;
-        //private static MessagingServer hostFile = null;
-        private static FileServer.FileServer hostFile = null;
-
-        private static BackgroundWorker workerImport = new BackgroundWorker();
-        private static BackgroundWorker workerScanFolder = new BackgroundWorker();
-        private static BackgroundWorker workerScanDropFolders = new BackgroundWorker();
-        private static BackgroundWorker workerRemoveMissing = new BackgroundWorker();
-        private static BackgroundWorker workerDeleteImportFolder = new BackgroundWorker();
-        private static BackgroundWorker workerMyAnime2 = new BackgroundWorker();
-        private static BackgroundWorker workerMediaInfo = new BackgroundWorker();
-
-        private static BackgroundWorker workerSyncHashes= new BackgroundWorker();
-
-        internal static BackgroundWorker workerSetupDB = new BackgroundWorker();
-        internal static BackgroundWorker LogRotatorWorker = new BackgroundWorker();
-
-        private static System.Timers.Timer autoUpdateTimer = null;
-        private static System.Timers.Timer autoUpdateTimerShort = null;
-        private static System.Timers.Timer cloudWatchTimer = null;
-        internal static System.Timers.Timer LogRotatorTimer = null;
-
-        DateTime lastAdminMessage = DateTime.Now.Subtract(new TimeSpan(12, 0, 0));
-        private static List<FileSystemWatcher> watcherVids = null;
-
-        BackgroundWorker downloadImagesWorker = new BackgroundWorker();
-
-        public static List<UserCulture> userLanguages = new List<UserCulture>();
-
-        public static Uri baseAddressBinary
-        {
-            get { return new Uri(string.Format(baseAddressBinaryString, ServerSettings.JMMServerPort)); }
-        }
-
-        //public static Uri baseAddressImage
-        //{
-        //    get { return new Uri(string.Format(baseAddressImageString, ServerSettings.JMMServerPort)); }
-        //}
-
-        public static Uri baseAddressStreaming
-        {
-            get { return new Uri(string.Format(baseAddressStreamingString, ServerSettings.JMMServerPort)); }
-        }
-
-        public static Uri baseAddressStreamingMex
-        {
-            get { return new Uri(string.Format(baseAddressStreamingStringMex, ServerSettings.JMMServerFilePort)); }
-        }
-
-        public static Uri baseAddressMetro
-        {
-            get { return new Uri(string.Format(baseAddressMetroString, ServerSettings.JMMServerPort)); }
-        }
-
-        //public static Uri baseAddressMetroImage
-        //{
-        //    get { return new Uri(string.Format(baseAddressMetroImageString, ServerSettings.JMMServerPort)); }
-        //}
-
-        private Mutex mutex;
-        private readonly string mutexName = "JmmServer3.0Mutex";
-
-        public MainWindow()
-        {
-            InitializeComponent();
-
-            Thread.CurrentThread.CurrentUICulture = CultureInfo.GetCultureInfo(ServerSettings.Culture);
-
-            //HibernatingRhinos.Profiler.Appender.NHibernate.NHibernateProfiler.Initialize();
-
-            try
-            {
-                UnhandledExceptionManager.AddHandler();
-            }
-            catch
-            {
-            }
-
-            if (!ServerSettings.AllowMultipleInstances)
-            {
-                try
-                {
-                    mutex = Mutex.OpenExisting(mutexName);
-                    //since it hasn't thrown an exception, then we already have one copy of the app open.
-                    MessageBox.Show(JMMServer.Properties.Resources.Server_Running,
-                        JMMServer.Properties.Resources.JMMServer, MessageBoxButton.OK, MessageBoxImage.Error);
-                    Environment.Exit(0);
-                }
-                catch (Exception Ex)
-                {
-                    //since we didn't find a mutex with that name, create one
-                    Debug.WriteLine("Exception thrown:" + Ex.Message + " Creating a new mutex...");
-                    mutex = new Mutex(true, mutexName);
-                }
-            }
-            ServerSettings.DebugSettingsToLog();
-
-            workerFileEvents.WorkerReportsProgress = false;
-            workerFileEvents.WorkerSupportsCancellation = false;
-            workerFileEvents.DoWork += new DoWorkEventHandler(workerFileEvents_DoWork);
-            workerFileEvents.RunWorkerCompleted +=
-                new RunWorkerCompletedEventHandler(workerFileEvents_RunWorkerCompleted);
-
-            //logrotator worker setup
-            LogRotatorWorker.WorkerReportsProgress = false;
-            LogRotatorWorker.WorkerSupportsCancellation = false;
-            LogRotatorWorker.DoWork += new DoWorkEventHandler(LogRotatorWorker_DoWork);
-            LogRotatorWorker.RunWorkerCompleted += new RunWorkerCompletedEventHandler(LogRotatorWorker_RunWorkerCompleted);
-
-            //Create an instance of the NotifyIcon Class
-            TippuTrayNotify = new System.Windows.Forms.NotifyIcon();
-
-            // This icon file needs to be in the bin folder of the application
-            TippuTrayNotify = new System.Windows.Forms.NotifyIcon();
-            Stream iconStream =
-                Application.GetResourceStream(new Uri("pack://application:,,,/JMMServer;component/db.ico")).Stream;
-            TippuTrayNotify.Icon = new System.Drawing.Icon(iconStream);
-            iconStream.Dispose();
-
-            //show the Tray Notify IconbtnRemoveMissingFiles.Click
-            TippuTrayNotify.Visible = true;
-
-
-            CreateMenus();
-
-            ServerState.Instance.DatabaseAvailable = false;
-            ServerState.Instance.ServerOnline = false;
-            ServerState.Instance.BaseImagePath = ImageUtils.GetBaseImagesPath();
-
-            this.Closing += new System.ComponentModel.CancelEventHandler(MainWindow_Closing);
-            this.StateChanged += new EventHandler(MainWindow_StateChanged);
-            TippuTrayNotify.MouseDoubleClick +=
-                new System.Windows.Forms.MouseEventHandler(TippuTrayNotify_MouseDoubleClick);
-
-            btnToolbarShutdown.Click += new RoutedEventHandler(btnToolbarShutdown_Click);
-            btnHasherPause.Click += new RoutedEventHandler(btnHasherPause_Click);
-            btnHasherResume.Click += new RoutedEventHandler(btnHasherResume_Click);
-            btnGeneralPause.Click += new RoutedEventHandler(btnGeneralPause_Click);
-            btnGeneralResume.Click += new RoutedEventHandler(btnGeneralResume_Click);
-            btnImagesPause.Click += new RoutedEventHandler(btnImagesPause_Click);
-            btnImagesResume.Click += new RoutedEventHandler(btnImagesResume_Click);
-            btnAdminMessages.Click += btnAdminMessages_Click;
-
-            btnRemoveMissingFiles.Click += new RoutedEventHandler(btnRemoveMissingFiles_Click);
-            btnRunImport.Click += new RoutedEventHandler(btnRunImport_Click);
-            btnSyncHashes.Click += BtnSyncHashes_Click;
-            btnSyncMyList.Click += new RoutedEventHandler(btnSyncMyList_Click);
-            btnSyncVotes.Click += new RoutedEventHandler(btnSyncVotes_Click);
-            btnUpdateTvDBInfo.Click += new RoutedEventHandler(btnUpdateTvDBInfo_Click);
-            btnUpdateAllStats.Click += new RoutedEventHandler(btnUpdateAllStats_Click);
-            btnSyncTrakt.Click += new RoutedEventHandler(btnSyncTrakt_Click);
-            btnImportManualLinks.Click += new RoutedEventHandler(btnImportManualLinks_Click);
-            btnUpdateAniDBInfo.Click += new RoutedEventHandler(btnUpdateAniDBInfo_Click);
-            btnUploadAzureCache.Click += new RoutedEventHandler(btnUploadAzureCache_Click);
-            btnUpdateTraktInfo.Click += BtnUpdateTraktInfo_Click;
-
-            this.Loaded += new RoutedEventHandler(MainWindow_Loaded);
-            downloadImagesWorker.DoWork += new DoWorkEventHandler(downloadImagesWorker_DoWork);
-            downloadImagesWorker.WorkerSupportsCancellation = true;
-
-            txtServerPort.Text = ServerSettings.JMMServerPort;
-            chkEnableKodi.IsChecked = ServerSettings.EnableKodi;
-            chkEnablePlex.IsChecked = ServerSettings.EnablePlex;
-
-
-            btnToolbarHelp.Click += new RoutedEventHandler(btnToolbarHelp_Click);
-            btnApplyServerPort.Click += new RoutedEventHandler(btnApplyServerPort_Click);
-            btnUpdateMediaInfo.Click += new RoutedEventHandler(btnUpdateMediaInfo_Click);
-
-            workerMyAnime2.DoWork += new DoWorkEventHandler(workerMyAnime2_DoWork);
-            workerMyAnime2.RunWorkerCompleted += new RunWorkerCompletedEventHandler(workerMyAnime2_RunWorkerCompleted);
-            workerMyAnime2.ProgressChanged += new ProgressChangedEventHandler(workerMyAnime2_ProgressChanged);
-            workerMyAnime2.WorkerReportsProgress = true;
-
-            workerMediaInfo.DoWork += new DoWorkEventHandler(workerMediaInfo_DoWork);
-
-            workerImport.WorkerReportsProgress = true;
-            workerImport.WorkerSupportsCancellation = true;
-            workerImport.DoWork += new DoWorkEventHandler(workerImport_DoWork);
-
-            workerScanFolder.WorkerReportsProgress = true;
-            workerScanFolder.WorkerSupportsCancellation = true;
-            workerScanFolder.DoWork += new DoWorkEventHandler(workerScanFolder_DoWork);
-
-
-            workerScanDropFolders.WorkerReportsProgress = true;
-            workerScanDropFolders.WorkerSupportsCancellation = true;
-            workerScanDropFolders.DoWork += new DoWorkEventHandler(workerScanDropFolders_DoWork);
-
-
-            workerSyncHashes.WorkerReportsProgress = true;
-            workerSyncHashes.WorkerSupportsCancellation = true;
-            workerSyncHashes.DoWork += WorkerSyncHashes_DoWork;
-
-
-            workerRemoveMissing.WorkerReportsProgress = true;
-            workerRemoveMissing.WorkerSupportsCancellation = true;
-            workerRemoveMissing.DoWork += new DoWorkEventHandler(workerRemoveMissing_DoWork);
-
-            workerDeleteImportFolder.WorkerReportsProgress = false;
-            workerDeleteImportFolder.WorkerSupportsCancellation = true;
-            workerDeleteImportFolder.DoWork += new DoWorkEventHandler(workerDeleteImportFolder_DoWork);
-
-            workerSetupDB.DoWork += new DoWorkEventHandler(workerSetupDB_DoWork);
-            workerSetupDB.RunWorkerCompleted += new RunWorkerCompletedEventHandler(workerSetupDB_RunWorkerCompleted);
-
-            //StartUp();
-
-            cboDatabaseType.Items.Clear();
-            cboDatabaseType.Items.Add("SQLite");
-            cboDatabaseType.Items.Add("Microsoft SQL Server 2014");
-            cboDatabaseType.Items.Add("MySQL");
-            cboDatabaseType.SelectionChanged +=
-                new System.Windows.Controls.SelectionChangedEventHandler(cboDatabaseType_SelectionChanged);
-
-            cboImagesPath.Items.Clear();
-            cboImagesPath.Items.Add(JMMServer.Properties.Resources.Images_Default);
-            cboImagesPath.Items.Add(JMMServer.Properties.Resources.Images_Custom);
-            cboImagesPath.SelectionChanged +=
-                new System.Windows.Controls.SelectionChangedEventHandler(cboImagesPath_SelectionChanged);
-            btnChooseImagesFolder.Click += new RoutedEventHandler(btnChooseImagesFolder_Click);
-
-            if (ServerSettings.BaseImagesPathIsDefault)
-                cboImagesPath.SelectedIndex = 0;
-            else
-                cboImagesPath.SelectedIndex = 1;
-
-            btnSaveDatabaseSettings.Click += new RoutedEventHandler(btnSaveDatabaseSettings_Click);
-            btnRefreshMSSQLServerList.Click += new RoutedEventHandler(btnRefreshMSSQLServerList_Click);
-            // btnInstallMSSQLServer.Click += new RoutedEventHandler(btnInstallMSSQLServer_Click);
-            btnMaxOnStartup.Click += new RoutedEventHandler(toggleMinimizeOnStartup);
-            btnMinOnStartup.Click += new RoutedEventHandler(toggleMinimizeOnStartup);
-            btnLogs.Click += new RoutedEventHandler(btnLogs_Click);
-            btnChooseVLCLocation.Click += new RoutedEventHandler(btnChooseVLCLocation_Click);
-            btnJMMEnableStartWithWindows.Click += new RoutedEventHandler(btnJMMEnableStartWithWindows_Click);
-            btnJMMDisableStartWithWindows.Click += new RoutedEventHandler(btnJMMDisableStartWithWindows_Click);
-            btnUpdateAniDBLogin.Click += new RoutedEventHandler(btnUpdateAniDBLogin_Click);
-
-
-            btnAllowMultipleInstances.Click += new RoutedEventHandler(toggleAllowMultipleInstances);
-            btnDisallowMultipleInstances.Click += new RoutedEventHandler(toggleAllowMultipleInstances);
-
-            btnHasherClear.Click += new RoutedEventHandler(btnHasherClear_Click);
-            btnGeneralClear.Click += new RoutedEventHandler(btnGeneralClear_Click);
-            btnImagesClear.Click += new RoutedEventHandler(btnImagesClear_Click);
-
-            chkEnableKodi.Click += ChkEnableKodi_Click;
-            chkEnablePlex.Click += ChkEnablePlex_Click;
-
-            //automaticUpdater.MenuItem = mnuCheckForUpdates;
-
-            ServerState.Instance.LoadSettings();
-
-
-            cboLanguages.SelectionChanged += new SelectionChangedEventHandler(cboLanguages_SelectionChanged);
-
-            InitCulture();
-            Instance = this;
-<<<<<<< HEAD
-            try
-            {
-                StartNancyHost();
-            }
-            catch (Exception e)
-            {
-                if (Utils.IsAdministrator())
-                {
-                    MessageBox.Show("Settings the ports, after that JMMServer will quit, run again in normal mode");
-                    Utils.SetNetworkRequirements(ServerSettings.JMMServerPort, ServerSettings.JMMServerFilePort);
-                    try
-                    {
-                        StartNancyHost();
-                        Application.Current.Shutdown();
-                    }
-                    catch (Exception)
-                    {
-                        MessageBox.Show("Unable to set the ports");
-                        Application.Current.Shutdown();
-                    }
-
-                }
-                else
-                {
-                    MessageBox.Show("Unable to start hosting, please run JMMServer as administrator once.");
-                    Application.Current.Shutdown();
-                }
-
-            }
-=======
-            StartNancyHost();
-
-            // run rotator once and set 24h delay
-            logrotator.Start();
-            StartLogRotatorTimer();
-        }
-
-        private void LogRotatorWorker_RunWorkerCompleted(object sender, RunWorkerCompletedEventArgs e)
-        {
-            // for later use
-        }
-
-        private void LogRotatorWorker_DoWork(object sender, DoWorkEventArgs e)
-        {
-            logrotator.Start();
->>>>>>> fc52474e
-        }
-
-        public static MainWindow Instance { get; private set; }
-        private void BtnSyncHashes_Click(object sender, RoutedEventArgs e)
-        {
-            SyncHashes();
-            MessageBox.Show(JMMServer.Properties.Resources.Server_SyncHashesRunning, JMMServer.Properties.Resources.Success,
-                MessageBoxButton.OK, MessageBoxImage.Information);
-        }
-
-        private void WorkerSyncHashes_DoWork(object sender, DoWorkEventArgs e)
-        {
-            try
-            {
-                Importer.SyncHashes(); 
-            }
-            catch (Exception ex)
-            {
-                logger.Error( ex,ex.Message);
-            }
-        }
-
-        private void ChkEnablePlex_Click(object sender, RoutedEventArgs e)
-        {
-            ServerSettings.EnablePlex = chkEnablePlex.IsChecked.Value;
-        }
-
-        private void ChkEnableKodi_Click(object sender, RoutedEventArgs e)
-        {
-            ServerSettings.EnableKodi = chkEnableKodi.IsChecked.Value;
-        }
-
-        private void BtnUpdateTraktInfo_Click(object sender, RoutedEventArgs e)
-        {
-            this.Cursor = Cursors.Wait;
-            TraktTVHelper.UpdateAllInfo();
-            this.Cursor = Cursors.Arrow;
-            MessageBox.Show(JMMServer.Properties.Resources.Command_UpdateTrakt,
-            JMMServer.Properties.Resources.Success,
-            MessageBoxButton.OK, MessageBoxImage.Information);
-        }
-
-        void workerFileEvents_RunWorkerCompleted(object sender, RunWorkerCompletedEventArgs e)
-        {
-            logger.Info("Stopped thread for processing file creation events");
-        }
-
-        void workerFileEvents_DoWork(object sender, DoWorkEventArgs e)
-        {
-            logger.Info("Started thread for processing file creation events");
-            foreach (FileSystemEventArgs evt in queueFileEvents)
-            {
-                try
-                {
-                    // this is a message to stop processing
-                    if (evt == null) return;
-
-                    logger.Info("New file created: {0}: {1}", evt.FullPath, evt.ChangeType);
-
-                    if (evt.ChangeType == WatcherChangeTypes.Created)
-                    {
-                        if (evt.FullPath.StartsWith("|CLOUD|"))
-                        {
-                            int shareid = int.Parse(evt.Name);
-                            Importer.RunImport_ImportFolderNewFiles(RepoFactory.ImportFolder.GetByID(shareid));
-                        }
-                        else
-                        {
-                            if (Directory.Exists(evt.FullPath))
-                            {
-                                // When the path that was created represents a directory we need to manually get the contained files to add.
-                                // The reason for this is that when a directory is moved into a source directory (from the same drive) we will only recieve
-                                // an event for the directory and not the contained files. However, if the folder is copied from a different drive then
-                                // a create event will fire for the directory and each file contained within it (As they are all treated as separate operations)
-                                string[] files = Directory.GetFiles(evt.FullPath, "*.*", SearchOption.AllDirectories);
-
-                                foreach (string file in files)
-                                {
-                                    if (FileHashHelper.IsVideo(file))
-                                    {
-                                        logger.Info("Found file {0} under folder {1}", file, evt.FullPath);
-
-                                        CommandRequest_HashFile cmd = new CommandRequest_HashFile(file, false);
-                                        cmd.Save();
-                                    }
-                                }
-                            }
-                            else if (FileHashHelper.IsVideo(evt.FullPath))
-                            {
-                                CommandRequest_HashFile cmd = new CommandRequest_HashFile(evt.FullPath, false);
-                                cmd.Save();
-                            }
-                        }
-                    }
-                    queueFileEvents.Remove(evt);
-                }
-                catch (Exception ex)
-                {
-                    logger.Error( ex,ex.Message);
-                    queueFileEvents.Remove(evt);
-                    Thread.Sleep(1000);
-                }
-            }
-        }
-
-        void btnUploadAzureCache_Click(object sender, RoutedEventArgs e)
-        {
-            List<AniDB_Anime> allAnime = RepoFactory.AniDB_Anime.GetAll();
-            int cnt = 0;
-            foreach (AniDB_Anime anime in allAnime)
-            {
-                cnt++;
-                logger.Info(string.Format("Uploading anime {0} of {1} - {2}", cnt, allAnime.Count, anime.MainTitle));
-
-                try
-                {
-                    CommandRequest_Azure_SendAnimeFull cmdAzure = new CommandRequest_Azure_SendAnimeFull(anime.AnimeID);
-                    cmdAzure.Save();
-                }
-                catch
-                {
-                }
-            }
-        }
-
-        void btnImagesClear_Click(object sender, RoutedEventArgs e)
-        {
-            try
-            {
-                this.Cursor = Cursors.Wait;
-                JMMService.CmdProcessorImages.Stop();
-
-                // wait until the queue stops
-                while (JMMService.CmdProcessorImages.ProcessingCommands)
-                {
-                    Thread.Sleep(200);
-                }
-                Thread.Sleep(200);
-
-                RepoFactory.CommandRequest.Delete(RepoFactory.CommandRequest.GetAllCommandRequestImages());
-
-                JMMService.CmdProcessorImages.Init();
-            }
-            catch (Exception ex)
-            {
-                Utils.ShowErrorMessage(ex.Message);
-            }
-            this.Cursor = Cursors.Arrow;
-        }
-
-        void btnGeneralClear_Click(object sender, RoutedEventArgs e)
-        {
-            try
-            {
-                this.Cursor = Cursors.Wait;
-                JMMService.CmdProcessorGeneral.Stop();
-
-                // wait until the queue stops
-                while (JMMService.CmdProcessorGeneral.ProcessingCommands)
-                {
-                    Thread.Sleep(200);
-                }
-                Thread.Sleep(200);
-
-                RepoFactory.CommandRequest.Delete(RepoFactory.CommandRequest.GetAllCommandRequestGeneral());
-
-                JMMService.CmdProcessorGeneral.Init();
-            }
-            catch (Exception ex)
-            {
-                Utils.ShowErrorMessage(ex.Message);
-            }
-            this.Cursor = Cursors.Arrow;
-        }
-
-        void btnHasherClear_Click(object sender, RoutedEventArgs e)
-        {
-            try
-            {
-                this.Cursor = Cursors.Wait;
-                JMMService.CmdProcessorHasher.Stop();
-
-                // wait until the queue stops
-                while (JMMService.CmdProcessorHasher.ProcessingCommands)
-                {
-                    Thread.Sleep(200);
-                }
-                Thread.Sleep(200);
-
-                RepoFactory.CommandRequest.Delete(RepoFactory.CommandRequest.GetAllCommandRequestHasher());
-
-                JMMService.CmdProcessorHasher.Init();
-            }
-            catch (Exception ex)
-            {
-                Utils.ShowErrorMessage(ex.Message);
-            }
-            this.Cursor = Cursors.Arrow;
-        }
-
-
-        void toggleAllowMultipleInstances(object sender, RoutedEventArgs e)
-        {
-            ServerSettings.AllowMultipleInstances = !ServerSettings.AllowMultipleInstances;
-            ServerState.Instance.AllowMultipleInstances = !ServerState.Instance.AllowMultipleInstances;
-            ServerState.Instance.DisallowMultipleInstances = !ServerState.Instance.DisallowMultipleInstances;
-        }
-
-
-        void btnAdminMessages_Click(object sender, RoutedEventArgs e)
-        {
-            AdminMessagesForm frm = new AdminMessagesForm();
-            frm.Owner = this;
-            frm.ShowDialog();
-        }
-
-
-        void btnLogs_Click(object sender, RoutedEventArgs e)
-        {
-            try
-            {
-                string logPath = Path.Combine(ServerSettings.ApplicationPath , "logs");
-
-                Process.Start(new ProcessStartInfo(logPath));
-            }
-            catch (Exception ex)
-            {
-                Utils.ShowErrorMessage(ex);
-            }
-        }
-
-        void toggleMinimizeOnStartup(object sender, RoutedEventArgs e)
-        {
-            ServerSettings.MinimizeOnStartup = !ServerSettings.MinimizeOnStartup;
-            ServerState.Instance.MinOnStartup = !ServerState.Instance.MinOnStartup;
-            ServerState.Instance.MaxOnStartup = !ServerState.Instance.MaxOnStartup;
-        }
-
-        /*
-		void btnInstallMSSQLServer_Click(object sender, RoutedEventArgs e)
-		{
-			System.Diagnostics.Process.Start("http://www.microsoft.com/web/gallery/install.aspx?appsxml=&appid=SQLExpressTools");
-		}
-        */
-
-        void btnJMMEnableStartWithWindows_Click(object sender, RoutedEventArgs e)
-        {
-            ServerState state = ServerState.Instance;
-
-            if (state.IsAutostartEnabled)
-            {
-                return;
-            }
-
-            if (state.autostartMethod == AutostartMethod.Registry)
-            {
-                try
-                {
-                    state.autostartRegistryKey.SetValue(state.autostartKey, '"' + System.Reflection.Assembly.GetExecutingAssembly().Location + '"');
-                    state.LoadSettings();
-                }
-                catch (Exception ex)
-                {
-                    logger.DebugException("Creating autostart key", ex);
-                }
-            } else if (state.autostartMethod == AutostartMethod.TaskScheduler)
-            {
-                Task task = TaskService.Instance.GetTask(state.autostartTaskName);
-                if (task != null)
-                {
-                    TaskService.Instance.RootFolder.DeleteTask(task.Name);
-                }
-
-                TaskDefinition td = TaskService.Instance.NewTask();
-                td.RegistrationInfo.Description = "Auto start task for JMM Server";
-
-                td.Principal.RunLevel = TaskRunLevel.Highest;
-                
-                td.Triggers.Add(new BootTrigger());
-                td.Triggers.Add(new LogonTrigger());
-                
-                td.Actions.Add('"' + System.Reflection.Assembly.GetExecutingAssembly().Location + '"');
-
-                TaskService.Instance.RootFolder.RegisterTaskDefinition(state.autostartTaskName, td);
-                state.LoadSettings();
-            }
-        }
-
-        void btnJMMDisableStartWithWindows_Click(object sender, RoutedEventArgs e)
-        {
-            ServerState state = ServerState.Instance;
-            if (!state.IsAutostartEnabled)
-            {
-                return;
-            }
-
-            if (state.autostartMethod == AutostartMethod.Registry)
-            {
-                try
-                {
-                    state.autostartRegistryKey.DeleteValue(state.autostartKey, false);
-                    state.LoadSettings();
-                }
-                catch (Exception ex)
-                {
-                    logger.DebugException("Deleting autostart key", ex);
-                }
-            } else if (state.autostartMethod == AutostartMethod.TaskScheduler)
-            {
-                Task task = TaskService.Instance.GetTask(state.autostartTaskName);
-                if (task != null)
-                {
-                    TaskService.Instance.RootFolder.DeleteTask(task.Name);
-                    state.LoadSettings();
-                }
-            }
-        }
-
-        void btnUpdateAniDBLogin_Click(object sender, RoutedEventArgs e)
-        {
-            InitialSetupForm frm = new InitialSetupForm();
-            frm.Owner = this;
-            frm.ShowDialog();
-        }
-
-        void cboLanguages_SelectionChanged(object sender, SelectionChangedEventArgs e)
-        {
-            SetCulture();
-        }
-
-        void InitCulture()
-        {
-            try
-            {
-                string currentCulture = ServerSettings.Culture;
-
-                cboLanguages.ItemsSource = UserCulture.SupportedLanguages;
-
-                for (int i = 0; i < cboLanguages.Items.Count; i++)
-                {
-                    UserCulture ul = cboLanguages.Items[i] as UserCulture;
-                    if (ul.Culture.Trim().ToUpper() == currentCulture.Trim().ToUpper())
-                    {
-                        cboLanguages.SelectedIndex = i;
-                        break;
-                    }
-                }
-                if (cboLanguages.SelectedIndex < 0)
-                    cboLanguages.SelectedIndex = 0;
-            }
-            catch (Exception ex)
-            {
-                Utils.ShowErrorMessage(ex);
-            }
-        }
-
-        private void SetCulture()
-        {
-            if (cboLanguages.SelectedItem == null) return;
-            UserCulture ul = cboLanguages.SelectedItem as UserCulture;
-            bool isLanguageChanged = ServerSettings.Culture != ul.Culture;
-            System.Windows.Forms.DialogResult result;
-
-            try
-            {
-                CultureInfo ci = new CultureInfo(ul.Culture);
-                CultureInfo.DefaultThreadCurrentUICulture = ci;
-                CultureManager.UICulture = ci;
-                ServerSettings.Culture = ul.Culture;
-                if (isLanguageChanged)
-                {
-                    result = System.Windows.Forms.MessageBox.Show(JMMServer.Properties.Resources.Language_Info, JMMServer.Properties.Resources.Language_Switch, System.Windows.Forms.MessageBoxButtons.OKCancel, System.Windows.Forms.MessageBoxIcon.Information);
-                    if (result == System.Windows.Forms.DialogResult.OK)
-                    {
-                        System.Windows.Forms.Application.Restart();
-                        System.Windows.Application.Current.Shutdown();
-                    }
-                }
-
-            }
-            catch (Exception ex)
-            {
-                Utils.ShowErrorMessage(ex);
-            }
-        }
-
-
-        void btnChooseVLCLocation_Click(object sender, RoutedEventArgs e)
-        {
-            string errorMsg = "";
-            string streamingAddress = "";
-
-            Utils.StartStreamingVideo("localhost",
-                @"e:\test\[Frostii]_K-On!_-_S5_(1280x720_Blu-ray_H264)_[8B9E0A76].mkv",
-                "12000", "30", "1280",
-                "128", "44100", "8088", ref errorMsg, ref streamingAddress);
-
-            return;
-
-            System.Windows.Forms.OpenFileDialog dialog = new System.Windows.Forms.OpenFileDialog();
-            if (dialog.ShowDialog() == System.Windows.Forms.DialogResult.OK)
-            {
-                ServerSettings.VLCLocation = dialog.FileName;
-            }
-        }
-
-        void btnChooseImagesFolder_Click(object sender, RoutedEventArgs e)
-        {
-            System.Windows.Forms.FolderBrowserDialog dialog = new System.Windows.Forms.FolderBrowserDialog();
-            if (dialog.ShowDialog() == System.Windows.Forms.DialogResult.OK)
-            {
-                ServerSettings.BaseImagesPath = dialog.SelectedPath;
-            }
-        }
-
-        void cboImagesPath_SelectionChanged(object sender, System.Windows.Controls.SelectionChangedEventArgs e)
-        {
-            if (cboImagesPath.SelectedIndex == 0)
-            {
-                ServerSettings.BaseImagesPathIsDefault = true;
-                btnChooseImagesFolder.Visibility = System.Windows.Visibility.Hidden;
-            }
-            else
-            {
-                ServerSettings.BaseImagesPathIsDefault = false;
-                btnChooseImagesFolder.Visibility = System.Windows.Visibility.Visible;
-            }
-        }
-
-        #region Database settings and initial start up
-
-        void btnSaveDatabaseSettings_Click(object sender, RoutedEventArgs e)
-        {
-            try
-            {
-                btnSaveDatabaseSettings.IsEnabled = false;
-                cboDatabaseType.IsEnabled = false;
-                btnRefreshMSSQLServerList.IsEnabled = false;
-
-                if (ServerState.Instance.DatabaseIsSQLite)
-                {
-                    ServerSettings.DatabaseType = "SQLite";
-                }
-                else if (ServerState.Instance.DatabaseIsSQLServer)
-                {
-                    if (string.IsNullOrEmpty(txtMSSQL_DatabaseName.Text) ||
-                        string.IsNullOrEmpty(txtMSSQL_Password.Password)
-                        || string.IsNullOrEmpty(cboMSSQLServerList.Text) || string.IsNullOrEmpty(txtMSSQL_Username.Text))
-                    {
-                        MessageBox.Show(JMMServer.Properties.Resources.Server_FillOutSettings,
-                            JMMServer.Properties.Resources.Error,
-                            MessageBoxButton.OK, MessageBoxImage.Error);
-                        txtMSSQL_DatabaseName.Focus();
-                        return;
-                    }
-
-                    ServerSettings.DatabaseType = "SQLServer";
-                    ServerSettings.DatabaseName = txtMSSQL_DatabaseName.Text;
-                    ServerSettings.DatabasePassword = txtMSSQL_Password.Password;
-                    ServerSettings.DatabaseServer = cboMSSQLServerList.Text;
-                    ServerSettings.DatabaseUsername = txtMSSQL_Username.Text;
-                }
-                else if (ServerState.Instance.DatabaseIsMySQL)
-                {
-                    if (string.IsNullOrEmpty(txtMySQL_DatabaseName.Text) ||
-                        string.IsNullOrEmpty(txtMySQL_Password.Password)
-                        || string.IsNullOrEmpty(txtMySQL_ServerAddress.Text) ||
-                        string.IsNullOrEmpty(txtMySQL_Username.Text))
-                    {
-                        MessageBox.Show(JMMServer.Properties.Resources.Server_FillOutSettings,
-                            JMMServer.Properties.Resources.Error,
-                            MessageBoxButton.OK, MessageBoxImage.Error);
-                        txtMySQL_DatabaseName.Focus();
-                        return;
-                    }
-
-                    ServerSettings.DatabaseType = "MySQL";
-                    ServerSettings.MySQL_SchemaName = txtMySQL_DatabaseName.Text;
-                    ServerSettings.MySQL_Password = txtMySQL_Password.Password;
-                    ServerSettings.MySQL_Hostname = txtMySQL_ServerAddress.Text;
-                    ServerSettings.MySQL_Username = txtMySQL_Username.Text;
-                }
-
-                workerSetupDB.RunWorkerAsync();
-            }
-            catch (Exception ex)
-            {
-                logger.Error( ex,ex.Message);
-                MessageBox.Show(JMMServer.Properties.Resources.Server_FailedToStart + ex.Message,
-                    JMMServer.Properties.Resources.Error, MessageBoxButton.OK, MessageBoxImage.Error);
-            }
-        }
-
-        void cboDatabaseType_SelectionChanged(object sender, System.Windows.Controls.SelectionChangedEventArgs e)
-        {
-            ServerState.Instance.DatabaseIsSQLite = false;
-            ServerState.Instance.DatabaseIsSQLServer = false;
-            ServerState.Instance.DatabaseIsMySQL = false;
-
-            switch (cboDatabaseType.SelectedIndex)
-            {
-                case 0:
-                    ServerState.Instance.DatabaseIsSQLite = true;
-                    break;
-                case 1:
-
-                    bool anySettingsMSSQL = !string.IsNullOrEmpty(ServerSettings.DatabaseName) ||
-                                            !string.IsNullOrEmpty(ServerSettings.DatabasePassword)
-                                            || !string.IsNullOrEmpty(ServerSettings.DatabaseServer) ||
-                                            !string.IsNullOrEmpty(ServerSettings.DatabaseUsername);
-
-                    if (anySettingsMSSQL)
-                    {
-                        txtMSSQL_DatabaseName.Text = ServerSettings.DatabaseName;
-                        txtMSSQL_Password.Password = ServerSettings.DatabasePassword;
-
-                        cboMSSQLServerList.Text = ServerSettings.DatabaseServer;
-                        txtMSSQL_Username.Text = ServerSettings.DatabaseUsername;
-                    }
-                    else
-                    {
-                        txtMSSQL_DatabaseName.Text = "JMMServer";
-                        txtMSSQL_Password.Password = "";
-                        cboMSSQLServerList.Text = "localhost";
-                        txtMSSQL_Username.Text = "sa";
-                    }
-                    ServerState.Instance.DatabaseIsSQLServer = true;
-                    break;
-                case 2:
-
-                    bool anySettingsMySQL = !string.IsNullOrEmpty(ServerSettings.MySQL_SchemaName) ||
-                                            !string.IsNullOrEmpty(ServerSettings.MySQL_Password)
-                                            || !string.IsNullOrEmpty(ServerSettings.MySQL_Hostname) ||
-                                            !string.IsNullOrEmpty(ServerSettings.MySQL_Username);
-
-                    if (anySettingsMySQL)
-                    {
-                        txtMySQL_DatabaseName.Text = ServerSettings.MySQL_SchemaName;
-                        txtMySQL_Password.Password = ServerSettings.MySQL_Password;
-                        txtMySQL_ServerAddress.Text = ServerSettings.MySQL_Hostname;
-                        txtMySQL_Username.Text = ServerSettings.MySQL_Username;
-                    }
-                    else
-                    {
-                        txtMySQL_DatabaseName.Text = "JMMServer";
-                        txtMySQL_Password.Password = "";
-                        txtMySQL_ServerAddress.Text = "localhost";
-                        txtMySQL_Username.Text = "root";
-                    }
-
-                    ServerState.Instance.DatabaseIsMySQL = true;
-                    break;
-            }
-        }
-
-        void workerSetupDB_RunWorkerCompleted(object sender, RunWorkerCompletedEventArgs e)
-        {
-            bool setupComplete = bool.Parse(e.Result.ToString());
-            if (setupComplete)
-            {
-                ServerInfo.Instance.RefreshImportFolders();
-                ServerInfo.Instance.RefreshCloudAccounts();
-                ServerState.Instance.CurrentSetupStatus = JMMServer.Properties.Resources.Server_Complete;
-                ServerState.Instance.ServerOnline = true;
-
-                tabControl1.SelectedIndex = 0;
-            }
-            else
-            {
-                ServerState.Instance.ServerOnline = false;
-                if (string.IsNullOrEmpty(ServerSettings.DatabaseType))
-                {
-                    ServerSettings.DatabaseType = "SQLite";
-                    ShowDatabaseSetup();
-                }
-            }
-
-            btnSaveDatabaseSettings.IsEnabled = true;
-            cboDatabaseType.IsEnabled = true;
-            btnRefreshMSSQLServerList.IsEnabled = true;
-
-            if (setupComplete)
-            {
-                if (string.IsNullOrEmpty(ServerSettings.AniDB_Username) ||
-                    string.IsNullOrEmpty(ServerSettings.AniDB_Password))
-                {
-                    InitialSetupForm frm = new InitialSetupForm();
-                    frm.Owner = this;
-                    frm.ShowDialog();
-                }
-
-                List<ImportFolder> folders = RepoFactory.ImportFolder.GetAll();
-                if (folders.Count == 0)
-                {
-                    tabControl1.SelectedIndex = 1;
-                }
-            }
-        }
-
-        void btnRefreshMSSQLServerList_Click(object sender, RoutedEventArgs e)
-        {
-            btnSaveDatabaseSettings.IsEnabled = false;
-            cboDatabaseType.IsEnabled = false;
-            btnRefreshMSSQLServerList.IsEnabled = false;
-
-            try
-            {
-                this.Cursor = Cursors.Wait;
-                cboMSSQLServerList.Items.Clear();
-                DataTable dt = SmoApplication.EnumAvailableSqlServers();
-                foreach (DataRow dr in dt.Rows)
-                {
-                    cboMSSQLServerList.Items.Add(dr[0]);
-                }
-            }
-            catch (Exception ex)
-            {
-                logger.Error( ex,ex.ToString());
-                MessageBox.Show(ex.Message, JMMServer.Properties.Resources.Error, MessageBoxButton.OK,
-                    MessageBoxImage.Error);
-            }
-
-            this.Cursor = Cursors.Arrow;
-            btnSaveDatabaseSettings.IsEnabled = true;
-            cboDatabaseType.IsEnabled = true;
-            btnRefreshMSSQLServerList.IsEnabled = true;
-        }
-
-        private void ShowDatabaseSetup()
-        {
-            if (ServerSettings.DatabaseType.Trim().ToUpper() == "SQLITE") cboDatabaseType.SelectedIndex = 0;
-            if (ServerSettings.DatabaseType.Trim().ToUpper() == "SQLSERVER") cboDatabaseType.SelectedIndex = 1;
-            if (ServerSettings.DatabaseType.Trim().ToUpper() == "MYSQL") cboDatabaseType.SelectedIndex = 2;
-        }
-
-        public void StartFileWorker()
-        {
-            if (!workerFileEvents.IsBusy)
-                workerFileEvents.RunWorkerAsync();
-        }
-
-        public static void StartCloudWatchTimer()
-        {
-            cloudWatchTimer = new System.Timers.Timer();
-            cloudWatchTimer.AutoReset = true;
-            cloudWatchTimer.Interval = ServerSettings.CloudWatcherTime*60 * 1000;
-            cloudWatchTimer.Elapsed += CloudWatchTimer_Elapsed;
-            cloudWatchTimer.Start();
-        }
-
-        public static void StartLogRotatorTimer()
-        {
-            LogRotatorTimer = new System.Timers.Timer();
-            LogRotatorTimer.AutoReset = true;
-            // 86400000 = 24h
-            LogRotatorTimer.Interval = 86400000;
-            LogRotatorTimer.Elapsed += LogRotatorTimer_Elapsed;
-            LogRotatorTimer.Start();
-        }
-
-        private static void LogRotatorTimer_Elapsed(object sender, ElapsedEventArgs e)
-        {
-            logrotator.Start();
-        }
-
-        public static void StopCloudWatchTimer()
-        {
-            cloudWatchTimer?.Stop();
-        }
-        private static void CloudWatchTimer_Elapsed(object sender, ElapsedEventArgs e)
-        {
-            try
-            {
-                foreach (ImportFolder share in RepoFactory.ImportFolder.GetAll().Where(a => a.CloudID.HasValue && a.FolderIsWatched))
-                {
-                    //Little hack in there to reuse the file queue
-                    FileSystemEventArgs args = new FileSystemEventArgs(WatcherChangeTypes.Created, "|CLOUD|", share.ImportFolderID.ToString());
-                    queueFileEvents.Add(args);
-                }
-
-            }
-            catch (Exception ex)
-            {
-                logger.Error( ex,ex.ToString());
-            }
-        }
-
-        void workerSetupDB_DoWork(object sender, DoWorkEventArgs e)
-        {
-            Thread.CurrentThread.CurrentUICulture = CultureInfo.GetCultureInfo(ServerSettings.Culture);
-
-            try
-            {
-                ServerState.Instance.ServerOnline = false;
-                ServerState.Instance.CurrentSetupStatus = JMMServer.Properties.Resources.Server_Cleaning;
-
-                StopWatchingFiles();
-
-                AniDBDispose();
-                StopHost();
-
-                JMMService.CmdProcessorGeneral.Stop();
-                JMMService.CmdProcessorHasher.Stop();
-                JMMService.CmdProcessorImages.Stop();
-
-
-                // wait until the queue count is 0
-                // ie the cancel has actuall worked
-                while (true)
-                {
-                    if (JMMService.CmdProcessorGeneral.QueueCount == 0 && JMMService.CmdProcessorHasher.QueueCount == 0 &&
-                        JMMService.CmdProcessorImages.QueueCount == 0) break;
-                    Thread.Sleep(250);
-                }
-
-                if (autoUpdateTimer != null) autoUpdateTimer.Enabled = false;
-                if (autoUpdateTimerShort != null) autoUpdateTimerShort.Enabled = false;
-
-                JMMService.CloseSessionFactory();
-
-                ServerState.Instance.CurrentSetupStatus = JMMServer.Properties.Resources.Server_Initializing;
-                Thread.Sleep(1000);
-
-                ServerState.Instance.CurrentSetupStatus = JMMServer.Properties.Resources.Server_DatabaseSetup;
-
-
-                //Moving FileHost up, Mediainfo fill could be trigged from Cache Init
-                StartFileHost();
-
-
-                logger.Info("Setting up database...");
-                if (!DatabaseExtensions.Instance.InitDB())
-                {
-                    ServerState.Instance.DatabaseAvailable = false;
-
-                    if (string.IsNullOrEmpty(ServerSettings.DatabaseType))
-                        ServerState.Instance.CurrentSetupStatus = JMMServer.Properties.Resources.Server_DatabaseConfig;
-                    e.Result = false;
-                    return;
-                }
-                else
-                    ServerState.Instance.DatabaseAvailable = true;
-                logger.Info("Initializing Session Factory...");
-
-
-                //init session factory
-                ServerState.Instance.CurrentSetupStatus = JMMServer.Properties.Resources.Server_InitializingSession;
-                ISessionFactory temp = JMMService.SessionFactory;
-
-
-                logger.Info("Initializing Hosts...");
-                ServerState.Instance.CurrentSetupStatus = JMMServer.Properties.Resources.Server_InitializingHosts;
-                SetupAniDBProcessor();
-                //StartImageHost();
-                StartBinaryHost();
-                StartMetroHost();
-                //StartImageHostMetro();
-                StartStreamingHost();
-                //StartNancyHost();
-
-
-                ServerState.Instance.CurrentSetupStatus = JMMServer.Properties.Resources.Server_InitializingQueue;
-                JMMService.CmdProcessorGeneral.Init();
-                JMMService.CmdProcessorHasher.Init();
-                JMMService.CmdProcessorImages.Init();
-
-
-                // timer for automatic updates
-                autoUpdateTimer = new System.Timers.Timer();
-                autoUpdateTimer.AutoReset = true;
-                autoUpdateTimer.Interval = 5 * 60 * 1000; // 5 * 60 seconds (5 minutes)
-                autoUpdateTimer.Elapsed += new System.Timers.ElapsedEventHandler(autoUpdateTimer_Elapsed);
-                autoUpdateTimer.Start();
-
-                // timer for automatic updates
-                autoUpdateTimerShort = new System.Timers.Timer();
-                autoUpdateTimerShort.AutoReset = true;
-                autoUpdateTimerShort.Interval = 5 * 1000; // 5 seconds, later we set it to 30 seconds
-                autoUpdateTimerShort.Elapsed += new System.Timers.ElapsedEventHandler(autoUpdateTimerShort_Elapsed);
-                autoUpdateTimerShort.Start();
-
-                ServerState.Instance.CurrentSetupStatus = JMMServer.Properties.Resources.Server_InitializingFile;
-
-                StartFileWorker();
-
-                StartWatchingFiles();
-
-                DownloadAllImages();
-
-                List<ImportFolder> folders = RepoFactory.ImportFolder.GetAll();
-
-                if (ServerSettings.ScanDropFoldersOnStart) ScanDropFolders();
-                if (ServerSettings.RunImportOnStart && folders.Count > 0) RunImport();
-
-                ServerState.Instance.ServerOnline = true;
-                e.Result = true;
-            }
-            catch (Exception ex)
-            {
-                logger.Error( ex,ex.ToString());
-                ServerState.Instance.CurrentSetupStatus = ex.Message;
-                e.Result = false;
-            }
-        }
-
-        #endregion
-
-        #region Update all media info
-
-        void btnUpdateMediaInfo_Click(object sender, RoutedEventArgs e)
-        {
-            RefreshAllMediaInfo();
-            MessageBox.Show(JMMServer.Properties.Resources.Serrver_VideoMediaUpdate,
-                JMMServer.Properties.Resources.Success,
-                MessageBoxButton.OK, MessageBoxImage.Information);
-        }
-
-        void workerMediaInfo_DoWork(object sender, DoWorkEventArgs e)
-        {
-
-            // first build a list of files that we already know about, as we don't want to process them again
-            List<VideoLocal> filesAll = RepoFactory.VideoLocal.GetAll();
-            foreach (VideoLocal vl in filesAll)
-            {
-                CommandRequest_ReadMediaInfo cr = new CommandRequest_ReadMediaInfo(vl.VideoLocalID);
-                cr.Save();
-            }
-        }
-
-        public static void RefreshAllMediaInfo()
-        {
-            if (workerMediaInfo.IsBusy) return;
-            workerMediaInfo.RunWorkerAsync();
-        }
-
-        #endregion
-
-        #region MyAnime2 Migration
-
-        void workerMyAnime2_ProgressChanged(object sender, ProgressChangedEventArgs e)
-        {
-            MA2Progress ma2Progress = e.UserState as MA2Progress;
-            if (!string.IsNullOrEmpty(ma2Progress.ErrorMessage))
-            {
-                txtMA2Progress.Text = ma2Progress.ErrorMessage;
-                txtMA2Success.Visibility = System.Windows.Visibility.Hidden;
-                return;
-            }
-
-            if (ma2Progress.CurrentFile <= ma2Progress.TotalFiles)
-                txtMA2Progress.Text = string.Format("Processing unlinked file {0} of {1}", ma2Progress.CurrentFile,
-                    ma2Progress.TotalFiles);
-            else
-                txtMA2Progress.Text = string.Format("Processed all unlinked files ({0})", ma2Progress.TotalFiles);
-            txtMA2Success.Text = string.Format("{0} files sucessfully migrated", ma2Progress.MigratedFiles);
-        }
-
-        void workerMyAnime2_RunWorkerCompleted(object sender, RunWorkerCompletedEventArgs e)
-        {
-        }
-
-        void workerMyAnime2_DoWork(object sender, DoWorkEventArgs e)
-        {
-            MA2Progress ma2Progress = new MA2Progress();
-            ma2Progress.CurrentFile = 0;
-            ma2Progress.ErrorMessage = "";
-            ma2Progress.MigratedFiles = 0;
-            ma2Progress.TotalFiles = 0;
-
-            try
-            {
-                string databasePath = e.Argument as string;
-
-                string connString = string.Format(@"data source={0};useutf16encoding=True", databasePath);
-                SQLiteConnection myConn = new SQLiteConnection(connString);
-                myConn.Open();
-
-                // get a list of unlinked files
-
-
-                List<VideoLocal> vids = RepoFactory.VideoLocal.GetVideosWithoutEpisode();
-                ma2Progress.TotalFiles = vids.Count;
-
-                foreach (VideoLocal vid in vids.Where(a=>!string.IsNullOrEmpty(a.Hash)))
-                {
-                    ma2Progress.CurrentFile = ma2Progress.CurrentFile + 1;
-                    workerMyAnime2.ReportProgress(0, ma2Progress);
-
-                    // search for this file in the XrossRef table in MA2
-                    string sql =
-                        string.Format(
-                            "SELECT AniDB_EpisodeID from CrossRef_Episode_FileHash WHERE Hash = '{0}' AND FileSize = {1}",
-                            vid.ED2KHash, vid.FileSize);
-                    SQLiteCommand sqCommand = new SQLiteCommand(sql);
-                    sqCommand.Connection = myConn;
-
-                    SQLiteDataReader myReader = sqCommand.ExecuteReader();
-                    while (myReader.Read())
-                    {
-                        int episodeID = 0;
-                        if (!int.TryParse(myReader.GetValue(0).ToString(), out episodeID)) continue;
-                        if (episodeID <= 0) continue;
-
-                        sql = string.Format("SELECT AnimeID from AniDB_Episode WHERE EpisodeID = {0}", episodeID);
-                        sqCommand = new SQLiteCommand(sql);
-                        sqCommand.Connection = myConn;
-
-                        SQLiteDataReader myReader2 = sqCommand.ExecuteReader();
-                        while (myReader2.Read())
-                        {
-                            int animeID = myReader2.GetInt32(0);
-
-                            // so now we have all the needed details we can link the file to the episode
-                            // as long as wehave the details in JMM
-                            AniDB_Anime anime = null;
-                            AniDB_Episode ep = RepoFactory.AniDB_Episode.GetByEpisodeID(episodeID);
-                            if (ep == null)
-                            {
-                                logger.Debug("Getting Anime record from AniDB....");
-                                anime = JMMService.AnidbProcessor.GetAnimeInfoHTTP(animeID, true,
-                                    ServerSettings.AutoGroupSeries);
-                            }
-                            else
-                                anime = RepoFactory.AniDB_Anime.GetByAnimeID(animeID);
-
-                            // create the group/series/episode records if needed
-                            AnimeSeries ser = null;
-                            if (anime == null) continue;
-
-                            logger.Debug("Creating groups, series and episodes....");
-                            // check if there is an AnimeSeries Record associated with this AnimeID
-                            ser = RepoFactory.AnimeSeries.GetByAnimeID(animeID);
-                            if (ser == null)
-                            {
-                                // create a new AnimeSeries record
-                                ser = anime.CreateAnimeSeriesAndGroup();
-                            }
-
-
-                            ser.CreateAnimeEpisodes();
-
-                            // check if we have any group status data for this associated anime
-                            // if not we will download it now
-                            if (RepoFactory.AniDB_GroupStatus.GetByAnimeID(anime.AnimeID).Count == 0)
-                            {
-                                CommandRequest_GetReleaseGroupStatus cmdStatus =
-                                    new CommandRequest_GetReleaseGroupStatus(anime.AnimeID, false);
-                                cmdStatus.Save();
-                            }
-
-                            // update stats
-                            ser.EpisodeAddedDate = DateTime.Now;
-                            RepoFactory.AnimeSeries.Save(ser, false, false);
-
-                            foreach (AnimeGroup grp in ser.AllGroupsAbove)
-                            {
-                                grp.EpisodeAddedDate = DateTime.Now;
-                                RepoFactory.AnimeGroup.Save(grp, false, false);
-                            }
-
-
-                            AnimeEpisode epAnime = RepoFactory.AnimeEpisode.GetByAniDBEpisodeID(episodeID);
-                            JMMServer.Entities.CrossRef_File_Episode xref =
-                                new JMMServer.Entities.CrossRef_File_Episode();
-
-                            try
-                            {
-                                xref.PopulateManually(vid, epAnime);
-                            }
-                            catch (Exception ex)
-                            {
-                                string msg = string.Format("Error populating XREF: {0} - {1}", vid.ToStringDetailed(),
-                                    ex.ToString());
-                                throw;
-                            }
-
-                            RepoFactory.CrossRef_File_Episode.Save(xref);
-                            vid.Places.ForEach(a =>
-                            {
-                                a.RenameIfRequired();
-                                a.MoveFileIfRequired();
-                            });
-
-                            // update stats for groups and series
-                            if (ser != null)
-                            {
-                                // update all the groups above this series in the heirarchy
-                                ser.QueueUpdateStats();
-                                //StatsCache.Instance.UpdateUsingSeries(ser.AnimeSeriesID);
-                            }
-
-
-                            // Add this file to the users list
-                            if (ServerSettings.AniDB_MyList_AddFiles)
-                            {
-                                CommandRequest_AddFileToMyList cmd = new CommandRequest_AddFileToMyList(vid.ED2KHash);
-                                cmd.Save();
-                            }
-
-                            ma2Progress.MigratedFiles = ma2Progress.MigratedFiles + 1;
-                            workerMyAnime2.ReportProgress(0, ma2Progress);
-                        }
-                        myReader2.Close();
-
-
-                        //Console.WriteLine(myReader.GetString(0));
-                    }
-                    myReader.Close();
-                }
-
-
-                myConn.Close();
-
-                ma2Progress.CurrentFile = ma2Progress.CurrentFile + 1;
-                workerMyAnime2.ReportProgress(0, ma2Progress);
-            }
-            catch (Exception ex)
-            {
-                logger.Error( ex,ex.ToString());
-                ma2Progress.ErrorMessage = ex.Message;
-                workerMyAnime2.ReportProgress(0, ma2Progress);
-            }
-        }
-
-        void btnImportManualLinks_Click(object sender, RoutedEventArgs e)
-        {
-            if (workerMyAnime2.IsBusy)
-            {
-                MessageBox.Show(JMMServer.Properties.Resources.Server_Import, JMMServer.Properties.Resources.Error,
-                    MessageBoxButton.OK, MessageBoxImage.Error);
-                return;
-            }
-
-            txtMA2Progress.Visibility = System.Windows.Visibility.Visible;
-            txtMA2Success.Visibility = System.Windows.Visibility.Visible;
-
-            Microsoft.Win32.OpenFileDialog ofd = new Microsoft.Win32.OpenFileDialog();
-            ofd.Filter = "Sqlite Files (*.DB3)|*.db3";
-            ofd.ShowDialog();
-            if (!string.IsNullOrEmpty(ofd.FileName))
-            {
-                workerMyAnime2.RunWorkerAsync(ofd.FileName);
-            }
-        }
-
-        private void ImportLinksFromMA2(string databasePath)
-        {
-        }
-
-        #endregion
-
-        void btnApplyServerPort_Click(object sender, RoutedEventArgs e)
-        {
-
-            if (string.IsNullOrEmpty(txtServerPort.Text))
-            {
-                MessageBox.Show(JMMServer.Properties.Resources.Server_EnterAnyValue,
-                    JMMServer.Properties.Resources.Error,
-                    MessageBoxButton.OK, MessageBoxImage.Error);
-                txtServerPort.Focus();
-                return;
-            }
-
-            int port = 0;
-            int.TryParse(txtServerPort.Text, out port);
-            if (port <= 0 || port > 65535)
-            {
-                MessageBox.Show(JMMServer.Properties.Resources.Server_EnterCertainValue,
-                    JMMServer.Properties.Resources.Error,
-                    MessageBoxButton.OK, MessageBoxImage.Error);
-                txtServerPort.Focus();
-                return;
-            }
-            if (!Utils.IsAdministrator())
-            {
-                MessageBox.Show(
-                    "You cannot change server port in normal mode, you need administration rights to do that, please start JMMServer as administrator");
-                return;
-            }
-            try
-            {
-                this.Cursor = Cursors.Wait;
-
-                JMMService.CmdProcessorGeneral.Paused = true;
-                JMMService.CmdProcessorHasher.Paused = true;
-                JMMService.CmdProcessorImages.Paused = true;
-
-                StopHost();
-
-                if (Utils.SetNetworkRequirements(port.ToString(), oldPort: ServerSettings.JMMServerPort))
-                    ServerSettings.JMMServerPort = port.ToString();
-                else
-                    txtServerPort.Text = ServerSettings.JMMServerPort;
-
-                StartBinaryHost();
-                //StartImageHost();
-                //StartImageHostMetro();
-                StartFileHost();
-                StartStreamingHost();
-                StartNancyHost();
-
-                JMMService.CmdProcessorGeneral.Paused = false;
-                JMMService.CmdProcessorHasher.Paused = false;
-                JMMService.CmdProcessorImages.Paused = false;
-
-                this.Cursor = Cursors.Arrow;
-            }
-            catch (Exception ex)
-            {
-                logger.Error( ex,ex.ToString());
-                MessageBox.Show(ex.Message, JMMServer.Properties.Resources.Error, MessageBoxButton.OK,
-                    MessageBoxImage.Error);
-            }
-        }
-
-        void btnToolbarHelp_Click(object sender, RoutedEventArgs e)
-        {
-            //AnimeSeriesRepository repSeries = new AnimeSeriesRepository();
-            //AnimeSeries ser = repSeries.GetByID(222);
-            //ser.UpdateStats(true, true, true);
-
-            //TraktTVHelper.GetFriendsRequests();
-
-            //FileHashHelper.GetMediaInfo(@"C:\[Hiryuu] Maken-Ki! 09 [Hi10P 1280x720 H264] [EE47C947].mkv", true);
-
-            //CommandRequest_ReadMediaInfo cr1 = new CommandRequest_ReadMediaInfo(2038);
-            //cr1.Save();
-
-            //CommandRequest_ReadMediaInfo cr2 = new CommandRequest_ReadMediaInfo(2037);
-            //cr2.Save();
-
-            //anime temp = MALHelper.SearchAnimesByTitle("Naruto");
-            //MALHelper.VerifyCredentials();
-
-            //JMMService.DebugFlag = !JMMService.DebugFlag;
-
-            //AnimeEpisodeRepository repEp = new AnimeEpisodeRepository();
-            //AnimeEpisode ep = repEp.GetByID(2430);
-            //MALHelper.UpdateMAL(ep);
-
-            //CommandRequest_MALUpdatedWatchedStatus cmdMAL = new CommandRequest_MALUpdatedWatchedStatus(8107);
-            //cmdMAL.ProcessCommand();
-
-
-            //CommandRequest_MALDownloadStatusFromMAL cmd = new CommandRequest_MALDownloadStatusFromMAL();
-            //cmd.Save();
-
-            //AppVersionsResult appv = XMLService.GetAppVersions();
-
-            //JMMServiceImplementation imp = new JMMServiceImplementation();
-            //imp.GetMissingEpisodes(1, true, true);
-
-            //VideoLocalRepository repVidLocal = new VideoLocalRepository();
-            /*VideoLocal vlocal = new VideoLocal();
-			vlocal.DateTimeUpdated = DateTime.Now;
-			vlocal.DateTimeCreated = vlocal.DateTimeUpdated;
-			vlocal.FilePath = "";
-			vlocal.FileSize = 656181746;
-			vlocal.ImportFolderID = 1;
-			vlocal.Hash = "453063B2993D4AC4BA51F4A64170260A";
-			vlocal.CRC32 = "";
-			vlocal.MD5 = "";
-			vlocal.SHA1 = "";
-			vlocal.IsIgnored = 0;
-			vlocal.HashSource = (int)HashSource.DirectHash;
-			repVidLocal.Save(vlocal);*/
-
-            //JMMService.AnidbProcessor.UpdateMyListStats();
-
-            //UpdateVersion();
-
-            /*VideoLocalRepository repVidLocal = new VideoLocalRepository();
-			VideoLocal vid = repVidLocal.GetByID(194); RenameFileHelper.Test(vid);
-
-			vid = repVidLocal.GetByID(295); RenameFileHelper.Test(vid);
-			vid = repVidLocal.GetByID(396); RenameFileHelper.Test(vid);
-			vid = repVidLocal.GetByID(497); RenameFileHelper.Test(vid);
-			vid = repVidLocal.GetByID(598); RenameFileHelper.Test(vid);
-
-			return;
-
-			
-
-			JMMService.AnidbProcessor.GetFileInfo(vid);
-
-			return;*/
-
-            //Importer.UpdateAniDBFileData(true, true);
-
-            //JMMServiceImplementationMetro imp = new JMMServiceImplementationMetro();
-            //imp.GetAnimeDetail(4880);
-
-            /*CrossRef_AniDB_MALRepository rep = new CrossRef_AniDB_MALRepository();
-			foreach (JMMServer.Entities.CrossRef_AniDB_MAL xref in rep.GetAll())
-			{
-				//AzureWebAPI.Send_CrossRef_AniDB_MAL(xref);
-				break;
-			}
-
-			AniDB_Anime anime2 = JMMService.AnidbProcessor.GetAnimeInfoHTTP(9127, true, false);
-
-			AniDB_AnimeRepository repAnime = new AniDB_AnimeRepository();
-			List<AniDB_Anime> allAnime = repAnime.GetAll();
-			int cnt = 0;
-			foreach (AniDB_Anime anime in allAnime)
-			{
-				cnt++;
-				logger.Info(string.Format("Uploading anime {0} of {1} - {2}", cnt, allAnime.Count, anime.MainTitle));
-
-				try
-				{
-					//CommandRequest_Azure_SendAnimeFull cmdAzure = new CommandRequest_Azure_SendAnimeFull(anime.AnimeID);
-					//cmdAzure.Save();
-				}
-				catch { }
-			}
-			*/
-
-
-            /*try
-			{
-				using (var session = JMMService.SessionFactory.OpenSession())
-				{
-					AniDB_Anime anime = JMMService.AnidbProcessor.GetAnimeInfoHTTPFromCache(session, 5842, false);
-				}
-			}
-			catch (Exception ex)
-			{
-				Utils.ShowErrorMessage(ex);
-			}*/
-
-            //CommandRequest_GetAnimeHTTP cmd = new CommandRequest_GetAnimeHTTP(3482, false, false);
-            //cmd.Save();
-
-            //string xml = AzureWebAPI.Get_AnimeXML(3483);
-            //XmlDocument docAnime = new XmlDocument();
-            //docAnime.LoadXml(xml);
-
-            //JMMService.AnidbProcessor.IsBanned = true;
-            //JMMService.AnidbProcessor.BanOrigin = "HTTP";
-            //JMMService.AnidbProcessor.BanTime = DateTime.Now;
-
-            //GenerateAzureList();
-            //SendToAzure();
-            //SendToAzureXML();
-
-            //CommandRequest_GetAniDBTitles cmd = new CommandRequest_GetAniDBTitles();
-            //cmd.Save();
-
-            //AzureWebAPI.Delete_CrossRefAniDBTvDB();
-
-            /*
-			CrossRef_AniDB_TvDBV2Repository rep = new CrossRef_AniDB_TvDBV2Repository();
-			List<CrossRef_AniDB_TvDBV2> xrefs = rep.GetAll();
-			AzureWebAPI.Send_CrossRefAniDBTvDB(xrefs[0], "Test");
-            */
-
-            //Azure_AnimeLink aid = AzureWebAPI.Admin_GetRandomLinkForApproval(AzureLinkType.TvDB);
-
-            /*
-            IEnumerable<TraktV2SearchShowResult> results = TraktTVHelper.SearchShowNew("Trinity");
-            if (results != null)
-            {
-                foreach (TraktV2SearchShowResult res in results)
-                    Console.WriteLine(res.show.Title);
-            }
-            */
-
-            // trinity-seven - 10441
-            //TraktV2ShowExtended show = TraktTVHelper.GetShowInfoV2("madan-no-ou-to-vanadis");
-            //TraktTVHelper.GetShowCommentsV2(8660);
-            //TraktTVHelper.GetFriendsV2();
-            //TraktTVHelper.RefreshAuthToken();
-
-
-            //D003BB3D
-            //string ret = TraktTVHelper.EnterTraktPIN("D003BB3D");
-
-            //string x = "";
-            //TraktTVHelper.PostCommentShow("mayday", "this is a test comment", false, ref x);
-
-            //AnimeEpisodeRepository repEp = new AnimeEpisodeRepository();
-            //AnimeEpisode ep = repEp.GetByID(32);
-            //TraktTVHelper.SyncEpisodeToTrakt(ep, TraktSyncType.HistoryAdd);
-
-            //TraktTVHelper.SearchShowByIDV2("tvdb", "279827");
-            //TraktTVHelper.SearchShowV2("Monster Musume");
-            //TraktTVHelper.SyncCollectionToTrakt();
-            //TraktTVHelper.SyncEpisodeToTrakt(TraktSyncType.HistoryAdd, "mad-men", 1, 1, false);
-            //TraktTVHelper.SyncEpisodeToTrakt(TraktSyncType.HistoryRemove, "mad-men", 1, 1, false);
-            //TraktTVHelper.SyncEpisodeToTrakt(TraktSyncType.CollectionAdd, "mad-men", 1, 3, false);
-            //TraktTVHelper.SyncEpisodeToTrakt(TraktSyncType.CollectionRemove, "mad-men", 1, 3, false);
-
-            //AnimeSeriesRepository repSeries = new AnimeSeriesRepository();
-
-            //AnimeSeries ser1 = repSeries.GetByAnimeID(10445);
-            //TraktTVHelper.SyncCollectionToTrakt_Series(ser1);
-
-            //AnimeSeries ser2 = repSeries.GetByAnimeID(10846);
-            //TraktTVHelper.SyncCollectionToTrakt_Series(ser2);
-            //TraktTVHelper.UpdateAllInfoAndImages("my-teen-romantic-comedy-snafu", true);
-
-            //TraktTVHelper.CleanupDatabase();
-            //TraktTVHelper.SyncCollectionToTrakt();
-
-            //JMMServer.Providers.Azure.Azure_AnimeLink link2 = JMMServer.Providers.Azure.AzureWebAPI.Admin_GetRandomTraktLinkForApproval();
-            //List<Providers.Azure.CrossRef_AniDB_Trakt> xrefs= JMMServer.Providers.Azure.AzureWebAPI.Admin_Get_CrossRefAniDBTrakt(link2.RandomAnimeID);
-
-
-            //TraktTVHelper.RefreshAuthToken();
-
-
-            AboutForm frm = new AboutForm();
-            frm.Owner = this;
-            frm.ShowDialog();
-        }
-
-        private void GenerateAzureList()
-        {
-            // get a lst of anime's that we already have
-            List<AniDB_Anime> allAnime = RepoFactory.AniDB_Anime.GetAll();
-            Dictionary<int, int> localAnimeIDs = new Dictionary<int, int>();
-            foreach (AniDB_Anime anime in allAnime)
-            {
-                localAnimeIDs[anime.AnimeID] = anime.AnimeID;
-            }
-
-            // loop through the list of valid anime id's and add the ones we don't have yet
-            Dictionary<int, int> validAnimeIDs = new Dictionary<int, int>();
-
-            string line;
-            System.IO.StreamReader file =
-                new System.IO.StreamReader(@"e:\animetitles.txt");
-            while ((line = file.ReadLine()) != null)
-            {
-                string[] titlesArray = line.Split('|');
-
-                try
-                {
-                    int aid = int.Parse(titlesArray[0]);
-                    if (!localAnimeIDs.ContainsKey(aid))
-                        validAnimeIDs[aid] = aid;
-                }
-                catch
-                {
-                }
-            }
-
-            file.Close();
-
-            string aids = "";
-            var shuffledList = validAnimeIDs.Values.OrderBy(a => Guid.NewGuid());
-            int i = 0;
-            foreach (int animeID in shuffledList)
-            {
-                i++;
-                if (!string.IsNullOrEmpty(aids)) aids += ",";
-                aids += animeID;
-
-                if (i == 250)
-                {
-                    logger.Info(aids);
-                    aids = "";
-                    i = 0;
-                }
-            }
-
-            logger.Info(aids);
-        }
-
-        private void SendToAzureXML()
-        {
-            DateTime dt = DateTime.Now.AddYears(-2);
-            List<AniDB_Anime> allAnime = RepoFactory.AniDB_Anime.GetAll();
-
-            int sentAnime = 0;
-            foreach (AniDB_Anime anime in allAnime)
-            {
-                if (!anime.EndDate.HasValue) continue;
-
-                if (anime.EndDate.Value > dt) continue;
-
-                sentAnime++;
-                CommandRequest_Azure_SendAnimeXML cmd = new CommandRequest_Azure_SendAnimeXML(anime.AnimeID);
-                cmd.Save();
-            }
-
-            logger.Info(string.Format("Sent Anime XML to Cache: {0} out of {1}", sentAnime, allAnime.Count));
-        }
-
-        private void SendToAzure()
-        {
-            Dictionary<int, int> validAnimeIDs = new Dictionary<int, int>();
-
-            string line;
-
-            // Read the file and display it line by line.
-            System.IO.StreamReader file =
-                new System.IO.StreamReader(@"e:\animetitles.txt");
-            while ((line = file.ReadLine()) != null)
-            {
-                string[] titlesArray = line.Split('|');
-
-                try
-                {
-                    int aid = int.Parse(titlesArray[0]);
-                    validAnimeIDs[aid] = aid;
-                }
-                catch
-                {
-                }
-            }
-
-            file.Close();
-
-            string aids =
-                "9516,6719,9606,8751,7453,6969,7821,7738,6694,6854,6101,8267,9398,9369,7395,7687,7345,8748,6350,6437,6408,7824,6334,8976,4651,7329,6433,8750,9498,8306,6919,8598,6355,6084,6775,8482,6089,7441,7541,7130,9013,6299,6983,7740,6329,6401,9459,8458,8800,7290,8859,6957,8503,6057,7758,7086,7943,8007,8349,6858,7776,7194,8807,6822,8058,7274,6818,9309,9488,7564,9593,8906,6155,7191,7267,7861,7109,9617,7954,7944,6359,7877,7701,7447,8736,7260,8492,9107,9578,6843,7190,9036,7614,6404,6018,8895,6234,6855,7041,7504,6847,6889,7092,8672,9452,9086,8770,4515,8103,8100,8122,9441,7025,8403,6335,9607,8559,7193,7273,7553,6242,7108,7052,6171,9634,7846,8471,7772,7557,9597,7827,6039,6712,7784,7830,8330,6902,6187,8431,8258,7956,7373,8083,8130,7535,8003,8237,7153,8170,7439,8094,9332,6539,6773,6812,7220,7703,7406,7670,7876,8497,8407,7299,9299,7583,7825,7556,6950,8127,7147,7747,9009,6044,6393,6864,7616,9567,8612,6705,7139,7070,6804,7901,8133,7817,6596,6553,8073,6718,8303,7782,8724,6972,8671,6907,8030,7030,7141,6878,8036,8231,7594,6813,7920,7841,7922,7095,6927,6754,6936,7427,7497,9251,7253,8140,9601,6735,7160,7538,6893,7203,7346,6797,6516,8500,8245,8440,7863,7467,7975,8808,6277,6481,6733,8790,7117,7063,6924,8293,6208,6882,6892";
-            string[] aidArray = aids.Split(',');
-
-            logger.Info(string.Format("Queueing {0} anime updates", aidArray.Length));
-            int cnt = 0;
-            foreach (string animeid in aidArray)
-            {
-                if (validAnimeIDs.ContainsKey(int.Parse(animeid)))
-                {
-                    CommandRequest_GetAnimeHTTP cmd = new CommandRequest_GetAnimeHTTP(int.Parse(animeid), true, false);
-                    cmd.Save();
-                    cnt++;
-                }
-            }
-            logger.Info(string.Format("Queued {0} anime updates", cnt));
-        }
-
-        private void DownloadAllImages()
-        {
-            if (!downloadImagesWorker.IsBusy)
-                downloadImagesWorker.RunWorkerAsync();
-        }
-
-        void downloadImagesWorker_DoWork(object sender, DoWorkEventArgs e)
-        {
-            Importer.RunImport_GetImages();
-        }
-
-        void MainWindow_Loaded(object sender, RoutedEventArgs e)
-        {
-            //ServerInfo.Instance.RefreshImportFolders();
-
-            if (ServerSettings.MinimizeOnStartup) MinimizeToTray();
-
-            tabControl1.SelectedIndex = 5; // setup
-
-            if (ServerSettings.AniDB_Username.Equals("jonbaby", StringComparison.InvariantCultureIgnoreCase) ||
-                ServerSettings.AniDB_Username.Equals("jmediamanager", StringComparison.InvariantCultureIgnoreCase))
-            {
-                btnUploadAzureCache.Visibility = System.Windows.Visibility.Visible;
-            }
-            logger.Info("Clearing Cache...");
-
-            Utils.ClearAutoUpdateCache();
-
-            ShowDatabaseSetup();
-            logger.Info("Initializing DB...");
-
-            workerSetupDB.RunWorkerAsync();
-
-            System.Reflection.Assembly a = System.Reflection.Assembly.GetExecutingAssembly();
-            if (a != null)
-            {
-                ServerState.Instance.ApplicationVersion = Utils.GetApplicationVersion(a);
-            }
-
-            logger.Info("Checking for updates...");
-            CheckForUpdatesNew(false);
-        }
-
-        public void CheckForUpdatesNew(bool forceShowForm)
-        {
-            try
-            {
-                long verCurrent = 0;
-                long verNew = 0;
-
-                // get the latest version as according to the release
-                if (!forceShowForm)
-                {
-                    Providers.JMMAutoUpdates.JMMVersions verInfo =
-                        Providers.JMMAutoUpdates.JMMAutoUpdatesHelper.GetLatestVersionInfo();
-                    if (verInfo == null) return;
-
-                    // get the user's version
-                    System.Reflection.Assembly a = System.Reflection.Assembly.GetExecutingAssembly();
-                    if (a == null)
-                    {
-                        logger.Error("Could not get current version");
-                        return;
-                    }
-                    System.Reflection.AssemblyName an = a.GetName();
-
-                    verNew = verInfo.versions.ServerVersionAbs;
-
-                    verCurrent = an.Version.Revision * 100 +
-                                 an.Version.Build * 100 * 100 +
-                                 an.Version.Minor * 100 * 100 * 100 +
-                                 an.Version.Major * 100 * 100 * 100 * 100;
-                }
-
-                if (forceShowForm || verNew > verCurrent)
-                {
-                    UpdateForm frm = new UpdateForm();
-                    frm.Owner = this;
-                    frm.ShowDialog();
-                }
-            }
-            catch (Exception ex)
-            {
-                logger.Error( ex,ex.ToString());
-            }
-        }
-
-        #region UI events and methods
-
-        private void CommandBinding_ScanFolder(object sender, ExecutedRoutedEventArgs e)
-        {
-            object obj = e.Parameter;
-            if (obj == null) return;
-
-            try
-            {
-                if (obj.GetType() == typeof(ImportFolder))
-                {
-                    ImportFolder fldr = (ImportFolder)obj;
-
-                    ScanFolder(fldr.ImportFolderID);
-                    MessageBox.Show(JMMServer.Properties.Resources.Server_ScanFolder,
-                        JMMServer.Properties.Resources.Success,
-                        MessageBoxButton.OK, MessageBoxImage.Information);
-                }
-            }
-            catch (Exception ex)
-            {
-                Utils.ShowErrorMessage(ex);
-            }
-        }
-
-        void btnUpdateAniDBInfo_Click(object sender, RoutedEventArgs e)
-        {
-            try
-            {
-                this.Cursor = Cursors.Wait;
-                Importer.RunImport_UpdateAllAniDB();
-                this.Cursor = Cursors.Arrow;
-                MessageBox.Show(JMMServer.Properties.Resources.Server_AniDBInfoUpdate,
-                    JMMServer.Properties.Resources.Success,
-                    MessageBoxButton.OK, MessageBoxImage.Information);
-            }
-            catch (Exception ex)
-            {
-                logger.Error( ex,ex.Message);
-            }
-        }
-
-        void btnUpdateTvDBInfo_Click(object sender, RoutedEventArgs e)
-        {
-            try
-            {
-                this.Cursor = Cursors.Wait;
-                Importer.RunImport_UpdateTvDB(false);
-                this.Cursor = Cursors.Arrow;
-                MessageBox.Show(JMMServer.Properties.Resources.Server_TvDBInfoUpdate,
-                    JMMServer.Properties.Resources.Success,
-                    MessageBoxButton.OK, MessageBoxImage.Information);
-            }
-            catch (Exception ex)
-            {
-                logger.Error( ex,ex.Message);
-            }
-        }
-
-        void btnUpdateAllStats_Click(object sender, RoutedEventArgs e)
-        {
-            this.Cursor = Cursors.Wait;
-            Importer.UpdateAllStats();
-            this.Cursor = Cursors.Arrow;
-            MessageBox.Show(JMMServer.Properties.Resources.Server_StatsInfoUpdate,
-                JMMServer.Properties.Resources.Success,
-                MessageBoxButton.OK, MessageBoxImage.Information);
-        }
-
-        void btnSyncVotes_Click(object sender, RoutedEventArgs e)
-        {
-            CommandRequest_SyncMyVotes cmdVotes = new CommandRequest_SyncMyVotes();
-            cmdVotes.Save();
-            MessageBox.Show(JMMServer.Properties.Resources.Server_SyncVotes, JMMServer.Properties.Resources.Success,
-                MessageBoxButton.OK, MessageBoxImage.Information);
-            //JMMService.AnidbProcessor.IsBanned = true;
-        }
-
-        void btnSyncMyList_Click(object sender, RoutedEventArgs e)
-        {
-            SyncMyList();
-            MessageBox.Show(JMMServer.Properties.Resources.Server_SyncMyList, JMMServer.Properties.Resources.Success,
-                MessageBoxButton.OK, MessageBoxImage.Information);
-        }
-
-        void btnSyncTrakt_Click(object sender, RoutedEventArgs e)
-        {
-            this.Cursor = Cursors.Wait;
-            if (ServerSettings.Trakt_IsEnabled && !string.IsNullOrEmpty(ServerSettings.Trakt_AuthToken))
-            {
-                CommandRequest_TraktSyncCollection cmd = new CommandRequest_TraktSyncCollection(true);
-                cmd.Save();
-            }
-            this.Cursor = Cursors.Arrow;
-            MessageBox.Show(JMMServer.Properties.Resources.Server_SyncTrakt, JMMServer.Properties.Resources.Success,
-                MessageBoxButton.OK, MessageBoxImage.Information);
-        }
-
-        void btnRunImport_Click(object sender, RoutedEventArgs e)
-        {
-            RunImport();
-            MessageBox.Show(JMMServer.Properties.Resources.Server_ImportRunning, JMMServer.Properties.Resources.Success,
-                MessageBoxButton.OK, MessageBoxImage.Information);
-        }
-
-        void btnRemoveMissingFiles_Click(object sender, RoutedEventArgs e)
-        {
-            RemoveMissingFiles();
-            MessageBox.Show(JMMServer.Properties.Resources.Server_RemoveMissingFiles, JMMServer.Properties.Resources.Success,
-                MessageBoxButton.OK, MessageBoxImage.Information);
-        }
-
-        void btnGeneralResume_Click(object sender, RoutedEventArgs e)
-        {
-            JMMService.CmdProcessorGeneral.Paused = false;
-        }
-
-        void btnGeneralPause_Click(object sender, RoutedEventArgs e)
-        {
-            JMMService.CmdProcessorGeneral.Paused = true;
-        }
-
-        void btnHasherResume_Click(object sender, RoutedEventArgs e)
-        {
-            JMMService.CmdProcessorHasher.Paused = false;
-        }
-
-        void btnHasherPause_Click(object sender, RoutedEventArgs e)
-        {
-            JMMService.CmdProcessorHasher.Paused = true;
-        }
-
-        void btnImagesResume_Click(object sender, RoutedEventArgs e)
-        {
-            JMMService.CmdProcessorImages.Paused = false;
-        }
-
-        void btnImagesPause_Click(object sender, RoutedEventArgs e)
-        {
-            JMMService.CmdProcessorImages.Paused = true;
-        }
-
-        void btnToolbarShutdown_Click(object sender, RoutedEventArgs e)
-        {
-            shutdownServer();
-        }
-
-        void shutdownServer()
-        {
-            isAppExiting = true;
-            this.Close();
-            TippuTrayNotify.Visible = false;
-            TippuTrayNotify.Dispose();
-        }
-
-        void restartServer()
-        {
-            System.Windows.Forms.Application.Restart();
-        }
-
-        #endregion
-
-        private void StartUp()
-        {
-        }
-
-
-        void autoUpdateTimerShort_Elapsed(object sender, System.Timers.ElapsedEventArgs e)
-        {
-            autoUpdateTimerShort.Enabled = false;
-            JMMService.CmdProcessorImages.NotifyOfNewCommand();
-
-            CheckForAdminMesages();
-
-
-            autoUpdateTimerShort.Interval = 30 * 1000; // 30 seconds
-            autoUpdateTimerShort.Enabled = true;
-        }
-
-        private void CheckForAdminMesages()
-        {
-            try
-            {
-                TimeSpan lastUpdate = DateTime.Now - lastAdminMessage;
-
-                if (lastUpdate.TotalHours > 5)
-                {
-                    lastAdminMessage = DateTime.Now;
-                    ServerInfo.Instance.RefreshAdminMessages();
-                }
-            }
-            catch (Exception ex)
-            {
-                logger.Error( ex,ex.ToString());
-            }
-        }
-
-        #region Tray Minimize
-
-        void MainWindow_StateChanged(object sender, EventArgs e)
-        {
-            if (this.WindowState == System.Windows.WindowState.Minimized)
-            {
-                this.Hide();
-            } else
-            {
-                this.Show();
-            }
-        }
-
-        void TippuTrayNotify_MouseDoubleClick(object sender, System.Windows.Forms.MouseEventArgs e)
-        {
-            this.Show();
-        }
-
-        private void CreateMenus()
-        {
-            //Create a object for the context menu
-            ctxTrayMenu = new System.Windows.Forms.ContextMenuStrip();
-
-            //Add the Menu Item to the context menu
-            System.Windows.Forms.ToolStripMenuItem mnuShow = new System.Windows.Forms.ToolStripMenuItem();
-            mnuShow.Text = JMMServer.Properties.Resources.Toolbar_Show;
-            mnuShow.Click += new EventHandler(mnuShow_Click);
-            ctxTrayMenu.Items.Add(mnuShow);
-
-            //Add the Menu Item to the context menu
-            System.Windows.Forms.ToolStripMenuItem mnuExit = new System.Windows.Forms.ToolStripMenuItem();
-            mnuExit.Text = JMMServer.Properties.Resources.Toolbar_Shutdown;
-            mnuExit.Click += new EventHandler(mnuExit_Click);
-            ctxTrayMenu.Items.Add(mnuExit);
-
-            //Add the Context menu to the Notify Icon Object
-            TippuTrayNotify.ContextMenuStrip = ctxTrayMenu;
-        }
-
-        void mnuShow_Click(object sender, EventArgs e)
-        {
-            this.Show();
-        }
-
-        private void ShutDown()
-        {
-            StopWatchingFiles();
-            AniDBDispose();
-            StopHost();
-        }
-
-        private void MinimizeToTray()
-        {
-            this.Hide();
-            TippuTrayNotify.BalloonTipIcon = System.Windows.Forms.ToolTipIcon.Info;
-            TippuTrayNotify.BalloonTipTitle = JMMServer.Properties.Resources.JMMServer;
-            TippuTrayNotify.BalloonTipText = JMMServer.Properties.Resources.Server_MinimizeInfo;
-            //TippuTrayNotify.ShowBalloonTip(400);
-        }
-
-        void MainWindow_Closing(object sender, System.ComponentModel.CancelEventArgs e)
-        {
-            //When the application is closed, check wether the application is 
-            //exiting from menu or forms close button
-            if (!isAppExiting)
-            {
-                //if the forms close button is triggered, cancel the event and hide the form
-                //then show the notification ballon tip
-                e.Cancel = true;
-                MinimizeToTray();
-            }
-            else
-            {
-                ShutDown();
-            }
-        }
-
-        void mnuExit_Click(object sender, EventArgs e)
-        {
-            isAppExiting = true;
-            this.Close();
-            TippuTrayNotify.Visible = false;
-            TippuTrayNotify.Dispose();
-        }
-
-        #endregion
-
-        static void autoUpdateTimer_Elapsed(object sender, System.Timers.ElapsedEventArgs e)
-        {
-            Importer.CheckForDayFilters();
-            Importer.CheckForCalendarUpdate(false);
-            Importer.CheckForAnimeUpdate(false);
-            Importer.CheckForTvDBUpdates(false);
-            Importer.CheckForMyListSyncUpdate(false);
-            Importer.CheckForTraktAllSeriesUpdate(false);
-            Importer.CheckForTraktTokenUpdate(false);
-            Importer.CheckForMALUpdate(false);
-            Importer.CheckForMyListStatsUpdate(false);
-            Importer.CheckForAniDBFileUpdate(false);
-            Importer.UpdateAniDBTitles();
-            Importer.SendUserInfoUpdate(false);
-        }
-
-        public static void StartWatchingFiles()
-        {
-            StopWatchingFiles();
-            StopCloudWatchTimer();
-            watcherVids = new List<FileSystemWatcher>();
-
-            foreach (ImportFolder share in RepoFactory.ImportFolder.GetAll())
-            {
-                try
-                {
-                    if (share.FolderIsWatched)
-                    {
-                        logger.Info("Watching ImportFolder: {0} || {1}", share.ImportFolderName, share.ImportFolderLocation);
-                    }
-                    if (share.CloudID==null && Directory.Exists(share.ImportFolderLocation) && share.FolderIsWatched)
-                    {
-                        FileSystemWatcher fsw = new FileSystemWatcher(share.ImportFolderLocation);
-                        fsw.IncludeSubdirectories = true;
-                        fsw.Created += new FileSystemEventHandler(fsw_Created);
-                        fsw.EnableRaisingEvents = true;
-                        watcherVids.Add(fsw);
-                    }
-                    else if (!share.FolderIsWatched)
-                    {
-                        logger.Info("ImportFolder found but not watching: {0} || {1}", share.ImportFolderName, share.ImportFolderLocation);
-                    }
-                }
-                catch (Exception ex)
-                {
-                    logger.Error( ex,ex.ToString());
-                }
-            }
-            StartCloudWatchTimer();
-        }
-
-
-
-        public static void StopWatchingFiles()
-        {
-            if (watcherVids == null) return;
-
-            foreach (FileSystemWatcher fsw in watcherVids)
-            {
-                fsw.EnableRaisingEvents = false;
-            }
-            StopCloudWatchTimer();
-        }
-
-        static void fsw_Created(object sender, FileSystemEventArgs e)
-        {
-            try
-            {
-                queueFileEvents.Add(e);
-            }
-            catch (Exception ex)
-            {
-                logger.Error( ex,ex.ToString());
-            }
-        }
-
-        public static void ScanDropFolders()
-        {
-            if (!workerScanDropFolders.IsBusy)
-                workerScanDropFolders.RunWorkerAsync();
-        }
-        public static void SyncHashes()
-        {
-            if (!workerSyncHashes.IsBusy)
-                workerSyncHashes.RunWorkerAsync();
-        }
-        public static void ScanFolder(int importFolderID)
-        {
-            if (!workerScanFolder.IsBusy)
-                workerScanFolder.RunWorkerAsync(importFolderID);
-        }
-
-        public static void RunImport()
-        {
-            if (!workerImport.IsBusy)
-                workerImport.RunWorkerAsync();
-        }
-
-        public static void RemoveMissingFiles()
-        {
-            if (!workerRemoveMissing.IsBusy)
-                workerRemoveMissing.RunWorkerAsync();
-        }
-
-        public static void SyncMyList()
-        {
-            Importer.CheckForMyListSyncUpdate(true);
-        }
-
-        public static void DeleteImportFolder(int importFolderID)
-        {
-            if (!workerDeleteImportFolder.IsBusy)
-                workerDeleteImportFolder.RunWorkerAsync(importFolderID);
-        }
-
-        static void workerRemoveMissing_DoWork(object sender, DoWorkEventArgs e)
-        {
-            try
-            {
-                Importer.RemoveRecordsWithoutPhysicalFiles();
-            }
-            catch (Exception ex)
-            {
-                logger.Error( ex,ex.Message);
-            }
-        }
-
-        void workerDeleteImportFolder_DoWork(object sender, DoWorkEventArgs e)
-        {
-            try
-            {
-                int importFolderID = int.Parse(e.Argument.ToString());
-                Importer.DeleteImportFolder(importFolderID);
-            }
-            catch (Exception ex)
-            {
-                logger.Error( ex,ex.Message);
-            }
-        }
-
-        static void workerScanFolder_DoWork(object sender, DoWorkEventArgs e)
-        {
-            try
-            {
-                Importer.RunImport_ScanFolder(int.Parse(e.Argument.ToString()));
-            }
-            catch (Exception ex)
-            {
-                logger.Error( ex,ex.Message);
-            }
-        }
-
-        void workerScanDropFolders_DoWork(object sender, DoWorkEventArgs e)
-        {
-            try
-            {
-                Importer.RunImport_DropFolders();
-            }
-            catch (Exception ex)
-            {
-                logger.Error( ex,ex.Message);
-            }
-        }
-
-        static void workerImport_DoWork(object sender, DoWorkEventArgs e)
-        {
-            try
-            {
-                Importer.RunImport_NewFiles();
-                Importer.RunImport_IntegrityCheck();
-
-				// drop folder
-				Importer.RunImport_DropFolders();
-
-                // TvDB association checks
-                Importer.RunImport_ScanTvDB();
-
-                // Trakt association checks
-                Importer.RunImport_ScanTrakt();
-
-                // MovieDB association checks
-                Importer.RunImport_ScanMovieDB();
-
-                // Check for missing images
-                Importer.RunImport_GetImages();
-
-                // MAL association checks
-                Importer.RunImport_ScanMAL();
-            }
-            catch (Exception ex)
-            {
-                logger.Error( ex,ex.ToString());
-            }
-        }
-
-
-        private static void StartBinaryHost()
-        {
-            BinaryMessageEncodingBindingElement encoding = new BinaryMessageEncodingBindingElement();
-            encoding.CompressionFormat = CompressionFormat.GZip;
-            HttpTransportBindingElement transport = new HttpTransportBindingElement();
-            Binding binding = new CustomBinding(encoding, transport);
-            binding.Name = "BinaryBinding";
-            binding.Namespace = "";
-
-
-            //binding.MessageEncoding = WSMessageEncoding.Mtom;
-            //binding.MaxReceivedMessageSize = 2147483647;
-
-
-            // Create the ServiceHost.
-            hostBinary = new ServiceHost(typeof(JMMServiceImplementation), baseAddressBinary);
-            // Enable metadata publishing.
-            ServiceMetadataBehavior smb = new ServiceMetadataBehavior();
-            smb.HttpGetEnabled = true;
-            smb.MetadataExporter.PolicyVersion = PolicyVersion.Policy15;
-
-            hostBinary.Description.Behaviors.Add(smb);
-            hostBinary.AddServiceEndpoint(typeof(IJMMServer), binding, baseAddressBinary);
-
-
-            // ** DISCOVERY ** //
-            // make the service discoverable by adding the discovery behavior
-            //hostBinary.Description.Behaviors.Add(new ServiceDiscoveryBehavior());
-
-            // ** DISCOVERY ** //
-            // add the discovery endpoint that specifies where to publish the services
-            //hostBinary.AddServiceEndpoint(new UdpDiscoveryEndpoint());
-
-
-            // Open the ServiceHost to start listening for messages. Since
-            // no endpoints are explicitly configured, the runtime will create
-            // one endpoint per base address for each service contract implemented
-            // by the service.
-            hostBinary.Open();
-            logger.Trace("Now Accepting client connections for test host...");
-        }
-
-        //private static void StartImageHost()
-        //{
-        //    BasicHttpBinding binding = new BasicHttpBinding();
-        //    binding.MessageEncoding = WSMessageEncoding.Mtom;
-        //    binding.MaxReceivedMessageSize = 2147483647;
-        //    binding.Name = "httpLargeMessageStream";
-
-
-        //    // Create the ServiceHost.
-        //    //hostImage = new ServiceHost(typeof(JMMServiceImplementationImage), baseAddressImage);
-        //    // Enable metadata publishing.
-        //    ServiceMetadataBehavior smb = new ServiceMetadataBehavior();
-        //    smb.HttpGetEnabled = true;
-        //    smb.MetadataExporter.PolicyVersion = PolicyVersion.Policy15;
-        //    hostImage.Description.Behaviors.Add(smb);
-
-        //    //hostImage.AddServiceEndpoint(typeof(IJMMServerImage), binding, baseAddressImage);
-        //    //hostImage.AddServiceEndpoint(ServiceMetadataBehavior.MexContractName,MetadataExchangeBindings.CreateMexHttpBinding(),      "mex");
-
-        //    // Open the ServiceHost to start listening for messages. Since
-        //    // no endpoints are explicitly configured, the runtime will create
-        //    // one endpoint per base address for each service contract implemented
-        //    // by the service.
-
-        //    hostImage.Open();
-        //    logger.Trace("Now Accepting client connections for images...");
-        //}
-
-        private static void StartStreamingHost_HTTP()
-        {
-            BasicHttpBinding binding = new BasicHttpBinding();
-            binding.TransferMode = TransferMode.Streamed;
-            binding.ReceiveTimeout = TimeSpan.MaxValue;
-            binding.SendTimeout = TimeSpan.MaxValue;
-            //binding.MessageEncoding = WSMessageEncoding.Mtom;
-            binding.MaxReceivedMessageSize = Int32.MaxValue;
-            binding.CloseTimeout = TimeSpan.MaxValue;
-            binding.Name = "FileStreaming";
-
-            binding.Security.Mode = BasicHttpSecurityMode.None;
-
-
-            // Create the ServiceHost.
-            hostStreaming = new ServiceHost(typeof(JMMServiceImplementationStreaming), baseAddressStreaming);
-            // Enable metadata publishing.
-            ServiceMetadataBehavior smb = new ServiceMetadataBehavior();
-            smb.HttpGetEnabled = true;
-            smb.MetadataExporter.PolicyVersion = PolicyVersion.Policy15;
-            hostStreaming.Description.Behaviors.Add(smb);
-
-            hostStreaming.AddServiceEndpoint(typeof(IJMMServerStreaming), binding, baseAddressStreaming);
-            hostStreaming.AddServiceEndpoint(ServiceMetadataBehavior.MexContractName,
-                MetadataExchangeBindings.CreateMexHttpBinding(), "mex");
-
-            // Open the ServiceHost to start listening for messages. Since
-            // no endpoints are explicitly configured, the runtime will create
-            // one endpoint per base address for each service contract implemented
-            // by the service.
-            hostStreaming.Open();
-            logger.Trace("Now Accepting client connections for images...");
-        }
-
-        private static void StartStreamingHost()
-        {
-            BinaryOverHTTPBinding binding = new BinaryOverHTTPBinding();
-
-            // Create the ServiceHost.
-            hostStreaming = new ServiceHost(typeof(JMMServiceImplementationStreaming), baseAddressStreaming);
-            // Enable metadata publishing.
-            ServiceMetadataBehavior smb = new ServiceMetadataBehavior();
-            smb.HttpGetEnabled = true;
-            smb.MetadataExporter.PolicyVersion = PolicyVersion.Policy15;
-            hostStreaming.Description.Behaviors.Add(smb);
-
-            hostStreaming.AddServiceEndpoint(typeof(IJMMServerStreaming), binding, baseAddressStreaming);
-            hostStreaming.AddServiceEndpoint(ServiceMetadataBehavior.MexContractName,
-                MetadataExchangeBindings.CreateMexHttpBinding(), "mex");
-
-            // Open the ServiceHost to start listening for messages. Since
-            // no endpoints are explicitly configured, the runtime will create
-            // one endpoint per base address for each service contract implemented
-            // by the service.
-            hostStreaming.Open();
-            logger.Trace("Now Accepting client connections for images...");
-        }
-
-        private static void StartStreamingHost_TCP()
-        {
-            NetTcpBinding netTCPbinding = new NetTcpBinding();
-            netTCPbinding.TransferMode = TransferMode.Streamed;
-            netTCPbinding.ReceiveTimeout = TimeSpan.MaxValue;
-            netTCPbinding.SendTimeout = TimeSpan.MaxValue;
-            netTCPbinding.MaxReceivedMessageSize = Int32.MaxValue;
-            netTCPbinding.CloseTimeout = TimeSpan.MaxValue;
-
-            netTCPbinding.Security.Mode = SecurityMode.Transport;
-            netTCPbinding.Security.Transport.ClientCredentialType = TcpClientCredentialType.None;
-            //netTCPbinding.Security.Transport.ClientCredentialType = TcpClientCredentialType.None;
-            //netTCPbinding.Security.Transport.ProtectionLevel = System.Net.Security.ProtectionLevel.None;
-            //netTCPbinding.Security.Message.ClientCredentialType = MessageCredentialType.None;
-
-            hostStreaming = new ServiceHost(typeof(JMMServiceImplementationStreaming));
-            hostStreaming.AddServiceEndpoint(typeof(IJMMServerStreaming), netTCPbinding, baseAddressStreaming);
-            hostStreaming.Description.Behaviors.Add(new ServiceMetadataBehavior());
-
-            Binding mexBinding = MetadataExchangeBindings.CreateMexTcpBinding();
-            hostStreaming.AddServiceEndpoint(typeof(IMetadataExchange), mexBinding, baseAddressStreamingMex);
-
-            hostStreaming.Open();
-            logger.Trace("Now Accepting client connections for streaming...");
-        }
-
-        //private static void StartImageHostMetro()
-        //{
-        //    BasicHttpBinding binding = new BasicHttpBinding();
-        //    binding.MessageEncoding = WSMessageEncoding.Text;
-        //    binding.MaxReceivedMessageSize = 2147483647;
-        //    binding.Name = "httpLargeMessageStream";
-
-
-        //    // Create the ServiceHost.
-        //    hostMetroImage = new ServiceHost(typeof(JMMServiceImplementationImage), baseAddressMetroImage);
-        //    // Enable metadata publishing.
-        //    ServiceMetadataBehavior smb = new ServiceMetadataBehavior();
-        //    smb.HttpGetEnabled = true;
-        //    smb.MetadataExporter.PolicyVersion = PolicyVersion.Policy15;
-        //    hostMetroImage.Description.Behaviors.Add(smb);
-
-        //    hostMetroImage.AddServiceEndpoint(typeof(IJMMServerImage), binding, baseAddressMetroImage);
-        //    hostMetroImage.AddServiceEndpoint(ServiceMetadataBehavior.MexContractName,
-        //        MetadataExchangeBindings.CreateMexHttpBinding(), "mex");
-
-        //    // Open the ServiceHost to start listening for messages. Since
-        //    // no endpoints are explicitly configured, the runtime will create
-        //    // one endpoint per base address for each service contract implemented
-        //    // by the service.
-        //    hostMetroImage.Open();
-        //    logger.Trace("Now Accepting client connections for images (metro)...");
-        //}
-
-
-        private static void StartMetroHost()
-        {
-            BasicHttpBinding binding = new BasicHttpBinding();
-            binding.MaxReceivedMessageSize = 2147483647;
-            binding.Name = "metroTest";
-
-
-            // Create the ServiceHost.
-            hostMetro = new ServiceHost(typeof(JMMServiceImplementationMetro), baseAddressMetro);
-            // Enable metadata publishing.
-            ServiceMetadataBehavior smb = new ServiceMetadataBehavior();
-            smb.HttpGetEnabled = true;
-            smb.HttpGetUrl = baseAddressMetro;
-            smb.MetadataExporter.PolicyVersion = PolicyVersion.Policy15;
-
-            hostMetro.Description.Behaviors.Add(smb);
-
-            hostMetro.AddServiceEndpoint(typeof(IJMMServerMetro), binding, baseAddressMetro);
-            hostMetro.AddServiceEndpoint(ServiceMetadataBehavior.MexContractName,
-                MetadataExchangeBindings.CreateMexHttpBinding(),
-                "mex");
-
-            // Open the ServiceHost to start listening for messages. Since
-            // no endpoints are explicitly configured, the runtime will create
-            // one endpoint per base address for each service contract implemented
-            // by the service.
-            hostMetro.Open();
-            logger.Trace("Now Accepting client connections for metro apps...");
-        }
-
-
-        private static void AddCompressableEndpoint(ServiceHost host, Type t, SerializationFilter filter, object address = null)
-        {
-            CustomBinding custom = new CustomBinding(new WebHttpBinding() { ContentTypeMapper = new MultiContentTypeMapper() });
-            for (int i = 0; i < custom.Elements.Count; i++)
-            {
-                if (custom.Elements[i] is WebMessageEncodingBindingElement)
-                {
-                    WebMessageEncodingBindingElement webBE = (WebMessageEncodingBindingElement)custom.Elements[i];
-                    custom.Elements[i] = new CompressedMessageEncodingBindingElement(webBE);
-                }
-                else if (custom.Elements[i] is TransportBindingElement)
-                {
-                    ((TransportBindingElement)custom.Elements[i]).MaxReceivedMessageSize = int.MaxValue;
-                }
-            }
-            ServiceEndpoint ep = null;
-            string addr = address as string;
-            if (addr != null)
-                ep = host.AddServiceEndpoint(t, custom, addr);
-            Uri addrurl = address as Uri;
-            if (addrurl != null)
-                ep = host.AddServiceEndpoint(t, custom, addrurl);
-            if (ep == null)
-                ep = host.AddServiceEndpoint(t, custom, "");
-            ep.EndpointBehaviors.Add(new MultiBehavior { HelpEnabled = true, AutomaticFormatSelectionEnabled = true });
-            ep.EndpointBehaviors.Add(new CompressionSelectionEndpointBehavior(filter));
-        }
-
-        private static void StartNancyHost()
-        {
-            //nancy will rewrite localhost into http://+:port
-            hostNancy = new Nancy.Hosting.Self.NancyHost(new Uri("http://localhost:"+ ServerSettings.JMMServerPort));
-            hostNancy.Start();
-        }
-
-        private static void StartFileHost()
-        {
-            hostFile = new FileServer.FileServer(int.Parse(ServerSettings.JMMServerFilePort));
-            hostFile.Start();
-            if (ServerSettings.ExperimentalUPnP)
-                FileServer.FileServer.UPnPJMMFilePort(int.Parse(ServerSettings.JMMServerFilePort));
-            //                new MessagingServer(new ServiceFactory(), new MessagingServerConfiguration(new HttpMessageFactory()));
-            //           hostFile.Start(new IPEndPoint(IPAddress.Any, int.Parse(ServerSettings.JMMServerFilePort)));
-        }
- 
-        private static void ReadFiles()
-        {
-            // Steps for processing a file
-            // 1. Check if it is a video file
-            // 2. Check if we have a VideoLocal record for that file
-            // .........
-
-            // get a complete list of files
-            List<string> fileList = new List<string>();
-            foreach (ImportFolder share in RepoFactory.ImportFolder.GetAll())
-            {
-                logger.Debug("Import Folder: {0} || {1}", share.ImportFolderName, share.ImportFolderLocation);
-
-                Utils.GetFilesForImportFolder(share.BaseDirectory, ref fileList);
-            }
-
-
-            // get a list of all the shares we are looking at
-            int filesFound = 0, videosFound = 0;
-            int i = 0;
-
-            // get a list of all files in the share
-            foreach (string fileName in fileList)
-            {
-                i++;
-                filesFound++;
-
-                if (fileName.Contains("Sennou"))
-                {
-                    logger.Info("Processing File {0}/{1} --- {2}", i, fileList.Count, fileName);
-                }
-
-                if (!FileHashHelper.IsVideo(fileName)) continue;
-
-                videosFound++;
-            }
-            logger.Debug("Found {0} files", filesFound);
-            logger.Debug("Found {0} videos", videosFound);
-        }
-
-        private static void StopHost()
-        {
-            // Close the ServiceHost.
-            //host.Close();
-
-            if (hostBinary != null)
-                hostBinary.Close();
-
-            if (hostMetro != null)
-                hostMetro.Close();
-
-            //if (hostMetroImage != null)
-            //    hostMetroImage.Close();
-
-            if (hostStreaming != null)
-                hostStreaming.Close();
-
-            if (hostFile != null)
-                hostFile.Stop();
-
-            //if (hostNancy != null)
-            //    hostNancy.Stop();
-        }
-            
-        private static void SetupAniDBProcessor()
-        {
-            JMMService.AnidbProcessor.Init(ServerSettings.AniDB_Username, ServerSettings.AniDB_Password,
-                ServerSettings.AniDB_ServerAddress,
-                ServerSettings.AniDB_ServerPort, ServerSettings.AniDB_ClientPort);
-        }
-
-        private static void AniDBDispose()
-        {
-            logger.Info("Disposing...");
-            if (JMMService.AnidbProcessor != null)
-            {
-                JMMService.AnidbProcessor.ForceLogout();
-                JMMService.AnidbProcessor.Dispose();
-                Thread.Sleep(1000);
-            }
-        }
-
-        public static int OnHashProgress(string fileName, int percentComplete)
-        {
-            //string msg = Path.GetFileName(fileName);
-            //if (msg.Length > 35) msg = msg.Substring(0, 35);
-            //logger.Info("{0}% Hashing ({1})", percentComplete, Path.GetFileName(fileName));
-            return 1; //continue hashing (return 0 to abort)
-        }
-
-        #region Tests
-
-        private static void ReviewsTest()
-        {
-            CommandRequest_GetReviews cmd = new CommandRequest_GetReviews(7525, true);
-            cmd.Save();
-
-            //CommandRequest_GetAnimeHTTP cmd = new CommandRequest_GetAnimeHTTP(7727, false);
-            //cmd.Save();
-        }
-
-        private static void HashTest()
-        {
-            string fileName = @"C:\Code_Geass_R2_Ep14_Geass_Hunt_[720p,BluRay,x264]_-_THORA.mkv";
-            //string fileName = @"M:\[ Anime Test ]\Code_Geass_R2_Ep14_Geass_Hunt_[720p,BluRay,x264]_-_THORA.mkv";
-
-            DateTime start = DateTime.Now;
-            Hashes hashes = Hasher.CalculateHashes(fileName, OnHashProgress, false, false, false);
-            TimeSpan ts = DateTime.Now - start;
-
-            double doubleED2k = ts.TotalMilliseconds;
-
-            start = DateTime.Now;
-            Hashes hashes2 = Hasher.CalculateHashes(fileName, OnHashProgress, true, false, false);
-            ts = DateTime.Now - start;
-
-            double doubleCRC32 = ts.TotalMilliseconds;
-
-            start = DateTime.Now;
-            Hashes hashes3 = Hasher.CalculateHashes(fileName, OnHashProgress, false, true, false);
-            ts = DateTime.Now - start;
-
-            double doubleMD5 = ts.TotalMilliseconds;
-
-            start = DateTime.Now;
-            Hashes hashes4 = Hasher.CalculateHashes(fileName, OnHashProgress, false, false, true);
-            ts = DateTime.Now - start;
-
-            double doubleSHA1 = ts.TotalMilliseconds;
-
-            start = DateTime.Now;
-            Hashes hashes5 = Hasher.CalculateHashes(fileName, OnHashProgress, true, true, true);
-            ts = DateTime.Now - start;
-
-            double doubleAll = ts.TotalMilliseconds;
-
-            logger.Info("ED2K only took {0} ms --- {1}/{2}/{3}/{4}", doubleED2k, hashes.ed2k, hashes.crc32, hashes.md5,
-                hashes.sha1);
-            logger.Info("ED2K + CRCR32 took {0} ms --- {1}/{2}/{3}/{4}", doubleCRC32, hashes2.ed2k, hashes2.crc32,
-                hashes2.md5,
-                hashes2.sha1);
-            logger.Info("ED2K + MD5 took {0} ms --- {1}/{2}/{3}/{4}", doubleMD5, hashes3.ed2k, hashes3.crc32,
-                hashes3.md5,
-                hashes3.sha1);
-            logger.Info("ED2K + SHA1 took {0} ms --- {1}/{2}/{3}/{4}", doubleSHA1, hashes4.ed2k, hashes4.crc32,
-                hashes4.md5,
-                hashes4.sha1);
-            logger.Info("Everything took {0} ms --- {1}/{2}/{3}/{4}", doubleAll, hashes5.ed2k, hashes5.crc32,
-                hashes5.md5,
-                hashes5.sha1);
-        }
-
-        private static void HashTest2()
-        {
-            string fileName = @"C:\Anime\Code_Geass_R2_Ep14_Geass_Hunt_[720p,BluRay,x264]_-_THORA.mkv";
-            FileInfo fi = new FileInfo(fileName);
-            string fileSize1 = Utils.FormatByteSize(fi.Length);
-            DateTime start = DateTime.Now;
-            Hashes hashes = Hasher.CalculateHashes(fileName, OnHashProgress, false, false, false);
-            TimeSpan ts = DateTime.Now - start;
-
-            double doubleFile1 = ts.TotalMilliseconds;
-
-            fileName = @"C:\Anime\[Coalgirls]_Bakemonogatari_01_(1280x720_Blu-Ray_FLAC)_[CA425D15].mkv";
-            fi = new FileInfo(fileName);
-            string fileSize2 = Utils.FormatByteSize(fi.Length);
-            start = DateTime.Now;
-            Hashes hashes2 = Hasher.CalculateHashes(fileName, OnHashProgress, false, false, false);
-            ts = DateTime.Now - start;
-
-            double doubleFile2 = ts.TotalMilliseconds;
-
-
-            fileName = @"C:\Anime\Highschool_of_the_Dead_Ep01_Spring_of_the_Dead_[1080p,BluRay,x264]_-_gg-THORA.mkv";
-            fi = new FileInfo(fileName);
-            string fileSize3 = Utils.FormatByteSize(fi.Length);
-            start = DateTime.Now;
-            Hashes hashes3 = Hasher.CalculateHashes(fileName, OnHashProgress, false, false, false);
-            ts = DateTime.Now - start;
-
-            double doubleFile3 = ts.TotalMilliseconds;
-
-            logger.Info("Hashed {0} in {1} ms --- {2}", fileSize1, doubleFile1, hashes.ed2k);
-            logger.Info("Hashed {0} in {1} ms --- {2}", fileSize2, doubleFile2, hashes2.ed2k);
-            logger.Info("Hashed {0} in {1} ms --- {2}", fileSize3, doubleFile3, hashes3.ed2k);
-        }
-
-
-        private static void UpdateStatsTest()
-        {
-            foreach (AnimeGroup grp in RepoFactory.AnimeGroup.GetAllTopLevelGroups())
-            {
-                grp.UpdateStatsFromTopLevel(true, true);
-            }
-        }
-
-
-        private static void CreateImportFolders_Test()
-        {
-            logger.Debug("Creating import folders...");
-
-            ImportFolder sn = RepoFactory.ImportFolder.GetByImportLocation(@"M:\[ Anime Test ]");
-            if (sn == null)
-            {
-                sn = new ImportFolder();
-                sn.ImportFolderName = "Anime";
-                sn.ImportFolderType = (int)ImportFolderType.HDD;
-                sn.ImportFolderLocation = @"M:\[ Anime Test ]";
-                RepoFactory.ImportFolder.Save(sn);
-            }
-
-            logger.Debug("Complete!");
-        }
-
-        private static void ProcessFileTest()
-        {
-            //CommandRequest_HashFile cr_hashfile = new CommandRequest_HashFile(@"M:\[ Anime Test ]\[HorribleSubs] Dragon Crisis! - 02 [720p].mkv", false);
-            //CommandRequest_ProcessFile cr_procfile = new CommandRequest_ProcessFile(@"M:\[ Anime Test ]\[Doki] Saki - 01 (720x480 h264 DVD AAC) [DC73ACB9].mkv");
-            //cr_hashfile.Save();
-
-            CommandRequest_ProcessFile cr_procfile = new CommandRequest_ProcessFile(15350, false);
-            cr_procfile.Save();
-        }
-
-
-        private static void CreateImportFolders()
-        {
-            logger.Debug("Creating shares...");
-
-            ImportFolder sn = RepoFactory.ImportFolder.GetByImportLocation(@"M:\[ Anime 2011 ]");
-            if (sn == null)
-            {
-                sn = new ImportFolder();
-                sn.ImportFolderType = (int)ImportFolderType.HDD;
-                sn.ImportFolderName = "Anime 2011";
-                sn.ImportFolderLocation = @"M:\[ Anime 2011 ]";
-                RepoFactory.ImportFolder.Save(sn);
-            }
-
-            sn = RepoFactory.ImportFolder.GetByImportLocation(@"M:\[ Anime - DVD and Bluray IN PROGRESS ]");
-            if (sn == null)
-            {
-                sn = new ImportFolder();
-                sn.ImportFolderType = (int)ImportFolderType.HDD;
-                sn.ImportFolderName = "Anime - DVD and Bluray IN PROGRESS";
-                sn.ImportFolderLocation = @"M:\[ Anime - DVD and Bluray IN PROGRESS ]";
-                RepoFactory.ImportFolder.Save(sn);
-            }
-
-            sn = RepoFactory.ImportFolder.GetByImportLocation(@"M:\[ Anime - DVD and Bluray COMPLETE ]");
-            if (sn == null)
-            {
-                sn = new ImportFolder();
-                sn.ImportFolderType = (int)ImportFolderType.HDD;
-                sn.ImportFolderName = "Anime - DVD and Bluray COMPLETE";
-                sn.ImportFolderLocation = @"M:\[ Anime - DVD and Bluray COMPLETE ]";
-                RepoFactory.ImportFolder.Save(sn);
-            }
-
-            sn = RepoFactory.ImportFolder.GetByImportLocation(@"M:\[ Anime ]");
-            if (sn == null)
-            {
-                sn = new ImportFolder();
-                sn.ImportFolderType = (int)ImportFolderType.HDD;
-                sn.ImportFolderName = "Anime";
-                sn.ImportFolderLocation = @"M:\[ Anime ]";
-                RepoFactory.ImportFolder.Save(sn);
-            }
-
-            logger.Debug("Creating shares complete!");
-        }
-
-        private static void CreateImportFolders2()
-        {
-            logger.Debug("Creating shares...");
-
-            ImportFolder sn = RepoFactory.ImportFolder.GetByImportLocation(@"F:\Anime1");
-            if (sn == null)
-            {
-                sn = new ImportFolder();
-                sn.ImportFolderType = (int)ImportFolderType.HDD;
-                sn.ImportFolderName = "Anime1";
-                sn.ImportFolderLocation = @"F:\Anime1";
-                RepoFactory.ImportFolder.Save(sn);
-            }
-
-            sn = RepoFactory.ImportFolder.GetByImportLocation(@"H:\Anime2");
-            if (sn == null)
-            {
-                sn = new ImportFolder();
-                sn.ImportFolderType = (int)ImportFolderType.HDD;
-                sn.ImportFolderName = "Anime2";
-                sn.ImportFolderLocation = @"H:\Anime2";
-                RepoFactory.ImportFolder.Save(sn);
-            }
-
-            sn = RepoFactory.ImportFolder.GetByImportLocation(@"G:\Anime3");
-            if (sn == null)
-            {
-                sn = new ImportFolder();
-                sn.ImportFolderType = (int)ImportFolderType.HDD;
-                sn.ImportFolderName = "Anime3";
-                sn.ImportFolderLocation = @"G:\Anime3";
-                RepoFactory.ImportFolder.Save(sn);
-            }
-
-            logger.Debug("Creating shares complete!");
-        }
-
-
-        private static void CreateTestCommandRequests()
-        {
-            CommandRequest_GetAnimeHTTP cr_anime = new CommandRequest_GetAnimeHTTP(5415, false, true);
-            cr_anime.Save();
-
-            /*
-			cr_anime = new CommandRequest_GetAnimeHTTP(7382); cr_anime.Save();
-			cr_anime = new CommandRequest_GetAnimeHTTP(6239); cr_anime.Save();
-			cr_anime = new CommandRequest_GetAnimeHTTP(69); cr_anime.Save();
-			cr_anime = new CommandRequest_GetAnimeHTTP(6751); cr_anime.Save();
-			cr_anime = new CommandRequest_GetAnimeHTTP(3168); cr_anime.Save();
-			cr_anime = new CommandRequest_GetAnimeHTTP(4196); cr_anime.Save();
-			cr_anime = new CommandRequest_GetAnimeHTTP(634); cr_anime.Save();
-			cr_anime = new CommandRequest_GetAnimeHTTP(2002); cr_anime.Save();
-
-
-			
-			cr_anime = new CommandRequest_GetAnimeHTTP(1); cr_anime.Save();
-			cr_anime = new CommandRequest_GetAnimeHTTP(2); cr_anime.Save();
-			cr_anime = new CommandRequest_GetAnimeHTTP(3); cr_anime.Save();
-			cr_anime = new CommandRequest_GetAnimeHTTP(4); cr_anime.Save();
-			cr_anime = new CommandRequest_GetAnimeHTTP(5); cr_anime.Save();
-			cr_anime = new CommandRequest_GetAnimeHTTP(6); cr_anime.Save();
-			cr_anime = new CommandRequest_GetAnimeHTTP(7); cr_anime.Save();
-			cr_anime = new CommandRequest_GetAnimeHTTP(8); cr_anime.Save();
-			cr_anime = new CommandRequest_GetAnimeHTTP(9); cr_anime.Save();
-			cr_anime = new CommandRequest_GetAnimeHTTP(10); cr_anime.Save();
-			cr_anime = new CommandRequest_GetAnimeHTTP(11); cr_anime.Save();
-			cr_anime = new CommandRequest_GetAnimeHTTP(12); cr_anime.Save();
-			cr_anime = new CommandRequest_GetAnimeHTTP(13); cr_anime.Save();
-			cr_anime = new CommandRequest_GetAnimeHTTP(14); cr_anime.Save();
-			cr_anime = new CommandRequest_GetAnimeHTTP(15); cr_anime.Save();
-			cr_anime = new CommandRequest_GetAnimeHTTP(16); cr_anime.Save();
-			cr_anime = new CommandRequest_GetAnimeHTTP(17); cr_anime.Save();
-			cr_anime = new CommandRequest_GetAnimeHTTP(18); cr_anime.Save();
-			cr_anime = new CommandRequest_GetAnimeHTTP(19); cr_anime.Save();*/
-        }
-
-        #endregion
-    }
+﻿using System;
+using System.Collections.Generic;
+using System.ComponentModel;
+using System.Data;
+using System.Data.SQLite;
+using System.Diagnostics;
+using System.Globalization;
+using System.IO;
+using System.Linq;
+using System.ServiceModel;
+using System.ServiceModel.Channels;
+using System.ServiceModel.Description;
+using System.Threading;
+using System.Timers;
+using System.Windows;
+using System.Windows.Controls;
+using System.Windows.Input;
+using Infralution.Localization.Wpf;
+using JMMContracts;
+using JMMServer.Commands;
+using JMMServer.Commands.Azure;
+using JMMServer.Databases;
+using JMMServer.Entities;
+using JMMServer.FileHelper;
+using JMMServer.ImageDownload;
+using JMMServer.MyAnime2Helper;
+using JMMServer.Providers.TraktTV;
+using JMMServer.Repositories;
+using JMMServer.Repositories.Cached;
+using JMMServer.Repositories.Direct;
+using JMMServer.UI;
+using JMMServer.WCFCompression;
+using Microsoft.SqlServer.Management.Smo;
+using NHibernate;
+using NLog;
+using Microsoft.Win32.TaskScheduler;
+
+namespace JMMServer
+{
+    /// <summary>
+    /// Interaction logic for MainWindow.xaml
+    /// </summary>
+    public partial class MainWindow : Window
+    {
+        private System.Windows.Forms.NotifyIcon TippuTrayNotify;
+        private System.Windows.Forms.ContextMenuStrip ctxTrayMenu;
+        private bool isAppExiting = false;
+        private static bool doneFirstTrakTinfo = false;
+        private static Logger logger = LogManager.GetCurrentClassLogger();
+        internal static LogRotator logrotator = new LogRotator();
+        private static DateTime lastTraktInfoUpdate = DateTime.Now;
+        private static DateTime lastVersionCheck = DateTime.Now;
+
+        private static BlockingList<FileSystemEventArgs> queueFileEvents = new BlockingList<FileSystemEventArgs>();
+        private static BackgroundWorker workerFileEvents = new BackgroundWorker();
+
+        //private static Uri baseAddress = new Uri("http://localhost:8111/JMMServer");
+        //private static string baseAddressImageString = @"http://localhost:{0}/JMMServerImage";
+        private static string baseAddressStreamingString = @"http://localhost:{0}/JMMServerStreaming";
+        private static string baseAddressStreamingStringMex = @"net.tcp://localhost:{0}/JMMServerStreaming/mex";
+        private static string baseAddressBinaryString = @"http://localhost:{0}/JMMServerBinary";
+        private static string baseAddressMetroString = @"http://localhost:{0}/JMMServerMetro";
+        //private static string baseAddressMetroImageString = @"http://localhost:{0}/JMMServerMetroImage";
+        //private static string baseAddressRESTString = @"http://localhost:{0}/JMMServerREST";
+        //private static string baseAddressPlexString = @"http://localhost:{0}/JMMServerPlex";
+        //private static string baseAddressKodiString = @"http://localhost:{0}/JMMServerKodi";
+
+        public static string PathAddressREST = "JMMServerREST";
+        public static string PathAddressPlex = "JMMServerPlex";
+        public static string PathAddressKodi = "JMMServerKodi";
+
+        //private static Uri baseAddressTCP = new Uri("net.tcp://localhost:8112/JMMServerTCP");
+        //private static ServiceHost host = null;
+        //private static ServiceHost hostTCP = null;
+        //private static ServiceHost hostImage = null;
+        private static ServiceHost hostStreaming = null;
+        private static ServiceHost hostBinary = null;
+        private static ServiceHost hostMetro = null;
+        //private static ServiceHost hostMetroImage = null;
+        //private static WebServiceHost hostREST = null;
+        //private static WebServiceHost hostPlex = null;
+        //private static WebServiceHost hostKodi = null;
+        private static Nancy.Hosting.Self.NancyHost hostNancy = null;
+        //private static MessagingServer hostFile = null;
+        private static FileServer.FileServer hostFile = null;
+
+        private static BackgroundWorker workerImport = new BackgroundWorker();
+        private static BackgroundWorker workerScanFolder = new BackgroundWorker();
+        private static BackgroundWorker workerScanDropFolders = new BackgroundWorker();
+        private static BackgroundWorker workerRemoveMissing = new BackgroundWorker();
+        private static BackgroundWorker workerDeleteImportFolder = new BackgroundWorker();
+        private static BackgroundWorker workerMyAnime2 = new BackgroundWorker();
+        private static BackgroundWorker workerMediaInfo = new BackgroundWorker();
+
+        private static BackgroundWorker workerSyncHashes= new BackgroundWorker();
+
+        internal static BackgroundWorker workerSetupDB = new BackgroundWorker();
+        internal static BackgroundWorker LogRotatorWorker = new BackgroundWorker();
+
+        private static System.Timers.Timer autoUpdateTimer = null;
+        private static System.Timers.Timer autoUpdateTimerShort = null;
+        private static System.Timers.Timer cloudWatchTimer = null;
+        internal static System.Timers.Timer LogRotatorTimer = null;
+
+        DateTime lastAdminMessage = DateTime.Now.Subtract(new TimeSpan(12, 0, 0));
+        private static List<FileSystemWatcher> watcherVids = null;
+
+        BackgroundWorker downloadImagesWorker = new BackgroundWorker();
+
+        public static List<UserCulture> userLanguages = new List<UserCulture>();
+
+        public static Uri baseAddressBinary
+        {
+            get { return new Uri(string.Format(baseAddressBinaryString, ServerSettings.JMMServerPort)); }
+        }
+
+        //public static Uri baseAddressImage
+        //{
+        //    get { return new Uri(string.Format(baseAddressImageString, ServerSettings.JMMServerPort)); }
+        //}
+
+        public static Uri baseAddressStreaming
+        {
+            get { return new Uri(string.Format(baseAddressStreamingString, ServerSettings.JMMServerPort)); }
+        }
+
+        public static Uri baseAddressStreamingMex
+        {
+            get { return new Uri(string.Format(baseAddressStreamingStringMex, ServerSettings.JMMServerFilePort)); }
+        }
+
+        public static Uri baseAddressMetro
+        {
+            get { return new Uri(string.Format(baseAddressMetroString, ServerSettings.JMMServerPort)); }
+        }
+
+        //public static Uri baseAddressMetroImage
+        //{
+        //    get { return new Uri(string.Format(baseAddressMetroImageString, ServerSettings.JMMServerPort)); }
+        //}
+
+        private Mutex mutex;
+        private readonly string mutexName = "JmmServer3.0Mutex";
+
+        public MainWindow()
+        {
+            InitializeComponent();
+
+            Thread.CurrentThread.CurrentUICulture = CultureInfo.GetCultureInfo(ServerSettings.Culture);
+
+            //HibernatingRhinos.Profiler.Appender.NHibernate.NHibernateProfiler.Initialize();
+
+            try
+            {
+                UnhandledExceptionManager.AddHandler();
+            }
+            catch
+            {
+            }
+
+            if (!ServerSettings.AllowMultipleInstances)
+            {
+                try
+                {
+                    mutex = Mutex.OpenExisting(mutexName);
+                    //since it hasn't thrown an exception, then we already have one copy of the app open.
+                    MessageBox.Show(JMMServer.Properties.Resources.Server_Running,
+                        JMMServer.Properties.Resources.JMMServer, MessageBoxButton.OK, MessageBoxImage.Error);
+                    Environment.Exit(0);
+                }
+                catch (Exception Ex)
+                {
+                    //since we didn't find a mutex with that name, create one
+                    Debug.WriteLine("Exception thrown:" + Ex.Message + " Creating a new mutex...");
+                    mutex = new Mutex(true, mutexName);
+                }
+            }
+            ServerSettings.DebugSettingsToLog();
+
+            workerFileEvents.WorkerReportsProgress = false;
+            workerFileEvents.WorkerSupportsCancellation = false;
+            workerFileEvents.DoWork += new DoWorkEventHandler(workerFileEvents_DoWork);
+            workerFileEvents.RunWorkerCompleted +=
+                new RunWorkerCompletedEventHandler(workerFileEvents_RunWorkerCompleted);
+
+            //logrotator worker setup
+            LogRotatorWorker.WorkerReportsProgress = false;
+            LogRotatorWorker.WorkerSupportsCancellation = false;
+            LogRotatorWorker.DoWork += new DoWorkEventHandler(LogRotatorWorker_DoWork);
+            LogRotatorWorker.RunWorkerCompleted += new RunWorkerCompletedEventHandler(LogRotatorWorker_RunWorkerCompleted);
+
+            //Create an instance of the NotifyIcon Class
+            TippuTrayNotify = new System.Windows.Forms.NotifyIcon();
+
+            // This icon file needs to be in the bin folder of the application
+            TippuTrayNotify = new System.Windows.Forms.NotifyIcon();
+            Stream iconStream =
+                Application.GetResourceStream(new Uri("pack://application:,,,/JMMServer;component/db.ico")).Stream;
+            TippuTrayNotify.Icon = new System.Drawing.Icon(iconStream);
+            iconStream.Dispose();
+
+            //show the Tray Notify IconbtnRemoveMissingFiles.Click
+            TippuTrayNotify.Visible = true;
+
+
+            CreateMenus();
+
+            ServerState.Instance.DatabaseAvailable = false;
+            ServerState.Instance.ServerOnline = false;
+            ServerState.Instance.BaseImagePath = ImageUtils.GetBaseImagesPath();
+
+            this.Closing += new System.ComponentModel.CancelEventHandler(MainWindow_Closing);
+            this.StateChanged += new EventHandler(MainWindow_StateChanged);
+            TippuTrayNotify.MouseDoubleClick +=
+                new System.Windows.Forms.MouseEventHandler(TippuTrayNotify_MouseDoubleClick);
+
+            btnToolbarShutdown.Click += new RoutedEventHandler(btnToolbarShutdown_Click);
+            btnHasherPause.Click += new RoutedEventHandler(btnHasherPause_Click);
+            btnHasherResume.Click += new RoutedEventHandler(btnHasherResume_Click);
+            btnGeneralPause.Click += new RoutedEventHandler(btnGeneralPause_Click);
+            btnGeneralResume.Click += new RoutedEventHandler(btnGeneralResume_Click);
+            btnImagesPause.Click += new RoutedEventHandler(btnImagesPause_Click);
+            btnImagesResume.Click += new RoutedEventHandler(btnImagesResume_Click);
+            btnAdminMessages.Click += btnAdminMessages_Click;
+
+            btnRemoveMissingFiles.Click += new RoutedEventHandler(btnRemoveMissingFiles_Click);
+            btnRunImport.Click += new RoutedEventHandler(btnRunImport_Click);
+            btnSyncHashes.Click += BtnSyncHashes_Click;
+            btnSyncMyList.Click += new RoutedEventHandler(btnSyncMyList_Click);
+            btnSyncVotes.Click += new RoutedEventHandler(btnSyncVotes_Click);
+            btnUpdateTvDBInfo.Click += new RoutedEventHandler(btnUpdateTvDBInfo_Click);
+            btnUpdateAllStats.Click += new RoutedEventHandler(btnUpdateAllStats_Click);
+            btnSyncTrakt.Click += new RoutedEventHandler(btnSyncTrakt_Click);
+            btnImportManualLinks.Click += new RoutedEventHandler(btnImportManualLinks_Click);
+            btnUpdateAniDBInfo.Click += new RoutedEventHandler(btnUpdateAniDBInfo_Click);
+            btnUploadAzureCache.Click += new RoutedEventHandler(btnUploadAzureCache_Click);
+            btnUpdateTraktInfo.Click += BtnUpdateTraktInfo_Click;
+
+            this.Loaded += new RoutedEventHandler(MainWindow_Loaded);
+            downloadImagesWorker.DoWork += new DoWorkEventHandler(downloadImagesWorker_DoWork);
+            downloadImagesWorker.WorkerSupportsCancellation = true;
+
+            txtServerPort.Text = ServerSettings.JMMServerPort;
+            chkEnableKodi.IsChecked = ServerSettings.EnableKodi;
+            chkEnablePlex.IsChecked = ServerSettings.EnablePlex;
+
+
+            btnToolbarHelp.Click += new RoutedEventHandler(btnToolbarHelp_Click);
+            btnApplyServerPort.Click += new RoutedEventHandler(btnApplyServerPort_Click);
+            btnUpdateMediaInfo.Click += new RoutedEventHandler(btnUpdateMediaInfo_Click);
+
+            workerMyAnime2.DoWork += new DoWorkEventHandler(workerMyAnime2_DoWork);
+            workerMyAnime2.RunWorkerCompleted += new RunWorkerCompletedEventHandler(workerMyAnime2_RunWorkerCompleted);
+            workerMyAnime2.ProgressChanged += new ProgressChangedEventHandler(workerMyAnime2_ProgressChanged);
+            workerMyAnime2.WorkerReportsProgress = true;
+
+            workerMediaInfo.DoWork += new DoWorkEventHandler(workerMediaInfo_DoWork);
+
+            workerImport.WorkerReportsProgress = true;
+            workerImport.WorkerSupportsCancellation = true;
+            workerImport.DoWork += new DoWorkEventHandler(workerImport_DoWork);
+
+            workerScanFolder.WorkerReportsProgress = true;
+            workerScanFolder.WorkerSupportsCancellation = true;
+            workerScanFolder.DoWork += new DoWorkEventHandler(workerScanFolder_DoWork);
+
+
+            workerScanDropFolders.WorkerReportsProgress = true;
+            workerScanDropFolders.WorkerSupportsCancellation = true;
+            workerScanDropFolders.DoWork += new DoWorkEventHandler(workerScanDropFolders_DoWork);
+
+
+            workerSyncHashes.WorkerReportsProgress = true;
+            workerSyncHashes.WorkerSupportsCancellation = true;
+            workerSyncHashes.DoWork += WorkerSyncHashes_DoWork;
+
+
+            workerRemoveMissing.WorkerReportsProgress = true;
+            workerRemoveMissing.WorkerSupportsCancellation = true;
+            workerRemoveMissing.DoWork += new DoWorkEventHandler(workerRemoveMissing_DoWork);
+
+            workerDeleteImportFolder.WorkerReportsProgress = false;
+            workerDeleteImportFolder.WorkerSupportsCancellation = true;
+            workerDeleteImportFolder.DoWork += new DoWorkEventHandler(workerDeleteImportFolder_DoWork);
+
+            workerSetupDB.DoWork += new DoWorkEventHandler(workerSetupDB_DoWork);
+            workerSetupDB.RunWorkerCompleted += new RunWorkerCompletedEventHandler(workerSetupDB_RunWorkerCompleted);
+
+            //StartUp();
+
+            cboDatabaseType.Items.Clear();
+            cboDatabaseType.Items.Add("SQLite");
+            cboDatabaseType.Items.Add("Microsoft SQL Server 2014");
+            cboDatabaseType.Items.Add("MySQL");
+            cboDatabaseType.SelectionChanged +=
+                new System.Windows.Controls.SelectionChangedEventHandler(cboDatabaseType_SelectionChanged);
+
+            cboImagesPath.Items.Clear();
+            cboImagesPath.Items.Add(JMMServer.Properties.Resources.Images_Default);
+            cboImagesPath.Items.Add(JMMServer.Properties.Resources.Images_Custom);
+            cboImagesPath.SelectionChanged +=
+                new System.Windows.Controls.SelectionChangedEventHandler(cboImagesPath_SelectionChanged);
+            btnChooseImagesFolder.Click += new RoutedEventHandler(btnChooseImagesFolder_Click);
+
+            if (ServerSettings.BaseImagesPathIsDefault)
+                cboImagesPath.SelectedIndex = 0;
+            else
+                cboImagesPath.SelectedIndex = 1;
+
+            btnSaveDatabaseSettings.Click += new RoutedEventHandler(btnSaveDatabaseSettings_Click);
+            btnRefreshMSSQLServerList.Click += new RoutedEventHandler(btnRefreshMSSQLServerList_Click);
+            // btnInstallMSSQLServer.Click += new RoutedEventHandler(btnInstallMSSQLServer_Click);
+            btnMaxOnStartup.Click += new RoutedEventHandler(toggleMinimizeOnStartup);
+            btnMinOnStartup.Click += new RoutedEventHandler(toggleMinimizeOnStartup);
+            btnLogs.Click += new RoutedEventHandler(btnLogs_Click);
+            btnChooseVLCLocation.Click += new RoutedEventHandler(btnChooseVLCLocation_Click);
+            btnJMMEnableStartWithWindows.Click += new RoutedEventHandler(btnJMMEnableStartWithWindows_Click);
+            btnJMMDisableStartWithWindows.Click += new RoutedEventHandler(btnJMMDisableStartWithWindows_Click);
+            btnUpdateAniDBLogin.Click += new RoutedEventHandler(btnUpdateAniDBLogin_Click);
+
+
+            btnAllowMultipleInstances.Click += new RoutedEventHandler(toggleAllowMultipleInstances);
+            btnDisallowMultipleInstances.Click += new RoutedEventHandler(toggleAllowMultipleInstances);
+
+            btnHasherClear.Click += new RoutedEventHandler(btnHasherClear_Click);
+            btnGeneralClear.Click += new RoutedEventHandler(btnGeneralClear_Click);
+            btnImagesClear.Click += new RoutedEventHandler(btnImagesClear_Click);
+
+            chkEnableKodi.Click += ChkEnableKodi_Click;
+            chkEnablePlex.Click += ChkEnablePlex_Click;
+
+            //automaticUpdater.MenuItem = mnuCheckForUpdates;
+
+            ServerState.Instance.LoadSettings();
+
+
+            cboLanguages.SelectionChanged += new SelectionChangedEventHandler(cboLanguages_SelectionChanged);
+
+            InitCulture();
+            Instance = this;
+            try
+            {
+                StartNancyHost();
+            }
+            catch (Exception e)
+            {
+                if (Utils.IsAdministrator())
+                {
+                    MessageBox.Show("Settings the ports, after that JMMServer will quit, run again in normal mode");
+                    Utils.SetNetworkRequirements(ServerSettings.JMMServerPort, ServerSettings.JMMServerFilePort);
+                    try
+                    {
+                        StartNancyHost();
+                        Application.Current.Shutdown();
+                    }
+                    catch (Exception)
+                    {
+                        MessageBox.Show("Unable to set the ports");
+                        Application.Current.Shutdown();
+                    }
+
+                }
+                else
+                {
+                    MessageBox.Show("Unable to start hosting, please run JMMServer as administrator once.");
+                    Application.Current.Shutdown();
+                }
+
+            }
+            // run rotator once and set 24h delay
+            logrotator.Start();
+            StartLogRotatorTimer();
+        }
+        private void LogRotatorWorker_RunWorkerCompleted(object sender, RunWorkerCompletedEventArgs e)
+        {
+            // for later use
+        }
+        private void LogRotatorWorker_DoWork(object sender, DoWorkEventArgs e)
+        {
+            logrotator.Start();
+        }
+
+        public static MainWindow Instance { get; private set; }
+        private void BtnSyncHashes_Click(object sender, RoutedEventArgs e)
+        {
+            SyncHashes();
+            MessageBox.Show(JMMServer.Properties.Resources.Server_SyncHashesRunning, JMMServer.Properties.Resources.Success,
+                MessageBoxButton.OK, MessageBoxImage.Information);
+        }
+
+        private void WorkerSyncHashes_DoWork(object sender, DoWorkEventArgs e)
+        {
+            try
+            {
+                Importer.SyncHashes(); 
+            }
+            catch (Exception ex)
+            {
+                logger.Error( ex,ex.Message);
+            }
+        }
+
+        private void ChkEnablePlex_Click(object sender, RoutedEventArgs e)
+        {
+            ServerSettings.EnablePlex = chkEnablePlex.IsChecked.Value;
+        }
+
+        private void ChkEnableKodi_Click(object sender, RoutedEventArgs e)
+        {
+            ServerSettings.EnableKodi = chkEnableKodi.IsChecked.Value;
+        }
+
+        private void BtnUpdateTraktInfo_Click(object sender, RoutedEventArgs e)
+        {
+            this.Cursor = Cursors.Wait;
+            TraktTVHelper.UpdateAllInfo();
+            this.Cursor = Cursors.Arrow;
+            MessageBox.Show(JMMServer.Properties.Resources.Command_UpdateTrakt,
+            JMMServer.Properties.Resources.Success,
+            MessageBoxButton.OK, MessageBoxImage.Information);
+        }
+
+        void workerFileEvents_RunWorkerCompleted(object sender, RunWorkerCompletedEventArgs e)
+        {
+            logger.Info("Stopped thread for processing file creation events");
+        }
+
+        void workerFileEvents_DoWork(object sender, DoWorkEventArgs e)
+        {
+            logger.Info("Started thread for processing file creation events");
+            foreach (FileSystemEventArgs evt in queueFileEvents)
+            {
+                try
+                {
+                    // this is a message to stop processing
+                    if (evt == null) return;
+
+                    logger.Info("New file created: {0}: {1}", evt.FullPath, evt.ChangeType);
+
+                    if (evt.ChangeType == WatcherChangeTypes.Created)
+                    {
+                        if (evt.FullPath.StartsWith("|CLOUD|"))
+                        {
+                            int shareid = int.Parse(evt.Name);
+                            Importer.RunImport_ImportFolderNewFiles(RepoFactory.ImportFolder.GetByID(shareid));
+                        }
+                        else
+                        {
+                            if (Directory.Exists(evt.FullPath))
+                            {
+                                // When the path that was created represents a directory we need to manually get the contained files to add.
+                                // The reason for this is that when a directory is moved into a source directory (from the same drive) we will only recieve
+                                // an event for the directory and not the contained files. However, if the folder is copied from a different drive then
+                                // a create event will fire for the directory and each file contained within it (As they are all treated as separate operations)
+                                string[] files = Directory.GetFiles(evt.FullPath, "*.*", SearchOption.AllDirectories);
+
+                                foreach (string file in files)
+                                {
+                                    if (FileHashHelper.IsVideo(file))
+                                    {
+                                        logger.Info("Found file {0} under folder {1}", file, evt.FullPath);
+
+                                        CommandRequest_HashFile cmd = new CommandRequest_HashFile(file, false);
+                                        cmd.Save();
+                                    }
+                                }
+                            }
+                            else if (FileHashHelper.IsVideo(evt.FullPath))
+                            {
+                                CommandRequest_HashFile cmd = new CommandRequest_HashFile(evt.FullPath, false);
+                                cmd.Save();
+                            }
+                        }
+                    }
+                    queueFileEvents.Remove(evt);
+                }
+                catch (Exception ex)
+                {
+                    logger.Error( ex,ex.Message);
+                    queueFileEvents.Remove(evt);
+                    Thread.Sleep(1000);
+                }
+            }
+        }
+
+        void btnUploadAzureCache_Click(object sender, RoutedEventArgs e)
+        {
+            List<AniDB_Anime> allAnime = RepoFactory.AniDB_Anime.GetAll();
+            int cnt = 0;
+            foreach (AniDB_Anime anime in allAnime)
+            {
+                cnt++;
+                logger.Info(string.Format("Uploading anime {0} of {1} - {2}", cnt, allAnime.Count, anime.MainTitle));
+
+                try
+                {
+                    CommandRequest_Azure_SendAnimeFull cmdAzure = new CommandRequest_Azure_SendAnimeFull(anime.AnimeID);
+                    cmdAzure.Save();
+                }
+                catch
+                {
+                }
+            }
+        }
+
+        void btnImagesClear_Click(object sender, RoutedEventArgs e)
+        {
+            try
+            {
+                this.Cursor = Cursors.Wait;
+                JMMService.CmdProcessorImages.Stop();
+
+                // wait until the queue stops
+                while (JMMService.CmdProcessorImages.ProcessingCommands)
+                {
+                    Thread.Sleep(200);
+                }
+                Thread.Sleep(200);
+
+                RepoFactory.CommandRequest.Delete(RepoFactory.CommandRequest.GetAllCommandRequestImages());
+
+                JMMService.CmdProcessorImages.Init();
+            }
+            catch (Exception ex)
+            {
+                Utils.ShowErrorMessage(ex.Message);
+            }
+            this.Cursor = Cursors.Arrow;
+        }
+
+        void btnGeneralClear_Click(object sender, RoutedEventArgs e)
+        {
+            try
+            {
+                this.Cursor = Cursors.Wait;
+                JMMService.CmdProcessorGeneral.Stop();
+
+                // wait until the queue stops
+                while (JMMService.CmdProcessorGeneral.ProcessingCommands)
+                {
+                    Thread.Sleep(200);
+                }
+                Thread.Sleep(200);
+
+                RepoFactory.CommandRequest.Delete(RepoFactory.CommandRequest.GetAllCommandRequestGeneral());
+
+                JMMService.CmdProcessorGeneral.Init();
+            }
+            catch (Exception ex)
+            {
+                Utils.ShowErrorMessage(ex.Message);
+            }
+            this.Cursor = Cursors.Arrow;
+        }
+
+        void btnHasherClear_Click(object sender, RoutedEventArgs e)
+        {
+            try
+            {
+                this.Cursor = Cursors.Wait;
+                JMMService.CmdProcessorHasher.Stop();
+
+                // wait until the queue stops
+                while (JMMService.CmdProcessorHasher.ProcessingCommands)
+                {
+                    Thread.Sleep(200);
+                }
+                Thread.Sleep(200);
+
+                RepoFactory.CommandRequest.Delete(RepoFactory.CommandRequest.GetAllCommandRequestHasher());
+
+                JMMService.CmdProcessorHasher.Init();
+            }
+            catch (Exception ex)
+            {
+                Utils.ShowErrorMessage(ex.Message);
+            }
+            this.Cursor = Cursors.Arrow;
+        }
+
+
+        void toggleAllowMultipleInstances(object sender, RoutedEventArgs e)
+        {
+            ServerSettings.AllowMultipleInstances = !ServerSettings.AllowMultipleInstances;
+            ServerState.Instance.AllowMultipleInstances = !ServerState.Instance.AllowMultipleInstances;
+            ServerState.Instance.DisallowMultipleInstances = !ServerState.Instance.DisallowMultipleInstances;
+        }
+
+
+        void btnAdminMessages_Click(object sender, RoutedEventArgs e)
+        {
+            AdminMessagesForm frm = new AdminMessagesForm();
+            frm.Owner = this;
+            frm.ShowDialog();
+        }
+
+
+        void btnLogs_Click(object sender, RoutedEventArgs e)
+        {
+            try
+            {
+                string logPath = Path.Combine(ServerSettings.ApplicationPath , "logs");
+
+                Process.Start(new ProcessStartInfo(logPath));
+            }
+            catch (Exception ex)
+            {
+                Utils.ShowErrorMessage(ex);
+            }
+        }
+
+        void toggleMinimizeOnStartup(object sender, RoutedEventArgs e)
+        {
+            ServerSettings.MinimizeOnStartup = !ServerSettings.MinimizeOnStartup;
+            ServerState.Instance.MinOnStartup = !ServerState.Instance.MinOnStartup;
+            ServerState.Instance.MaxOnStartup = !ServerState.Instance.MaxOnStartup;
+        }
+
+        /*
+		void btnInstallMSSQLServer_Click(object sender, RoutedEventArgs e)
+		{
+			System.Diagnostics.Process.Start("http://www.microsoft.com/web/gallery/install.aspx?appsxml=&appid=SQLExpressTools");
+		}
+        */
+
+        void btnJMMEnableStartWithWindows_Click(object sender, RoutedEventArgs e)
+        {
+            ServerState state = ServerState.Instance;
+
+            if (state.IsAutostartEnabled)
+            {
+                return;
+            }
+
+            if (state.autostartMethod == AutostartMethod.Registry)
+            {
+                try
+                {
+                    state.autostartRegistryKey.SetValue(state.autostartKey, '"' + System.Reflection.Assembly.GetExecutingAssembly().Location + '"');
+                    state.LoadSettings();
+                }
+                catch (Exception ex)
+                {
+                    logger.DebugException("Creating autostart key", ex);
+                }
+            } else if (state.autostartMethod == AutostartMethod.TaskScheduler)
+            {
+                Task task = TaskService.Instance.GetTask(state.autostartTaskName);
+                if (task != null)
+                {
+                    TaskService.Instance.RootFolder.DeleteTask(task.Name);
+                }
+
+                TaskDefinition td = TaskService.Instance.NewTask();
+                td.RegistrationInfo.Description = "Auto start task for JMM Server";
+
+                td.Principal.RunLevel = TaskRunLevel.Highest;
+                
+                td.Triggers.Add(new BootTrigger());
+                td.Triggers.Add(new LogonTrigger());
+                
+                td.Actions.Add('"' + System.Reflection.Assembly.GetExecutingAssembly().Location + '"');
+
+                TaskService.Instance.RootFolder.RegisterTaskDefinition(state.autostartTaskName, td);
+                state.LoadSettings();
+            }
+        }
+
+        void btnJMMDisableStartWithWindows_Click(object sender, RoutedEventArgs e)
+        {
+            ServerState state = ServerState.Instance;
+            if (!state.IsAutostartEnabled)
+            {
+                return;
+            }
+
+            if (state.autostartMethod == AutostartMethod.Registry)
+            {
+                try
+                {
+                    state.autostartRegistryKey.DeleteValue(state.autostartKey, false);
+                    state.LoadSettings();
+                }
+                catch (Exception ex)
+                {
+                    logger.DebugException("Deleting autostart key", ex);
+                }
+            } else if (state.autostartMethod == AutostartMethod.TaskScheduler)
+            {
+                Task task = TaskService.Instance.GetTask(state.autostartTaskName);
+                if (task != null)
+                {
+                    TaskService.Instance.RootFolder.DeleteTask(task.Name);
+                    state.LoadSettings();
+                }
+            }
+        }
+
+        void btnUpdateAniDBLogin_Click(object sender, RoutedEventArgs e)
+        {
+            InitialSetupForm frm = new InitialSetupForm();
+            frm.Owner = this;
+            frm.ShowDialog();
+        }
+
+        void cboLanguages_SelectionChanged(object sender, SelectionChangedEventArgs e)
+        {
+            SetCulture();
+        }
+
+        void InitCulture()
+        {
+            try
+            {
+                string currentCulture = ServerSettings.Culture;
+
+                cboLanguages.ItemsSource = UserCulture.SupportedLanguages;
+
+                for (int i = 0; i < cboLanguages.Items.Count; i++)
+                {
+                    UserCulture ul = cboLanguages.Items[i] as UserCulture;
+                    if (ul.Culture.Trim().ToUpper() == currentCulture.Trim().ToUpper())
+                    {
+                        cboLanguages.SelectedIndex = i;
+                        break;
+                    }
+                }
+                if (cboLanguages.SelectedIndex < 0)
+                    cboLanguages.SelectedIndex = 0;
+            }
+            catch (Exception ex)
+            {
+                Utils.ShowErrorMessage(ex);
+            }
+        }
+
+        private void SetCulture()
+        {
+            if (cboLanguages.SelectedItem == null) return;
+            UserCulture ul = cboLanguages.SelectedItem as UserCulture;
+            bool isLanguageChanged = ServerSettings.Culture != ul.Culture;
+            System.Windows.Forms.DialogResult result;
+
+            try
+            {
+                CultureInfo ci = new CultureInfo(ul.Culture);
+                CultureInfo.DefaultThreadCurrentUICulture = ci;
+                CultureManager.UICulture = ci;
+                ServerSettings.Culture = ul.Culture;
+                if (isLanguageChanged)
+                {
+                    result = System.Windows.Forms.MessageBox.Show(JMMServer.Properties.Resources.Language_Info, JMMServer.Properties.Resources.Language_Switch, System.Windows.Forms.MessageBoxButtons.OKCancel, System.Windows.Forms.MessageBoxIcon.Information);
+                    if (result == System.Windows.Forms.DialogResult.OK)
+                    {
+                        System.Windows.Forms.Application.Restart();
+                        System.Windows.Application.Current.Shutdown();
+                    }
+                }
+
+            }
+            catch (Exception ex)
+            {
+                Utils.ShowErrorMessage(ex);
+            }
+        }
+
+
+        void btnChooseVLCLocation_Click(object sender, RoutedEventArgs e)
+        {
+            string errorMsg = "";
+            string streamingAddress = "";
+
+            Utils.StartStreamingVideo("localhost",
+                @"e:\test\[Frostii]_K-On!_-_S5_(1280x720_Blu-ray_H264)_[8B9E0A76].mkv",
+                "12000", "30", "1280",
+                "128", "44100", "8088", ref errorMsg, ref streamingAddress);
+
+            return;
+
+            System.Windows.Forms.OpenFileDialog dialog = new System.Windows.Forms.OpenFileDialog();
+            if (dialog.ShowDialog() == System.Windows.Forms.DialogResult.OK)
+            {
+                ServerSettings.VLCLocation = dialog.FileName;
+            }
+        }
+
+        void btnChooseImagesFolder_Click(object sender, RoutedEventArgs e)
+        {
+            System.Windows.Forms.FolderBrowserDialog dialog = new System.Windows.Forms.FolderBrowserDialog();
+            if (dialog.ShowDialog() == System.Windows.Forms.DialogResult.OK)
+            {
+                ServerSettings.BaseImagesPath = dialog.SelectedPath;
+            }
+        }
+
+        void cboImagesPath_SelectionChanged(object sender, System.Windows.Controls.SelectionChangedEventArgs e)
+        {
+            if (cboImagesPath.SelectedIndex == 0)
+            {
+                ServerSettings.BaseImagesPathIsDefault = true;
+                btnChooseImagesFolder.Visibility = System.Windows.Visibility.Hidden;
+            }
+            else
+            {
+                ServerSettings.BaseImagesPathIsDefault = false;
+                btnChooseImagesFolder.Visibility = System.Windows.Visibility.Visible;
+            }
+        }
+
+        #region Database settings and initial start up
+
+        void btnSaveDatabaseSettings_Click(object sender, RoutedEventArgs e)
+        {
+            try
+            {
+                btnSaveDatabaseSettings.IsEnabled = false;
+                cboDatabaseType.IsEnabled = false;
+                btnRefreshMSSQLServerList.IsEnabled = false;
+
+                if (ServerState.Instance.DatabaseIsSQLite)
+                {
+                    ServerSettings.DatabaseType = "SQLite";
+                }
+                else if (ServerState.Instance.DatabaseIsSQLServer)
+                {
+                    if (string.IsNullOrEmpty(txtMSSQL_DatabaseName.Text) ||
+                        string.IsNullOrEmpty(txtMSSQL_Password.Password)
+                        || string.IsNullOrEmpty(cboMSSQLServerList.Text) || string.IsNullOrEmpty(txtMSSQL_Username.Text))
+                    {
+                        MessageBox.Show(JMMServer.Properties.Resources.Server_FillOutSettings,
+                            JMMServer.Properties.Resources.Error,
+                            MessageBoxButton.OK, MessageBoxImage.Error);
+                        txtMSSQL_DatabaseName.Focus();
+                        return;
+                    }
+
+                    ServerSettings.DatabaseType = "SQLServer";
+                    ServerSettings.DatabaseName = txtMSSQL_DatabaseName.Text;
+                    ServerSettings.DatabasePassword = txtMSSQL_Password.Password;
+                    ServerSettings.DatabaseServer = cboMSSQLServerList.Text;
+                    ServerSettings.DatabaseUsername = txtMSSQL_Username.Text;
+                }
+                else if (ServerState.Instance.DatabaseIsMySQL)
+                {
+                    if (string.IsNullOrEmpty(txtMySQL_DatabaseName.Text) ||
+                        string.IsNullOrEmpty(txtMySQL_Password.Password)
+                        || string.IsNullOrEmpty(txtMySQL_ServerAddress.Text) ||
+                        string.IsNullOrEmpty(txtMySQL_Username.Text))
+                    {
+                        MessageBox.Show(JMMServer.Properties.Resources.Server_FillOutSettings,
+                            JMMServer.Properties.Resources.Error,
+                            MessageBoxButton.OK, MessageBoxImage.Error);
+                        txtMySQL_DatabaseName.Focus();
+                        return;
+                    }
+
+                    ServerSettings.DatabaseType = "MySQL";
+                    ServerSettings.MySQL_SchemaName = txtMySQL_DatabaseName.Text;
+                    ServerSettings.MySQL_Password = txtMySQL_Password.Password;
+                    ServerSettings.MySQL_Hostname = txtMySQL_ServerAddress.Text;
+                    ServerSettings.MySQL_Username = txtMySQL_Username.Text;
+                }
+
+                workerSetupDB.RunWorkerAsync();
+            }
+            catch (Exception ex)
+            {
+                logger.Error( ex,ex.Message);
+                MessageBox.Show(JMMServer.Properties.Resources.Server_FailedToStart + ex.Message,
+                    JMMServer.Properties.Resources.Error, MessageBoxButton.OK, MessageBoxImage.Error);
+            }
+        }
+
+        void cboDatabaseType_SelectionChanged(object sender, System.Windows.Controls.SelectionChangedEventArgs e)
+        {
+            ServerState.Instance.DatabaseIsSQLite = false;
+            ServerState.Instance.DatabaseIsSQLServer = false;
+            ServerState.Instance.DatabaseIsMySQL = false;
+
+            switch (cboDatabaseType.SelectedIndex)
+            {
+                case 0:
+                    ServerState.Instance.DatabaseIsSQLite = true;
+                    break;
+                case 1:
+
+                    bool anySettingsMSSQL = !string.IsNullOrEmpty(ServerSettings.DatabaseName) ||
+                                            !string.IsNullOrEmpty(ServerSettings.DatabasePassword)
+                                            || !string.IsNullOrEmpty(ServerSettings.DatabaseServer) ||
+                                            !string.IsNullOrEmpty(ServerSettings.DatabaseUsername);
+
+                    if (anySettingsMSSQL)
+                    {
+                        txtMSSQL_DatabaseName.Text = ServerSettings.DatabaseName;
+                        txtMSSQL_Password.Password = ServerSettings.DatabasePassword;
+
+                        cboMSSQLServerList.Text = ServerSettings.DatabaseServer;
+                        txtMSSQL_Username.Text = ServerSettings.DatabaseUsername;
+                    }
+                    else
+                    {
+                        txtMSSQL_DatabaseName.Text = "JMMServer";
+                        txtMSSQL_Password.Password = "";
+                        cboMSSQLServerList.Text = "localhost";
+                        txtMSSQL_Username.Text = "sa";
+                    }
+                    ServerState.Instance.DatabaseIsSQLServer = true;
+                    break;
+                case 2:
+
+                    bool anySettingsMySQL = !string.IsNullOrEmpty(ServerSettings.MySQL_SchemaName) ||
+                                            !string.IsNullOrEmpty(ServerSettings.MySQL_Password)
+                                            || !string.IsNullOrEmpty(ServerSettings.MySQL_Hostname) ||
+                                            !string.IsNullOrEmpty(ServerSettings.MySQL_Username);
+
+                    if (anySettingsMySQL)
+                    {
+                        txtMySQL_DatabaseName.Text = ServerSettings.MySQL_SchemaName;
+                        txtMySQL_Password.Password = ServerSettings.MySQL_Password;
+                        txtMySQL_ServerAddress.Text = ServerSettings.MySQL_Hostname;
+                        txtMySQL_Username.Text = ServerSettings.MySQL_Username;
+                    }
+                    else
+                    {
+                        txtMySQL_DatabaseName.Text = "JMMServer";
+                        txtMySQL_Password.Password = "";
+                        txtMySQL_ServerAddress.Text = "localhost";
+                        txtMySQL_Username.Text = "root";
+                    }
+
+                    ServerState.Instance.DatabaseIsMySQL = true;
+                    break;
+            }
+        }
+
+        void workerSetupDB_RunWorkerCompleted(object sender, RunWorkerCompletedEventArgs e)
+        {
+            bool setupComplete = bool.Parse(e.Result.ToString());
+            if (setupComplete)
+            {
+                ServerInfo.Instance.RefreshImportFolders();
+                ServerInfo.Instance.RefreshCloudAccounts();
+                ServerState.Instance.CurrentSetupStatus = JMMServer.Properties.Resources.Server_Complete;
+                ServerState.Instance.ServerOnline = true;
+
+                tabControl1.SelectedIndex = 0;
+            }
+            else
+            {
+                ServerState.Instance.ServerOnline = false;
+                if (string.IsNullOrEmpty(ServerSettings.DatabaseType))
+                {
+                    ServerSettings.DatabaseType = "SQLite";
+                    ShowDatabaseSetup();
+                }
+            }
+
+            btnSaveDatabaseSettings.IsEnabled = true;
+            cboDatabaseType.IsEnabled = true;
+            btnRefreshMSSQLServerList.IsEnabled = true;
+
+            if (setupComplete)
+            {
+                if (string.IsNullOrEmpty(ServerSettings.AniDB_Username) ||
+                    string.IsNullOrEmpty(ServerSettings.AniDB_Password))
+                {
+                    InitialSetupForm frm = new InitialSetupForm();
+                    frm.Owner = this;
+                    frm.ShowDialog();
+                }
+
+                List<ImportFolder> folders = RepoFactory.ImportFolder.GetAll();
+                if (folders.Count == 0)
+                {
+                    tabControl1.SelectedIndex = 1;
+                }
+            }
+        }
+
+        void btnRefreshMSSQLServerList_Click(object sender, RoutedEventArgs e)
+        {
+            btnSaveDatabaseSettings.IsEnabled = false;
+            cboDatabaseType.IsEnabled = false;
+            btnRefreshMSSQLServerList.IsEnabled = false;
+
+            try
+            {
+                this.Cursor = Cursors.Wait;
+                cboMSSQLServerList.Items.Clear();
+                DataTable dt = SmoApplication.EnumAvailableSqlServers();
+                foreach (DataRow dr in dt.Rows)
+                {
+                    cboMSSQLServerList.Items.Add(dr[0]);
+                }
+            }
+            catch (Exception ex)
+            {
+                logger.Error( ex,ex.ToString());
+                MessageBox.Show(ex.Message, JMMServer.Properties.Resources.Error, MessageBoxButton.OK,
+                    MessageBoxImage.Error);
+            }
+
+            this.Cursor = Cursors.Arrow;
+            btnSaveDatabaseSettings.IsEnabled = true;
+            cboDatabaseType.IsEnabled = true;
+            btnRefreshMSSQLServerList.IsEnabled = true;
+        }
+
+        private void ShowDatabaseSetup()
+        {
+            if (ServerSettings.DatabaseType.Trim().ToUpper() == "SQLITE") cboDatabaseType.SelectedIndex = 0;
+            if (ServerSettings.DatabaseType.Trim().ToUpper() == "SQLSERVER") cboDatabaseType.SelectedIndex = 1;
+            if (ServerSettings.DatabaseType.Trim().ToUpper() == "MYSQL") cboDatabaseType.SelectedIndex = 2;
+        }
+
+        public void StartFileWorker()
+        {
+            if (!workerFileEvents.IsBusy)
+                workerFileEvents.RunWorkerAsync();
+        }
+
+        public static void StartCloudWatchTimer()
+        {
+            cloudWatchTimer = new System.Timers.Timer();
+            cloudWatchTimer.AutoReset = true;
+            cloudWatchTimer.Interval = ServerSettings.CloudWatcherTime*60 * 1000;
+            cloudWatchTimer.Elapsed += CloudWatchTimer_Elapsed;
+            cloudWatchTimer.Start();
+        }
+
+        public static void StartLogRotatorTimer()
+        {
+            LogRotatorTimer = new System.Timers.Timer();
+            LogRotatorTimer.AutoReset = true;
+            // 86400000 = 24h
+            LogRotatorTimer.Interval = 86400000;
+            LogRotatorTimer.Elapsed += LogRotatorTimer_Elapsed;
+            LogRotatorTimer.Start();
+        }
+
+        private static void LogRotatorTimer_Elapsed(object sender, ElapsedEventArgs e)
+        {
+            logrotator.Start();
+        }
+
+        public static void StopCloudWatchTimer()
+        {
+            cloudWatchTimer?.Stop();
+        }
+        private static void CloudWatchTimer_Elapsed(object sender, ElapsedEventArgs e)
+        {
+            try
+            {
+                foreach (ImportFolder share in RepoFactory.ImportFolder.GetAll().Where(a => a.CloudID.HasValue && a.FolderIsWatched))
+                {
+                    //Little hack in there to reuse the file queue
+                    FileSystemEventArgs args = new FileSystemEventArgs(WatcherChangeTypes.Created, "|CLOUD|", share.ImportFolderID.ToString());
+                    queueFileEvents.Add(args);
+                }
+
+            }
+            catch (Exception ex)
+            {
+                logger.Error( ex,ex.ToString());
+            }
+        }
+
+        void workerSetupDB_DoWork(object sender, DoWorkEventArgs e)
+        {
+            Thread.CurrentThread.CurrentUICulture = CultureInfo.GetCultureInfo(ServerSettings.Culture);
+
+            try
+            {
+                ServerState.Instance.ServerOnline = false;
+                ServerState.Instance.CurrentSetupStatus = JMMServer.Properties.Resources.Server_Cleaning;
+
+                StopWatchingFiles();
+
+                AniDBDispose();
+                StopHost();
+
+                JMMService.CmdProcessorGeneral.Stop();
+                JMMService.CmdProcessorHasher.Stop();
+                JMMService.CmdProcessorImages.Stop();
+
+
+                // wait until the queue count is 0
+                // ie the cancel has actuall worked
+                while (true)
+                {
+                    if (JMMService.CmdProcessorGeneral.QueueCount == 0 && JMMService.CmdProcessorHasher.QueueCount == 0 &&
+                        JMMService.CmdProcessorImages.QueueCount == 0) break;
+                    Thread.Sleep(250);
+                }
+
+                if (autoUpdateTimer != null) autoUpdateTimer.Enabled = false;
+                if (autoUpdateTimerShort != null) autoUpdateTimerShort.Enabled = false;
+
+                JMMService.CloseSessionFactory();
+
+                ServerState.Instance.CurrentSetupStatus = JMMServer.Properties.Resources.Server_Initializing;
+                Thread.Sleep(1000);
+
+                ServerState.Instance.CurrentSetupStatus = JMMServer.Properties.Resources.Server_DatabaseSetup;
+
+
+                //Moving FileHost up, Mediainfo fill could be trigged from Cache Init
+                StartFileHost();
+
+
+                logger.Info("Setting up database...");
+                if (!DatabaseExtensions.Instance.InitDB())
+                {
+                    ServerState.Instance.DatabaseAvailable = false;
+
+                    if (string.IsNullOrEmpty(ServerSettings.DatabaseType))
+                        ServerState.Instance.CurrentSetupStatus = JMMServer.Properties.Resources.Server_DatabaseConfig;
+                    e.Result = false;
+                    return;
+                }
+                else
+                    ServerState.Instance.DatabaseAvailable = true;
+                logger.Info("Initializing Session Factory...");
+
+
+                //init session factory
+                ServerState.Instance.CurrentSetupStatus = JMMServer.Properties.Resources.Server_InitializingSession;
+                ISessionFactory temp = JMMService.SessionFactory;
+
+
+                logger.Info("Initializing Hosts...");
+                ServerState.Instance.CurrentSetupStatus = JMMServer.Properties.Resources.Server_InitializingHosts;
+                SetupAniDBProcessor();
+                //StartImageHost();
+                StartBinaryHost();
+                StartMetroHost();
+                //StartImageHostMetro();
+                StartStreamingHost();
+                //StartNancyHost();
+
+
+                ServerState.Instance.CurrentSetupStatus = JMMServer.Properties.Resources.Server_InitializingQueue;
+                JMMService.CmdProcessorGeneral.Init();
+                JMMService.CmdProcessorHasher.Init();
+                JMMService.CmdProcessorImages.Init();
+
+
+                // timer for automatic updates
+                autoUpdateTimer = new System.Timers.Timer();
+                autoUpdateTimer.AutoReset = true;
+                autoUpdateTimer.Interval = 5 * 60 * 1000; // 5 * 60 seconds (5 minutes)
+                autoUpdateTimer.Elapsed += new System.Timers.ElapsedEventHandler(autoUpdateTimer_Elapsed);
+                autoUpdateTimer.Start();
+
+                // timer for automatic updates
+                autoUpdateTimerShort = new System.Timers.Timer();
+                autoUpdateTimerShort.AutoReset = true;
+                autoUpdateTimerShort.Interval = 5 * 1000; // 5 seconds, later we set it to 30 seconds
+                autoUpdateTimerShort.Elapsed += new System.Timers.ElapsedEventHandler(autoUpdateTimerShort_Elapsed);
+                autoUpdateTimerShort.Start();
+
+                ServerState.Instance.CurrentSetupStatus = JMMServer.Properties.Resources.Server_InitializingFile;
+
+                StartFileWorker();
+
+                StartWatchingFiles();
+
+                DownloadAllImages();
+
+                List<ImportFolder> folders = RepoFactory.ImportFolder.GetAll();
+
+                if (ServerSettings.ScanDropFoldersOnStart) ScanDropFolders();
+                if (ServerSettings.RunImportOnStart && folders.Count > 0) RunImport();
+
+                ServerState.Instance.ServerOnline = true;
+                e.Result = true;
+            }
+            catch (Exception ex)
+            {
+                logger.Error( ex,ex.ToString());
+                ServerState.Instance.CurrentSetupStatus = ex.Message;
+                e.Result = false;
+            }
+        }
+
+        #endregion
+
+        #region Update all media info
+
+        void btnUpdateMediaInfo_Click(object sender, RoutedEventArgs e)
+        {
+            RefreshAllMediaInfo();
+            MessageBox.Show(JMMServer.Properties.Resources.Serrver_VideoMediaUpdate,
+                JMMServer.Properties.Resources.Success,
+                MessageBoxButton.OK, MessageBoxImage.Information);
+        }
+
+        void workerMediaInfo_DoWork(object sender, DoWorkEventArgs e)
+        {
+
+            // first build a list of files that we already know about, as we don't want to process them again
+            List<VideoLocal> filesAll = RepoFactory.VideoLocal.GetAll();
+            foreach (VideoLocal vl in filesAll)
+            {
+                CommandRequest_ReadMediaInfo cr = new CommandRequest_ReadMediaInfo(vl.VideoLocalID);
+                cr.Save();
+            }
+        }
+
+        public static void RefreshAllMediaInfo()
+        {
+            if (workerMediaInfo.IsBusy) return;
+            workerMediaInfo.RunWorkerAsync();
+        }
+
+        #endregion
+
+        #region MyAnime2 Migration
+
+        void workerMyAnime2_ProgressChanged(object sender, ProgressChangedEventArgs e)
+        {
+            MA2Progress ma2Progress = e.UserState as MA2Progress;
+            if (!string.IsNullOrEmpty(ma2Progress.ErrorMessage))
+            {
+                txtMA2Progress.Text = ma2Progress.ErrorMessage;
+                txtMA2Success.Visibility = System.Windows.Visibility.Hidden;
+                return;
+            }
+
+            if (ma2Progress.CurrentFile <= ma2Progress.TotalFiles)
+                txtMA2Progress.Text = string.Format("Processing unlinked file {0} of {1}", ma2Progress.CurrentFile,
+                    ma2Progress.TotalFiles);
+            else
+                txtMA2Progress.Text = string.Format("Processed all unlinked files ({0})", ma2Progress.TotalFiles);
+            txtMA2Success.Text = string.Format("{0} files sucessfully migrated", ma2Progress.MigratedFiles);
+        }
+
+        void workerMyAnime2_RunWorkerCompleted(object sender, RunWorkerCompletedEventArgs e)
+        {
+        }
+
+        void workerMyAnime2_DoWork(object sender, DoWorkEventArgs e)
+        {
+            MA2Progress ma2Progress = new MA2Progress();
+            ma2Progress.CurrentFile = 0;
+            ma2Progress.ErrorMessage = "";
+            ma2Progress.MigratedFiles = 0;
+            ma2Progress.TotalFiles = 0;
+
+            try
+            {
+                string databasePath = e.Argument as string;
+
+                string connString = string.Format(@"data source={0};useutf16encoding=True", databasePath);
+                SQLiteConnection myConn = new SQLiteConnection(connString);
+                myConn.Open();
+
+                // get a list of unlinked files
+
+
+                List<VideoLocal> vids = RepoFactory.VideoLocal.GetVideosWithoutEpisode();
+                ma2Progress.TotalFiles = vids.Count;
+
+                foreach (VideoLocal vid in vids.Where(a=>!string.IsNullOrEmpty(a.Hash)))
+                {
+                    ma2Progress.CurrentFile = ma2Progress.CurrentFile + 1;
+                    workerMyAnime2.ReportProgress(0, ma2Progress);
+
+                    // search for this file in the XrossRef table in MA2
+                    string sql =
+                        string.Format(
+                            "SELECT AniDB_EpisodeID from CrossRef_Episode_FileHash WHERE Hash = '{0}' AND FileSize = {1}",
+                            vid.ED2KHash, vid.FileSize);
+                    SQLiteCommand sqCommand = new SQLiteCommand(sql);
+                    sqCommand.Connection = myConn;
+
+                    SQLiteDataReader myReader = sqCommand.ExecuteReader();
+                    while (myReader.Read())
+                    {
+                        int episodeID = 0;
+                        if (!int.TryParse(myReader.GetValue(0).ToString(), out episodeID)) continue;
+                        if (episodeID <= 0) continue;
+
+                        sql = string.Format("SELECT AnimeID from AniDB_Episode WHERE EpisodeID = {0}", episodeID);
+                        sqCommand = new SQLiteCommand(sql);
+                        sqCommand.Connection = myConn;
+
+                        SQLiteDataReader myReader2 = sqCommand.ExecuteReader();
+                        while (myReader2.Read())
+                        {
+                            int animeID = myReader2.GetInt32(0);
+
+                            // so now we have all the needed details we can link the file to the episode
+                            // as long as wehave the details in JMM
+                            AniDB_Anime anime = null;
+                            AniDB_Episode ep = RepoFactory.AniDB_Episode.GetByEpisodeID(episodeID);
+                            if (ep == null)
+                            {
+                                logger.Debug("Getting Anime record from AniDB....");
+                                anime = JMMService.AnidbProcessor.GetAnimeInfoHTTP(animeID, true,
+                                    ServerSettings.AutoGroupSeries);
+                            }
+                            else
+                                anime = RepoFactory.AniDB_Anime.GetByAnimeID(animeID);
+
+                            // create the group/series/episode records if needed
+                            AnimeSeries ser = null;
+                            if (anime == null) continue;
+
+                            logger.Debug("Creating groups, series and episodes....");
+                            // check if there is an AnimeSeries Record associated with this AnimeID
+                            ser = RepoFactory.AnimeSeries.GetByAnimeID(animeID);
+                            if (ser == null)
+                            {
+                                // create a new AnimeSeries record
+                                ser = anime.CreateAnimeSeriesAndGroup();
+                            }
+
+
+                            ser.CreateAnimeEpisodes();
+
+                            // check if we have any group status data for this associated anime
+                            // if not we will download it now
+                            if (RepoFactory.AniDB_GroupStatus.GetByAnimeID(anime.AnimeID).Count == 0)
+                            {
+                                CommandRequest_GetReleaseGroupStatus cmdStatus =
+                                    new CommandRequest_GetReleaseGroupStatus(anime.AnimeID, false);
+                                cmdStatus.Save();
+                            }
+
+                            // update stats
+                            ser.EpisodeAddedDate = DateTime.Now;
+                            RepoFactory.AnimeSeries.Save(ser, false, false);
+
+                            foreach (AnimeGroup grp in ser.AllGroupsAbove)
+                            {
+                                grp.EpisodeAddedDate = DateTime.Now;
+                                RepoFactory.AnimeGroup.Save(grp, false, false);
+                            }
+
+
+                            AnimeEpisode epAnime = RepoFactory.AnimeEpisode.GetByAniDBEpisodeID(episodeID);
+                            JMMServer.Entities.CrossRef_File_Episode xref =
+                                new JMMServer.Entities.CrossRef_File_Episode();
+
+                            try
+                            {
+                                xref.PopulateManually(vid, epAnime);
+                            }
+                            catch (Exception ex)
+                            {
+                                string msg = string.Format("Error populating XREF: {0} - {1}", vid.ToStringDetailed(),
+                                    ex.ToString());
+                                throw;
+                            }
+
+                            RepoFactory.CrossRef_File_Episode.Save(xref);
+                            vid.Places.ForEach(a =>
+                            {
+                                a.RenameIfRequired();
+                                a.MoveFileIfRequired();
+                            });
+
+                            // update stats for groups and series
+                            if (ser != null)
+                            {
+                                // update all the groups above this series in the heirarchy
+                                ser.QueueUpdateStats();
+                                //StatsCache.Instance.UpdateUsingSeries(ser.AnimeSeriesID);
+                            }
+
+
+                            // Add this file to the users list
+                            if (ServerSettings.AniDB_MyList_AddFiles)
+                            {
+                                CommandRequest_AddFileToMyList cmd = new CommandRequest_AddFileToMyList(vid.ED2KHash);
+                                cmd.Save();
+                            }
+
+                            ma2Progress.MigratedFiles = ma2Progress.MigratedFiles + 1;
+                            workerMyAnime2.ReportProgress(0, ma2Progress);
+                        }
+                        myReader2.Close();
+
+
+                        //Console.WriteLine(myReader.GetString(0));
+                    }
+                    myReader.Close();
+                }
+
+
+                myConn.Close();
+
+                ma2Progress.CurrentFile = ma2Progress.CurrentFile + 1;
+                workerMyAnime2.ReportProgress(0, ma2Progress);
+            }
+            catch (Exception ex)
+            {
+                logger.Error( ex,ex.ToString());
+                ma2Progress.ErrorMessage = ex.Message;
+                workerMyAnime2.ReportProgress(0, ma2Progress);
+            }
+        }
+
+        void btnImportManualLinks_Click(object sender, RoutedEventArgs e)
+        {
+            if (workerMyAnime2.IsBusy)
+            {
+                MessageBox.Show(JMMServer.Properties.Resources.Server_Import, JMMServer.Properties.Resources.Error,
+                    MessageBoxButton.OK, MessageBoxImage.Error);
+                return;
+            }
+
+            txtMA2Progress.Visibility = System.Windows.Visibility.Visible;
+            txtMA2Success.Visibility = System.Windows.Visibility.Visible;
+
+            Microsoft.Win32.OpenFileDialog ofd = new Microsoft.Win32.OpenFileDialog();
+            ofd.Filter = "Sqlite Files (*.DB3)|*.db3";
+            ofd.ShowDialog();
+            if (!string.IsNullOrEmpty(ofd.FileName))
+            {
+                workerMyAnime2.RunWorkerAsync(ofd.FileName);
+            }
+        }
+
+        private void ImportLinksFromMA2(string databasePath)
+        {
+        }
+
+        #endregion
+
+        void btnApplyServerPort_Click(object sender, RoutedEventArgs e)
+        {
+
+            if (string.IsNullOrEmpty(txtServerPort.Text))
+            {
+                MessageBox.Show(JMMServer.Properties.Resources.Server_EnterAnyValue,
+                    JMMServer.Properties.Resources.Error,
+                    MessageBoxButton.OK, MessageBoxImage.Error);
+                txtServerPort.Focus();
+                return;
+            }
+
+            int port = 0;
+            int.TryParse(txtServerPort.Text, out port);
+            if (port <= 0 || port > 65535)
+            {
+                MessageBox.Show(JMMServer.Properties.Resources.Server_EnterCertainValue,
+                    JMMServer.Properties.Resources.Error,
+                    MessageBoxButton.OK, MessageBoxImage.Error);
+                txtServerPort.Focus();
+                return;
+            }
+            if (!Utils.IsAdministrator())
+            {
+                MessageBox.Show(
+                    "You cannot change server port in normal mode, you need administration rights to do that, please start JMMServer as administrator");
+                return;
+            }
+            try
+            {
+                this.Cursor = Cursors.Wait;
+
+                JMMService.CmdProcessorGeneral.Paused = true;
+                JMMService.CmdProcessorHasher.Paused = true;
+                JMMService.CmdProcessorImages.Paused = true;
+
+                StopHost();
+
+                if (Utils.SetNetworkRequirements(port.ToString(), oldPort: ServerSettings.JMMServerPort))
+                    ServerSettings.JMMServerPort = port.ToString();
+                else
+                    txtServerPort.Text = ServerSettings.JMMServerPort;
+
+                StartBinaryHost();
+                //StartImageHost();
+                //StartImageHostMetro();
+                StartFileHost();
+                StartStreamingHost();
+                StartNancyHost();
+
+                JMMService.CmdProcessorGeneral.Paused = false;
+                JMMService.CmdProcessorHasher.Paused = false;
+                JMMService.CmdProcessorImages.Paused = false;
+
+                this.Cursor = Cursors.Arrow;
+            }
+            catch (Exception ex)
+            {
+                logger.Error( ex,ex.ToString());
+                MessageBox.Show(ex.Message, JMMServer.Properties.Resources.Error, MessageBoxButton.OK,
+                    MessageBoxImage.Error);
+            }
+        }
+
+        void btnToolbarHelp_Click(object sender, RoutedEventArgs e)
+        {
+            //AnimeSeriesRepository repSeries = new AnimeSeriesRepository();
+            //AnimeSeries ser = repSeries.GetByID(222);
+            //ser.UpdateStats(true, true, true);
+
+            //TraktTVHelper.GetFriendsRequests();
+
+            //FileHashHelper.GetMediaInfo(@"C:\[Hiryuu] Maken-Ki! 09 [Hi10P 1280x720 H264] [EE47C947].mkv", true);
+
+            //CommandRequest_ReadMediaInfo cr1 = new CommandRequest_ReadMediaInfo(2038);
+            //cr1.Save();
+
+            //CommandRequest_ReadMediaInfo cr2 = new CommandRequest_ReadMediaInfo(2037);
+            //cr2.Save();
+
+            //anime temp = MALHelper.SearchAnimesByTitle("Naruto");
+            //MALHelper.VerifyCredentials();
+
+            //JMMService.DebugFlag = !JMMService.DebugFlag;
+
+            //AnimeEpisodeRepository repEp = new AnimeEpisodeRepository();
+            //AnimeEpisode ep = repEp.GetByID(2430);
+            //MALHelper.UpdateMAL(ep);
+
+            //CommandRequest_MALUpdatedWatchedStatus cmdMAL = new CommandRequest_MALUpdatedWatchedStatus(8107);
+            //cmdMAL.ProcessCommand();
+
+
+            //CommandRequest_MALDownloadStatusFromMAL cmd = new CommandRequest_MALDownloadStatusFromMAL();
+            //cmd.Save();
+
+            //AppVersionsResult appv = XMLService.GetAppVersions();
+
+            //JMMServiceImplementation imp = new JMMServiceImplementation();
+            //imp.GetMissingEpisodes(1, true, true);
+
+            //VideoLocalRepository repVidLocal = new VideoLocalRepository();
+            /*VideoLocal vlocal = new VideoLocal();
+			vlocal.DateTimeUpdated = DateTime.Now;
+			vlocal.DateTimeCreated = vlocal.DateTimeUpdated;
+			vlocal.FilePath = "";
+			vlocal.FileSize = 656181746;
+			vlocal.ImportFolderID = 1;
+			vlocal.Hash = "453063B2993D4AC4BA51F4A64170260A";
+			vlocal.CRC32 = "";
+			vlocal.MD5 = "";
+			vlocal.SHA1 = "";
+			vlocal.IsIgnored = 0;
+			vlocal.HashSource = (int)HashSource.DirectHash;
+			repVidLocal.Save(vlocal);*/
+
+            //JMMService.AnidbProcessor.UpdateMyListStats();
+
+            //UpdateVersion();
+
+            /*VideoLocalRepository repVidLocal = new VideoLocalRepository();
+			VideoLocal vid = repVidLocal.GetByID(194); RenameFileHelper.Test(vid);
+
+			vid = repVidLocal.GetByID(295); RenameFileHelper.Test(vid);
+			vid = repVidLocal.GetByID(396); RenameFileHelper.Test(vid);
+			vid = repVidLocal.GetByID(497); RenameFileHelper.Test(vid);
+			vid = repVidLocal.GetByID(598); RenameFileHelper.Test(vid);
+
+			return;
+
+			
+
+			JMMService.AnidbProcessor.GetFileInfo(vid);
+
+			return;*/
+
+            //Importer.UpdateAniDBFileData(true, true);
+
+            //JMMServiceImplementationMetro imp = new JMMServiceImplementationMetro();
+            //imp.GetAnimeDetail(4880);
+
+            /*CrossRef_AniDB_MALRepository rep = new CrossRef_AniDB_MALRepository();
+			foreach (JMMServer.Entities.CrossRef_AniDB_MAL xref in rep.GetAll())
+			{
+				//AzureWebAPI.Send_CrossRef_AniDB_MAL(xref);
+				break;
+			}
+
+			AniDB_Anime anime2 = JMMService.AnidbProcessor.GetAnimeInfoHTTP(9127, true, false);
+
+			AniDB_AnimeRepository repAnime = new AniDB_AnimeRepository();
+			List<AniDB_Anime> allAnime = repAnime.GetAll();
+			int cnt = 0;
+			foreach (AniDB_Anime anime in allAnime)
+			{
+				cnt++;
+				logger.Info(string.Format("Uploading anime {0} of {1} - {2}", cnt, allAnime.Count, anime.MainTitle));
+
+				try
+				{
+					//CommandRequest_Azure_SendAnimeFull cmdAzure = new CommandRequest_Azure_SendAnimeFull(anime.AnimeID);
+					//cmdAzure.Save();
+				}
+				catch { }
+			}
+			*/
+
+
+            /*try
+			{
+				using (var session = JMMService.SessionFactory.OpenSession())
+				{
+					AniDB_Anime anime = JMMService.AnidbProcessor.GetAnimeInfoHTTPFromCache(session, 5842, false);
+				}
+			}
+			catch (Exception ex)
+			{
+				Utils.ShowErrorMessage(ex);
+			}*/
+
+            //CommandRequest_GetAnimeHTTP cmd = new CommandRequest_GetAnimeHTTP(3482, false, false);
+            //cmd.Save();
+
+            //string xml = AzureWebAPI.Get_AnimeXML(3483);
+            //XmlDocument docAnime = new XmlDocument();
+            //docAnime.LoadXml(xml);
+
+            //JMMService.AnidbProcessor.IsBanned = true;
+            //JMMService.AnidbProcessor.BanOrigin = "HTTP";
+            //JMMService.AnidbProcessor.BanTime = DateTime.Now;
+
+            //GenerateAzureList();
+            //SendToAzure();
+            //SendToAzureXML();
+
+            //CommandRequest_GetAniDBTitles cmd = new CommandRequest_GetAniDBTitles();
+            //cmd.Save();
+
+            //AzureWebAPI.Delete_CrossRefAniDBTvDB();
+
+            /*
+			CrossRef_AniDB_TvDBV2Repository rep = new CrossRef_AniDB_TvDBV2Repository();
+			List<CrossRef_AniDB_TvDBV2> xrefs = rep.GetAll();
+			AzureWebAPI.Send_CrossRefAniDBTvDB(xrefs[0], "Test");
+            */
+
+            //Azure_AnimeLink aid = AzureWebAPI.Admin_GetRandomLinkForApproval(AzureLinkType.TvDB);
+
+            /*
+            IEnumerable<TraktV2SearchShowResult> results = TraktTVHelper.SearchShowNew("Trinity");
+            if (results != null)
+            {
+                foreach (TraktV2SearchShowResult res in results)
+                    Console.WriteLine(res.show.Title);
+            }
+            */
+
+            // trinity-seven - 10441
+            //TraktV2ShowExtended show = TraktTVHelper.GetShowInfoV2("madan-no-ou-to-vanadis");
+            //TraktTVHelper.GetShowCommentsV2(8660);
+            //TraktTVHelper.GetFriendsV2();
+            //TraktTVHelper.RefreshAuthToken();
+
+
+            //D003BB3D
+            //string ret = TraktTVHelper.EnterTraktPIN("D003BB3D");
+
+            //string x = "";
+            //TraktTVHelper.PostCommentShow("mayday", "this is a test comment", false, ref x);
+
+            //AnimeEpisodeRepository repEp = new AnimeEpisodeRepository();
+            //AnimeEpisode ep = repEp.GetByID(32);
+            //TraktTVHelper.SyncEpisodeToTrakt(ep, TraktSyncType.HistoryAdd);
+
+            //TraktTVHelper.SearchShowByIDV2("tvdb", "279827");
+            //TraktTVHelper.SearchShowV2("Monster Musume");
+            //TraktTVHelper.SyncCollectionToTrakt();
+            //TraktTVHelper.SyncEpisodeToTrakt(TraktSyncType.HistoryAdd, "mad-men", 1, 1, false);
+            //TraktTVHelper.SyncEpisodeToTrakt(TraktSyncType.HistoryRemove, "mad-men", 1, 1, false);
+            //TraktTVHelper.SyncEpisodeToTrakt(TraktSyncType.CollectionAdd, "mad-men", 1, 3, false);
+            //TraktTVHelper.SyncEpisodeToTrakt(TraktSyncType.CollectionRemove, "mad-men", 1, 3, false);
+
+            //AnimeSeriesRepository repSeries = new AnimeSeriesRepository();
+
+            //AnimeSeries ser1 = repSeries.GetByAnimeID(10445);
+            //TraktTVHelper.SyncCollectionToTrakt_Series(ser1);
+
+            //AnimeSeries ser2 = repSeries.GetByAnimeID(10846);
+            //TraktTVHelper.SyncCollectionToTrakt_Series(ser2);
+            //TraktTVHelper.UpdateAllInfoAndImages("my-teen-romantic-comedy-snafu", true);
+
+            //TraktTVHelper.CleanupDatabase();
+            //TraktTVHelper.SyncCollectionToTrakt();
+
+            //JMMServer.Providers.Azure.Azure_AnimeLink link2 = JMMServer.Providers.Azure.AzureWebAPI.Admin_GetRandomTraktLinkForApproval();
+            //List<Providers.Azure.CrossRef_AniDB_Trakt> xrefs= JMMServer.Providers.Azure.AzureWebAPI.Admin_Get_CrossRefAniDBTrakt(link2.RandomAnimeID);
+
+
+            //TraktTVHelper.RefreshAuthToken();
+
+
+            AboutForm frm = new AboutForm();
+            frm.Owner = this;
+            frm.ShowDialog();
+        }
+
+        private void GenerateAzureList()
+        {
+            // get a lst of anime's that we already have
+            List<AniDB_Anime> allAnime = RepoFactory.AniDB_Anime.GetAll();
+            Dictionary<int, int> localAnimeIDs = new Dictionary<int, int>();
+            foreach (AniDB_Anime anime in allAnime)
+            {
+                localAnimeIDs[anime.AnimeID] = anime.AnimeID;
+            }
+
+            // loop through the list of valid anime id's and add the ones we don't have yet
+            Dictionary<int, int> validAnimeIDs = new Dictionary<int, int>();
+
+            string line;
+            System.IO.StreamReader file =
+                new System.IO.StreamReader(@"e:\animetitles.txt");
+            while ((line = file.ReadLine()) != null)
+            {
+                string[] titlesArray = line.Split('|');
+
+                try
+                {
+                    int aid = int.Parse(titlesArray[0]);
+                    if (!localAnimeIDs.ContainsKey(aid))
+                        validAnimeIDs[aid] = aid;
+                }
+                catch
+                {
+                }
+            }
+
+            file.Close();
+
+            string aids = "";
+            var shuffledList = validAnimeIDs.Values.OrderBy(a => Guid.NewGuid());
+            int i = 0;
+            foreach (int animeID in shuffledList)
+            {
+                i++;
+                if (!string.IsNullOrEmpty(aids)) aids += ",";
+                aids += animeID;
+
+                if (i == 250)
+                {
+                    logger.Info(aids);
+                    aids = "";
+                    i = 0;
+                }
+            }
+
+            logger.Info(aids);
+        }
+
+        private void SendToAzureXML()
+        {
+            DateTime dt = DateTime.Now.AddYears(-2);
+            List<AniDB_Anime> allAnime = RepoFactory.AniDB_Anime.GetAll();
+
+            int sentAnime = 0;
+            foreach (AniDB_Anime anime in allAnime)
+            {
+                if (!anime.EndDate.HasValue) continue;
+
+                if (anime.EndDate.Value > dt) continue;
+
+                sentAnime++;
+                CommandRequest_Azure_SendAnimeXML cmd = new CommandRequest_Azure_SendAnimeXML(anime.AnimeID);
+                cmd.Save();
+            }
+
+            logger.Info(string.Format("Sent Anime XML to Cache: {0} out of {1}", sentAnime, allAnime.Count));
+        }
+
+        private void SendToAzure()
+        {
+            Dictionary<int, int> validAnimeIDs = new Dictionary<int, int>();
+
+            string line;
+
+            // Read the file and display it line by line.
+            System.IO.StreamReader file =
+                new System.IO.StreamReader(@"e:\animetitles.txt");
+            while ((line = file.ReadLine()) != null)
+            {
+                string[] titlesArray = line.Split('|');
+
+                try
+                {
+                    int aid = int.Parse(titlesArray[0]);
+                    validAnimeIDs[aid] = aid;
+                }
+                catch
+                {
+                }
+            }
+
+            file.Close();
+
+            string aids =
+                "9516,6719,9606,8751,7453,6969,7821,7738,6694,6854,6101,8267,9398,9369,7395,7687,7345,8748,6350,6437,6408,7824,6334,8976,4651,7329,6433,8750,9498,8306,6919,8598,6355,6084,6775,8482,6089,7441,7541,7130,9013,6299,6983,7740,6329,6401,9459,8458,8800,7290,8859,6957,8503,6057,7758,7086,7943,8007,8349,6858,7776,7194,8807,6822,8058,7274,6818,9309,9488,7564,9593,8906,6155,7191,7267,7861,7109,9617,7954,7944,6359,7877,7701,7447,8736,7260,8492,9107,9578,6843,7190,9036,7614,6404,6018,8895,6234,6855,7041,7504,6847,6889,7092,8672,9452,9086,8770,4515,8103,8100,8122,9441,7025,8403,6335,9607,8559,7193,7273,7553,6242,7108,7052,6171,9634,7846,8471,7772,7557,9597,7827,6039,6712,7784,7830,8330,6902,6187,8431,8258,7956,7373,8083,8130,7535,8003,8237,7153,8170,7439,8094,9332,6539,6773,6812,7220,7703,7406,7670,7876,8497,8407,7299,9299,7583,7825,7556,6950,8127,7147,7747,9009,6044,6393,6864,7616,9567,8612,6705,7139,7070,6804,7901,8133,7817,6596,6553,8073,6718,8303,7782,8724,6972,8671,6907,8030,7030,7141,6878,8036,8231,7594,6813,7920,7841,7922,7095,6927,6754,6936,7427,7497,9251,7253,8140,9601,6735,7160,7538,6893,7203,7346,6797,6516,8500,8245,8440,7863,7467,7975,8808,6277,6481,6733,8790,7117,7063,6924,8293,6208,6882,6892";
+            string[] aidArray = aids.Split(',');
+
+            logger.Info(string.Format("Queueing {0} anime updates", aidArray.Length));
+            int cnt = 0;
+            foreach (string animeid in aidArray)
+            {
+                if (validAnimeIDs.ContainsKey(int.Parse(animeid)))
+                {
+                    CommandRequest_GetAnimeHTTP cmd = new CommandRequest_GetAnimeHTTP(int.Parse(animeid), true, false);
+                    cmd.Save();
+                    cnt++;
+                }
+            }
+            logger.Info(string.Format("Queued {0} anime updates", cnt));
+        }
+
+        private void DownloadAllImages()
+        {
+            if (!downloadImagesWorker.IsBusy)
+                downloadImagesWorker.RunWorkerAsync();
+        }
+
+        void downloadImagesWorker_DoWork(object sender, DoWorkEventArgs e)
+        {
+            Importer.RunImport_GetImages();
+        }
+
+        void MainWindow_Loaded(object sender, RoutedEventArgs e)
+        {
+            //ServerInfo.Instance.RefreshImportFolders();
+
+            if (ServerSettings.MinimizeOnStartup) MinimizeToTray();
+
+            tabControl1.SelectedIndex = 5; // setup
+
+            if (ServerSettings.AniDB_Username.Equals("jonbaby", StringComparison.InvariantCultureIgnoreCase) ||
+                ServerSettings.AniDB_Username.Equals("jmediamanager", StringComparison.InvariantCultureIgnoreCase))
+            {
+                btnUploadAzureCache.Visibility = System.Windows.Visibility.Visible;
+            }
+            logger.Info("Clearing Cache...");
+
+            Utils.ClearAutoUpdateCache();
+
+            ShowDatabaseSetup();
+            logger.Info("Initializing DB...");
+
+            workerSetupDB.RunWorkerAsync();
+
+            System.Reflection.Assembly a = System.Reflection.Assembly.GetExecutingAssembly();
+            if (a != null)
+            {
+                ServerState.Instance.ApplicationVersion = Utils.GetApplicationVersion(a);
+            }
+
+            logger.Info("Checking for updates...");
+            CheckForUpdatesNew(false);
+        }
+
+        public void CheckForUpdatesNew(bool forceShowForm)
+        {
+            try
+            {
+                long verCurrent = 0;
+                long verNew = 0;
+
+                // get the latest version as according to the release
+                if (!forceShowForm)
+                {
+                    Providers.JMMAutoUpdates.JMMVersions verInfo =
+                        Providers.JMMAutoUpdates.JMMAutoUpdatesHelper.GetLatestVersionInfo();
+                    if (verInfo == null) return;
+
+                    // get the user's version
+                    System.Reflection.Assembly a = System.Reflection.Assembly.GetExecutingAssembly();
+                    if (a == null)
+                    {
+                        logger.Error("Could not get current version");
+                        return;
+                    }
+                    System.Reflection.AssemblyName an = a.GetName();
+
+                    verNew = verInfo.versions.ServerVersionAbs;
+
+                    verCurrent = an.Version.Revision * 100 +
+                                 an.Version.Build * 100 * 100 +
+                                 an.Version.Minor * 100 * 100 * 100 +
+                                 an.Version.Major * 100 * 100 * 100 * 100;
+                }
+
+                if (forceShowForm || verNew > verCurrent)
+                {
+                    UpdateForm frm = new UpdateForm();
+                    frm.Owner = this;
+                    frm.ShowDialog();
+                }
+            }
+            catch (Exception ex)
+            {
+                logger.Error( ex,ex.ToString());
+            }
+        }
+
+        #region UI events and methods
+
+        private void CommandBinding_ScanFolder(object sender, ExecutedRoutedEventArgs e)
+        {
+            object obj = e.Parameter;
+            if (obj == null) return;
+
+            try
+            {
+                if (obj.GetType() == typeof(ImportFolder))
+                {
+                    ImportFolder fldr = (ImportFolder)obj;
+
+                    ScanFolder(fldr.ImportFolderID);
+                    MessageBox.Show(JMMServer.Properties.Resources.Server_ScanFolder,
+                        JMMServer.Properties.Resources.Success,
+                        MessageBoxButton.OK, MessageBoxImage.Information);
+                }
+            }
+            catch (Exception ex)
+            {
+                Utils.ShowErrorMessage(ex);
+            }
+        }
+
+        void btnUpdateAniDBInfo_Click(object sender, RoutedEventArgs e)
+        {
+            try
+            {
+                this.Cursor = Cursors.Wait;
+                Importer.RunImport_UpdateAllAniDB();
+                this.Cursor = Cursors.Arrow;
+                MessageBox.Show(JMMServer.Properties.Resources.Server_AniDBInfoUpdate,
+                    JMMServer.Properties.Resources.Success,
+                    MessageBoxButton.OK, MessageBoxImage.Information);
+            }
+            catch (Exception ex)
+            {
+                logger.Error( ex,ex.Message);
+            }
+        }
+
+        void btnUpdateTvDBInfo_Click(object sender, RoutedEventArgs e)
+        {
+            try
+            {
+                this.Cursor = Cursors.Wait;
+                Importer.RunImport_UpdateTvDB(false);
+                this.Cursor = Cursors.Arrow;
+                MessageBox.Show(JMMServer.Properties.Resources.Server_TvDBInfoUpdate,
+                    JMMServer.Properties.Resources.Success,
+                    MessageBoxButton.OK, MessageBoxImage.Information);
+            }
+            catch (Exception ex)
+            {
+                logger.Error( ex,ex.Message);
+            }
+        }
+
+        void btnUpdateAllStats_Click(object sender, RoutedEventArgs e)
+        {
+            this.Cursor = Cursors.Wait;
+            Importer.UpdateAllStats();
+            this.Cursor = Cursors.Arrow;
+            MessageBox.Show(JMMServer.Properties.Resources.Server_StatsInfoUpdate,
+                JMMServer.Properties.Resources.Success,
+                MessageBoxButton.OK, MessageBoxImage.Information);
+        }
+
+        void btnSyncVotes_Click(object sender, RoutedEventArgs e)
+        {
+            CommandRequest_SyncMyVotes cmdVotes = new CommandRequest_SyncMyVotes();
+            cmdVotes.Save();
+            MessageBox.Show(JMMServer.Properties.Resources.Server_SyncVotes, JMMServer.Properties.Resources.Success,
+                MessageBoxButton.OK, MessageBoxImage.Information);
+            //JMMService.AnidbProcessor.IsBanned = true;
+        }
+
+        void btnSyncMyList_Click(object sender, RoutedEventArgs e)
+        {
+            SyncMyList();
+            MessageBox.Show(JMMServer.Properties.Resources.Server_SyncMyList, JMMServer.Properties.Resources.Success,
+                MessageBoxButton.OK, MessageBoxImage.Information);
+        }
+
+        void btnSyncTrakt_Click(object sender, RoutedEventArgs e)
+        {
+            this.Cursor = Cursors.Wait;
+            if (ServerSettings.Trakt_IsEnabled && !string.IsNullOrEmpty(ServerSettings.Trakt_AuthToken))
+            {
+                CommandRequest_TraktSyncCollection cmd = new CommandRequest_TraktSyncCollection(true);
+                cmd.Save();
+            }
+            this.Cursor = Cursors.Arrow;
+            MessageBox.Show(JMMServer.Properties.Resources.Server_SyncTrakt, JMMServer.Properties.Resources.Success,
+                MessageBoxButton.OK, MessageBoxImage.Information);
+        }
+
+        void btnRunImport_Click(object sender, RoutedEventArgs e)
+        {
+            RunImport();
+            MessageBox.Show(JMMServer.Properties.Resources.Server_ImportRunning, JMMServer.Properties.Resources.Success,
+                MessageBoxButton.OK, MessageBoxImage.Information);
+        }
+
+        void btnRemoveMissingFiles_Click(object sender, RoutedEventArgs e)
+        {
+            RemoveMissingFiles();
+            MessageBox.Show(JMMServer.Properties.Resources.Server_RemoveMissingFiles, JMMServer.Properties.Resources.Success,
+                MessageBoxButton.OK, MessageBoxImage.Information);
+        }
+
+        void btnGeneralResume_Click(object sender, RoutedEventArgs e)
+        {
+            JMMService.CmdProcessorGeneral.Paused = false;
+        }
+
+        void btnGeneralPause_Click(object sender, RoutedEventArgs e)
+        {
+            JMMService.CmdProcessorGeneral.Paused = true;
+        }
+
+        void btnHasherResume_Click(object sender, RoutedEventArgs e)
+        {
+            JMMService.CmdProcessorHasher.Paused = false;
+        }
+
+        void btnHasherPause_Click(object sender, RoutedEventArgs e)
+        {
+            JMMService.CmdProcessorHasher.Paused = true;
+        }
+
+        void btnImagesResume_Click(object sender, RoutedEventArgs e)
+        {
+            JMMService.CmdProcessorImages.Paused = false;
+        }
+
+        void btnImagesPause_Click(object sender, RoutedEventArgs e)
+        {
+            JMMService.CmdProcessorImages.Paused = true;
+        }
+
+        void btnToolbarShutdown_Click(object sender, RoutedEventArgs e)
+        {
+            shutdownServer();
+        }
+
+        void shutdownServer()
+        {
+            isAppExiting = true;
+            this.Close();
+            TippuTrayNotify.Visible = false;
+            TippuTrayNotify.Dispose();
+        }
+
+        void restartServer()
+        {
+            System.Windows.Forms.Application.Restart();
+        }
+
+        #endregion
+
+        private void StartUp()
+        {
+        }
+
+
+        void autoUpdateTimerShort_Elapsed(object sender, System.Timers.ElapsedEventArgs e)
+        {
+            autoUpdateTimerShort.Enabled = false;
+            JMMService.CmdProcessorImages.NotifyOfNewCommand();
+
+            CheckForAdminMesages();
+
+
+            autoUpdateTimerShort.Interval = 30 * 1000; // 30 seconds
+            autoUpdateTimerShort.Enabled = true;
+        }
+
+        private void CheckForAdminMesages()
+        {
+            try
+            {
+                TimeSpan lastUpdate = DateTime.Now - lastAdminMessage;
+
+                if (lastUpdate.TotalHours > 5)
+                {
+                    lastAdminMessage = DateTime.Now;
+                    ServerInfo.Instance.RefreshAdminMessages();
+                }
+            }
+            catch (Exception ex)
+            {
+                logger.Error( ex,ex.ToString());
+            }
+        }
+
+        #region Tray Minimize
+
+        void MainWindow_StateChanged(object sender, EventArgs e)
+        {
+            if (this.WindowState == System.Windows.WindowState.Minimized)
+            {
+                this.Hide();
+            } else
+            {
+                this.Show();
+            }
+        }
+
+        void TippuTrayNotify_MouseDoubleClick(object sender, System.Windows.Forms.MouseEventArgs e)
+        {
+            this.Show();
+        }
+
+        private void CreateMenus()
+        {
+            //Create a object for the context menu
+            ctxTrayMenu = new System.Windows.Forms.ContextMenuStrip();
+
+            //Add the Menu Item to the context menu
+            System.Windows.Forms.ToolStripMenuItem mnuShow = new System.Windows.Forms.ToolStripMenuItem();
+            mnuShow.Text = JMMServer.Properties.Resources.Toolbar_Show;
+            mnuShow.Click += new EventHandler(mnuShow_Click);
+            ctxTrayMenu.Items.Add(mnuShow);
+
+            //Add the Menu Item to the context menu
+            System.Windows.Forms.ToolStripMenuItem mnuExit = new System.Windows.Forms.ToolStripMenuItem();
+            mnuExit.Text = JMMServer.Properties.Resources.Toolbar_Shutdown;
+            mnuExit.Click += new EventHandler(mnuExit_Click);
+            ctxTrayMenu.Items.Add(mnuExit);
+
+            //Add the Context menu to the Notify Icon Object
+            TippuTrayNotify.ContextMenuStrip = ctxTrayMenu;
+        }
+
+        void mnuShow_Click(object sender, EventArgs e)
+        {
+            this.Show();
+        }
+
+        private void ShutDown()
+        {
+            StopWatchingFiles();
+            AniDBDispose();
+            StopHost();
+        }
+
+        private void MinimizeToTray()
+        {
+            this.Hide();
+            TippuTrayNotify.BalloonTipIcon = System.Windows.Forms.ToolTipIcon.Info;
+            TippuTrayNotify.BalloonTipTitle = JMMServer.Properties.Resources.JMMServer;
+            TippuTrayNotify.BalloonTipText = JMMServer.Properties.Resources.Server_MinimizeInfo;
+            //TippuTrayNotify.ShowBalloonTip(400);
+        }
+
+        void MainWindow_Closing(object sender, System.ComponentModel.CancelEventArgs e)
+        {
+            //When the application is closed, check wether the application is 
+            //exiting from menu or forms close button
+            if (!isAppExiting)
+            {
+                //if the forms close button is triggered, cancel the event and hide the form
+                //then show the notification ballon tip
+                e.Cancel = true;
+                MinimizeToTray();
+            }
+            else
+            {
+                ShutDown();
+            }
+        }
+
+        void mnuExit_Click(object sender, EventArgs e)
+        {
+            isAppExiting = true;
+            this.Close();
+            TippuTrayNotify.Visible = false;
+            TippuTrayNotify.Dispose();
+        }
+
+        #endregion
+
+        static void autoUpdateTimer_Elapsed(object sender, System.Timers.ElapsedEventArgs e)
+        {
+            Importer.CheckForDayFilters();
+            Importer.CheckForCalendarUpdate(false);
+            Importer.CheckForAnimeUpdate(false);
+            Importer.CheckForTvDBUpdates(false);
+            Importer.CheckForMyListSyncUpdate(false);
+            Importer.CheckForTraktAllSeriesUpdate(false);
+            Importer.CheckForTraktTokenUpdate(false);
+            Importer.CheckForMALUpdate(false);
+            Importer.CheckForMyListStatsUpdate(false);
+            Importer.CheckForAniDBFileUpdate(false);
+            Importer.UpdateAniDBTitles();
+            Importer.SendUserInfoUpdate(false);
+        }
+
+        public static void StartWatchingFiles()
+        {
+            StopWatchingFiles();
+            StopCloudWatchTimer();
+            watcherVids = new List<FileSystemWatcher>();
+
+            foreach (ImportFolder share in RepoFactory.ImportFolder.GetAll())
+            {
+                try
+                {
+                    if (share.FolderIsWatched)
+                    {
+                        logger.Info("Watching ImportFolder: {0} || {1}", share.ImportFolderName, share.ImportFolderLocation);
+                    }
+                    if (share.CloudID==null && Directory.Exists(share.ImportFolderLocation) && share.FolderIsWatched)
+                    {
+                        FileSystemWatcher fsw = new FileSystemWatcher(share.ImportFolderLocation);
+                        fsw.IncludeSubdirectories = true;
+                        fsw.Created += new FileSystemEventHandler(fsw_Created);
+                        fsw.EnableRaisingEvents = true;
+                        watcherVids.Add(fsw);
+                    }
+                    else if (!share.FolderIsWatched)
+                    {
+                        logger.Info("ImportFolder found but not watching: {0} || {1}", share.ImportFolderName, share.ImportFolderLocation);
+                    }
+                }
+                catch (Exception ex)
+                {
+                    logger.Error( ex,ex.ToString());
+                }
+            }
+            StartCloudWatchTimer();
+        }
+
+
+
+        public static void StopWatchingFiles()
+        {
+            if (watcherVids == null) return;
+
+            foreach (FileSystemWatcher fsw in watcherVids)
+            {
+                fsw.EnableRaisingEvents = false;
+            }
+            StopCloudWatchTimer();
+        }
+
+        static void fsw_Created(object sender, FileSystemEventArgs e)
+        {
+            try
+            {
+                queueFileEvents.Add(e);
+            }
+            catch (Exception ex)
+            {
+                logger.Error( ex,ex.ToString());
+            }
+        }
+
+        public static void ScanDropFolders()
+        {
+            if (!workerScanDropFolders.IsBusy)
+                workerScanDropFolders.RunWorkerAsync();
+        }
+        public static void SyncHashes()
+        {
+            if (!workerSyncHashes.IsBusy)
+                workerSyncHashes.RunWorkerAsync();
+        }
+        public static void ScanFolder(int importFolderID)
+        {
+            if (!workerScanFolder.IsBusy)
+                workerScanFolder.RunWorkerAsync(importFolderID);
+        }
+
+        public static void RunImport()
+        {
+            if (!workerImport.IsBusy)
+                workerImport.RunWorkerAsync();
+        }
+
+        public static void RemoveMissingFiles()
+        {
+            if (!workerRemoveMissing.IsBusy)
+                workerRemoveMissing.RunWorkerAsync();
+        }
+
+        public static void SyncMyList()
+        {
+            Importer.CheckForMyListSyncUpdate(true);
+        }
+
+        public static void DeleteImportFolder(int importFolderID)
+        {
+            if (!workerDeleteImportFolder.IsBusy)
+                workerDeleteImportFolder.RunWorkerAsync(importFolderID);
+        }
+
+        static void workerRemoveMissing_DoWork(object sender, DoWorkEventArgs e)
+        {
+            try
+            {
+                Importer.RemoveRecordsWithoutPhysicalFiles();
+            }
+            catch (Exception ex)
+            {
+                logger.Error( ex,ex.Message);
+            }
+        }
+
+        void workerDeleteImportFolder_DoWork(object sender, DoWorkEventArgs e)
+        {
+            try
+            {
+                int importFolderID = int.Parse(e.Argument.ToString());
+                Importer.DeleteImportFolder(importFolderID);
+            }
+            catch (Exception ex)
+            {
+                logger.Error( ex,ex.Message);
+            }
+        }
+
+        static void workerScanFolder_DoWork(object sender, DoWorkEventArgs e)
+        {
+            try
+            {
+                Importer.RunImport_ScanFolder(int.Parse(e.Argument.ToString()));
+            }
+            catch (Exception ex)
+            {
+                logger.Error( ex,ex.Message);
+            }
+        }
+
+        void workerScanDropFolders_DoWork(object sender, DoWorkEventArgs e)
+        {
+            try
+            {
+                Importer.RunImport_DropFolders();
+            }
+            catch (Exception ex)
+            {
+                logger.Error( ex,ex.Message);
+            }
+        }
+
+        static void workerImport_DoWork(object sender, DoWorkEventArgs e)
+        {
+            try
+            {
+                Importer.RunImport_NewFiles();
+                Importer.RunImport_IntegrityCheck();
+
+				// drop folder
+				Importer.RunImport_DropFolders();
+
+                // TvDB association checks
+                Importer.RunImport_ScanTvDB();
+
+                // Trakt association checks
+                Importer.RunImport_ScanTrakt();
+
+                // MovieDB association checks
+                Importer.RunImport_ScanMovieDB();
+
+                // Check for missing images
+                Importer.RunImport_GetImages();
+
+                // MAL association checks
+                Importer.RunImport_ScanMAL();
+            }
+            catch (Exception ex)
+            {
+                logger.Error( ex,ex.ToString());
+            }
+        }
+
+
+        private static void StartBinaryHost()
+        {
+            BinaryMessageEncodingBindingElement encoding = new BinaryMessageEncodingBindingElement();
+            encoding.CompressionFormat = CompressionFormat.GZip;
+            HttpTransportBindingElement transport = new HttpTransportBindingElement();
+            Binding binding = new CustomBinding(encoding, transport);
+            binding.Name = "BinaryBinding";
+            binding.Namespace = "";
+
+
+            //binding.MessageEncoding = WSMessageEncoding.Mtom;
+            //binding.MaxReceivedMessageSize = 2147483647;
+
+
+            // Create the ServiceHost.
+            hostBinary = new ServiceHost(typeof(JMMServiceImplementation), baseAddressBinary);
+            // Enable metadata publishing.
+            ServiceMetadataBehavior smb = new ServiceMetadataBehavior();
+            smb.HttpGetEnabled = true;
+            smb.MetadataExporter.PolicyVersion = PolicyVersion.Policy15;
+
+            hostBinary.Description.Behaviors.Add(smb);
+            hostBinary.AddServiceEndpoint(typeof(IJMMServer), binding, baseAddressBinary);
+
+
+            // ** DISCOVERY ** //
+            // make the service discoverable by adding the discovery behavior
+            //hostBinary.Description.Behaviors.Add(new ServiceDiscoveryBehavior());
+
+            // ** DISCOVERY ** //
+            // add the discovery endpoint that specifies where to publish the services
+            //hostBinary.AddServiceEndpoint(new UdpDiscoveryEndpoint());
+
+
+            // Open the ServiceHost to start listening for messages. Since
+            // no endpoints are explicitly configured, the runtime will create
+            // one endpoint per base address for each service contract implemented
+            // by the service.
+            hostBinary.Open();
+            logger.Trace("Now Accepting client connections for test host...");
+        }
+
+        //private static void StartImageHost()
+        //{
+        //    BasicHttpBinding binding = new BasicHttpBinding();
+        //    binding.MessageEncoding = WSMessageEncoding.Mtom;
+        //    binding.MaxReceivedMessageSize = 2147483647;
+        //    binding.Name = "httpLargeMessageStream";
+
+
+        //    // Create the ServiceHost.
+        //    //hostImage = new ServiceHost(typeof(JMMServiceImplementationImage), baseAddressImage);
+        //    // Enable metadata publishing.
+        //    ServiceMetadataBehavior smb = new ServiceMetadataBehavior();
+        //    smb.HttpGetEnabled = true;
+        //    smb.MetadataExporter.PolicyVersion = PolicyVersion.Policy15;
+        //    hostImage.Description.Behaviors.Add(smb);
+
+        //    //hostImage.AddServiceEndpoint(typeof(IJMMServerImage), binding, baseAddressImage);
+        //    //hostImage.AddServiceEndpoint(ServiceMetadataBehavior.MexContractName,MetadataExchangeBindings.CreateMexHttpBinding(),      "mex");
+
+        //    // Open the ServiceHost to start listening for messages. Since
+        //    // no endpoints are explicitly configured, the runtime will create
+        //    // one endpoint per base address for each service contract implemented
+        //    // by the service.
+
+        //    hostImage.Open();
+        //    logger.Trace("Now Accepting client connections for images...");
+        //}
+
+        private static void StartStreamingHost_HTTP()
+        {
+            BasicHttpBinding binding = new BasicHttpBinding();
+            binding.TransferMode = TransferMode.Streamed;
+            binding.ReceiveTimeout = TimeSpan.MaxValue;
+            binding.SendTimeout = TimeSpan.MaxValue;
+            //binding.MessageEncoding = WSMessageEncoding.Mtom;
+            binding.MaxReceivedMessageSize = Int32.MaxValue;
+            binding.CloseTimeout = TimeSpan.MaxValue;
+            binding.Name = "FileStreaming";
+
+            binding.Security.Mode = BasicHttpSecurityMode.None;
+
+
+            // Create the ServiceHost.
+            hostStreaming = new ServiceHost(typeof(JMMServiceImplementationStreaming), baseAddressStreaming);
+            // Enable metadata publishing.
+            ServiceMetadataBehavior smb = new ServiceMetadataBehavior();
+            smb.HttpGetEnabled = true;
+            smb.MetadataExporter.PolicyVersion = PolicyVersion.Policy15;
+            hostStreaming.Description.Behaviors.Add(smb);
+
+            hostStreaming.AddServiceEndpoint(typeof(IJMMServerStreaming), binding, baseAddressStreaming);
+            hostStreaming.AddServiceEndpoint(ServiceMetadataBehavior.MexContractName,
+                MetadataExchangeBindings.CreateMexHttpBinding(), "mex");
+
+            // Open the ServiceHost to start listening for messages. Since
+            // no endpoints are explicitly configured, the runtime will create
+            // one endpoint per base address for each service contract implemented
+            // by the service.
+            hostStreaming.Open();
+            logger.Trace("Now Accepting client connections for images...");
+        }
+
+        private static void StartStreamingHost()
+        {
+            BinaryOverHTTPBinding binding = new BinaryOverHTTPBinding();
+
+            // Create the ServiceHost.
+            hostStreaming = new ServiceHost(typeof(JMMServiceImplementationStreaming), baseAddressStreaming);
+            // Enable metadata publishing.
+            ServiceMetadataBehavior smb = new ServiceMetadataBehavior();
+            smb.HttpGetEnabled = true;
+            smb.MetadataExporter.PolicyVersion = PolicyVersion.Policy15;
+            hostStreaming.Description.Behaviors.Add(smb);
+
+            hostStreaming.AddServiceEndpoint(typeof(IJMMServerStreaming), binding, baseAddressStreaming);
+            hostStreaming.AddServiceEndpoint(ServiceMetadataBehavior.MexContractName,
+                MetadataExchangeBindings.CreateMexHttpBinding(), "mex");
+
+            // Open the ServiceHost to start listening for messages. Since
+            // no endpoints are explicitly configured, the runtime will create
+            // one endpoint per base address for each service contract implemented
+            // by the service.
+            hostStreaming.Open();
+            logger.Trace("Now Accepting client connections for images...");
+        }
+
+        private static void StartStreamingHost_TCP()
+        {
+            NetTcpBinding netTCPbinding = new NetTcpBinding();
+            netTCPbinding.TransferMode = TransferMode.Streamed;
+            netTCPbinding.ReceiveTimeout = TimeSpan.MaxValue;
+            netTCPbinding.SendTimeout = TimeSpan.MaxValue;
+            netTCPbinding.MaxReceivedMessageSize = Int32.MaxValue;
+            netTCPbinding.CloseTimeout = TimeSpan.MaxValue;
+
+            netTCPbinding.Security.Mode = SecurityMode.Transport;
+            netTCPbinding.Security.Transport.ClientCredentialType = TcpClientCredentialType.None;
+            //netTCPbinding.Security.Transport.ClientCredentialType = TcpClientCredentialType.None;
+            //netTCPbinding.Security.Transport.ProtectionLevel = System.Net.Security.ProtectionLevel.None;
+            //netTCPbinding.Security.Message.ClientCredentialType = MessageCredentialType.None;
+
+            hostStreaming = new ServiceHost(typeof(JMMServiceImplementationStreaming));
+            hostStreaming.AddServiceEndpoint(typeof(IJMMServerStreaming), netTCPbinding, baseAddressStreaming);
+            hostStreaming.Description.Behaviors.Add(new ServiceMetadataBehavior());
+
+            Binding mexBinding = MetadataExchangeBindings.CreateMexTcpBinding();
+            hostStreaming.AddServiceEndpoint(typeof(IMetadataExchange), mexBinding, baseAddressStreamingMex);
+
+            hostStreaming.Open();
+            logger.Trace("Now Accepting client connections for streaming...");
+        }
+
+        //private static void StartImageHostMetro()
+        //{
+        //    BasicHttpBinding binding = new BasicHttpBinding();
+        //    binding.MessageEncoding = WSMessageEncoding.Text;
+        //    binding.MaxReceivedMessageSize = 2147483647;
+        //    binding.Name = "httpLargeMessageStream";
+
+
+        //    // Create the ServiceHost.
+        //    hostMetroImage = new ServiceHost(typeof(JMMServiceImplementationImage), baseAddressMetroImage);
+        //    // Enable metadata publishing.
+        //    ServiceMetadataBehavior smb = new ServiceMetadataBehavior();
+        //    smb.HttpGetEnabled = true;
+        //    smb.MetadataExporter.PolicyVersion = PolicyVersion.Policy15;
+        //    hostMetroImage.Description.Behaviors.Add(smb);
+
+        //    hostMetroImage.AddServiceEndpoint(typeof(IJMMServerImage), binding, baseAddressMetroImage);
+        //    hostMetroImage.AddServiceEndpoint(ServiceMetadataBehavior.MexContractName,
+        //        MetadataExchangeBindings.CreateMexHttpBinding(), "mex");
+
+        //    // Open the ServiceHost to start listening for messages. Since
+        //    // no endpoints are explicitly configured, the runtime will create
+        //    // one endpoint per base address for each service contract implemented
+        //    // by the service.
+        //    hostMetroImage.Open();
+        //    logger.Trace("Now Accepting client connections for images (metro)...");
+        //}
+
+
+        private static void StartMetroHost()
+        {
+            BasicHttpBinding binding = new BasicHttpBinding();
+            binding.MaxReceivedMessageSize = 2147483647;
+            binding.Name = "metroTest";
+
+
+            // Create the ServiceHost.
+            hostMetro = new ServiceHost(typeof(JMMServiceImplementationMetro), baseAddressMetro);
+            // Enable metadata publishing.
+            ServiceMetadataBehavior smb = new ServiceMetadataBehavior();
+            smb.HttpGetEnabled = true;
+            smb.HttpGetUrl = baseAddressMetro;
+            smb.MetadataExporter.PolicyVersion = PolicyVersion.Policy15;
+
+            hostMetro.Description.Behaviors.Add(smb);
+
+            hostMetro.AddServiceEndpoint(typeof(IJMMServerMetro), binding, baseAddressMetro);
+            hostMetro.AddServiceEndpoint(ServiceMetadataBehavior.MexContractName,
+                MetadataExchangeBindings.CreateMexHttpBinding(),
+                "mex");
+
+            // Open the ServiceHost to start listening for messages. Since
+            // no endpoints are explicitly configured, the runtime will create
+            // one endpoint per base address for each service contract implemented
+            // by the service.
+            hostMetro.Open();
+            logger.Trace("Now Accepting client connections for metro apps...");
+        }
+
+
+        private static void AddCompressableEndpoint(ServiceHost host, Type t, SerializationFilter filter, object address = null)
+        {
+            CustomBinding custom = new CustomBinding(new WebHttpBinding() { ContentTypeMapper = new MultiContentTypeMapper() });
+            for (int i = 0; i < custom.Elements.Count; i++)
+            {
+                if (custom.Elements[i] is WebMessageEncodingBindingElement)
+                {
+                    WebMessageEncodingBindingElement webBE = (WebMessageEncodingBindingElement)custom.Elements[i];
+                    custom.Elements[i] = new CompressedMessageEncodingBindingElement(webBE);
+                }
+                else if (custom.Elements[i] is TransportBindingElement)
+                {
+                    ((TransportBindingElement)custom.Elements[i]).MaxReceivedMessageSize = int.MaxValue;
+                }
+            }
+            ServiceEndpoint ep = null;
+            string addr = address as string;
+            if (addr != null)
+                ep = host.AddServiceEndpoint(t, custom, addr);
+            Uri addrurl = address as Uri;
+            if (addrurl != null)
+                ep = host.AddServiceEndpoint(t, custom, addrurl);
+            if (ep == null)
+                ep = host.AddServiceEndpoint(t, custom, "");
+            ep.EndpointBehaviors.Add(new MultiBehavior { HelpEnabled = true, AutomaticFormatSelectionEnabled = true });
+            ep.EndpointBehaviors.Add(new CompressionSelectionEndpointBehavior(filter));
+        }
+
+        private static void StartNancyHost()
+        {
+            //nancy will rewrite localhost into http://+:port
+            hostNancy = new Nancy.Hosting.Self.NancyHost(new Uri("http://localhost:"+ ServerSettings.JMMServerPort));
+            hostNancy.Start();
+        }
+
+        private static void StartFileHost()
+        {
+            hostFile = new FileServer.FileServer(int.Parse(ServerSettings.JMMServerFilePort));
+            hostFile.Start();
+            if (ServerSettings.ExperimentalUPnP)
+                FileServer.FileServer.UPnPJMMFilePort(int.Parse(ServerSettings.JMMServerFilePort));
+            //                new MessagingServer(new ServiceFactory(), new MessagingServerConfiguration(new HttpMessageFactory()));
+            //           hostFile.Start(new IPEndPoint(IPAddress.Any, int.Parse(ServerSettings.JMMServerFilePort)));
+        }
+ 
+        private static void ReadFiles()
+        {
+            // Steps for processing a file
+            // 1. Check if it is a video file
+            // 2. Check if we have a VideoLocal record for that file
+            // .........
+
+            // get a complete list of files
+            List<string> fileList = new List<string>();
+            foreach (ImportFolder share in RepoFactory.ImportFolder.GetAll())
+            {
+                logger.Debug("Import Folder: {0} || {1}", share.ImportFolderName, share.ImportFolderLocation);
+
+                Utils.GetFilesForImportFolder(share.BaseDirectory, ref fileList);
+            }
+
+
+            // get a list of all the shares we are looking at
+            int filesFound = 0, videosFound = 0;
+            int i = 0;
+
+            // get a list of all files in the share
+            foreach (string fileName in fileList)
+            {
+                i++;
+                filesFound++;
+
+                if (fileName.Contains("Sennou"))
+                {
+                    logger.Info("Processing File {0}/{1} --- {2}", i, fileList.Count, fileName);
+                }
+
+                if (!FileHashHelper.IsVideo(fileName)) continue;
+
+                videosFound++;
+            }
+            logger.Debug("Found {0} files", filesFound);
+            logger.Debug("Found {0} videos", videosFound);
+        }
+
+        private static void StopHost()
+        {
+            // Close the ServiceHost.
+            //host.Close();
+
+            if (hostBinary != null)
+                hostBinary.Close();
+
+            if (hostMetro != null)
+                hostMetro.Close();
+
+            //if (hostMetroImage != null)
+            //    hostMetroImage.Close();
+
+            if (hostStreaming != null)
+                hostStreaming.Close();
+
+            if (hostFile != null)
+                hostFile.Stop();
+
+            //if (hostNancy != null)
+            //    hostNancy.Stop();
+        }
+            
+        private static void SetupAniDBProcessor()
+        {
+            JMMService.AnidbProcessor.Init(ServerSettings.AniDB_Username, ServerSettings.AniDB_Password,
+                ServerSettings.AniDB_ServerAddress,
+                ServerSettings.AniDB_ServerPort, ServerSettings.AniDB_ClientPort);
+        }
+
+        private static void AniDBDispose()
+        {
+            logger.Info("Disposing...");
+            if (JMMService.AnidbProcessor != null)
+            {
+                JMMService.AnidbProcessor.ForceLogout();
+                JMMService.AnidbProcessor.Dispose();
+                Thread.Sleep(1000);
+            }
+        }
+
+        public static int OnHashProgress(string fileName, int percentComplete)
+        {
+            //string msg = Path.GetFileName(fileName);
+            //if (msg.Length > 35) msg = msg.Substring(0, 35);
+            //logger.Info("{0}% Hashing ({1})", percentComplete, Path.GetFileName(fileName));
+            return 1; //continue hashing (return 0 to abort)
+        }
+
+        #region Tests
+
+        private static void ReviewsTest()
+        {
+            CommandRequest_GetReviews cmd = new CommandRequest_GetReviews(7525, true);
+            cmd.Save();
+
+            //CommandRequest_GetAnimeHTTP cmd = new CommandRequest_GetAnimeHTTP(7727, false);
+            //cmd.Save();
+        }
+
+        private static void HashTest()
+        {
+            string fileName = @"C:\Code_Geass_R2_Ep14_Geass_Hunt_[720p,BluRay,x264]_-_THORA.mkv";
+            //string fileName = @"M:\[ Anime Test ]\Code_Geass_R2_Ep14_Geass_Hunt_[720p,BluRay,x264]_-_THORA.mkv";
+
+            DateTime start = DateTime.Now;
+            Hashes hashes = Hasher.CalculateHashes(fileName, OnHashProgress, false, false, false);
+            TimeSpan ts = DateTime.Now - start;
+
+            double doubleED2k = ts.TotalMilliseconds;
+
+            start = DateTime.Now;
+            Hashes hashes2 = Hasher.CalculateHashes(fileName, OnHashProgress, true, false, false);
+            ts = DateTime.Now - start;
+
+            double doubleCRC32 = ts.TotalMilliseconds;
+
+            start = DateTime.Now;
+            Hashes hashes3 = Hasher.CalculateHashes(fileName, OnHashProgress, false, true, false);
+            ts = DateTime.Now - start;
+
+            double doubleMD5 = ts.TotalMilliseconds;
+
+            start = DateTime.Now;
+            Hashes hashes4 = Hasher.CalculateHashes(fileName, OnHashProgress, false, false, true);
+            ts = DateTime.Now - start;
+
+            double doubleSHA1 = ts.TotalMilliseconds;
+
+            start = DateTime.Now;
+            Hashes hashes5 = Hasher.CalculateHashes(fileName, OnHashProgress, true, true, true);
+            ts = DateTime.Now - start;
+
+            double doubleAll = ts.TotalMilliseconds;
+
+            logger.Info("ED2K only took {0} ms --- {1}/{2}/{3}/{4}", doubleED2k, hashes.ed2k, hashes.crc32, hashes.md5,
+                hashes.sha1);
+            logger.Info("ED2K + CRCR32 took {0} ms --- {1}/{2}/{3}/{4}", doubleCRC32, hashes2.ed2k, hashes2.crc32,
+                hashes2.md5,
+                hashes2.sha1);
+            logger.Info("ED2K + MD5 took {0} ms --- {1}/{2}/{3}/{4}", doubleMD5, hashes3.ed2k, hashes3.crc32,
+                hashes3.md5,
+                hashes3.sha1);
+            logger.Info("ED2K + SHA1 took {0} ms --- {1}/{2}/{3}/{4}", doubleSHA1, hashes4.ed2k, hashes4.crc32,
+                hashes4.md5,
+                hashes4.sha1);
+            logger.Info("Everything took {0} ms --- {1}/{2}/{3}/{4}", doubleAll, hashes5.ed2k, hashes5.crc32,
+                hashes5.md5,
+                hashes5.sha1);
+        }
+
+        private static void HashTest2()
+        {
+            string fileName = @"C:\Anime\Code_Geass_R2_Ep14_Geass_Hunt_[720p,BluRay,x264]_-_THORA.mkv";
+            FileInfo fi = new FileInfo(fileName);
+            string fileSize1 = Utils.FormatByteSize(fi.Length);
+            DateTime start = DateTime.Now;
+            Hashes hashes = Hasher.CalculateHashes(fileName, OnHashProgress, false, false, false);
+            TimeSpan ts = DateTime.Now - start;
+
+            double doubleFile1 = ts.TotalMilliseconds;
+
+            fileName = @"C:\Anime\[Coalgirls]_Bakemonogatari_01_(1280x720_Blu-Ray_FLAC)_[CA425D15].mkv";
+            fi = new FileInfo(fileName);
+            string fileSize2 = Utils.FormatByteSize(fi.Length);
+            start = DateTime.Now;
+            Hashes hashes2 = Hasher.CalculateHashes(fileName, OnHashProgress, false, false, false);
+            ts = DateTime.Now - start;
+
+            double doubleFile2 = ts.TotalMilliseconds;
+
+
+            fileName = @"C:\Anime\Highschool_of_the_Dead_Ep01_Spring_of_the_Dead_[1080p,BluRay,x264]_-_gg-THORA.mkv";
+            fi = new FileInfo(fileName);
+            string fileSize3 = Utils.FormatByteSize(fi.Length);
+            start = DateTime.Now;
+            Hashes hashes3 = Hasher.CalculateHashes(fileName, OnHashProgress, false, false, false);
+            ts = DateTime.Now - start;
+
+            double doubleFile3 = ts.TotalMilliseconds;
+
+            logger.Info("Hashed {0} in {1} ms --- {2}", fileSize1, doubleFile1, hashes.ed2k);
+            logger.Info("Hashed {0} in {1} ms --- {2}", fileSize2, doubleFile2, hashes2.ed2k);
+            logger.Info("Hashed {0} in {1} ms --- {2}", fileSize3, doubleFile3, hashes3.ed2k);
+        }
+
+
+        private static void UpdateStatsTest()
+        {
+            foreach (AnimeGroup grp in RepoFactory.AnimeGroup.GetAllTopLevelGroups())
+            {
+                grp.UpdateStatsFromTopLevel(true, true);
+            }
+        }
+
+
+        private static void CreateImportFolders_Test()
+        {
+            logger.Debug("Creating import folders...");
+
+            ImportFolder sn = RepoFactory.ImportFolder.GetByImportLocation(@"M:\[ Anime Test ]");
+            if (sn == null)
+            {
+                sn = new ImportFolder();
+                sn.ImportFolderName = "Anime";
+                sn.ImportFolderType = (int)ImportFolderType.HDD;
+                sn.ImportFolderLocation = @"M:\[ Anime Test ]";
+                RepoFactory.ImportFolder.Save(sn);
+            }
+
+            logger.Debug("Complete!");
+        }
+
+        private static void ProcessFileTest()
+        {
+            //CommandRequest_HashFile cr_hashfile = new CommandRequest_HashFile(@"M:\[ Anime Test ]\[HorribleSubs] Dragon Crisis! - 02 [720p].mkv", false);
+            //CommandRequest_ProcessFile cr_procfile = new CommandRequest_ProcessFile(@"M:\[ Anime Test ]\[Doki] Saki - 01 (720x480 h264 DVD AAC) [DC73ACB9].mkv");
+            //cr_hashfile.Save();
+
+            CommandRequest_ProcessFile cr_procfile = new CommandRequest_ProcessFile(15350, false);
+            cr_procfile.Save();
+        }
+
+
+        private static void CreateImportFolders()
+        {
+            logger.Debug("Creating shares...");
+
+            ImportFolder sn = RepoFactory.ImportFolder.GetByImportLocation(@"M:\[ Anime 2011 ]");
+            if (sn == null)
+            {
+                sn = new ImportFolder();
+                sn.ImportFolderType = (int)ImportFolderType.HDD;
+                sn.ImportFolderName = "Anime 2011";
+                sn.ImportFolderLocation = @"M:\[ Anime 2011 ]";
+                RepoFactory.ImportFolder.Save(sn);
+            }
+
+            sn = RepoFactory.ImportFolder.GetByImportLocation(@"M:\[ Anime - DVD and Bluray IN PROGRESS ]");
+            if (sn == null)
+            {
+                sn = new ImportFolder();
+                sn.ImportFolderType = (int)ImportFolderType.HDD;
+                sn.ImportFolderName = "Anime - DVD and Bluray IN PROGRESS";
+                sn.ImportFolderLocation = @"M:\[ Anime - DVD and Bluray IN PROGRESS ]";
+                RepoFactory.ImportFolder.Save(sn);
+            }
+
+            sn = RepoFactory.ImportFolder.GetByImportLocation(@"M:\[ Anime - DVD and Bluray COMPLETE ]");
+            if (sn == null)
+            {
+                sn = new ImportFolder();
+                sn.ImportFolderType = (int)ImportFolderType.HDD;
+                sn.ImportFolderName = "Anime - DVD and Bluray COMPLETE";
+                sn.ImportFolderLocation = @"M:\[ Anime - DVD and Bluray COMPLETE ]";
+                RepoFactory.ImportFolder.Save(sn);
+            }
+
+            sn = RepoFactory.ImportFolder.GetByImportLocation(@"M:\[ Anime ]");
+            if (sn == null)
+            {
+                sn = new ImportFolder();
+                sn.ImportFolderType = (int)ImportFolderType.HDD;
+                sn.ImportFolderName = "Anime";
+                sn.ImportFolderLocation = @"M:\[ Anime ]";
+                RepoFactory.ImportFolder.Save(sn);
+            }
+
+            logger.Debug("Creating shares complete!");
+        }
+
+        private static void CreateImportFolders2()
+        {
+            logger.Debug("Creating shares...");
+
+            ImportFolder sn = RepoFactory.ImportFolder.GetByImportLocation(@"F:\Anime1");
+            if (sn == null)
+            {
+                sn = new ImportFolder();
+                sn.ImportFolderType = (int)ImportFolderType.HDD;
+                sn.ImportFolderName = "Anime1";
+                sn.ImportFolderLocation = @"F:\Anime1";
+                RepoFactory.ImportFolder.Save(sn);
+            }
+
+            sn = RepoFactory.ImportFolder.GetByImportLocation(@"H:\Anime2");
+            if (sn == null)
+            {
+                sn = new ImportFolder();
+                sn.ImportFolderType = (int)ImportFolderType.HDD;
+                sn.ImportFolderName = "Anime2";
+                sn.ImportFolderLocation = @"H:\Anime2";
+                RepoFactory.ImportFolder.Save(sn);
+            }
+
+            sn = RepoFactory.ImportFolder.GetByImportLocation(@"G:\Anime3");
+            if (sn == null)
+            {
+                sn = new ImportFolder();
+                sn.ImportFolderType = (int)ImportFolderType.HDD;
+                sn.ImportFolderName = "Anime3";
+                sn.ImportFolderLocation = @"G:\Anime3";
+                RepoFactory.ImportFolder.Save(sn);
+            }
+
+            logger.Debug("Creating shares complete!");
+        }
+
+
+        private static void CreateTestCommandRequests()
+        {
+            CommandRequest_GetAnimeHTTP cr_anime = new CommandRequest_GetAnimeHTTP(5415, false, true);
+            cr_anime.Save();
+
+            /*
+			cr_anime = new CommandRequest_GetAnimeHTTP(7382); cr_anime.Save();
+			cr_anime = new CommandRequest_GetAnimeHTTP(6239); cr_anime.Save();
+			cr_anime = new CommandRequest_GetAnimeHTTP(69); cr_anime.Save();
+			cr_anime = new CommandRequest_GetAnimeHTTP(6751); cr_anime.Save();
+			cr_anime = new CommandRequest_GetAnimeHTTP(3168); cr_anime.Save();
+			cr_anime = new CommandRequest_GetAnimeHTTP(4196); cr_anime.Save();
+			cr_anime = new CommandRequest_GetAnimeHTTP(634); cr_anime.Save();
+			cr_anime = new CommandRequest_GetAnimeHTTP(2002); cr_anime.Save();
+
+
+			
+			cr_anime = new CommandRequest_GetAnimeHTTP(1); cr_anime.Save();
+			cr_anime = new CommandRequest_GetAnimeHTTP(2); cr_anime.Save();
+			cr_anime = new CommandRequest_GetAnimeHTTP(3); cr_anime.Save();
+			cr_anime = new CommandRequest_GetAnimeHTTP(4); cr_anime.Save();
+			cr_anime = new CommandRequest_GetAnimeHTTP(5); cr_anime.Save();
+			cr_anime = new CommandRequest_GetAnimeHTTP(6); cr_anime.Save();
+			cr_anime = new CommandRequest_GetAnimeHTTP(7); cr_anime.Save();
+			cr_anime = new CommandRequest_GetAnimeHTTP(8); cr_anime.Save();
+			cr_anime = new CommandRequest_GetAnimeHTTP(9); cr_anime.Save();
+			cr_anime = new CommandRequest_GetAnimeHTTP(10); cr_anime.Save();
+			cr_anime = new CommandRequest_GetAnimeHTTP(11); cr_anime.Save();
+			cr_anime = new CommandRequest_GetAnimeHTTP(12); cr_anime.Save();
+			cr_anime = new CommandRequest_GetAnimeHTTP(13); cr_anime.Save();
+			cr_anime = new CommandRequest_GetAnimeHTTP(14); cr_anime.Save();
+			cr_anime = new CommandRequest_GetAnimeHTTP(15); cr_anime.Save();
+			cr_anime = new CommandRequest_GetAnimeHTTP(16); cr_anime.Save();
+			cr_anime = new CommandRequest_GetAnimeHTTP(17); cr_anime.Save();
+			cr_anime = new CommandRequest_GetAnimeHTTP(18); cr_anime.Save();
+			cr_anime = new CommandRequest_GetAnimeHTTP(19); cr_anime.Save();*/
+        }
+
+        #endregion
+    }
 }