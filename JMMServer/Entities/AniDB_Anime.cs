--- conflicted
+++ resolved
@@ -2274,151 +2274,10 @@
             }
         }
 
-<<<<<<< HEAD
         public AnimeSeries CreateAnimeSeriesAndGroup(ISessionWrapper session)
         {
             // Create a new AnimeSeries record
             AnimeSeries series = new AnimeSeries();
-=======
-        public AnimeSeries CreateAnimeSeriesAndGroup(ISession session)
-        {
-            // create a new AnimeSeries record
-           
-            AnimeSeries ser = new AnimeSeries();
-            ser.Populate(this);
-
-            ISessionWrapper sessionWrapper = session.Wrap();
-
-
-            // create the AnimeGroup record
-            // check if there are any existing groups we could add this series to
-            bool createNewGroup = true;
-
-            if (ServerSettings.AutoGroupSeries)
-            {
-                List<AnimeGroup> grps = AnimeGroup.GetRelatedGroupsFromAnimeID(sessionWrapper, ser.AniDB_ID, true);
-
-                // only use if there is just one result
-
-                // we are moving all to a single group, and then naming it, so keep outside loop
-                AnimeSeries name = null;
-                string customGroupName = null;
-                if (grps != null && grps.Count > 0)
-                {
-                    int groupID = -1;
-                    foreach (AnimeGroup grp in grps.ToList())
-                        //FIX repSeries.Save(series, true) Groups might change the enumeration
-                    {
-                        bool groupHasCustomName = true;
-                        if (grp.GroupName.Equals("AAA Migrating Groups AAA")) continue;
-                        if (groupID == -1) groupID = grp.AnimeGroupID;
-                        ser.AnimeGroupID = groupID;
-                        if (name == null) name = ser;
-
-                        #region Naming
-
-                        if (grp.DefaultAnimeSeriesID.HasValue)
-                        {
-                            name = RepoFactory.AnimeSeries.GetByID(grp.DefaultAnimeSeriesID.Value);
-                            if (name == null)
-                            {
-                                grp.DefaultAnimeSeriesID = null;
-                                //TODO what this means, its not saved back to AnimeGroup
-                            }
-                            else
-                            {
-                                groupHasCustomName = false;
-                            }
-                        }
-                        foreach (AnimeSeries series in grp.GetAllSeries())
-                        {
-                            series.AnimeGroupID = groupID;
-                            RepoFactory.AnimeSeries.Save(series, true);
-
-                            if (!grp.DefaultAnimeSeriesID.HasValue)
-                            {
-                                if (name == null)
-                                {
-                                    name = series;
-                                }
-                                else
-                                {
-                                    if (series.AirDate < name.AirDate)
-                                    {
-                                        name = series;
-                                    }
-                                }
-                                // Check all titles for custom naming, in case user changed language preferences
-                                if (series.SeriesNameOverride.Equals(grp.GroupName))
-                                {
-                                    groupHasCustomName = false;
-                                }
-                                else
-                                {
-                                    foreach (AniDB_Anime_Title title in series.GetAnime().GetTitles())
-                                    {
-                                        if (title.Title.Equals(grp.GroupName))
-                                        {
-                                            groupHasCustomName = false;
-                                            break;
-                                        }
-                                    }
-
-									#region tvdb names
-									List<TvDB_Series> tvdbs = series.GetTvDBSeries();
-									if (tvdbs != null && tvdbs.Count != 0)
-									{
-										foreach (TvDB_Series tvdbser in tvdbs)
-										{
-											if (tvdbser.SeriesName.Equals(grp.GroupName))
-											{
-												groupHasCustomName = false;
-												break;
-											}
-										}
-									}
-									#endregion
-								}
-							}
-                        }
-
-                        if (groupHasCustomName)
-                            customGroupName = grp.GroupName;
-                    }
-                    if (name != null)
-                    {
-                        AnimeGroup newGroup = RepoFactory.AnimeGroup.GetByID(groupID);
-						string newTitle = name.GetSeriesName();
-						if (newGroup.DefaultAnimeSeriesID.HasValue &&
-							newGroup.DefaultAnimeSeriesID.Value != name.AnimeSeriesID)
-							newTitle = RepoFactory.AnimeSeries.GetByID(newGroup.DefaultAnimeSeriesID.Value).GetSeriesName();
-						if (customGroupName != null) newTitle = customGroupName;
-						// reset tags, description, etc to new series
-						newGroup.Populate(name, DateTime.Now);
-                        newGroup.GroupName = newTitle;
-                        newGroup.SortName = newTitle;
-                        RepoFactory.AnimeGroup.Save(newGroup, true, true);
-                    }
-
-                    #endregion
-
-                    createNewGroup = false;
-                    foreach (AnimeGroup group in grps)
-                    {
-                        if (group.GetAllSeries().Count == 0) RepoFactory.AnimeGroup.Delete(group.AnimeGroupID);
-                    }
-                }
-            }
-
-            if (createNewGroup)
-            {
-                AnimeGroup anGroup = new AnimeGroup();
-                anGroup.Populate(ser, DateTime.Now);
-                RepoFactory.AnimeGroup.Save(anGroup, true, true);
-
-                ser.AnimeGroupID = anGroup.AnimeGroupID;
-            }
->>>>>>> b523a187
 
             series.Populate(this);
 
