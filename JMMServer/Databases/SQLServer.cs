--- conflicted
+++ resolved
@@ -1,3488 +1,3438 @@
-﻿using System;
-using System.Collections;
-using System.Collections.Generic;
-using System.Data.SqlClient;
-using System.IO;
-using System.Linq;
-using System.Text;
-using FluentNHibernate.Cfg;
-using FluentNHibernate.Cfg.Db;
-using JMMServer.Entities;
-using JMMServer.Repositories;
-using Microsoft.SqlServer.Management.Common;
-using Microsoft.SqlServer.Management.Smo;
-using Microsoft.Win32;
-using NHibernate;
-using NLog;
-
-namespace JMMServer.Databases
-{
-    public class SQLServer : IDatabase
-    {
-        private static Logger logger = LogManager.GetCurrentClassLogger();
-
-        public static SQLServer Instance { get; } = new SQLServer();
-
-        public string Name { get; } = "SQLServer";
-        public int RequiredVersion { get; } = 49;
-
-        public void BackupDatabase(string fullfilename)
-        {
-            fullfilename = Path.GetFileName(fullfilename)+".bak";
-            //TODO We cannot write the backup anywere, because 
-            //1) The server could be elsewhere, 
-            //2) The SqlServer running account should have read write access to our backup dir which is nono
-            // So we backup in the default SQL SERVER BACKUP DIRECTORY.
-
-            string cmd= "BACKUP DATABASE["+ ServerSettings.DatabaseName+ "] TO DISK = '"+fullfilename.Replace("'","''")+"'";
-
-
-            using (SqlConnection tmpConn =
-                    new SqlConnection(GetConnectionString()))
-            {
-                tmpConn.Open();
-                using (SqlCommand command = new SqlCommand(cmd, tmpConn))
-                {
-                    command.ExecuteNonQuery();
-                }
-            }
-
-        }
-
-
-        public static string GetConnectionString()
-        {
-            return string.Format("Server={0};Database={1};UID={2};PWD={3};",
-                       ServerSettings.DatabaseServer, ServerSettings.DatabaseName, ServerSettings.DatabaseUsername,
-                       ServerSettings.DatabasePassword);
-        }
-
-        public ISessionFactory CreateSessionFactory()
-        {
-            string connectionstring =
-                    string.Format(
-                        @"data source={0};initial catalog={1};persist security info=True;user id={2};password={3}",
-                        ServerSettings.DatabaseServer, ServerSettings.DatabaseName, ServerSettings.DatabaseUsername,
-                        ServerSettings.DatabasePassword);
-            return Fluently.Configure()
-                .Database(MsSqlConfiguration.MsSql2008.ConnectionString(connectionstring))
-                .Mappings(m =>
-                    m.FluentMappings.AddFromAssemblyOf<JMMService>())
-                .BuildSessionFactory();
-        }
-
-        bool IDatabase.DatabaseAlreadyExists()
-        {
-            return DatabaseAlreadyExists();
-        }
-
-        public static bool DatabaseAlreadyExists()
-        {
-            int count = 0;
-            string cmd = string.Format("Select count(*) from sysdatabases where name = '{0}'",
-                ServerSettings.DatabaseName);
-            using (
-                SqlConnection tmpConn =
-                    new SqlConnection(string.Format("Server={0};User ID={1};Password={2};database={3}",
-                        ServerSettings.DatabaseServer,
-                        ServerSettings.DatabaseUsername, ServerSettings.DatabasePassword, "master")))
-            {
-                using (SqlCommand command = new SqlCommand(cmd, tmpConn))
-                {
-                    tmpConn.Open();
-                    object result = command.ExecuteScalar();
-                    count = int.Parse(result.ToString());
-                }
-            }
-
-            // if the Versions already exists, it means we have done this already
-            if (count > 0) return true;
-
-            return false;
-        }
-
-        public ArrayList GetData(string sql)
-        {
-            using (
-                SqlConnection tmpConn =
-                    new SqlConnection(string.Format("Server={0};User ID={1};Password={2};database={3}",
-                        ServerSettings.DatabaseServer,
-                        ServerSettings.DatabaseUsername, ServerSettings.DatabasePassword, ServerSettings.DatabaseName)))
-            {
-                ArrayList rowList = new ArrayList();
-                using (SqlCommand command = new SqlCommand(sql, tmpConn))
-                {
-                    tmpConn.Open();
-                    SqlDataReader reader = command.ExecuteReader();
-
-
-                    while (reader.Read())
-                    {
-                        object[] values = new object[reader.FieldCount];
-                        reader.GetValues(values);
-                        rowList.Add(values);
-                    }
-                }
-                return rowList;
-            }
-        }
-
-        public bool TestLogin()
-        {
-            return true;
-        }
-
-        public void CreateDatabaseOld()
-        {
-            if (DatabaseAlreadyExists()) return;
-
-            SQLServerDatabase db = new SQLServerDatabase();
-
-            string dataPath = GetDatabasePath(ServerSettings.DatabaseServer);
-
-            db.DatabaseName = ServerSettings.DatabaseName;
-            db.MdfFileName = ServerSettings.DatabaseName;
-            db.MdfFilePath = Path.Combine(dataPath, ServerSettings.DatabaseName + ".mdf");
-            db.MdfFileSize = "3072KB";
-            db.MdfMaxFileSize = "UNLIMITED";
-            db.MdfFileGrowth = "1024KB";
-            db.LdfFileName = ServerSettings.DatabaseName + "_log";
-            db.LdfFilePath = Path.Combine(dataPath, ServerSettings.DatabaseName + ".ldf");
-            db.LdfFileSize = "3072KB";
-            db.LdfMaxFileSize = "2048GB";
-            db.LdfFileGrowth = "1024KB";
-
-
-            StringBuilder sb = new StringBuilder();
-            sb.AppendFormat("CREATE DATABASE [{0}] ON PRIMARY ", db.DatabaseName);
-            sb.AppendFormat("( NAME = N'{0}', FILENAME = N'{1}' , SIZE = ", db.MdfFileName, db.MdfFilePath);
-            sb.AppendFormat("{0} , MAXSIZE = {1}, FILEGROWTH = {2}", db.MdfFileSize, db.MdfMaxFileSize, db.MdfFileGrowth);
-            sb.Append(" )");
-            sb.Append("    LOG ON ");
-            sb.AppendFormat("( NAME = N'{0}', FILENAME = N'{1}' , SIZE = ", db.LdfFileName, db.LdfFilePath);
-            sb.AppendFormat("{0} , MAXSIZE = {1}, FILEGROWTH = {2}", db.LdfFileSize, db.LdfMaxFileSize, db.LdfFileGrowth);
-            sb.Append(" ) ");
-
-            using (
-                SqlConnection tmpConn =
-                    new SqlConnection(string.Format("Server={0};User ID={1};Password={2};database=master",
-                        ServerSettings.DatabaseServer,
-                        ServerSettings.DatabaseUsername, ServerSettings.DatabasePassword)))
-            {
-                using (SqlCommand command = new SqlCommand(sb.ToString(), tmpConn))
-                {
-                    tmpConn.Open();
-                    command.ExecuteNonQuery();
-
-                    Console.WriteLine("Database created successfully!");
-                }
-            }
-        }
-
-        public void CreateDatabase()
-        {
-            if (DatabaseAlreadyExists()) return;
-
-            ServerConnection conn = new ServerConnection(ServerSettings.DatabaseServer, ServerSettings.DatabaseUsername,
-                ServerSettings.DatabasePassword);
-            Server srv = new Server(conn);
-
-            Database db = new Database(srv, ServerSettings.DatabaseName);
-            db.Create();
-        }
-
-        public int GetDatabaseVersion()
-        {
-            VersionsRepository repVersions = new VersionsRepository();
-            Versions ver = repVersions.GetByVersionType(Constants.DatabaseTypeKey);
-            if (ver == null) return 0;
-
-            int versionNumber = 0;
-            int.TryParse(ver.VersionValue, out versionNumber);
-            return versionNumber;
-        }
-
-
-        #region Schema Updates
-
-
-        public void UpdateSchema()
-        {
-
-
-            try
-            {
-                int versionNumber = GetDatabaseVersion();
-                UpdateSchema_002(versionNumber);
-                UpdateSchema_003(versionNumber);
-                UpdateSchema_004(versionNumber);
-                UpdateSchema_005(versionNumber);
-                UpdateSchema_006(versionNumber);
-                UpdateSchema_007(versionNumber);
-                UpdateSchema_008(versionNumber);
-                UpdateSchema_009(versionNumber);
-                UpdateSchema_010(versionNumber);
-                UpdateSchema_011(versionNumber);
-                UpdateSchema_012(versionNumber);
-                UpdateSchema_013(versionNumber);
-                UpdateSchema_014(versionNumber);
-                UpdateSchema_015(versionNumber);
-                UpdateSchema_016(versionNumber);
-                UpdateSchema_017(versionNumber);
-                UpdateSchema_018(versionNumber);
-                UpdateSchema_019(versionNumber);
-                UpdateSchema_020(versionNumber);
-                UpdateSchema_021(versionNumber);
-                UpdateSchema_022(versionNumber);
-                UpdateSchema_023(versionNumber);
-                UpdateSchema_024(versionNumber);
-                UpdateSchema_025(versionNumber);
-                UpdateSchema_026(versionNumber);
-                UpdateSchema_027(versionNumber);
-                UpdateSchema_028(versionNumber);
-                UpdateSchema_029(versionNumber);
-                UpdateSchema_030(versionNumber);
-                UpdateSchema_031(versionNumber);
-                UpdateSchema_032(versionNumber);
-                UpdateSchema_033(versionNumber);
-                UpdateSchema_034(versionNumber);
-                UpdateSchema_035(versionNumber);
-                UpdateSchema_036(versionNumber);
-                UpdateSchema_037(versionNumber);
-                UpdateSchema_038(versionNumber);
-                UpdateSchema_039(versionNumber);
-                UpdateSchema_040(versionNumber);
-                UpdateSchema_041(versionNumber);
-                UpdateSchema_042(versionNumber);
-                UpdateSchema_043(versionNumber);
-                UpdateSchema_044(versionNumber);
-                UpdateSchema_045(versionNumber);
-                UpdateSchema_046(versionNumber);
-                UpdateSchema_047(versionNumber);
-                UpdateSchema_048(versionNumber);
-                UpdateSchema_049(versionNumber);
-                UpdateSchema_050(versionNumber);
-            }
-            catch (Exception ex)
-            {
-                logger.ErrorException("Error updating schema: " + ex.ToString(), ex);
-            }
-        }
-
-
-        private void UpdateSchema_002(int currentVersionNumber)
-        {
-            int thisVersion = 2;
-            if (currentVersionNumber >= thisVersion) return;
-
-            logger.Info("Updating schema to VERSION: {0}", thisVersion);
-
-            List<string> cmds = new List<string>();
-
-            cmds.Add("CREATE TABLE IgnoreAnime( " +
-                     " IgnoreAnimeID int IDENTITY(1,1) NOT NULL, " +
-                     " JMMUserID int NOT NULL, " +
-                     " AnimeID int NOT NULL, " +
-                     " IgnoreType int NOT NULL, " +
-                     " CONSTRAINT [PK_IgnoreAnime] PRIMARY KEY CLUSTERED  " +
-                     " ( " +
-                     " IgnoreAnimeID ASC " +
-                     " )WITH (PAD_INDEX  = OFF, STATISTICS_NORECOMPUTE  = OFF, IGNORE_DUP_KEY = OFF, ALLOW_ROW_LOCKS  = ON, ALLOW_PAGE_LOCKS  = ON) ON [PRIMARY] " +
-                     " ) ON [PRIMARY]");
-
-            cmds.Add("CREATE UNIQUE INDEX UIX_IgnoreAnime_User_AnimeID ON IgnoreAnime(JMMUserID, AnimeID, IgnoreType)");
-
-            using (
-                SqlConnection tmpConn =
-                    new SqlConnection(string.Format("Server={0};User ID={1};Password={2};database={3}",
-                        ServerSettings.DatabaseServer,
-                        ServerSettings.DatabaseUsername, ServerSettings.DatabasePassword, ServerSettings.DatabaseName)))
-            {
-                tmpConn.Open();
-                foreach (string cmdTable in cmds)
-                {
-                    using (SqlCommand command = new SqlCommand(cmdTable, tmpConn))
-                    {
-                        command.ExecuteNonQuery();
-                    }
-                }
-            }
-
-            UpdateDatabaseVersion(thisVersion);
-        }
-
-        private void UpdateSchema_003(int currentVersionNumber)
-        {
-            int thisVersion = 3;
-            if (currentVersionNumber >= thisVersion) return;
-
-            logger.Info("Updating schema to VERSION: {0}", thisVersion);
-
-            List<string> cmds = new List<string>();
-
-            cmds.Add("CREATE TABLE Trakt_Friend( " +
-                     " Trakt_FriendID int IDENTITY(1,1) NOT NULL, " +
-                     " Username nvarchar(100) NOT NULL, " +
-                     " FullName nvarchar(100) NULL, " +
-                     " Gender nvarchar(100) NULL, " +
-                     " Age nvarchar(100) NULL, " +
-                     " Location nvarchar(100) NULL, " +
-                     " About nvarchar(MAX) NULL, " +
-                     " Joined int NOT NULL, " +
-                     " Avatar nvarchar(MAX) NULL, " +
-                     " Url nvarchar(MAX) NULL, " +
-                     " LastAvatarUpdate datetime NOT NULL, " +
-                     " CONSTRAINT [PK_Trakt_Friend] PRIMARY KEY CLUSTERED  " +
-                     " ( " +
-                     " Trakt_FriendID ASC " +
-                     " )WITH (PAD_INDEX  = OFF, STATISTICS_NORECOMPUTE  = OFF, IGNORE_DUP_KEY = OFF, ALLOW_ROW_LOCKS  = ON, ALLOW_PAGE_LOCKS  = ON) ON [PRIMARY] " +
-                     " ) ON [PRIMARY]");
-
-            cmds.Add("CREATE UNIQUE INDEX UIX_Trakt_Friend_Username ON Trakt_Friend(Username)");
-
-            using (
-                SqlConnection tmpConn =
-                    new SqlConnection(string.Format("Server={0};User ID={1};Password={2};database={3}",
-                        ServerSettings.DatabaseServer,
-                        ServerSettings.DatabaseUsername, ServerSettings.DatabasePassword, ServerSettings.DatabaseName)))
-            {
-                tmpConn.Open();
-                foreach (string cmdTable in cmds)
-                {
-                    using (SqlCommand command = new SqlCommand(cmdTable, tmpConn))
-                    {
-                        command.ExecuteNonQuery();
-                    }
-                }
-            }
-
-            UpdateDatabaseVersion(thisVersion);
-        }
-
-
-        private void UpdateSchema_004(int currentVersionNumber)
-        {
-            int thisVersion = 4;
-            if (currentVersionNumber >= thisVersion) return;
-
-            logger.Info("Updating schema to VERSION: {0}", thisVersion);
-
-            List<string> cmds = new List<string>();
-
-            cmds.Add("ALTER TABLE AnimeGroup ADD DefaultAnimeSeriesID int NULL");
-
-            using (
-                SqlConnection tmpConn =
-                    new SqlConnection(string.Format("Server={0};User ID={1};Password={2};database={3}",
-                        ServerSettings.DatabaseServer,
-                        ServerSettings.DatabaseUsername, ServerSettings.DatabasePassword, ServerSettings.DatabaseName)))
-            {
-                tmpConn.Open();
-                foreach (string cmdTable in cmds)
-                {
-                    using (SqlCommand command = new SqlCommand(cmdTable, tmpConn))
-                    {
-                        command.ExecuteNonQuery();
-                    }
-                }
-            }
-
-            UpdateDatabaseVersion(thisVersion);
-        }
-
-        private void UpdateSchema_005(int currentVersionNumber)
-        {
-            int thisVersion = 5;
-            if (currentVersionNumber >= thisVersion) return;
-
-            logger.Info("Updating schema to VERSION: {0}", thisVersion);
-
-            List<string> cmds = new List<string>();
-
-            cmds.Add("ALTER TABLE JMMUser ADD CanEditServerSettings int NULL");
-
-            using (
-                SqlConnection tmpConn =
-                    new SqlConnection(string.Format("Server={0};User ID={1};Password={2};database={3}",
-                        ServerSettings.DatabaseServer,
-                        ServerSettings.DatabaseUsername, ServerSettings.DatabasePassword, ServerSettings.DatabaseName)))
-            {
-                tmpConn.Open();
-                foreach (string cmdTable in cmds)
-                {
-                    using (SqlCommand command = new SqlCommand(cmdTable, tmpConn))
-                    {
-                        command.ExecuteNonQuery();
-                    }
-                }
-            }
-
-            UpdateDatabaseVersion(thisVersion);
-        }
-
-        private void UpdateSchema_006(int currentVersionNumber)
-        {
-            int thisVersion = 6;
-            if (currentVersionNumber >= thisVersion) return;
-
-            logger.Info("Updating schema to VERSION: {0}", thisVersion);
-
-            List<string> cmds = new List<string>();
-
-            cmds.Add("ALTER TABLE VideoInfo ADD VideoBitDepth varchar(max) NULL");
-
-            using (
-                SqlConnection tmpConn =
-                    new SqlConnection(string.Format("Server={0};User ID={1};Password={2};database={3}",
-                        ServerSettings.DatabaseServer,
-                        ServerSettings.DatabaseUsername, ServerSettings.DatabasePassword, ServerSettings.DatabaseName)))
-            {
-                tmpConn.Open();
-                foreach (string cmdTable in cmds)
-                {
-                    using (SqlCommand command = new SqlCommand(cmdTable, tmpConn))
-                    {
-                        command.ExecuteNonQuery();
-                    }
-                }
-            }
-
-            UpdateDatabaseVersion(thisVersion);
-        }
-
-        private void UpdateSchema_007(int currentVersionNumber)
-        {
-            int thisVersion = 7;
-            if (currentVersionNumber >= thisVersion) return;
-
-            logger.Info("Updating schema to VERSION: {0}", thisVersion);
-
-
-            DatabaseFixes.Fixes.Add(DatabaseFixes.FixDuplicateTvDBLinks);
-            DatabaseFixes.Fixes.Add(DatabaseFixes.FixDuplicateTraktLinks);
-
-
-            List<string> cmds = new List<string>();
-
-            cmds.Add(
-                "CREATE UNIQUE INDEX UIX_CrossRef_AniDB_TvDB_Season ON CrossRef_AniDB_TvDB(TvDBID, TvDBSeasonNumber)");
-
-            cmds.Add(
-                "CREATE UNIQUE INDEX UIX_CrossRef_AniDB_Trakt_Season ON CrossRef_AniDB_Trakt(TraktID, TraktSeasonNumber)");
-            cmds.Add("CREATE UNIQUE INDEX UIX_CrossRef_AniDB_Trakt_Anime ON CrossRef_AniDB_Trakt(AnimeID)");
-
-            using (
-                SqlConnection tmpConn =
-                    new SqlConnection(string.Format("Server={0};User ID={1};Password={2};database={3}",
-                        ServerSettings.DatabaseServer,
-                        ServerSettings.DatabaseUsername, ServerSettings.DatabasePassword, ServerSettings.DatabaseName)))
-            {
-                tmpConn.Open();
-                foreach (string cmdTable in cmds)
-                {
-                    using (SqlCommand command = new SqlCommand(cmdTable, tmpConn))
-                    {
-                        command.ExecuteNonQuery();
-                    }
-                }
-            }
-
-            UpdateDatabaseVersion(thisVersion);
-        }
-
-        private void UpdateSchema_008(int currentVersionNumber)
-        {
-            int thisVersion = 8;
-            if (currentVersionNumber >= thisVersion) return;
-
-            logger.Info("Updating schema to VERSION: {0}", thisVersion);
-
-            List<string> cmds = new List<string>();
-
-            cmds.Add("ALTER TABLE jmmuser ALTER COLUMN Password NVARCHAR(150) NULL");
-
-            using (
-                SqlConnection tmpConn =
-                    new SqlConnection(string.Format("Server={0};User ID={1};Password={2};database={3}",
-                        ServerSettings.DatabaseServer,
-                        ServerSettings.DatabaseUsername, ServerSettings.DatabasePassword, ServerSettings.DatabaseName)))
-            {
-                tmpConn.Open();
-                foreach (string cmdTable in cmds)
-                {
-                    using (SqlCommand command = new SqlCommand(cmdTable, tmpConn))
-                    {
-                        command.ExecuteNonQuery();
-                    }
-                }
-            }
-
-            UpdateDatabaseVersion(thisVersion);
-        }
-
-        private void UpdateSchema_009(int currentVersionNumber)
-        {
-            int thisVersion = 9;
-            if (currentVersionNumber >= thisVersion) return;
-
-            logger.Info("Updating schema to VERSION: {0}", thisVersion);
-
-            List<string> cmds = new List<string>();
-
-            cmds.Add("ALTER TABLE ImportFolder ADD IsWatched int NULL");
-            cmds.Add("UPDATE ImportFolder SET IsWatched = 1");
-            cmds.Add("ALTER TABLE ImportFolder ALTER COLUMN IsWatched int NOT NULL");
-
-            using (
-                SqlConnection tmpConn =
-                    new SqlConnection(string.Format("Server={0};User ID={1};Password={2};database={3}",
-                        ServerSettings.DatabaseServer,
-                        ServerSettings.DatabaseUsername, ServerSettings.DatabasePassword, ServerSettings.DatabaseName)))
-            {
-                tmpConn.Open();
-                foreach (string cmdTable in cmds)
-                {
-                    using (SqlCommand command = new SqlCommand(cmdTable, tmpConn))
-                    {
-                        command.ExecuteNonQuery();
-                    }
-                }
-            }
-
-            UpdateDatabaseVersion(thisVersion);
-        }
-
-        private void UpdateSchema_010(int currentVersionNumber)
-        {
-            int thisVersion = 10;
-            if (currentVersionNumber >= thisVersion) return;
-
-            logger.Info("Updating schema to VERSION: {0}", thisVersion);
-
-            List<string> cmds = new List<string>();
-
-            cmds.Add("CREATE TABLE CrossRef_AniDB_MAL( " +
-                     " CrossRef_AniDB_MALID int IDENTITY(1,1) NOT NULL, " +
-                     " AnimeID int NOT NULL, " +
-                     " MALID int NOT NULL, " +
-                     " MALTitle nvarchar(500), " +
-                     " CrossRefSource int NOT NULL, " +
-                     " CONSTRAINT [PK_CrossRef_AniDB_MAL] PRIMARY KEY CLUSTERED " +
-                     " ( " +
-                     " CrossRef_AniDB_MALID ASC " +
-                     " )WITH (PAD_INDEX  = OFF, STATISTICS_NORECOMPUTE  = OFF, IGNORE_DUP_KEY = OFF, ALLOW_ROW_LOCKS  = ON, ALLOW_PAGE_LOCKS  = ON) ON [PRIMARY] " +
-                     " ) ON [PRIMARY] ");
-
-            cmds.Add("CREATE UNIQUE INDEX UIX_CrossRef_AniDB_MAL_AnimeID ON CrossRef_AniDB_MAL(AnimeID)");
-            cmds.Add("CREATE UNIQUE INDEX UIX_CrossRef_AniDB_MAL_MALID ON CrossRef_AniDB_MAL(MALID)");
-
-            using (
-                SqlConnection tmpConn =
-                    new SqlConnection(string.Format("Server={0};User ID={1};Password={2};database={3}",
-                        ServerSettings.DatabaseServer,
-                        ServerSettings.DatabaseUsername, ServerSettings.DatabasePassword, ServerSettings.DatabaseName)))
-            {
-                tmpConn.Open();
-                foreach (string cmdTable in cmds)
-                {
-                    using (SqlCommand command = new SqlCommand(cmdTable, tmpConn))
-                    {
-                        command.ExecuteNonQuery();
-                    }
-                }
-            }
-
-            UpdateDatabaseVersion(thisVersion);
-        }
-
-        private void UpdateSchema_011(int currentVersionNumber)
-        {
-            int thisVersion = 11;
-            if (currentVersionNumber >= thisVersion) return;
-
-            logger.Info("Updating schema to VERSION: {0}", thisVersion);
-
-            List<string> cmds = new List<string>();
-
-            cmds.Add("DROP INDEX [UIX_CrossRef_AniDB_MAL_AnimeID] ON [dbo].[CrossRef_AniDB_MAL] WITH ( ONLINE = OFF )");
-            cmds.Add("DROP INDEX [UIX_CrossRef_AniDB_MAL_MALID] ON [dbo].[CrossRef_AniDB_MAL] WITH ( ONLINE = OFF )");
-            cmds.Add("DROP TABLE [dbo].[CrossRef_AniDB_MAL]");
-
-            cmds.Add("CREATE TABLE CrossRef_AniDB_MAL( " +
-                     " CrossRef_AniDB_MALID int IDENTITY(1,1) NOT NULL, " +
-                     " AnimeID int NOT NULL, " +
-                     " MALID int NOT NULL, " +
-                     " MALTitle nvarchar(500), " +
-                     " StartEpisodeType int NOT NULL, " +
-                     " StartEpisodeNumber int NOT NULL, " +
-                     " CrossRefSource int NOT NULL, " +
-                     " CONSTRAINT [PK_CrossRef_AniDB_MAL] PRIMARY KEY CLUSTERED " +
-                     " ( " +
-                     " CrossRef_AniDB_MALID ASC " +
-                     " )WITH (PAD_INDEX  = OFF, STATISTICS_NORECOMPUTE  = OFF, IGNORE_DUP_KEY = OFF, ALLOW_ROW_LOCKS  = ON, ALLOW_PAGE_LOCKS  = ON) ON [PRIMARY] " +
-                     " ) ON [PRIMARY] ");
-
-            cmds.Add("CREATE UNIQUE INDEX UIX_CrossRef_AniDB_MAL_MALID ON CrossRef_AniDB_MAL(MALID)");
-            cmds.Add(
-                "CREATE UNIQUE INDEX UIX_CrossRef_AniDB_MAL_Anime ON CrossRef_AniDB_MAL(AnimeID, StartEpisodeType, StartEpisodeNumber)");
-
-            using (
-                SqlConnection tmpConn =
-                    new SqlConnection(string.Format("Server={0};User ID={1};Password={2};database={3}",
-                        ServerSettings.DatabaseServer,
-                        ServerSettings.DatabaseUsername, ServerSettings.DatabasePassword, ServerSettings.DatabaseName)))
-            {
-                tmpConn.Open();
-                foreach (string cmdTable in cmds)
-                {
-                    using (SqlCommand command = new SqlCommand(cmdTable, tmpConn))
-                    {
-                        command.ExecuteNonQuery();
-                    }
-                }
-            }
-
-            UpdateDatabaseVersion(thisVersion);
-        }
-
-        private void UpdateSchema_012(int currentVersionNumber)
-        {
-            int thisVersion = 12;
-            if (currentVersionNumber >= thisVersion) return;
-
-            logger.Info("Updating schema to VERSION: {0}", thisVersion);
-
-            List<string> cmds = new List<string>();
-
-
-            cmds.Add("CREATE TABLE Playlist( " +
-                     " PlaylistID int IDENTITY(1,1) NOT NULL, " +
-                     " PlaylistName nvarchar(MAX) NULL, " +
-                     " PlaylistItems varchar(MAX) NULL, " +
-                     " DefaultPlayOrder int NOT NULL, " +
-                     " PlayWatched int NOT NULL, " +
-                     " PlayUnwatched int NOT NULL, " +
-                     " CONSTRAINT [PK_Playlist] PRIMARY KEY CLUSTERED " +
-                     " ( " +
-                     " PlaylistID ASC " +
-                     " )WITH (PAD_INDEX  = OFF, STATISTICS_NORECOMPUTE  = OFF, IGNORE_DUP_KEY = OFF, ALLOW_ROW_LOCKS  = ON, ALLOW_PAGE_LOCKS  = ON) ON [PRIMARY] " +
-                     " ) ON [PRIMARY] ");
-
-            using (
-                SqlConnection tmpConn =
-                    new SqlConnection(string.Format("Server={0};User ID={1};Password={2};database={3}",
-                        ServerSettings.DatabaseServer,
-                        ServerSettings.DatabaseUsername, ServerSettings.DatabasePassword, ServerSettings.DatabaseName)))
-            {
-                tmpConn.Open();
-                foreach (string cmdTable in cmds)
-                {
-                    using (SqlCommand command = new SqlCommand(cmdTable, tmpConn))
-                    {
-                        command.ExecuteNonQuery();
-                    }
-                }
-            }
-
-            UpdateDatabaseVersion(thisVersion);
-        }
-
-        private void UpdateSchema_013(int currentVersionNumber)
-        {
-            int thisVersion = 13;
-            if (currentVersionNumber >= thisVersion) return;
-
-            logger.Info("Updating schema to VERSION: {0}", thisVersion);
-
-            List<string> cmds = new List<string>();
-
-            cmds.Add("ALTER TABLE AnimeSeries ADD SeriesNameOverride nvarchar(500) NULL");
-
-            using (
-                SqlConnection tmpConn =
-                    new SqlConnection(string.Format("Server={0};User ID={1};Password={2};database={3}",
-                        ServerSettings.DatabaseServer,
-                        ServerSettings.DatabaseUsername, ServerSettings.DatabasePassword, ServerSettings.DatabaseName)))
-            {
-                tmpConn.Open();
-                foreach (string cmdTable in cmds)
-                {
-                    using (SqlCommand command = new SqlCommand(cmdTable, tmpConn))
-                    {
-                        command.ExecuteNonQuery();
-                    }
-                }
-            }
-
-            UpdateDatabaseVersion(thisVersion);
-        }
-
-        private void UpdateSchema_014(int currentVersionNumber)
-        {
-            int thisVersion = 14;
-            if (currentVersionNumber >= thisVersion) return;
-
-            logger.Info("Updating schema to VERSION: {0}", thisVersion);
-
-            List<string> cmds = new List<string>();
-
-
-            cmds.Add("CREATE TABLE BookmarkedAnime( " +
-                     " BookmarkedAnimeID int IDENTITY(1,1) NOT NULL, " +
-                     " AnimeID int NOT NULL, " +
-                     " Priority int NOT NULL, " +
-                     " Notes nvarchar(MAX) NULL, " +
-                     " Downloading int NOT NULL, " +
-                     " CONSTRAINT [PK_BookmarkedAnime] PRIMARY KEY CLUSTERED " +
-                     " ( " +
-                     " BookmarkedAnimeID ASC " +
-                     " )WITH (PAD_INDEX  = OFF, STATISTICS_NORECOMPUTE  = OFF, IGNORE_DUP_KEY = OFF, ALLOW_ROW_LOCKS  = ON, ALLOW_PAGE_LOCKS  = ON) ON [PRIMARY] " +
-                     " ) ON [PRIMARY] ");
-
-            cmds.Add("CREATE UNIQUE INDEX UIX_BookmarkedAnime_AnimeID ON BookmarkedAnime(BookmarkedAnimeID)");
-
-            using (
-                SqlConnection tmpConn =
-                    new SqlConnection(string.Format("Server={0};User ID={1};Password={2};database={3}",
-                        ServerSettings.DatabaseServer,
-                        ServerSettings.DatabaseUsername, ServerSettings.DatabasePassword, ServerSettings.DatabaseName)))
-            {
-                tmpConn.Open();
-                foreach (string cmdTable in cmds)
-                {
-                    using (SqlCommand command = new SqlCommand(cmdTable, tmpConn))
-                    {
-                        command.ExecuteNonQuery();
-                    }
-                }
-            }
-
-            UpdateDatabaseVersion(thisVersion);
-        }
-
-        private void UpdateSchema_015(int currentVersionNumber)
-        {
-            int thisVersion = 15;
-            if (currentVersionNumber >= thisVersion) return;
-
-            logger.Info("Updating schema to VERSION: {0}", thisVersion);
-
-            List<string> cmds = new List<string>();
-
-            cmds.Add("ALTER TABLE VideoLocal ADD DateTimeCreated datetime NULL");
-            cmds.Add("UPDATE VideoLocal SET DateTimeCreated = DateTimeUpdated");
-            cmds.Add("ALTER TABLE VideoLocal ALTER COLUMN DateTimeCreated datetime NOT NULL");
-
-            using (
-                SqlConnection tmpConn =
-                    new SqlConnection(string.Format("Server={0};User ID={1};Password={2};database={3}",
-                        ServerSettings.DatabaseServer,
-                        ServerSettings.DatabaseUsername, ServerSettings.DatabasePassword, ServerSettings.DatabaseName)))
-            {
-                tmpConn.Open();
-                foreach (string cmdTable in cmds)
-                {
-                    using (SqlCommand command = new SqlCommand(cmdTable, tmpConn))
-                    {
-                        command.ExecuteNonQuery();
-                    }
-                }
-            }
-
-            UpdateDatabaseVersion(thisVersion);
-        }
-
-        private void UpdateSchema_016(int currentVersionNumber)
-        {
-            int thisVersion = 16;
-            if (currentVersionNumber >= thisVersion) return;
-
-            logger.Info("Updating schema to VERSION: {0}", thisVersion);
-
-            List<string> cmds = new List<string>();
-
-            cmds.Add("CREATE TABLE CrossRef_AniDB_TvDB_Episode( " +
-                     " CrossRef_AniDB_TvDB_EpisodeID int IDENTITY(1,1) NOT NULL, " +
-                     " AnimeID int NOT NULL, " +
-                     " AniDBEpisodeID int NOT NULL, " +
-                     " TvDBEpisodeID int NOT NULL, " +
-                     " CONSTRAINT [PK_CrossRef_AniDB_TvDB_Episode] PRIMARY KEY CLUSTERED " +
-                     " ( " +
-                     " CrossRef_AniDB_TvDB_EpisodeID ASC " +
-                     " )WITH (PAD_INDEX  = OFF, STATISTICS_NORECOMPUTE  = OFF, IGNORE_DUP_KEY = OFF, ALLOW_ROW_LOCKS  = ON, ALLOW_PAGE_LOCKS  = ON) ON [PRIMARY] " +
-                     " ) ON [PRIMARY] ");
-
-            cmds.Add(
-                "CREATE UNIQUE INDEX UIX_CrossRef_AniDB_TvDB_Episode_AniDBEpisodeID ON CrossRef_AniDB_TvDB_Episode(AniDBEpisodeID)");
-
-            using (
-                SqlConnection tmpConn =
-                    new SqlConnection(string.Format("Server={0};User ID={1};Password={2};database={3}",
-                        ServerSettings.DatabaseServer,
-                        ServerSettings.DatabaseUsername, ServerSettings.DatabasePassword, ServerSettings.DatabaseName)))
-            {
-                tmpConn.Open();
-                foreach (string cmdTable in cmds)
-                {
-                    using (SqlCommand command = new SqlCommand(cmdTable, tmpConn))
-                    {
-                        command.ExecuteNonQuery();
-                    }
-                }
-            }
-
-            UpdateDatabaseVersion(thisVersion);
-        }
-
-        private void UpdateSchema_017(int currentVersionNumber)
-        {
-            int thisVersion = 17;
-            if (currentVersionNumber >= thisVersion) return;
-
-            logger.Info("Updating schema to VERSION: {0}", thisVersion);
-
-            List<string> cmds = new List<string>();
-
-            cmds.Add("CREATE TABLE AniDB_MylistStats( " +
-                     " AniDB_MylistStatsID int IDENTITY(1,1) NOT NULL, " +
-                     " Animes int NOT NULL, " +
-                     " Episodes int NOT NULL, " +
-                     " Files int NOT NULL, " +
-                     " SizeOfFiles bigint NOT NULL, " +
-                     " AddedAnimes int NOT NULL, " +
-                     " AddedEpisodes int NOT NULL, " +
-                     " AddedFiles int NOT NULL, " +
-                     " AddedGroups int NOT NULL, " +
-                     " LeechPct int NOT NULL, " +
-                     " GloryPct int NOT NULL, " +
-                     " ViewedPct int NOT NULL, " +
-                     " MylistPct int NOT NULL, " +
-                     " ViewedMylistPct int NOT NULL, " +
-                     " EpisodesViewed int NOT NULL, " +
-                     " Votes int NOT NULL, " +
-                     " Reviews int NOT NULL, " +
-                     " ViewiedLength int NOT NULL, " +
-                     " CONSTRAINT [PK_AniDB_MylistStats] PRIMARY KEY CLUSTERED " +
-                     " ( " +
-                     " AniDB_MylistStatsID ASC " +
-                     " )WITH (PAD_INDEX  = OFF, STATISTICS_NORECOMPUTE  = OFF, IGNORE_DUP_KEY = OFF, ALLOW_ROW_LOCKS  = ON, ALLOW_PAGE_LOCKS  = ON) ON [PRIMARY] " +
-                     " ) ON [PRIMARY] ");
-
-
-            using (
-                SqlConnection tmpConn =
-                    new SqlConnection(string.Format("Server={0};User ID={1};Password={2};database={3}",
-                        ServerSettings.DatabaseServer,
-                        ServerSettings.DatabaseUsername, ServerSettings.DatabasePassword, ServerSettings.DatabaseName)))
-            {
-                tmpConn.Open();
-                foreach (string cmdTable in cmds)
-                {
-                    using (SqlCommand command = new SqlCommand(cmdTable, tmpConn))
-                    {
-                        command.ExecuteNonQuery();
-                    }
-                }
-            }
-
-            UpdateDatabaseVersion(thisVersion);
-        }
-
-        private void UpdateSchema_018(int currentVersionNumber)
-        {
-            int thisVersion = 18;
-            if (currentVersionNumber >= thisVersion) return;
-
-            logger.Info("Updating schema to VERSION: {0}", thisVersion);
-
-            List<string> cmds = new List<string>();
-
-            cmds.Add("CREATE TABLE FileFfdshowPreset( " +
-                     " FileFfdshowPresetID int IDENTITY(1,1) NOT NULL, " +
-                     " Hash varchar(50) NOT NULL, " +
-                     " FileSize bigint NOT NULL, " +
-                     " Preset nvarchar(MAX) NULL, " +
-                     " CONSTRAINT [PK_FileFfdshowPreset] PRIMARY KEY CLUSTERED " +
-                     " ( " +
-                     " FileFfdshowPresetID ASC " +
-                     " )WITH (PAD_INDEX  = OFF, STATISTICS_NORECOMPUTE  = OFF, IGNORE_DUP_KEY = OFF, ALLOW_ROW_LOCKS  = ON, ALLOW_PAGE_LOCKS  = ON) ON [PRIMARY] " +
-                     " ) ON [PRIMARY] ");
-
-            cmds.Add("CREATE UNIQUE INDEX UIX_FileFfdshowPreset_Hash ON FileFfdshowPreset(Hash, FileSize)");
-
-
-            using (
-                SqlConnection tmpConn =
-                    new SqlConnection(string.Format("Server={0};User ID={1};Password={2};database={3}",
-                        ServerSettings.DatabaseServer,
-                        ServerSettings.DatabaseUsername, ServerSettings.DatabasePassword, ServerSettings.DatabaseName)))
-            {
-                tmpConn.Open();
-                foreach (string cmdTable in cmds)
-                {
-                    using (SqlCommand command = new SqlCommand(cmdTable, tmpConn))
-                    {
-                        command.ExecuteNonQuery();
-                    }
-                }
-            }
-
-            UpdateDatabaseVersion(thisVersion);
-        }
-
-        private void UpdateSchema_019(int currentVersionNumber)
-        {
-            int thisVersion = 19;
-            if (currentVersionNumber >= thisVersion) return;
-
-            logger.Info("Updating schema to VERSION: {0}", thisVersion);
-
-            List<string> cmds = new List<string>();
-
-            cmds.Add("ALTER TABLE AniDB_Anime ADD DisableExternalLinksFlag int NULL");
-            cmds.Add("UPDATE AniDB_Anime SET DisableExternalLinksFlag = 0");
-            cmds.Add("ALTER TABLE AniDB_Anime ALTER COLUMN DisableExternalLinksFlag int NOT NULL");
-
-            using (
-                SqlConnection tmpConn =
-                    new SqlConnection(string.Format("Server={0};User ID={1};Password={2};database={3}",
-                        ServerSettings.DatabaseServer,
-                        ServerSettings.DatabaseUsername, ServerSettings.DatabasePassword, ServerSettings.DatabaseName)))
-            {
-                tmpConn.Open();
-                foreach (string cmdTable in cmds)
-                {
-                    using (SqlCommand command = new SqlCommand(cmdTable, tmpConn))
-                    {
-                        command.ExecuteNonQuery();
-                    }
-                }
-            }
-
-            UpdateDatabaseVersion(thisVersion);
-        }
-
-        private void UpdateSchema_020(int currentVersionNumber)
-        {
-            int thisVersion = 20;
-            if (currentVersionNumber >= thisVersion) return;
-
-            logger.Info("Updating schema to VERSION: {0}", thisVersion);
-
-            List<string> cmds = new List<string>();
-
-            cmds.Add("ALTER TABLE AniDB_File ADD FileVersion int NULL");
-            cmds.Add("UPDATE AniDB_File SET FileVersion = 1");
-            cmds.Add("ALTER TABLE AniDB_File ALTER COLUMN FileVersion int NOT NULL");
-
-            using (
-                SqlConnection tmpConn =
-                    new SqlConnection(string.Format("Server={0};User ID={1};Password={2};database={3}",
-                        ServerSettings.DatabaseServer,
-                        ServerSettings.DatabaseUsername, ServerSettings.DatabasePassword, ServerSettings.DatabaseName)))
-            {
-                tmpConn.Open();
-                foreach (string cmdTable in cmds)
-                {
-                    using (SqlCommand command = new SqlCommand(cmdTable, tmpConn))
-                    {
-                        command.ExecuteNonQuery();
-                    }
-                }
-            }
-
-            UpdateDatabaseVersion(thisVersion);
-        }
-
-        private void UpdateSchema_021(int currentVersionNumber)
-        {
-            int thisVersion = 21;
-            if (currentVersionNumber >= thisVersion) return;
-
-            logger.Info("Updating schema to VERSION: {0}", thisVersion);
-
-            List<string> cmds = new List<string>();
-
-            cmds.Add("CREATE TABLE RenameScript( " +
-                     " RenameScriptID int IDENTITY(1,1) NOT NULL, " +
-                     " ScriptName nvarchar(MAX) NULL, " +
-                     " Script nvarchar(MAX) NULL, " +
-                     " IsEnabledOnImport int NOT NULL, " +
-                     " CONSTRAINT [PK_RenameScript] PRIMARY KEY CLUSTERED " +
-                     " ( " +
-                     " RenameScriptID ASC " +
-                     " )WITH (PAD_INDEX  = OFF, STATISTICS_NORECOMPUTE  = OFF, IGNORE_DUP_KEY = OFF, ALLOW_ROW_LOCKS  = ON, ALLOW_PAGE_LOCKS  = ON) ON [PRIMARY] " +
-                     " ) ON [PRIMARY] ");
-
-            using (
-                SqlConnection tmpConn =
-                    new SqlConnection(string.Format("Server={0};User ID={1};Password={2};database={3}",
-                        ServerSettings.DatabaseServer,
-                        ServerSettings.DatabaseUsername, ServerSettings.DatabasePassword, ServerSettings.DatabaseName)))
-            {
-                tmpConn.Open();
-                foreach (string cmdTable in cmds)
-                {
-                    using (SqlCommand command = new SqlCommand(cmdTable, tmpConn))
-                    {
-                        command.ExecuteNonQuery();
-                    }
-                }
-            }
-
-            UpdateDatabaseVersion(thisVersion);
-        }
-
-        private void UpdateSchema_022(int currentVersionNumber)
-        {
-            int thisVersion = 22;
-            if (currentVersionNumber >= thisVersion) return;
-
-            logger.Info("Updating schema to VERSION: {0}", thisVersion);
-
-            List<string> cmds = new List<string>();
-
-            cmds.Add("ALTER TABLE AniDB_File ADD IsCensored int NULL");
-            cmds.Add("ALTER TABLE AniDB_File ADD IsDeprecated int NULL");
-            cmds.Add("ALTER TABLE AniDB_File ADD InternalVersion int NULL");
-
-            cmds.Add("UPDATE AniDB_File SET IsCensored = 0");
-            cmds.Add("UPDATE AniDB_File SET IsDeprecated = 0");
-            cmds.Add("UPDATE AniDB_File SET InternalVersion = 1");
-
-            cmds.Add("ALTER TABLE AniDB_File ALTER COLUMN IsCensored int NOT NULL");
-            cmds.Add("ALTER TABLE AniDB_File ALTER COLUMN IsDeprecated int NOT NULL");
-            cmds.Add("ALTER TABLE AniDB_File ALTER COLUMN InternalVersion int NOT NULL");
-
-            using (
-                SqlConnection tmpConn =
-                    new SqlConnection(string.Format("Server={0};User ID={1};Password={2};database={3}",
-                        ServerSettings.DatabaseServer,
-                        ServerSettings.DatabaseUsername, ServerSettings.DatabasePassword, ServerSettings.DatabaseName)))
-            {
-                tmpConn.Open();
-                foreach (string cmdTable in cmds)
-                {
-                    using (SqlCommand command = new SqlCommand(cmdTable, tmpConn))
-                    {
-                        command.ExecuteNonQuery();
-                    }
-                }
-            }
-
-            UpdateDatabaseVersion(thisVersion);
-        }
-
-        private void UpdateSchema_023(int currentVersionNumber)
-        {
-            int thisVersion = 23;
-            if (currentVersionNumber >= thisVersion) return;
-
-            logger.Info("Updating schema to VERSION: {0}", thisVersion);
-
-            List<string> cmds = new List<string>();
-
-            cmds.Add("ALTER TABLE VideoLocal ADD IsVariation int NULL");
-            cmds.Add("UPDATE VideoLocal SET IsVariation = 0");
-            cmds.Add("ALTER TABLE VideoLocal ALTER COLUMN IsVariation int NOT NULL");
-
-            using (
-                SqlConnection tmpConn =
-                    new SqlConnection(string.Format("Server={0};User ID={1};Password={2};database={3}",
-                        ServerSettings.DatabaseServer,
-                        ServerSettings.DatabaseUsername, ServerSettings.DatabasePassword, ServerSettings.DatabaseName)))
-            {
-                tmpConn.Open();
-                foreach (string cmdTable in cmds)
-                {
-                    using (SqlCommand command = new SqlCommand(cmdTable, tmpConn))
-                    {
-                        command.ExecuteNonQuery();
-                    }
-                }
-            }
-
-            UpdateDatabaseVersion(thisVersion);
-        }
-
-        private void UpdateSchema_024(int currentVersionNumber)
-        {
-            int thisVersion = 24;
-            if (currentVersionNumber >= thisVersion) return;
-
-            logger.Info("Updating schema to VERSION: {0}", thisVersion);
-
-            List<string> cmds = new List<string>();
-
-            cmds.Add("CREATE TABLE AniDB_Recommendation ( " +
-                     " AniDB_RecommendationID int IDENTITY(1,1) NOT NULL, " +
-                     " AnimeID int NOT NULL, " +
-                     " UserID int NOT NULL, " +
-                     " RecommendationType int NOT NULL, " +
-                     " RecommendationText nvarchar(MAX), " +
-                     " CONSTRAINT [PK_AniDB_Recommendation] PRIMARY KEY CLUSTERED " +
-                     " ( " +
-                     " AniDB_RecommendationID ASC " +
-                     " )WITH (PAD_INDEX  = OFF, STATISTICS_NORECOMPUTE  = OFF, IGNORE_DUP_KEY = OFF, ALLOW_ROW_LOCKS  = ON, ALLOW_PAGE_LOCKS  = ON) ON [PRIMARY] " +
-                     " ) ON [PRIMARY] ");
-
-            cmds.Add("CREATE UNIQUE INDEX UIX_AniDB_Recommendation ON AniDB_Recommendation(AnimeID, UserID)");
-
-            using (
-                SqlConnection tmpConn =
-                    new SqlConnection(string.Format("Server={0};User ID={1};Password={2};database={3}",
-                        ServerSettings.DatabaseServer,
-                        ServerSettings.DatabaseUsername, ServerSettings.DatabasePassword, ServerSettings.DatabaseName)))
-            {
-                tmpConn.Open();
-                foreach (string cmdTable in cmds)
-                {
-                    using (SqlCommand command = new SqlCommand(cmdTable, tmpConn))
-                    {
-                        command.ExecuteNonQuery();
-                    }
-                }
-            }
-
-            UpdateDatabaseVersion(thisVersion);
-        }
-
-        private void UpdateSchema_025(int currentVersionNumber)
-        {
-            int thisVersion = 25;
-            if (currentVersionNumber >= thisVersion) return;
-
-            logger.Info("Updating schema to VERSION: {0}", thisVersion);
-
-            List<string> cmds = new List<string>();
-
-            cmds.Add(
-                "update CrossRef_File_Episode SET CrossRefSource=1 WHERE Hash IN (Select Hash from ANIDB_File) AND CrossRefSource=2");
-
-            using (
-                SqlConnection tmpConn =
-                    new SqlConnection(string.Format("Server={0};User ID={1};Password={2};database={3}",
-                        ServerSettings.DatabaseServer,
-                        ServerSettings.DatabaseUsername, ServerSettings.DatabasePassword, ServerSettings.DatabaseName)))
-            {
-                tmpConn.Open();
-                foreach (string cmdTable in cmds)
-                {
-                    using (SqlCommand command = new SqlCommand(cmdTable, tmpConn))
-                    {
-                        command.ExecuteNonQuery();
-                    }
-                }
-            }
-
-            UpdateDatabaseVersion(thisVersion);
-        }
-
-        private void UpdateSchema_026(int currentVersionNumber)
-        {
-            int thisVersion = 26;
-            if (currentVersionNumber >= thisVersion) return;
-
-            logger.Info("Updating schema to VERSION: {0}", thisVersion);
-
-            List<string> cmds = new List<string>();
-
-            cmds.Add("CREATE TABLE LogMessage ( " +
-                     " LogMessageID int IDENTITY(1,1) NOT NULL, " +
-                     " LogType nvarchar(MAX) NOT NULL, " +
-                     " LogContent nvarchar(MAX) NOT NULL, " +
-                     " LogDate datetime NOT NULL, " +
-                     " CONSTRAINT [PK_LogMessage] PRIMARY KEY CLUSTERED " +
-                     " ( " +
-                     " LogMessageID ASC " +
-                     " )WITH (PAD_INDEX  = OFF, STATISTICS_NORECOMPUTE  = OFF, IGNORE_DUP_KEY = OFF, ALLOW_ROW_LOCKS  = ON, ALLOW_PAGE_LOCKS  = ON) ON [PRIMARY] " +
-                     " ) ON [PRIMARY] ");
-
-            using (
-                SqlConnection tmpConn =
-                    new SqlConnection(string.Format("Server={0};User ID={1};Password={2};database={3}",
-                        ServerSettings.DatabaseServer,
-                        ServerSettings.DatabaseUsername, ServerSettings.DatabasePassword, ServerSettings.DatabaseName)))
-            {
-                tmpConn.Open();
-                foreach (string cmdTable in cmds)
-                {
-                    using (SqlCommand command = new SqlCommand(cmdTable, tmpConn))
-                    {
-                        command.ExecuteNonQuery();
-                    }
-                }
-            }
-
-            UpdateDatabaseVersion(thisVersion);
-        }
-
-        private void UpdateSchema_027(int currentVersionNumber)
-        {
-            int thisVersion = 27;
-            if (currentVersionNumber >= thisVersion) return;
-
-            logger.Info("Updating schema to VERSION: {0}", thisVersion);
-
-            List<string> cmds = new List<string>();
-
-            cmds.Add("CREATE TABLE CrossRef_AniDB_TvDBV2( " +
-                     " CrossRef_AniDB_TvDBV2ID int IDENTITY(1,1) NOT NULL, " +
-                     " AnimeID int NOT NULL, " +
-                     " AniDBStartEpisodeType int NOT NULL, " +
-                     " AniDBStartEpisodeNumber int NOT NULL, " +
-                     " TvDBID int NOT NULL, " +
-                     " TvDBSeasonNumber int NOT NULL, " +
-                     " TvDBStartEpisodeNumber int NOT NULL, " +
-                     " TvDBTitle nvarchar(MAX), " +
-                     " CrossRefSource int NOT NULL, " +
-                     " CONSTRAINT [PK_CrossRef_AniDB_TvDBV2] PRIMARY KEY CLUSTERED " +
-                     " ( " +
-                     " CrossRef_AniDB_TvDBV2ID ASC " +
-                     " )WITH (PAD_INDEX  = OFF, STATISTICS_NORECOMPUTE  = OFF, IGNORE_DUP_KEY = OFF, ALLOW_ROW_LOCKS  = ON, ALLOW_PAGE_LOCKS  = ON) ON [PRIMARY] " +
-                     " ) ON [PRIMARY] ");
-
-            cmds.Add(
-                "CREATE UNIQUE INDEX UIX_CrossRef_AniDB_TvDBV2 ON CrossRef_AniDB_TvDBV2(AnimeID, TvDBID, TvDBSeasonNumber, TvDBStartEpisodeNumber, AniDBStartEpisodeType, AniDBStartEpisodeNumber)");
-
-            using (
-                SqlConnection tmpConn =
-                    new SqlConnection(string.Format("Server={0};User ID={1};Password={2};database={3}",
-                        ServerSettings.DatabaseServer,
-                        ServerSettings.DatabaseUsername, ServerSettings.DatabasePassword, ServerSettings.DatabaseName)))
-            {
-                tmpConn.Open();
-                foreach (string cmdTable in cmds)
-                {
-                    using (SqlCommand command = new SqlCommand(cmdTable, tmpConn))
-                    {
-                        command.ExecuteNonQuery();
-                    }
-                }
-            }
-
-            UpdateDatabaseVersion(thisVersion);
-
-            // Now do the migratiuon
-            DatabaseFixes.Fixes.Add(DatabaseFixes.MigrateTvDBLinks_V1_to_V2);
-        }
-
-        private void UpdateSchema_028(int currentVersionNumber)
-        {
-            int thisVersion = 28;
-            if (currentVersionNumber >= thisVersion) return;
-
-            logger.Info("Updating schema to VERSION: {0}", thisVersion);
-
-            List<string> cmds = new List<string>();
-
-            cmds.Add("ALTER TABLE GroupFilter ADD Locked int NULL");
-
-            ExecuteSQLCommands(cmds);
-
-            UpdateDatabaseVersion(thisVersion);
-        }
-
-        private void UpdateSchema_029(int currentVersionNumber)
-        {
-            int thisVersion = 29;
-            if (currentVersionNumber >= thisVersion) return;
-
-            logger.Info("Updating schema to VERSION: {0}", thisVersion);
-
-            List<string> cmds = new List<string>();
-
-            cmds.Add("ALTER TABLE VideoInfo ADD FullInfo varchar(max) NULL");
-
-            ExecuteSQLCommands(cmds);
-
-            UpdateDatabaseVersion(thisVersion);
-        }
-
-        private void UpdateSchema_030(int currentVersionNumber)
-        {
-            int thisVersion = 30;
-            if (currentVersionNumber >= thisVersion) return;
-
-            logger.Info("Updating schema to VERSION: {0}", thisVersion);
-
-            List<string> cmds = new List<string>();
-
-            cmds.Add("CREATE TABLE CrossRef_AniDB_TraktV2( " +
-                     " CrossRef_AniDB_TraktV2ID int IDENTITY(1,1) NOT NULL, " +
-                     " AnimeID int NOT NULL, " +
-                     " AniDBStartEpisodeType int NOT NULL, " +
-                     " AniDBStartEpisodeNumber int NOT NULL, " +
-                     " TraktID nvarchar(500), " +
-                     " TraktSeasonNumber int NOT NULL, " +
-                     " TraktStartEpisodeNumber int NOT NULL, " +
-                     " TraktTitle nvarchar(MAX), " +
-                     " CrossRefSource int NOT NULL, " +
-                     " CONSTRAINT [PK_CrossRef_AniDB_TraktV2] PRIMARY KEY CLUSTERED " +
-                     " ( " +
-                     " CrossRef_AniDB_TraktV2ID ASC " +
-                     " )WITH (PAD_INDEX  = OFF, STATISTICS_NORECOMPUTE  = OFF, IGNORE_DUP_KEY = OFF, ALLOW_ROW_LOCKS  = ON, ALLOW_PAGE_LOCKS  = ON) ON [PRIMARY] " +
-                     " ) ON [PRIMARY] ");
-
-            cmds.Add(
-                "CREATE UNIQUE INDEX UIX_CrossRef_AniDB_TraktV2 ON CrossRef_AniDB_TraktV2(AnimeID, TraktSeasonNumber, TraktStartEpisodeNumber, AniDBStartEpisodeType, AniDBStartEpisodeNumber)");
-
-            using (
-                SqlConnection tmpConn =
-                    new SqlConnection(string.Format("Server={0};User ID={1};Password={2};database={3}",
-                        ServerSettings.DatabaseServer,
-                        ServerSettings.DatabaseUsername, ServerSettings.DatabasePassword, ServerSettings.DatabaseName)))
-            {
-                tmpConn.Open();
-                foreach (string cmdTable in cmds)
-                {
-                    using (SqlCommand command = new SqlCommand(cmdTable, tmpConn))
-                    {
-                        command.ExecuteNonQuery();
-                    }
-                }
-            }
-
-            UpdateDatabaseVersion(thisVersion);
-
-            // Now do the migratiuon
-            DatabaseFixes.Fixes.Add(DatabaseFixes.MigrateTraktLinks_V1_to_V2);
-        }
-
-        private void UpdateSchema_031(int currentVersionNumber)
-        {
-            int thisVersion = 31;
-            if (currentVersionNumber >= thisVersion) return;
-
-            logger.Info("Updating schema to VERSION: {0}", thisVersion);
-
-            List<string> cmds = new List<string>();
-
-            cmds.Add("CREATE TABLE CrossRef_AniDB_Trakt_Episode( " +
-                     " CrossRef_AniDB_Trakt_EpisodeID int IDENTITY(1,1) NOT NULL, " +
-                     " AnimeID int NOT NULL, " +
-                     " AniDBEpisodeID int NOT NULL, " +
-                     " TraktID nvarchar(500), " +
-                     " Season int NOT NULL, " +
-                     " EpisodeNumber int NOT NULL, " +
-                     " CONSTRAINT [PK_CrossRef_AniDB_Trakt_Episode] PRIMARY KEY CLUSTERED " +
-                     " ( " +
-                     " CrossRef_AniDB_Trakt_EpisodeID ASC " +
-                     " )WITH (PAD_INDEX  = OFF, STATISTICS_NORECOMPUTE  = OFF, IGNORE_DUP_KEY = OFF, ALLOW_ROW_LOCKS  = ON, ALLOW_PAGE_LOCKS  = ON) ON [PRIMARY] " +
-                     " ) ON [PRIMARY] ");
-
-            cmds.Add(
-                "CREATE UNIQUE INDEX UIX_CrossRef_AniDB_Trakt_Episode_AniDBEpisodeID ON CrossRef_AniDB_Trakt_Episode(AniDBEpisodeID)");
-
-            using (
-                SqlConnection tmpConn =
-                    new SqlConnection(string.Format("Server={0};User ID={1};Password={2};database={3}",
-                        ServerSettings.DatabaseServer,
-                        ServerSettings.DatabaseUsername, ServerSettings.DatabasePassword, ServerSettings.DatabaseName)))
-            {
-                tmpConn.Open();
-                foreach (string cmdTable in cmds)
-                {
-                    using (SqlCommand command = new SqlCommand(cmdTable, tmpConn))
-                    {
-                        command.ExecuteNonQuery();
-                    }
-                }
-            }
-
-            UpdateDatabaseVersion(thisVersion);
-        }
-
-        private void UpdateSchema_032(int currentVersionNumber)
-        {
-            int thisVersion = 32;
-            if (currentVersionNumber >= thisVersion) return;
-
-            logger.Info("Updating schema to VERSION: {0}", thisVersion);
-
-            UpdateDatabaseVersion(thisVersion);
-
-            // Now do the migration
-            DatabaseFixes.Fixes.Add(DatabaseFixes.RemoveOldMovieDBImageRecords);
-        }
-
-        private void UpdateSchema_033(int currentVersionNumber)
-        {
-            int thisVersion = 33;
-            if (currentVersionNumber >= thisVersion) return;
-
-            logger.Info("Updating schema to VERSION: {0}", thisVersion);
-
-            List<string> cmds = new List<string>();
-
-            cmds.Add("CREATE TABLE CustomTag( " +
-                     " CustomTagID int IDENTITY(1,1) NOT NULL, " +
-                     " TagName nvarchar(500), " +
-                     " TagDescription nvarchar(MAX), " +
-                     " CONSTRAINT [PK_CustomTag] PRIMARY KEY CLUSTERED " +
-                     " ( " +
-                     " CustomTagID ASC " +
-                     " )WITH (PAD_INDEX  = OFF, STATISTICS_NORECOMPUTE  = OFF, IGNORE_DUP_KEY = OFF, ALLOW_ROW_LOCKS  = ON, ALLOW_PAGE_LOCKS  = ON) ON [PRIMARY] " +
-                     " ) ON [PRIMARY] ");
-
-            cmds.Add("CREATE TABLE CrossRef_CustomTag( " +
-                     " CrossRef_CustomTagID int IDENTITY(1,1) NOT NULL, " +
-                     " CustomTagID int NOT NULL, " +
-                     " CrossRefID int NOT NULL, " +
-                     " CrossRefType int NOT NULL, " +
-                     " CONSTRAINT [PK_CrossRef_CustomTag] PRIMARY KEY CLUSTERED " +
-                     " ( " +
-                     " CrossRef_CustomTagID ASC " +
-                     " )WITH (PAD_INDEX  = OFF, STATISTICS_NORECOMPUTE  = OFF, IGNORE_DUP_KEY = OFF, ALLOW_ROW_LOCKS  = ON, ALLOW_PAGE_LOCKS  = ON) ON [PRIMARY] " +
-                     " ) ON [PRIMARY] ");
-
-
-            using (
-                SqlConnection tmpConn =
-                    new SqlConnection(string.Format("Server={0};User ID={1};Password={2};database={3}",
-                        ServerSettings.DatabaseServer,
-                        ServerSettings.DatabaseUsername, ServerSettings.DatabasePassword, ServerSettings.DatabaseName)))
-            {
-                tmpConn.Open();
-                foreach (string cmdTable in cmds)
-                {
-                    using (SqlCommand command = new SqlCommand(cmdTable, tmpConn))
-                    {
-                        command.ExecuteNonQuery();
-                    }
-                }
-            }
-
-            UpdateDatabaseVersion(thisVersion);
-
-            this.CreateInitialCustomTags();
-        }
-
-        private void UpdateSchema_034(int currentVersionNumber)
-        {
-            int thisVersion = 34;
-            if (currentVersionNumber >= thisVersion) return;
-
-            logger.Info("Updating schema to VERSION: {0}", thisVersion);
-
-            List<string> cmds = new List<string>();
-
-            cmds.Add("ALTER TABLE AniDB_Anime_Tag ADD Weight int NULL");
-
-            ExecuteSQLCommands(cmds);
-
-            UpdateDatabaseVersion(thisVersion);
-        }
-
-        private void UpdateSchema_035(int currentVersionNumber)
-        {
-            int thisVersion = 35;
-            if (currentVersionNumber >= thisVersion) return;
-
-            logger.Info("Updating schema to VERSION: {0}", thisVersion);
-
-            UpdateDatabaseVersion(thisVersion);
-
-            // Now do the migration
-            DatabaseFixes.Fixes.Add(DatabaseFixes.PopulateTagWeight);
-        }
-
-        private void UpdateSchema_036(int currentVersionNumber)
-        {
-            int thisVersion = 36;
-            if (currentVersionNumber >= thisVersion) return;
-
-            logger.Info("Updating schema to VERSION: {0}", thisVersion);
-
-            List<string> cmds = new List<string>();
-
-            cmds.Add("ALTER TABLE Trakt_Episode ADD TraktID int NULL");
-
-            ExecuteSQLCommands(cmds);
-
-            UpdateDatabaseVersion(thisVersion);
-        }
-
-        private void UpdateSchema_037(int currentVersionNumber)
-        {
-            int thisVersion = 37;
-            if (currentVersionNumber >= thisVersion) return;
-
-            logger.Info("Updating schema to VERSION: {0}", thisVersion);
-
-            // Now do the migration
-            DatabaseFixes.Fixes.Add(DatabaseFixes.FixHashes);
-
-            UpdateDatabaseVersion(thisVersion);
-        }
-
-        private void UpdateSchema_038(int currentVersionNumber)
-        {
-            int thisVersion = 38;
-            if (currentVersionNumber >= thisVersion) return;
-
-            logger.Info("Updating schema to VERSION: {0}", thisVersion);
-
-            List<string> cmds = new List<string>();
-
-            cmds.Add("DROP TABLE LogMessage");
-
-            ExecuteSQLCommands(cmds);
-
-            UpdateDatabaseVersion(thisVersion);
-        }
-
-        private void UpdateSchema_039(int currentVersionNumber)
-        {
-            int thisVersion = 39;
-            if (currentVersionNumber >= thisVersion) return;
-
-            logger.Info("Updating schema to VERSION: {0}", thisVersion);
-
-            List<string> cmds = new List<string>();
-
-            cmds.Add("ALTER TABLE AnimeSeries ADD DefaultFolder nvarchar(max) NULL");
-
-            ExecuteSQLCommands(cmds);
-
-            UpdateDatabaseVersion(thisVersion);
-        }
-
-        private void UpdateSchema_040(int currentVersionNumber)
-        {
-            int thisVersion = 40;
-            if (currentVersionNumber >= thisVersion) return;
-
-            logger.Info("Updating schema to VERSION: {0}", thisVersion);
-
-            List<string> cmds = new List<string>();
-
-            cmds.Add("ALTER TABLE JMMUser ADD PlexUsers nvarchar(max) NULL");
-
-            ExecuteSQLCommands(cmds);
-
-            UpdateDatabaseVersion(thisVersion);
-        }
-
-        private void UpdateSchema_041(int currentVersionNumber)
-        {
-            int thisVersion = 41;
-            if (currentVersionNumber >= thisVersion) return;
-
-            logger.Info("Updating schema to VERSION: {0}", thisVersion);
-
-            List<string> cmds = new List<string>();
-
-            cmds.Add("ALTER TABLE GroupFilter ADD FilterType int NULL");
-            cmds.Add("UPDATE GroupFilter SET FilterType = 1");
-            cmds.Add("ALTER TABLE GroupFilter ALTER COLUMN FilterType int NOT NULL");
-
-            using (
-                SqlConnection tmpConn =
-                    new SqlConnection(string.Format("Server={0};User ID={1};Password={2};database={3}",
-                        ServerSettings.DatabaseServer,
-                        ServerSettings.DatabaseUsername, ServerSettings.DatabasePassword, ServerSettings.DatabaseName)))
-            {
-                tmpConn.Open();
-                foreach (string cmdTable in cmds)
-                {
-                    using (SqlCommand command = new SqlCommand(cmdTable, tmpConn))
-                    {
-                        command.ExecuteNonQuery();
-                    }
-                }
-            }
-
-            UpdateDatabaseVersion(thisVersion);
-
-            // Now do the migration
-            DatabaseFixes.Fixes.Add(DatabaseFixes.FixContinueWatchingGroupFilter_20160406);
-        }
-
-        private void UpdateSchema_042(int currentVersionNumber)
-        {
-            int thisVersion = 42;
-            if (currentVersionNumber >= thisVersion) return;
-
-            logger.Info("Updating schema to VERSION: {0}", thisVersion);
-
-            List<string> cmds = new List<string>();
-
-            cmds.Add(
-                "ALTER TABLE AniDB_Anime ADD ContractVersion int NOT NULL DEFAULT(0), ContractString nvarchar(MAX) NULL");
-            cmds.Add(
-                "ALTER TABLE AnimeGroup ADD ContractVersion int NOT NULL DEFAULT(0), ContractString nvarchar(MAX) NULL");
-            cmds.Add(
-                "ALTER TABLE AnimeGroup_User ADD PlexContractVersion int NOT NULL DEFAULT(0), PlexContractString nvarchar(MAX) NULL, KodiContractVersion int NOT NULL DEFAULT(0), KodiContractString nvarchar(MAX) NULL");
-            cmds.Add(
-                "ALTER TABLE AnimeSeries ADD ContractVersion int NOT NULL DEFAULT(0), ContractString nvarchar(MAX) NULL");
-            cmds.Add(
-                "ALTER TABLE AnimeSeries_User ADD PlexContractVersion int NOT NULL DEFAULT(0), PlexContractString nvarchar(MAX) NULL, KodiContractVersion int NOT NULL DEFAULT(0), KodiContractString nvarchar(MAX) NULL");
-            cmds.Add(
-                "ALTER TABLE GroupFilter ADD GroupsIdsVersion int NOT NULL DEFAULT(0), GroupsIdsString nvarchar(MAX) NULL");
-            cmds.Add(
-                "ALTER TABLE AnimeEpisode_User ADD ContractVersion int NOT NULL DEFAULT(0), ContractString nvarchar(MAX) NULL");
-
-
-            using (
-                SqlConnection tmpConn =
-                    new SqlConnection(string.Format("Server={0};User ID={1};Password={2};database={3}",
-                        ServerSettings.DatabaseServer,
-                        ServerSettings.DatabaseUsername, ServerSettings.DatabasePassword, ServerSettings.DatabaseName)))
-            {
-                tmpConn.Open();
-                foreach (string cmdTable in cmds)
-                {
-                    using (SqlCommand command = new SqlCommand(cmdTable, tmpConn))
-                    {
-                        command.ExecuteNonQuery();
-                    }
-                }
-            }
-
-            UpdateDatabaseVersion(thisVersion);
-        }
-
-        private void UpdateSchema_043(int currentVersionNumber)
-        {
-            int thisVersion = 43;
-            if (currentVersionNumber >= thisVersion) return;
-
-            logger.Info("Updating schema to VERSION: {0}", thisVersion);
-
-            List<string> cmds = new List<string>();
-
-            cmds.Add(
-                "ALTER TABLE AnimeEpisode ADD PlexContractVersion int NOT NULL DEFAULT(0), PlexContractString nvarchar(MAX) NULL");
-            cmds.Add("ALTER TABLE VideoLocal ADD MediaVersion int NOT NULL DEFAULT(0), MediaString nvarchar(MAX) NULL");
-
-            using (
-                SqlConnection tmpConn =
-                    new SqlConnection(string.Format("Server={0};User ID={1};Password={2};database={3}",
-                        ServerSettings.DatabaseServer,
-                        ServerSettings.DatabaseUsername, ServerSettings.DatabasePassword, ServerSettings.DatabaseName)))
-            {
-                tmpConn.Open();
-                foreach (string cmdTable in cmds)
-                {
-                    using (SqlCommand command = new SqlCommand(cmdTable, tmpConn))
-                    {
-                        command.ExecuteNonQuery();
-                    }
-                }
-            }
-
-            UpdateDatabaseVersion(thisVersion);
-        }
-
-        private void UpdateSchema_044(int currentVersionNumber)
-        {
-            int thisVersion = 44;
-            if (currentVersionNumber >= thisVersion) return;
-
-            logger.Info("Updating schema to VERSION: {0}", thisVersion);
-
-            List<string> cmds = new List<string>();
-
-            cmds.Add("DECLARE @tableName VARCHAR(MAX) = 'AnimeGroup_User'\r\n" +
-                     "DECLARE @columnName VARCHAR(MAX) = 'KodiContractVersion'\r\n" +
-                     "DECLARE @ConstraintName nvarchar(200)\r\n" +
-                     "SELECT @ConstraintName = Name FROM SYS.DEFAULT_CONSTRAINTS WHERE PARENT_OBJECT_ID = OBJECT_ID(@tableName) AND PARENT_COLUMN_ID = (SELECT column_id FROM sys.columns WHERE NAME = @columnName AND object_id = OBJECT_ID(@tableName))\r\n" +
-                     "IF @ConstraintName IS NOT NULL\r\n" +
-                     "EXEC('ALTER TABLE ' + @tableName + ' DROP CONSTRAINT ' + @ConstraintName)");
-            cmds.Add("ALTER TABLE AnimeGroup_User DROP COLUMN KodiContractVersion");
-            cmds.Add("ALTER TABLE AnimeGroup_User DROP COLUMN KodiContractString");
-            cmds.Add("DECLARE @tableName VARCHAR(MAX) = 'AnimeSeries_User'\r\n" +
-                     "DECLARE @columnName VARCHAR(MAX) = 'KodiContractVersion'\r\n" +
-                     "DECLARE @ConstraintName nvarchar(200)\r\n" +
-                     "SELECT @ConstraintName = Name FROM SYS.DEFAULT_CONSTRAINTS WHERE PARENT_OBJECT_ID = OBJECT_ID(@tableName) AND PARENT_COLUMN_ID = (SELECT column_id FROM sys.columns WHERE NAME = @columnName AND object_id = OBJECT_ID(@tableName))\r\n" +
-                     "IF @ConstraintName IS NOT NULL\r\n" +
-                     "EXEC('ALTER TABLE ' + @tableName + ' DROP CONSTRAINT ' + @ConstraintName)");
-            cmds.Add("ALTER TABLE AnimeSeries_User DROP COLUMN KodiContractVersion");
-            cmds.Add("ALTER TABLE AnimeSeries_User DROP COLUMN KodiContractString");
-
-
-            using (
-                SqlConnection tmpConn =
-                    new SqlConnection(string.Format("Server={0};User ID={1};Password={2};database={3}",
-                        ServerSettings.DatabaseServer,
-                        ServerSettings.DatabaseUsername, ServerSettings.DatabasePassword, ServerSettings.DatabaseName)))
-            {
-                tmpConn.Open();
-                foreach (string cmdTable in cmds)
-                {
-                    using (SqlCommand command = new SqlCommand(cmdTable, tmpConn))
-                    {
-                        command.ExecuteNonQuery();
-                    }
-                }
-            }
-
-            UpdateDatabaseVersion(thisVersion);
-        }
-
-        private void UpdateSchema_045(int currentVersionNumber)
-        {
-            int thisVersion = 45;
-            if (currentVersionNumber >= thisVersion) return;
-
-            logger.Info("Updating schema to VERSION: {0}", thisVersion);
-
-            List<string> cmds = new List<string>();
-
-            cmds.Add("ALTER TABLE AnimeSeries ADD LatestEpisodeAirDate [datetime] NULL");
-            cmds.Add("ALTER TABLE AnimeGroup ADD LatestEpisodeAirDate [datetime] NULL");
-
-            using (
-                SqlConnection tmpConn =
-                    new SqlConnection(string.Format("Server={0};User ID={1};Password={2};database={3}",
-                        ServerSettings.DatabaseServer,
-                        ServerSettings.DatabaseUsername, ServerSettings.DatabasePassword, ServerSettings.DatabaseName)))
-            {
-                tmpConn.Open();
-                foreach (string cmdTable in cmds)
-                {
-                    using (SqlCommand command = new SqlCommand(cmdTable, tmpConn))
-                    {
-                        try
-                        {
-                            command.ExecuteNonQuery();
-                        }
-                        catch (Exception e)
-                        {
-                        }
-                    }
-                }
-            }
-
-            UpdateDatabaseVersion(thisVersion);
-        }
-
-        private void UpdateSchema_046(int currentVersionNumber)
-        {
-            int thisVersion = 46;
-            if (currentVersionNumber >= thisVersion) return;
-
-            logger.Info("Updating schema to VERSION: {0}", thisVersion);
-
-            List<string> cmds = new List<string>();
-
-            cmds.Add(
-                "ALTER TABLE GroupFilter ADD GroupConditionsVersion int NOT NULL DEFAULT(0), GroupConditions nvarchar(MAX) NULL,ParentGroupFilterID int NULL,InvisibleInClients  int NOT NULL DEFAULT(0)");
-            cmds.Add(
-                "ALTER TABLE GroupFilter ADD SeriesIdsVersion int NOT NULL DEFAULT(0), SeriesIdsString nvarchar(MAX) NULL");
-
-            using (
-                SqlConnection tmpConn =
-                    new SqlConnection(string.Format("Server={0};User ID={1};Password={2};database={3}",
-                        ServerSettings.DatabaseServer,
-                        ServerSettings.DatabaseUsername, ServerSettings.DatabasePassword, ServerSettings.DatabaseName)))
-            {
-                tmpConn.Open();
-                foreach (string cmdTable in cmds)
-                {
-                    using (SqlCommand command = new SqlCommand(cmdTable, tmpConn))
-                    {
-                        try
-                        {
-                            command.ExecuteNonQuery();
-                        }
-                        catch (Exception e)
-                        {
-                        }
-                    }
-                }
-            }
-
-            UpdateDatabaseVersion(thisVersion);
-        }
-
-        private void UpdateSchema_047(int currentVersionNumber)
-        {
-            int thisVersion = 47;
-            if (currentVersionNumber >= thisVersion) return;
-
-            logger.Info("Updating schema to VERSION: {0}", thisVersion);
-
-            List<string> cmds = new List<string>();
-            cmds.Add("ALTER TABLE AniDB_Anime ADD ContractBlob varbinary(MAX) NULL");
-            cmds.Add("ALTER TABLE AniDB_Anime ADD ContractSize int NOT NULL DEFAULT(0)");
-            cmds.Add("ALTER TABLE AniDB_Anime DROP COLUMN ContractString");
-            cmds.Add("ALTER TABLE VideoLocal ADD MediaBlob varbinary(MAX) NULL");
-            cmds.Add("ALTER TABLE VideoLocal ADD MediaSize int NOT NULL DEFAULT(0)");
-            cmds.Add("ALTER TABLE VideoLocal DROP COLUMN MediaString");
-            cmds.Add("ALTER TABLE AnimeEpisode ADD PlexContractBlob varbinary(MAX) NULL");
-            cmds.Add("ALTER TABLE AnimeEpisode ADD PlexContractSize int NOT NULL DEFAULT(0)");
-            cmds.Add("ALTER TABLE AnimeEpisode DROP COLUMN PlexContractString");
-            cmds.Add("ALTER TABLE AnimeEpisode_User ADD ContractBlob varbinary(MAX) NULL");
-            cmds.Add("ALTER TABLE AnimeEpisode_User ADD ContractSize int NOT NULL DEFAULT(0)");
-            cmds.Add("ALTER TABLE AnimeEpisode_User DROP COLUMN ContractString");
-            cmds.Add("ALTER TABLE AnimeSeries ADD ContractBlob varbinary(MAX) NULL");
-            cmds.Add("ALTER TABLE AnimeSeries ADD ContractSize int NOT NULL DEFAULT(0)");
-            cmds.Add("ALTER TABLE AnimeSeries DROP COLUMN ContractString");
-            cmds.Add("ALTER TABLE AnimeSeries_User ADD PlexContractBlob varbinary(MAX) NULL");
-            cmds.Add("ALTER TABLE AnimeSeries_User ADD PlexContractSize int NOT NULL DEFAULT(0)");
-            cmds.Add("ALTER TABLE AnimeSeries_User DROP COLUMN PlexContractString");
-            cmds.Add("ALTER TABLE AnimeGroup_User ADD PlexContractBlob varbinary(MAX) NULL");
-            cmds.Add("ALTER TABLE AnimeGroup_User ADD PlexContractSize int NOT NULL DEFAULT(0)");
-            cmds.Add("ALTER TABLE AnimeGroup_User DROP COLUMN PlexContractString");
-            cmds.Add("ALTER TABLE AnimeGroup ADD ContractBlob varbinary(MAX) NULL");
-            cmds.Add("ALTER TABLE AnimeGroup ADD ContractSize int NOT NULL DEFAULT(0)");
-            cmds.Add("ALTER TABLE AnimeGroup DROP COLUMN ContractString");
-
-
-            using (
-                SqlConnection tmpConn =
-                    new SqlConnection(string.Format("Server={0};User ID={1};Password={2};database={3}",
-                        ServerSettings.DatabaseServer,
-                        ServerSettings.DatabaseUsername, ServerSettings.DatabasePassword, ServerSettings.DatabaseName)))
-            {
-                tmpConn.Open();
-                foreach (string cmdTable in cmds)
-                {
-                    using (SqlCommand command = new SqlCommand(cmdTable, tmpConn))
-                    {
-                        try
-                        {
-                            command.ExecuteNonQuery();
-                        }
-                        catch (Exception e)
-                        {
-                        }
-                    }
-                }
-            }
-
-            UpdateDatabaseVersion(thisVersion);
-        }
-<<<<<<< HEAD
-
-        private static void UpdateSchema_048(int currentVersionNumber)
-=======
-        private void UpdateSchema_048(int currentVersionNumber)
->>>>>>> 10f04ab0
-        {
-            int thisVersion = 48;
-            if (currentVersionNumber >= thisVersion) return;
-
-            logger.Info("Updating schema to VERSION: {0}", thisVersion);
-
-            List<string> cmds = new List<string>();
-            cmds.Add("ALTER TABLE AniDB_Anime DROP COLUMN AllCategories");
-
-
-
-            using (
-                SqlConnection tmpConn =
-                    new SqlConnection(string.Format("Server={0};User ID={1};Password={2};database={3}",
-                        ServerSettings.DatabaseServer,
-                        ServerSettings.DatabaseUsername, ServerSettings.DatabasePassword, ServerSettings.DatabaseName)))
-            {
-                tmpConn.Open();
-                foreach (string cmdTable in cmds)
-                {
-                    using (SqlCommand command = new SqlCommand(cmdTable, tmpConn))
-                    {
-                        try
-                        {
-                            command.ExecuteNonQuery();
-                        }
-                        catch (Exception e)
-                        {
-                        }
-                    }
-                }
-            }
-
-            UpdateDatabaseVersion(thisVersion);
-        }
-<<<<<<< HEAD
-
-        private static void UpdateSchema_049(int currentVersionNumber)
-=======
-        private void UpdateSchema_049(int currentVersionNumber)
->>>>>>> 10f04ab0
-        {
-            int thisVersion = 49;
-            if (currentVersionNumber >= thisVersion) return;
-
-            logger.Info("Updating schema to VERSION: {0}", thisVersion);
-
-            DatabaseFixes.Fixes.Add(DatabaseFixes.DeleteSerieUsersWithoutSeries);
-            UpdateDatabaseVersion(thisVersion);
-        }
-<<<<<<< HEAD
-
-        private static void UpdateSchema_050(int currentVersionNumber)
-        {
-            int thisVersion = 50;
-            if (currentVersionNumber >= thisVersion) return;
-
-            logger.Info("Updating schema to VERSION: {0}", thisVersion);
-
-            List<string> cmds = new List<string>();
-
-            cmds.Add("CREATE TABLE AuthTokens ( " +
-                                   " AuthID int IDENTITY(1,1) NOT NULL, " +
-                                   " UserID int NOT NULL, " +
-                                   " DeviceName nvarchar(MAX) NOT NULL, " +
-                                   " Token nvarchar(MAX) NOT NULL " +
-                                   " )");
-
-            using (
-                SqlConnection tmpConn =
-                    new SqlConnection(string.Format("Server={0};User ID={1};Password={2};database={3}",
-                        ServerSettings.DatabaseServer,
-                        ServerSettings.DatabaseUsername, ServerSettings.DatabasePassword, ServerSettings.DatabaseName)))
-            {
-                tmpConn.Open();
-                foreach (string cmdTable in cmds)
-                {
-                    using (SqlCommand command = new SqlCommand(cmdTable, tmpConn))
-                    {
-                        command.ExecuteNonQuery();
-                    }
-                }
-            }
-
-            UpdateDatabaseVersion(thisVersion);
-        }
-        private static void ExecuteSQLCommands(List<string> cmds)
-=======
-        private void ExecuteSQLCommands(List<string> cmds)
->>>>>>> 10f04ab0
-        {
-            using (
-                SqlConnection tmpConn =
-                    new SqlConnection(string.Format("Server={0};User ID={1};Password={2};database={3}",
-                        ServerSettings.DatabaseServer,
-                        ServerSettings.DatabaseUsername, ServerSettings.DatabasePassword, ServerSettings.DatabaseName)))
-            {
-                tmpConn.Open();
-                foreach (string cmdTable in cmds)
-                {
-                    using (SqlCommand command = new SqlCommand(cmdTable, tmpConn))
-                    {
-                        command.ExecuteNonQuery();
-                    }
-                }
-            }
-        }
-
-        private void UpdateDatabaseVersion(int versionNumber)
-        {
-            VersionsRepository repVersions = new VersionsRepository();
-            Versions ver = repVersions.GetByVersionType(Constants.DatabaseTypeKey);
-            if (ver == null) return;
-
-            ver.VersionValue = versionNumber.ToString();
-            repVersions.Save(ver);
-        }
-
-        #endregion
-
-        #region Create Initial Schema
-
-        public bool CreateInitialSchema()
-        {
-            int count = 0;
-            string cmd = string.Format("Select count(*) from sysobjects where name = 'Versions'");
-            using (
-                SqlConnection tmpConn =
-                    new SqlConnection(string.Format("Server={0};User ID={1};Password={2};database={3}",
-                        ServerSettings.DatabaseServer,
-                        ServerSettings.DatabaseUsername, ServerSettings.DatabasePassword, ServerSettings.DatabaseName)))
-            {
-                using (SqlCommand command = new SqlCommand(cmd, tmpConn))
-                {
-                    tmpConn.Open();
-                    object result = command.ExecuteScalar();
-                    count = int.Parse(result.ToString());
-                }
-            }
-
-            // if the Versions already exists, it means we have done this already
-            if (count > 0) return false;
-
-            //Create all the commands to be executed
-            List<string> commands = new List<string>();
-            commands.AddRange(CreateTableString_Versions());
-            commands.AddRange(CreateTableString_AniDB_Anime());
-            commands.AddRange(CreateTableString_AniDB_Anime_Category());
-            commands.AddRange(CreateTableString_AniDB_Anime_Character());
-            commands.AddRange(CreateTableString_AniDB_Anime_Relation());
-            commands.AddRange(CreateTableString_AniDB_Anime_Review());
-            commands.AddRange(CreateTableString_AniDB_Anime_Similar());
-            commands.AddRange(CreateTableString_AniDB_Anime_Tag());
-            commands.AddRange(CreateTableString_AniDB_Anime_Title());
-            commands.AddRange(CreateTableString_AniDB_Category());
-            commands.AddRange(CreateTableString_AniDB_Character());
-            commands.AddRange(CreateTableString_AniDB_Character_Seiyuu());
-            commands.AddRange(CreateTableString_AniDB_Seiyuu());
-            commands.AddRange(CreateTableString_AniDB_Episode());
-            commands.AddRange(CreateTableString_AniDB_File());
-            commands.AddRange(CreateTableString_AniDB_GroupStatus());
-            commands.AddRange(CreateTableString_AniDB_ReleaseGroup());
-            commands.AddRange(CreateTableString_AniDB_Review());
-            commands.AddRange(CreateTableString_AniDB_Tag());
-            commands.AddRange(CreateTableString_AnimeEpisode());
-            commands.AddRange(CreateTableString_AnimeGroup());
-            commands.AddRange(CreateTableString_AnimeSeries());
-            commands.AddRange(CreateTableString_CommandRequest());
-            commands.AddRange(CreateTableString_CrossRef_AniDB_Other());
-            commands.AddRange(CreateTableString_CrossRef_AniDB_TvDB());
-            commands.AddRange(CreateTableString_CrossRef_File_Episode());
-            commands.AddRange(CreateTableString_CrossRef_Languages_AniDB_File());
-            commands.AddRange(CreateTableString_CrossRef_Subtitles_AniDB_File());
-            commands.AddRange(CreateTableString_FileNameHash());
-            commands.AddRange(CreateTableString_Language());
-            commands.AddRange(CreateTableString_ImportFolder());
-            commands.AddRange(CreateTableString_ScheduledUpdate());
-            commands.AddRange(CreateTableString_VideoInfo());
-            commands.AddRange(CreateTableString_VideoLocal());
-            commands.AddRange(CreateTableString_DuplicateFile());
-            commands.AddRange(CreateTableString_GroupFilter());
-            commands.AddRange(CreateTableString_GroupFilterCondition());
-            commands.AddRange(CreateTableString_AniDB_Vote());
-            commands.AddRange(CreateTableString_TvDB_ImageFanart());
-            commands.AddRange(CreateTableString_TvDB_ImageWideBanner());
-            commands.AddRange(CreateTableString_TvDB_ImagePoster());
-            commands.AddRange(CreateTableString_TvDB_Episode());
-            commands.AddRange(CreateTableString_TvDB_Series());
-            commands.AddRange(CreateTableString_AniDB_Anime_DefaultImage());
-            commands.AddRange(CreateTableString_MovieDB_Movie());
-            commands.AddRange(CreateTableString_MovieDB_Poster());
-            commands.AddRange(CreateTableString_MovieDB_Fanart());
-            commands.AddRange(CreateTableString_JMMUser());
-            commands.AddRange(CreateTableString_Trakt_Episode());
-            commands.AddRange(CreateTableString_Trakt_ImagePoster());
-            commands.AddRange(CreateTableString_Trakt_ImageFanart());
-            commands.AddRange(CreateTableString_Trakt_Show());
-            commands.AddRange(CreateTableString_Trakt_Season());
-            commands.AddRange(CreateTableString_CrossRef_AniDB_Trakt());
-
-            commands.AddRange(CreateTableString_AnimeEpisode_User());
-            commands.AddRange(CreateTableString_AnimeSeries_User());
-            commands.AddRange(CreateTableString_AnimeGroup_User());
-            commands.AddRange(CreateTableString_VideoLocal_User());
-
-
-            //commands.AddRange(CreateTableString_CrossRef_AnimeEpisode_Hash());
-
-            using (
-                SqlConnection tmpConn =
-                    new SqlConnection(string.Format("Server={0};User ID={1};Password={2};database={3}",
-                        ServerSettings.DatabaseServer,
-                        ServerSettings.DatabaseUsername, ServerSettings.DatabasePassword, ServerSettings.DatabaseName)))
-            {
-                tmpConn.Open();
-                foreach (string cmdTable in commands)
-                {
-                    using (SqlCommand command = new SqlCommand(cmdTable, tmpConn))
-                    {
-                        command.ExecuteNonQuery();
-                    }
-                }
-            }
-
-            Console.WriteLine("Creating version...");
-            Versions ver1 = new Versions();
-            ver1.VersionType = Constants.DatabaseTypeKey;
-            ver1.VersionValue = "1";
-
-            VersionsRepository repVer = new VersionsRepository();
-            repVer.Save(ver1);
-            return true;
-        }
-
-
-        public List<string> CreateTableString_Versions()
-        {
-            List<string> cmds = new List<string>();
-            cmds.Add("CREATE TABLE [Versions]( " +
-                     " [VersionsID] [int] IDENTITY(1,1) NOT NULL, " +
-                     " [VersionType] [varchar](100) NOT NULL, " +
-                     " [VersionValue] [varchar](100) NOT NULL,  " +
-                     " CONSTRAINT [PK_Versions] PRIMARY KEY CLUSTERED  " +
-                     " ( " +
-                     " [VersionsID] ASC " +
-                     " )WITH (PAD_INDEX  = OFF, STATISTICS_NORECOMPUTE  = OFF, IGNORE_DUP_KEY = OFF, ALLOW_ROW_LOCKS  = ON, ALLOW_PAGE_LOCKS  = ON) ON [PRIMARY] " +
-                     " ) ON [PRIMARY] ");
-
-            cmds.Add("CREATE UNIQUE INDEX UIX_Versions_VersionType ON Versions(VersionType)");
-
-            return cmds;
-        }
-
-        public List<string> CreateTableString_AniDB_Anime()
-        {
-            List<string> cmds = new List<string>();
-            cmds.Add("CREATE TABLE AniDB_Anime( " +
-                     " AniDB_AnimeID int IDENTITY(1,1) NOT NULL, " +
-                     " AnimeID int NOT NULL, " +
-                     " EpisodeCount int NOT NULL, " +
-                     " AirDate datetime NULL, " +
-                     " EndDate datetime NULL, " +
-                     " URL varchar(max) NULL, " +
-                     " Picname varchar(max) NULL, " +
-                     " BeginYear int NOT NULL, " +
-                     " EndYear int NOT NULL, " +
-                     " AnimeType int NOT NULL, " +
-                     " MainTitle nvarchar(500) NOT NULL, " +
-                     " AllTitles nvarchar(1500) NOT NULL, " +
-                     " AllCategories nvarchar(MAX) NOT NULL, " +
-                     " AllTags nvarchar(MAX) NOT NULL, " +
-                     " Description varchar(max) NOT NULL, " +
-                     " EpisodeCountNormal int NOT NULL, " +
-                     " EpisodeCountSpecial int NOT NULL, " +
-                     " Rating int NOT NULL, " +
-                     " VoteCount int NOT NULL, " +
-                     " TempRating int NOT NULL, " +
-                     " TempVoteCount int NOT NULL, " +
-                     " AvgReviewRating int NOT NULL, " +
-                     " ReviewCount int NOT NULL, " +
-                     " DateTimeUpdated datetime NOT NULL, " +
-                     " DateTimeDescUpdated datetime NOT NULL, " +
-                     " ImageEnabled int NOT NULL, " +
-                     " AwardList varchar(max) NOT NULL, " +
-                     " Restricted int NOT NULL, " +
-                     " AnimePlanetID int NULL, " +
-                     " ANNID int NULL, " +
-                     " AllCinemaID int NULL, " +
-                     " AnimeNfo int NULL, " +
-                     " [LatestEpisodeNumber] [int] NULL, " +
-                     " CONSTRAINT [PK_AniDB_Anime] PRIMARY KEY CLUSTERED  " +
-                     " ( " +
-                     " [AniDB_AnimeID] ASC " +
-                     " )WITH (PAD_INDEX  = OFF, STATISTICS_NORECOMPUTE  = OFF, IGNORE_DUP_KEY = OFF, ALLOW_ROW_LOCKS  = ON, ALLOW_PAGE_LOCKS  = ON) ON [PRIMARY] " +
-                     " ) ON [PRIMARY] ");
-
-            cmds.Add("CREATE UNIQUE INDEX UIX_AniDB_Anime_AnimeID ON AniDB_Anime(AnimeID)");
-
-            return cmds;
-        }
-
-        public List<string> CreateTableString_AniDB_Anime_Category()
-        {
-            List<string> cmds = new List<string>();
-            cmds.Add("CREATE TABLE AniDB_Anime_Category ( " +
-                     " AniDB_Anime_CategoryID int IDENTITY(1,1) NOT NULL, " +
-                     " AnimeID int NOT NULL, " +
-                     " CategoryID int NOT NULL, " +
-                     " Weighting int NOT NULL, " +
-                     " CONSTRAINT [PK_AniDB_Anime_Category] PRIMARY KEY CLUSTERED  " +
-                     " ( " +
-                     " AniDB_Anime_CategoryID ASC " +
-                     " )WITH (PAD_INDEX  = OFF, STATISTICS_NORECOMPUTE  = OFF, IGNORE_DUP_KEY = OFF, ALLOW_ROW_LOCKS  = ON, ALLOW_PAGE_LOCKS  = ON) ON [PRIMARY] " +
-                     " ) ON [PRIMARY] ");
-
-            cmds.Add("CREATE INDEX IX_AniDB_Anime_Category_AnimeID on AniDB_Anime_Category(AnimeID)");
-            cmds.Add(
-                "CREATE UNIQUE INDEX UIX_AniDB_Anime_Category_AnimeID_CategoryID ON AniDB_Anime_Category(AnimeID, CategoryID)");
-
-            return cmds;
-        }
-
-        public List<string> CreateTableString_AniDB_Anime_Character()
-        {
-            List<string> cmds = new List<string>();
-            cmds.Add("CREATE TABLE AniDB_Anime_Character ( " +
-                     " AniDB_Anime_CharacterID int IDENTITY(1,1) NOT NULL, " +
-                     " AnimeID int NOT NULL, " +
-                     " CharID int NOT NULL, " +
-                     " CharType varchar(100) NOT NULL, " +
-                     " EpisodeListRaw varchar(max) NULL, " +
-                     " CONSTRAINT [PK_AniDB_Anime_Character] PRIMARY KEY CLUSTERED  " +
-                     " ( " +
-                     " AniDB_Anime_CharacterID ASC " +
-                     " )WITH (PAD_INDEX  = OFF, STATISTICS_NORECOMPUTE  = OFF, IGNORE_DUP_KEY = OFF, ALLOW_ROW_LOCKS  = ON, ALLOW_PAGE_LOCKS  = ON) ON [PRIMARY] " +
-                     " ) ON [PRIMARY] ");
-
-            cmds.Add("CREATE INDEX IX_AniDB_Anime_Character_AnimeID on AniDB_Anime_Character(AnimeID)");
-            cmds.Add(
-                "CREATE UNIQUE INDEX UIX_AniDB_Anime_Character_AnimeID_CharID ON AniDB_Anime_Character(AnimeID, CharID)");
-
-            return cmds;
-        }
-
-        public List<string> CreateTableString_AniDB_Anime_Relation()
-        {
-            List<string> cmds = new List<string>();
-            cmds.Add("CREATE TABLE AniDB_Anime_Relation ( " +
-                     " AniDB_Anime_RelationID int IDENTITY(1,1) NOT NULL, " +
-                     " AnimeID int NOT NULL, " +
-                     " RelatedAnimeID int NOT NULL, " +
-                     " RelationType varchar(100) NOT NULL, " +
-                     " CONSTRAINT [PK_AniDB_Anime_Relation] PRIMARY KEY CLUSTERED  " +
-                     " ( " +
-                     " AniDB_Anime_RelationID ASC " +
-                     " )WITH (PAD_INDEX  = OFF, STATISTICS_NORECOMPUTE  = OFF, IGNORE_DUP_KEY = OFF, ALLOW_ROW_LOCKS  = ON, ALLOW_PAGE_LOCKS  = ON) ON [PRIMARY] " +
-                     " ) ON [PRIMARY] ");
-
-            cmds.Add("CREATE INDEX IX_AniDB_Anime_Relation_AnimeID on AniDB_Anime_Relation(AnimeID)");
-            cmds.Add(
-                "CREATE UNIQUE INDEX UIX_AniDB_Anime_Relation_AnimeID_RelatedAnimeID ON AniDB_Anime_Relation(AnimeID, RelatedAnimeID)");
-
-            return cmds;
-        }
-
-        public List<string> CreateTableString_AniDB_Anime_Review()
-        {
-            List<string> cmds = new List<string>();
-            cmds.Add("CREATE TABLE AniDB_Anime_Review ( " +
-                     " AniDB_Anime_ReviewID int IDENTITY(1,1) NOT NULL, " +
-                     " AnimeID int NOT NULL, " +
-                     " ReviewID int NOT NULL, " +
-                     " CONSTRAINT [PK_AniDB_Anime_Review] PRIMARY KEY CLUSTERED  " +
-                     " ( " +
-                     " AniDB_Anime_ReviewID ASC " +
-                     " )WITH (PAD_INDEX  = OFF, STATISTICS_NORECOMPUTE  = OFF, IGNORE_DUP_KEY = OFF, ALLOW_ROW_LOCKS  = ON, ALLOW_PAGE_LOCKS  = ON) ON [PRIMARY] " +
-                     " ) ON [PRIMARY] ");
-
-            cmds.Add("CREATE INDEX IX_AniDB_Anime_Review_AnimeID on AniDB_Anime_Review(AnimeID)");
-            cmds.Add(
-                "CREATE UNIQUE INDEX UIX_AniDB_Anime_Review_AnimeID_ReviewID ON AniDB_Anime_Review(AnimeID, ReviewID)");
-
-            return cmds;
-        }
-
-        public List<string> CreateTableString_AniDB_Anime_Similar()
-        {
-            List<string> cmds = new List<string>();
-            cmds.Add("CREATE TABLE AniDB_Anime_Similar ( " +
-                     " AniDB_Anime_SimilarID int IDENTITY(1,1) NOT NULL, " +
-                     " AnimeID int NOT NULL, " +
-                     " SimilarAnimeID int NOT NULL, " +
-                     " Approval int NOT NULL, " +
-                     " Total int NOT NULL, " +
-                     " CONSTRAINT [PK_AniDB_Anime_Similar] PRIMARY KEY CLUSTERED  " +
-                     " ( " +
-                     " AniDB_Anime_SimilarID ASC " +
-                     " )WITH (PAD_INDEX  = OFF, STATISTICS_NORECOMPUTE  = OFF, IGNORE_DUP_KEY = OFF, ALLOW_ROW_LOCKS  = ON, ALLOW_PAGE_LOCKS  = ON) ON [PRIMARY] " +
-                     " ) ON [PRIMARY] ");
-
-            cmds.Add("CREATE INDEX IX_AniDB_Anime_Similar_AnimeID on AniDB_Anime_Similar(AnimeID)");
-            cmds.Add(
-                "CREATE UNIQUE INDEX UIX_AniDB_Anime_Similar_AnimeID_SimilarAnimeID ON AniDB_Anime_Similar(AnimeID, SimilarAnimeID)");
-
-            return cmds;
-        }
-
-        public List<string> CreateTableString_AniDB_Anime_Tag()
-        {
-            List<string> cmds = new List<string>();
-            cmds.Add("CREATE TABLE AniDB_Anime_Tag ( " +
-                     " AniDB_Anime_TagID int IDENTITY(1,1) NOT NULL, " +
-                     " AnimeID int NOT NULL, " +
-                     " TagID int NOT NULL, " +
-                     " Approval int NOT NULL, " +
-                     " CONSTRAINT [PK_AniDB_Anime_Tag] PRIMARY KEY CLUSTERED  " +
-                     " ( " +
-                     " AniDB_Anime_TagID ASC " +
-                     " )WITH (PAD_INDEX  = OFF, STATISTICS_NORECOMPUTE  = OFF, IGNORE_DUP_KEY = OFF, ALLOW_ROW_LOCKS  = ON, ALLOW_PAGE_LOCKS  = ON) ON [PRIMARY] " +
-                     " ) ON [PRIMARY] ");
-
-            cmds.Add("CREATE INDEX IX_AniDB_Anime_Tag_AnimeID on AniDB_Anime_Tag(AnimeID)");
-            cmds.Add("CREATE UNIQUE INDEX UIX_AniDB_Anime_Tag_AnimeID_TagID ON AniDB_Anime_Tag(AnimeID, TagID)");
-
-            return cmds;
-        }
-
-        public List<string> CreateTableString_AniDB_Anime_Title()
-        {
-            List<string> cmds = new List<string>();
-            cmds.Add("CREATE TABLE [AniDB_Anime_Title]( " +
-                     " AniDB_Anime_TitleID int IDENTITY(1,1) NOT NULL, " +
-                     " AnimeID int NOT NULL, " +
-                     " TitleType varchar(50) NOT NULL, " +
-                     " Language nvarchar(50) NOT NULL, " +
-                     " Title nvarchar(500) NOT NULL, " +
-                     " CONSTRAINT [PK_AniDB_Anime_Title] PRIMARY KEY CLUSTERED  " +
-                     " ( " +
-                     " AniDB_Anime_TitleID ASC " +
-                     " )WITH (PAD_INDEX  = OFF, STATISTICS_NORECOMPUTE  = OFF, IGNORE_DUP_KEY = OFF, ALLOW_ROW_LOCKS  = ON, ALLOW_PAGE_LOCKS  = ON) ON [PRIMARY] " +
-                     " ) ON [PRIMARY] ");
-
-            cmds.Add("CREATE INDEX IX_AniDB_Anime_Title_AnimeID on AniDB_Anime_Title(AnimeID)");
-
-            return cmds;
-        }
-
-        public List<string> CreateTableString_AniDB_Category()
-        {
-            List<string> cmds = new List<string>();
-            cmds.Add("CREATE TABLE AniDB_Category ( " +
-                     " AniDB_CategoryID int IDENTITY(1,1) NOT NULL, " +
-                     " CategoryID int NOT NULL, " +
-                     " ParentID int NOT NULL, " +
-                     " IsHentai int NOT NULL, " +
-                     " CategoryName varchar(50) NOT NULL, " +
-                     " CategoryDescription varchar(max) NOT NULL, " +
-                     " CONSTRAINT [PK_AniDB_Category] PRIMARY KEY CLUSTERED  " +
-                     " ( " +
-                     " AniDB_CategoryID ASC " +
-                     " )WITH (PAD_INDEX  = OFF, STATISTICS_NORECOMPUTE  = OFF, IGNORE_DUP_KEY = OFF, ALLOW_ROW_LOCKS  = ON, ALLOW_PAGE_LOCKS  = ON) ON [PRIMARY] " +
-                     " ) ON [PRIMARY] ");
-
-            cmds.Add("CREATE UNIQUE INDEX UIX_AniDB_Category_CategoryID ON AniDB_Category(CategoryID)");
-
-            return cmds;
-        }
-
-        public List<string> CreateTableString_AniDB_Character()
-        {
-            List<string> cmds = new List<string>();
-            cmds.Add("CREATE TABLE AniDB_Character ( " +
-                     " AniDB_CharacterID int IDENTITY(1,1) NOT NULL, " +
-                     " CharID int NOT NULL, " +
-                     " CharName nvarchar(200) NOT NULL, " +
-                     " PicName varchar(100) NOT NULL, " +
-                     " CharKanjiName nvarchar(max) NOT NULL, " +
-                     " CharDescription nvarchar(max) NOT NULL, " +
-                     " CreatorListRaw varchar(max) NOT NULL, " +
-                     " CONSTRAINT [PK_AniDB_Character] PRIMARY KEY CLUSTERED  " +
-                     " ( " +
-                     " AniDB_CharacterID ASC " +
-                     " )WITH (PAD_INDEX  = OFF, STATISTICS_NORECOMPUTE  = OFF, IGNORE_DUP_KEY = OFF, ALLOW_ROW_LOCKS  = ON, ALLOW_PAGE_LOCKS  = ON) ON [PRIMARY] " +
-                     " ) ON [PRIMARY] ");
-
-            cmds.Add("CREATE UNIQUE INDEX UIX_AniDB_Character_CharID ON AniDB_Character(CharID)");
-
-            return cmds;
-        }
-
-        public List<string> CreateTableString_AniDB_Character_Seiyuu()
-        {
-            List<string> cmds = new List<string>();
-            cmds.Add("CREATE TABLE AniDB_Character_Seiyuu ( " +
-                     " AniDB_Character_SeiyuuID int IDENTITY(1,1) NOT NULL, " +
-                     " CharID int NOT NULL, " +
-                     " SeiyuuID int NOT NULL " +
-                     " CONSTRAINT [PK_AniDB_Character_Seiyuu] PRIMARY KEY CLUSTERED  " +
-                     " ( " +
-                     " AniDB_Character_SeiyuuID ASC " +
-                     " )WITH (PAD_INDEX  = OFF, STATISTICS_NORECOMPUTE  = OFF, IGNORE_DUP_KEY = OFF, ALLOW_ROW_LOCKS  = ON, ALLOW_PAGE_LOCKS  = ON) ON [PRIMARY] " +
-                     " ) ON [PRIMARY] ");
-
-            cmds.Add("CREATE INDEX IX_AniDB_Character_Seiyuu_CharID on AniDB_Character_Seiyuu(CharID)");
-            cmds.Add("CREATE INDEX IX_AniDB_Character_Seiyuu_SeiyuuID on AniDB_Character_Seiyuu(SeiyuuID)");
-            cmds.Add(
-                "CREATE UNIQUE INDEX UIX_AniDB_Character_Seiyuu_CharID_SeiyuuID ON AniDB_Character_Seiyuu(CharID, SeiyuuID)");
-
-            return cmds;
-        }
-
-        public List<string> CreateTableString_AniDB_Seiyuu()
-        {
-            List<string> cmds = new List<string>();
-            cmds.Add("CREATE TABLE AniDB_Seiyuu ( " +
-                     " AniDB_SeiyuuID int IDENTITY(1,1) NOT NULL, " +
-                     " SeiyuuID int NOT NULL, " +
-                     " SeiyuuName nvarchar(200) NOT NULL, " +
-                     " PicName varchar(100) NOT NULL, " +
-                     " CONSTRAINT [PK_AniDB_Seiyuu] PRIMARY KEY CLUSTERED  " +
-                     " ( " +
-                     " AniDB_SeiyuuID ASC " +
-                     " )WITH (PAD_INDEX  = OFF, STATISTICS_NORECOMPUTE  = OFF, IGNORE_DUP_KEY = OFF, ALLOW_ROW_LOCKS  = ON, ALLOW_PAGE_LOCKS  = ON) ON [PRIMARY] " +
-                     " ) ON [PRIMARY] ");
-
-            cmds.Add("CREATE UNIQUE INDEX UIX_AniDB_Seiyuu_SeiyuuID ON AniDB_Seiyuu(SeiyuuID)");
-
-
-            return cmds;
-        }
-
-        public List<string> CreateTableString_AniDB_Episode()
-        {
-            List<string> cmds = new List<string>();
-            cmds.Add("CREATE TABLE AniDB_Episode( " +
-                     " AniDB_EpisodeID int IDENTITY(1,1) NOT NULL, " +
-                     " EpisodeID int NOT NULL, " +
-                     " AnimeID int NOT NULL, " +
-                     " LengthSeconds int NOT NULL, " +
-                     " Rating varchar(max) NOT NULL, " +
-                     " Votes varchar(max) NOT NULL, " +
-                     " EpisodeNumber int NOT NULL, " +
-                     " EpisodeType int NOT NULL, " +
-                     " RomajiName varchar(max) NOT NULL, " +
-                     " EnglishName varchar(max) NOT NULL, " +
-                     " AirDate int NOT NULL, " +
-                     " DateTimeUpdated datetime NOT NULL, " +
-                     " CONSTRAINT [PK_AniDB_Episode] PRIMARY KEY CLUSTERED  " +
-                     " ( " +
-                     " AniDB_EpisodeID ASC " +
-                     " )WITH (PAD_INDEX  = OFF, STATISTICS_NORECOMPUTE  = OFF, IGNORE_DUP_KEY = OFF, ALLOW_ROW_LOCKS  = ON, ALLOW_PAGE_LOCKS  = ON) ON [PRIMARY] " +
-                     " ) ON [PRIMARY] ");
-
-            cmds.Add("CREATE INDEX IX_AniDB_Episode_AnimeID on AniDB_Episode(AnimeID)");
-            cmds.Add("CREATE UNIQUE INDEX UIX_AniDB_Episode_EpisodeID ON AniDB_Episode(EpisodeID)");
-
-            return cmds;
-        }
-
-        public List<string> CreateTableString_AniDB_File()
-        {
-            List<string> cmds = new List<string>();
-            cmds.Add("CREATE TABLE AniDB_File( " +
-                     " AniDB_FileID int IDENTITY(1,1) NOT NULL, " +
-                     " FileID int NOT NULL, " +
-                     " Hash varchar(50) NOT NULL, " +
-                     " AnimeID int NOT NULL, " +
-                     " GroupID int NOT NULL, " +
-                     " File_Source varchar(max) NOT NULL, " +
-                     " File_AudioCodec varchar(max) NOT NULL, " +
-                     " File_VideoCodec varchar(max) NOT NULL, " +
-                     " File_VideoResolution varchar(max) NOT NULL, " +
-                     " File_FileExtension varchar(max) NOT NULL, " +
-                     " File_LengthSeconds int NOT NULL, " +
-                     " File_Description varchar(max) NOT NULL, " +
-                     " File_ReleaseDate int NOT NULL, " +
-                     " Anime_GroupName nvarchar(max) NOT NULL, " +
-                     " Anime_GroupNameShort nvarchar(max) NOT NULL, " +
-                     " Episode_Rating int NOT NULL, " +
-                     " Episode_Votes int NOT NULL, " +
-                     " DateTimeUpdated datetime NOT NULL, " +
-                     " IsWatched int NOT NULL, " +
-                     " WatchedDate datetime NULL, " +
-                     " CRC varchar(max) NOT NULL, " +
-                     " MD5 varchar(max) NOT NULL, " +
-                     " SHA1 varchar(max) NOT NULL, " +
-                     " FileName nvarchar(max) NOT NULL, " +
-                     " FileSize bigint NOT NULL, " +
-                     " CONSTRAINT [PK_AniDB_File] PRIMARY KEY CLUSTERED  " +
-                     " ( " +
-                     " AniDB_FileID ASC " +
-                     " )WITH (PAD_INDEX  = OFF, STATISTICS_NORECOMPUTE  = OFF, IGNORE_DUP_KEY = OFF, ALLOW_ROW_LOCKS  = ON, ALLOW_PAGE_LOCKS  = ON) ON [PRIMARY] " +
-                     " ) ON [PRIMARY] ");
-
-            cmds.Add("CREATE UNIQUE INDEX UIX_AniDB_File_Hash on AniDB_File(Hash)");
-            cmds.Add("CREATE UNIQUE INDEX UIX_AniDB_File_FileID ON AniDB_File(FileID)");
-
-            return cmds;
-        }
-
-        public List<string> CreateTableString_AniDB_GroupStatus()
-        {
-            List<string> cmds = new List<string>();
-            cmds.Add("CREATE TABLE AniDB_GroupStatus ( " +
-                     " AniDB_GroupStatusID int IDENTITY(1,1) NOT NULL, " +
-                     " AnimeID int NOT NULL, " +
-                     " GroupID int NOT NULL, " +
-                     " GroupName nvarchar(200) NOT NULL, " +
-                     " CompletionState int NOT NULL, " +
-                     " LastEpisodeNumber int NOT NULL, " +
-                     " Rating int NOT NULL, " +
-                     " Votes int NOT NULL, " +
-                     " EpisodeRange nvarchar(200) NOT NULL, " +
-                     " CONSTRAINT [PK_AniDB_GroupStatus] PRIMARY KEY CLUSTERED  " +
-                     " ( " +
-                     " AniDB_GroupStatusID ASC " +
-                     " )WITH (PAD_INDEX  = OFF, STATISTICS_NORECOMPUTE  = OFF, IGNORE_DUP_KEY = OFF, ALLOW_ROW_LOCKS  = ON, ALLOW_PAGE_LOCKS  = ON) ON [PRIMARY] " +
-                     " ) ON [PRIMARY] ");
-
-            cmds.Add("CREATE INDEX IX_AniDB_GroupStatus_AnimeID on AniDB_GroupStatus(AnimeID)");
-            cmds.Add("CREATE UNIQUE INDEX UIX_AniDB_GroupStatus_AnimeID_GroupID ON AniDB_GroupStatus(AnimeID, GroupID)");
-
-
-            return cmds;
-        }
-
-        public List<string> CreateTableString_AniDB_ReleaseGroup()
-        {
-            List<string> cmds = new List<string>();
-            cmds.Add("CREATE TABLE AniDB_ReleaseGroup ( " +
-                     " AniDB_ReleaseGroupID int IDENTITY(1,1) NOT NULL, " +
-                     " GroupID int NOT NULL, " +
-                     " Rating int NOT NULL, " +
-                     " Votes int NOT NULL, " +
-                     " AnimeCount int NOT NULL, " +
-                     " FileCount int NOT NULL, " +
-                     " GroupName nvarchar(MAX) NOT NULL, " +
-                     " GroupNameShort nvarchar(200) NOT NULL, " +
-                     " IRCChannel nvarchar(200) NOT NULL, " +
-                     " IRCServer nvarchar(200) NOT NULL, " +
-                     " URL nvarchar(200) NOT NULL, " +
-                     " Picname nvarchar(200) NOT NULL, " +
-                     " CONSTRAINT [PK_AniDB_ReleaseGroup] PRIMARY KEY CLUSTERED  " +
-                     " ( " +
-                     " AniDB_ReleaseGroupID ASC " +
-                     " )WITH (PAD_INDEX  = OFF, STATISTICS_NORECOMPUTE  = OFF, IGNORE_DUP_KEY = OFF, ALLOW_ROW_LOCKS  = ON, ALLOW_PAGE_LOCKS  = ON) ON [PRIMARY] " +
-                     " ) ON [PRIMARY] ");
-
-            cmds.Add("CREATE UNIQUE INDEX UIX_AniDB_ReleaseGroup_GroupID ON AniDB_ReleaseGroup(GroupID)");
-
-
-            return cmds;
-        }
-
-        public List<string> CreateTableString_AniDB_Review()
-        {
-            List<string> cmds = new List<string>();
-            cmds.Add("CREATE TABLE AniDB_Review ( " +
-                     " AniDB_ReviewID int IDENTITY(1,1) NOT NULL, " +
-                     " ReviewID int NOT NULL, " +
-                     " AuthorID int NOT NULL, " +
-                     " RatingAnimation int NOT NULL, " +
-                     " RatingSound int NOT NULL, " +
-                     " RatingStory int NOT NULL, " +
-                     " RatingCharacter int NOT NULL, " +
-                     " RatingValue int NOT NULL, " +
-                     " RatingEnjoyment int NOT NULL, " +
-                     " ReviewText nvarchar(MAX) NOT NULL, " +
-                     " CONSTRAINT [PK_AniDB_Review] PRIMARY KEY CLUSTERED  " +
-                     " ( " +
-                     " AniDB_ReviewID ASC " +
-                     " )WITH (PAD_INDEX  = OFF, STATISTICS_NORECOMPUTE  = OFF, IGNORE_DUP_KEY = OFF, ALLOW_ROW_LOCKS  = ON, ALLOW_PAGE_LOCKS  = ON) ON [PRIMARY] " +
-                     " ) ON [PRIMARY] ");
-
-            cmds.Add("CREATE UNIQUE INDEX UIX_AniDB_Review_ReviewID ON AniDB_Review(ReviewID)");
-
-
-            return cmds;
-        }
-
-        public List<string> CreateTableString_AniDB_Tag()
-        {
-            List<string> cmds = new List<string>();
-            cmds.Add("CREATE TABLE AniDB_Tag ( " +
-                     " AniDB_TagID int IDENTITY(1,1) NOT NULL, " +
-                     " TagID int NOT NULL, " +
-                     " Spoiler int NOT NULL, " +
-                     " LocalSpoiler int NOT NULL, " +
-                     " GlobalSpoiler int NOT NULL, " +
-                     " TagName nvarchar(150) NOT NULL, " +
-                     " TagCount int NOT NULL, " +
-                     " TagDescription nvarchar(max) NOT NULL, " +
-                     " CONSTRAINT [PK_AniDB_Tag] PRIMARY KEY CLUSTERED  " +
-                     " ( " +
-                     " AniDB_TagID ASC " +
-                     " )WITH (PAD_INDEX  = OFF, STATISTICS_NORECOMPUTE  = OFF, IGNORE_DUP_KEY = OFF, ALLOW_ROW_LOCKS  = ON, ALLOW_PAGE_LOCKS  = ON) ON [PRIMARY] " +
-                     " ) ON [PRIMARY] ");
-
-            cmds.Add("CREATE UNIQUE INDEX UIX_AniDB_Tag_TagID ON AniDB_Tag(TagID)");
-
-            return cmds;
-        }
-
-        public List<string> CreateTableString_AnimeEpisode()
-        {
-            List<string> cmds = new List<string>();
-            cmds.Add("CREATE TABLE AnimeEpisode( " +
-                     " AnimeEpisodeID int IDENTITY(1,1) NOT NULL, " +
-                     " AnimeSeriesID int NOT NULL, " +
-                     " AniDB_EpisodeID int NOT NULL, " +
-                     " DateTimeUpdated datetime NOT NULL, " +
-                     " DateTimeCreated datetime NOT NULL, " +
-                     " CONSTRAINT [PK_AnimeEpisode] PRIMARY KEY CLUSTERED  " +
-                     " ( " +
-                     " AnimeEpisodeID ASC " +
-                     " )WITH (PAD_INDEX  = OFF, STATISTICS_NORECOMPUTE  = OFF, IGNORE_DUP_KEY = OFF, ALLOW_ROW_LOCKS  = ON, ALLOW_PAGE_LOCKS  = ON) ON [PRIMARY] " +
-                     " ) ON [PRIMARY]");
-
-            cmds.Add("CREATE UNIQUE INDEX UIX_AnimeEpisode_AniDB_EpisodeID ON AnimeEpisode(AniDB_EpisodeID)");
-            cmds.Add("CREATE INDEX IX_AnimeEpisode_AnimeSeriesID on AnimeEpisode(AnimeSeriesID)");
-
-            return cmds;
-        }
-
-        public List<string> CreateTableString_AnimeEpisode_User()
-        {
-            List<string> cmds = new List<string>();
-            cmds.Add("CREATE TABLE AnimeEpisode_User( " +
-                     " AnimeEpisode_UserID int IDENTITY(1,1) NOT NULL, " +
-                     " JMMUserID int NOT NULL, " +
-                     " AnimeEpisodeID int NOT NULL, " +
-                     " AnimeSeriesID int NOT NULL, " + // we only have this column to improve performance
-                     " WatchedDate datetime NULL, " +
-                     " PlayedCount int NOT NULL, " +
-                     " WatchedCount int NOT NULL, " +
-                     " StoppedCount int NOT NULL, " +
-                     " CONSTRAINT [PK_AnimeEpisode_User] PRIMARY KEY CLUSTERED  " +
-                     " ( " +
-                     " AnimeEpisode_UserID ASC " +
-                     " )WITH (PAD_INDEX  = OFF, STATISTICS_NORECOMPUTE  = OFF, IGNORE_DUP_KEY = OFF, ALLOW_ROW_LOCKS  = ON, ALLOW_PAGE_LOCKS  = ON) ON [PRIMARY] " +
-                     " ) ON [PRIMARY]");
-
-            cmds.Add(
-                "CREATE UNIQUE INDEX UIX_AnimeEpisode_User_User_EpisodeID ON AnimeEpisode_User(JMMUserID, AnimeEpisodeID)");
-            cmds.Add(
-                "CREATE INDEX IX_AnimeEpisode_User_User_AnimeSeriesID on AnimeEpisode_User(JMMUserID, AnimeSeriesID)");
-
-            return cmds;
-        }
-
-        public List<string> CreateTableString_VideoLocal()
-        {
-            List<string> cmds = new List<string>();
-            cmds.Add("CREATE TABLE VideoLocal( " +
-                     " VideoLocalID int IDENTITY(1,1) NOT NULL, " +
-                     " FilePath nvarchar(max) NOT NULL, " +
-                     " ImportFolderID int NOT NULL, " +
-                     " Hash varchar(50) NOT NULL, " +
-                     " CRC32 varchar(50) NULL, " +
-                     " MD5 varchar(50) NULL, " +
-                     " SHA1 varchar(50) NULL, " +
-                     " HashSource int NOT NULL, " +
-                     " FileSize bigint NOT NULL, " +
-                     " IsIgnored int NOT NULL, " +
-                     " DateTimeUpdated datetime NOT NULL, " +
-                     " CONSTRAINT [PK_VideoLocal] PRIMARY KEY CLUSTERED  " +
-                     " ( " +
-                     " VideoLocalID ASC " +
-                     " )WITH (PAD_INDEX  = OFF, STATISTICS_NORECOMPUTE  = OFF, IGNORE_DUP_KEY = OFF, ALLOW_ROW_LOCKS  = ON, ALLOW_PAGE_LOCKS  = ON) ON [PRIMARY] " +
-                     " ) ON [PRIMARY] ");
-
-            cmds.Add("CREATE UNIQUE INDEX UIX_VideoLocal_Hash on VideoLocal(Hash)");
-
-            return cmds;
-        }
-
-        public List<string> CreateTableString_VideoLocal_User()
-        {
-            List<string> cmds = new List<string>();
-            cmds.Add("CREATE TABLE VideoLocal_User( " +
-                     " VideoLocal_UserID int IDENTITY(1,1) NOT NULL, " +
-                     " JMMUserID int NOT NULL, " +
-                     " VideoLocalID int NOT NULL, " +
-                     " WatchedDate datetime NOT NULL, " +
-                     " CONSTRAINT [PK_VideoLocal_User] PRIMARY KEY CLUSTERED  " +
-                     " ( " +
-                     " VideoLocal_UserID ASC " +
-                     " )WITH (PAD_INDEX  = OFF, STATISTICS_NORECOMPUTE  = OFF, IGNORE_DUP_KEY = OFF, ALLOW_ROW_LOCKS  = ON, ALLOW_PAGE_LOCKS  = ON) ON [PRIMARY] " +
-                     " ) ON [PRIMARY] ");
-
-            cmds.Add(
-                "CREATE UNIQUE INDEX UIX_VideoLocal_User_User_VideoLocalID ON VideoLocal_User(JMMUserID, VideoLocalID)");
-
-            return cmds;
-        }
-
-        public List<string> CreateTableString_AnimeGroup()
-        {
-            List<string> cmds = new List<string>();
-            cmds.Add("CREATE TABLE AnimeGroup( " +
-                     " AnimeGroupID int IDENTITY(1,1) NOT NULL, " +
-                     " AnimeGroupParentID int NULL, " +
-                     " GroupName nvarchar(max) NOT NULL, " +
-                     " Description nvarchar(max) NULL, " +
-                     " IsManuallyNamed int NOT NULL, " +
-                     " DateTimeUpdated datetime NOT NULL, " +
-                     " DateTimeCreated datetime NOT NULL, " +
-                     " SortName varchar(max) NOT NULL, " +
-                     " MissingEpisodeCount int NOT NULL, " +
-                     " MissingEpisodeCountGroups int NOT NULL, " +
-                     " OverrideDescription int NOT NULL, " +
-                     " EpisodeAddedDate datetime NULL, " +
-                     " CONSTRAINT [PK_AnimeGroup] PRIMARY KEY CLUSTERED  " +
-                     " ( " +
-                     " [AnimeGroupID] ASC " +
-                     " )WITH (PAD_INDEX  = OFF, STATISTICS_NORECOMPUTE  = OFF, IGNORE_DUP_KEY = OFF, ALLOW_ROW_LOCKS  = ON, ALLOW_PAGE_LOCKS  = ON) ON [PRIMARY] " +
-                     " ) ON [PRIMARY] ");
-
-            return cmds;
-        }
-
-        public List<string> CreateTableString_AnimeGroup_User()
-        {
-            List<string> cmds = new List<string>();
-            cmds.Add("CREATE TABLE AnimeGroup_User( " +
-                     " AnimeGroup_UserID int IDENTITY(1,1) NOT NULL, " +
-                     " JMMUserID int NOT NULL, " +
-                     " AnimeGroupID int NOT NULL, " +
-                     " IsFave int NOT NULL, " +
-                     " UnwatchedEpisodeCount int NOT NULL, " +
-                     " WatchedEpisodeCount int NOT NULL, " +
-                     " WatchedDate datetime NULL, " +
-                     " PlayedCount int NOT NULL, " +
-                     " WatchedCount int NOT NULL, " +
-                     " StoppedCount int NOT NULL, " +
-                     " CONSTRAINT [PK_AnimeGroup_User] PRIMARY KEY CLUSTERED  " +
-                     " ( " +
-                     " AnimeGroup_UserID ASC " +
-                     " )WITH (PAD_INDEX  = OFF, STATISTICS_NORECOMPUTE  = OFF, IGNORE_DUP_KEY = OFF, ALLOW_ROW_LOCKS  = ON, ALLOW_PAGE_LOCKS  = ON) ON [PRIMARY] " +
-                     " ) ON [PRIMARY]");
-
-            cmds.Add("CREATE UNIQUE INDEX UIX_AnimeGroup_User_User_GroupID ON AnimeGroup_User(JMMUserID, AnimeGroupID)");
-
-            return cmds;
-        }
-
-        public List<string> CreateTableString_AnimeSeries()
-        {
-            List<string> cmds = new List<string>();
-            cmds.Add("CREATE TABLE AnimeSeries ( " +
-                     " AnimeSeriesID int IDENTITY(1,1) NOT NULL, " +
-                     " AnimeGroupID int NOT NULL, " +
-                     " AniDB_ID int NOT NULL, " +
-                     " DateTimeUpdated datetime NOT NULL, " +
-                     " DateTimeCreated datetime NOT NULL, " +
-                     " DefaultAudioLanguage varchar(max) NULL, " +
-                     " DefaultSubtitleLanguage varchar(max) NULL, " +
-                     " MissingEpisodeCount int NOT NULL, " +
-                     " MissingEpisodeCountGroups int NOT NULL, " +
-                     " LatestLocalEpisodeNumber int NOT NULL, " +
-                     " EpisodeAddedDate datetime NULL, " +
-                     " CONSTRAINT [PK_AnimeSeries] PRIMARY KEY CLUSTERED  " +
-                     " ( " +
-                     " AnimeSeriesID ASC " +
-                     " )WITH (PAD_INDEX  = OFF, STATISTICS_NORECOMPUTE  = OFF, IGNORE_DUP_KEY = OFF, ALLOW_ROW_LOCKS  = ON, ALLOW_PAGE_LOCKS  = ON) ON [PRIMARY] " +
-                     " ) ON [PRIMARY] ");
-
-            cmds.Add("CREATE UNIQUE INDEX UIX_AnimeSeries_AniDB_ID ON AnimeSeries(AniDB_ID)");
-
-            return cmds;
-        }
-
-        public List<string> CreateTableString_AnimeSeries_User()
-        {
-            List<string> cmds = new List<string>();
-            cmds.Add("CREATE TABLE AnimeSeries_User( " +
-                     " AnimeSeries_UserID int IDENTITY(1,1) NOT NULL, " +
-                     " JMMUserID int NOT NULL, " +
-                     " AnimeSeriesID int NOT NULL, " +
-                     " UnwatchedEpisodeCount int NOT NULL, " +
-                     " WatchedEpisodeCount int NOT NULL, " +
-                     " WatchedDate datetime NULL, " +
-                     " PlayedCount int NOT NULL, " +
-                     " WatchedCount int NOT NULL, " +
-                     " StoppedCount int NOT NULL, " +
-                     " CONSTRAINT [PK_AnimeSeries_User] PRIMARY KEY CLUSTERED  " +
-                     " ( " +
-                     " AnimeSeries_UserID ASC " +
-                     " )WITH (PAD_INDEX  = OFF, STATISTICS_NORECOMPUTE  = OFF, IGNORE_DUP_KEY = OFF, ALLOW_ROW_LOCKS  = ON, ALLOW_PAGE_LOCKS  = ON) ON [PRIMARY] " +
-                     " ) ON [PRIMARY]");
-
-            cmds.Add(
-                "CREATE UNIQUE INDEX UIX_AnimeSeries_User_User_SeriesID ON AnimeSeries_User(JMMUserID, AnimeSeriesID)");
-
-            return cmds;
-        }
-
-        public List<string> CreateTableString_CommandRequest()
-        {
-            List<string> cmds = new List<string>();
-            cmds.Add("CREATE TABLE CommandRequest( " +
-                     " CommandRequestID int IDENTITY(1,1) NOT NULL, " +
-                     " Priority int NOT NULL, " +
-                     " CommandType int NOT NULL, " +
-                     " CommandID nvarchar(max) NOT NULL, " +
-                     " CommandDetails nvarchar(max) NOT NULL, " +
-                     " DateTimeUpdated datetime NOT NULL, " +
-                     " CONSTRAINT [PK_CommandRequest] PRIMARY KEY CLUSTERED  " +
-                     " ( " +
-                     " CommandRequestID ASC " +
-                     " )WITH (PAD_INDEX  = OFF, STATISTICS_NORECOMPUTE  = OFF, IGNORE_DUP_KEY = OFF, ALLOW_ROW_LOCKS  = ON, ALLOW_PAGE_LOCKS  = ON) ON [PRIMARY] " +
-                     " ) ON [PRIMARY] ");
-
-            return cmds;
-        }
-
-
-        public List<string> CreateTableString_CrossRef_AniDB_TvDB()
-        {
-            List<string> cmds = new List<string>();
-            cmds.Add("CREATE TABLE CrossRef_AniDB_TvDB( " +
-                     " CrossRef_AniDB_TvDBID int IDENTITY(1,1) NOT NULL, " +
-                     " AnimeID int NOT NULL, " +
-                     " TvDBID int NOT NULL, " +
-                     " TvDBSeasonNumber int NOT NULL, " +
-                     " CrossRefSource int NOT NULL, " +
-                     " CONSTRAINT [PK_CrossRef_AniDB_TvDB] PRIMARY KEY CLUSTERED " +
-                     " ( " +
-                     " CrossRef_AniDB_TvDBID ASC " +
-                     " )WITH (PAD_INDEX  = OFF, STATISTICS_NORECOMPUTE  = OFF, IGNORE_DUP_KEY = OFF, ALLOW_ROW_LOCKS  = ON, ALLOW_PAGE_LOCKS  = ON) ON [PRIMARY] " +
-                     " ) ON [PRIMARY] ");
-
-            cmds.Add(
-                "CREATE UNIQUE INDEX UIX_CrossRef_AniDB_TvDB ON CrossRef_AniDB_TvDB(AnimeID, TvDBID, TvDBSeasonNumber, CrossRefSource)");
-            cmds.Add("CREATE UNIQUE INDEX UIX_CrossRef_AniDB_TvDB_AnimeID ON CrossRef_AniDB_TvDB(AnimeID)");
-
-            return cmds;
-        }
-
-        public List<string> CreateTableString_CrossRef_AniDB_Other()
-        {
-            List<string> cmds = new List<string>();
-            cmds.Add("CREATE TABLE CrossRef_AniDB_Other( " +
-                     " CrossRef_AniDB_OtherID int IDENTITY(1,1) NOT NULL, " +
-                     " AnimeID int NOT NULL, " +
-                     " CrossRefID nvarchar(500) NOT NULL, " +
-                     " CrossRefSource int NOT NULL, " +
-                     " CrossRefType int NOT NULL, " +
-                     " CONSTRAINT [PK_CrossRef_AniDB_Other] PRIMARY KEY CLUSTERED " +
-                     " ( " +
-                     " CrossRef_AniDB_OtherID ASC " +
-                     " )WITH (PAD_INDEX  = OFF, STATISTICS_NORECOMPUTE  = OFF, IGNORE_DUP_KEY = OFF, ALLOW_ROW_LOCKS  = ON, ALLOW_PAGE_LOCKS  = ON) ON [PRIMARY] " +
-                     " ) ON [PRIMARY] ");
-
-            cmds.Add(
-                "CREATE UNIQUE INDEX UIX_CrossRef_AniDB_Other ON CrossRef_AniDB_Other(AnimeID, CrossRefID, CrossRefSource, CrossRefType)");
-
-            return cmds;
-        }
-
-        public List<string> CreateTableString_CrossRef_File_Episode()
-        {
-            List<string> cmds = new List<string>();
-            cmds.Add("CREATE TABLE CrossRef_File_Episode( " +
-                     " CrossRef_File_EpisodeID int IDENTITY(1,1) NOT NULL, " +
-                     " Hash varchar(50) NULL, " +
-                     " FileName nvarchar(500) NOT NULL, " +
-                     " FileSize bigint NOT NULL, " +
-                     " CrossRefSource int NOT NULL, " +
-                     " AnimeID int NOT NULL, " +
-                     " EpisodeID int NOT NULL, " +
-                     " Percentage int NOT NULL, " +
-                     " EpisodeOrder int NOT NULL, " +
-                     " CONSTRAINT [PK_CrossRef_File_Episode] PRIMARY KEY CLUSTERED " +
-                     " ( " +
-                     " CrossRef_File_EpisodeID ASC " +
-                     " )WITH (PAD_INDEX  = OFF, STATISTICS_NORECOMPUTE  = OFF, IGNORE_DUP_KEY = OFF, ALLOW_ROW_LOCKS  = ON, ALLOW_PAGE_LOCKS  = ON) ON [PRIMARY] " +
-                     " ) ON [PRIMARY] ");
-
-            cmds.Add(
-                "CREATE UNIQUE INDEX UIX_CrossRef_File_Episode_Hash_EpisodeID ON CrossRef_File_Episode(Hash, EpisodeID)");
-
-            return cmds;
-        }
-
-        public List<string> CreateTableString_CrossRef_Languages_AniDB_File()
-        {
-            List<string> cmds = new List<string>();
-            cmds.Add("CREATE TABLE CrossRef_Languages_AniDB_File( " +
-                     " CrossRef_Languages_AniDB_FileID int IDENTITY(1,1) NOT NULL, " +
-                     " FileID int NOT NULL, " +
-                     " LanguageID int NOT NULL, " +
-                     " CONSTRAINT [PK_CrossRef_Languages_AniDB_File] PRIMARY KEY CLUSTERED  " +
-                     " ( " +
-                     " CrossRef_Languages_AniDB_FileID ASC " +
-                     " )WITH (PAD_INDEX  = OFF, STATISTICS_NORECOMPUTE  = OFF, IGNORE_DUP_KEY = OFF, ALLOW_ROW_LOCKS  = ON, ALLOW_PAGE_LOCKS  = ON) ON [PRIMARY] " +
-                     " ) ON [PRIMARY] ");
-            ;
-
-            return cmds;
-        }
-
-        public List<string> CreateTableString_CrossRef_Subtitles_AniDB_File()
-        {
-            List<string> cmds = new List<string>();
-            cmds.Add("CREATE TABLE CrossRef_Subtitles_AniDB_File( " +
-                     " CrossRef_Subtitles_AniDB_FileID int IDENTITY(1,1) NOT NULL, " +
-                     " FileID int NOT NULL, " +
-                     " LanguageID int NOT NULL, " +
-                     " CONSTRAINT [PK_CrossRef_Subtitles_AniDB_File] PRIMARY KEY CLUSTERED  " +
-                     " ( " +
-                     " CrossRef_Subtitles_AniDB_FileID ASC " +
-                     " )WITH (PAD_INDEX  = OFF, STATISTICS_NORECOMPUTE  = OFF, IGNORE_DUP_KEY = OFF, ALLOW_ROW_LOCKS  = ON, ALLOW_PAGE_LOCKS  = ON) ON [PRIMARY] " +
-                     " ) ON [PRIMARY] ");
-
-            return cmds;
-        }
-
-        public List<string> CreateTableString_FileNameHash()
-        {
-            List<string> cmds = new List<string>();
-            cmds.Add("CREATE TABLE FileNameHash ( " +
-                     " FileNameHashID int IDENTITY(1,1) NOT NULL, " +
-                     " FileName nvarchar(500) NOT NULL, " +
-                     " FileSize bigint NOT NULL, " +
-                     " Hash varchar(50) NOT NULL, " +
-                     " DateTimeUpdated datetime NOT NULL, " +
-                     " CONSTRAINT [PK_FileNameHash] PRIMARY KEY CLUSTERED  " +
-                     " ( " +
-                     " FileNameHashID ASC " +
-                     " )WITH (PAD_INDEX  = OFF, STATISTICS_NORECOMPUTE  = OFF, IGNORE_DUP_KEY = OFF, ALLOW_ROW_LOCKS  = ON, ALLOW_PAGE_LOCKS  = ON) ON [PRIMARY] " +
-                     " ) ON [PRIMARY] ");
-
-            cmds.Add("CREATE UNIQUE INDEX UIX_FileNameHash ON FileNameHash(FileName, FileSize, Hash)");
-
-            return cmds;
-        }
-
-        public List<string> CreateTableString_Language()
-        {
-            List<string> cmds = new List<string>();
-            cmds.Add("CREATE TABLE Language( " +
-                     " LanguageID int IDENTITY(1,1) NOT NULL, " +
-                     " LanguageName varchar(100) NOT NULL, " +
-                     " CONSTRAINT [PK_Language] PRIMARY KEY CLUSTERED  " +
-                     " ( " +
-                     " LanguageID ASC " +
-                     " )WITH (PAD_INDEX  = OFF, STATISTICS_NORECOMPUTE  = OFF, IGNORE_DUP_KEY = OFF, ALLOW_ROW_LOCKS  = ON, ALLOW_PAGE_LOCKS  = ON) ON [PRIMARY] " +
-                     " ) ON [PRIMARY] ");
-
-            cmds.Add("CREATE UNIQUE INDEX UIX_Language_LanguageName ON Language(LanguageName)");
-
-            return cmds;
-        }
-
-        public List<string> CreateTableString_ImportFolder()
-        {
-            List<string> cmds = new List<string>();
-            cmds.Add("CREATE TABLE ImportFolder( " +
-                     " ImportFolderID int IDENTITY(1,1) NOT NULL, " +
-                     " ImportFolderType int NOT NULL, " +
-                     " ImportFolderName nvarchar(max) NOT NULL, " +
-                     " ImportFolderLocation nvarchar(max) NOT NULL, " +
-                     " IsDropSource int NOT NULL, " +
-                     " IsDropDestination int NOT NULL, " +
-                     " CONSTRAINT [PK_ImportFolder] PRIMARY KEY CLUSTERED  " +
-                     " ( " +
-                     " ImportFolderID ASC " +
-                     " )WITH (PAD_INDEX  = OFF, STATISTICS_NORECOMPUTE  = OFF, IGNORE_DUP_KEY = OFF, ALLOW_ROW_LOCKS  = ON, ALLOW_PAGE_LOCKS  = ON) ON [PRIMARY] " +
-                     " ) ON [PRIMARY] ");
-
-            return cmds;
-        }
-
-        public List<string> CreateTableString_ScheduledUpdate()
-        {
-            List<string> cmds = new List<string>();
-            cmds.Add("CREATE TABLE ScheduledUpdate( " +
-                     " ScheduledUpdateID int IDENTITY(1,1) NOT NULL, " +
-                     " UpdateType int NOT NULL, " +
-                     " LastUpdate datetime NOT NULL, " +
-                     " UpdateDetails nvarchar(max) NOT NULL, " +
-                     " CONSTRAINT [PK_ScheduledUpdate] PRIMARY KEY CLUSTERED  " +
-                     " ( " +
-                     " ScheduledUpdateID ASC " +
-                     " )WITH (PAD_INDEX  = OFF, STATISTICS_NORECOMPUTE  = OFF, IGNORE_DUP_KEY = OFF, ALLOW_ROW_LOCKS  = ON, ALLOW_PAGE_LOCKS  = ON) ON [PRIMARY] " +
-                     " ) ON [PRIMARY] ");
-
-            cmds.Add("CREATE UNIQUE INDEX UIX_ScheduledUpdate_UpdateType ON ScheduledUpdate(UpdateType)");
-
-            return cmds;
-        }
-
-        public List<string> CreateTableString_VideoInfo()
-        {
-            List<string> cmds = new List<string>();
-            cmds.Add("CREATE TABLE VideoInfo ( " +
-                     " VideoInfoID int IDENTITY(1,1) NOT NULL, " +
-                     " Hash varchar(50) NOT NULL, " +
-                     " FileSize bigint NOT NULL, " +
-                     " FileName nvarchar(max) NOT NULL, " +
-                     " DateTimeUpdated datetime NOT NULL, " +
-                     " VideoCodec varchar(max) NOT NULL, " +
-                     " VideoBitrate varchar(max) NOT NULL, " +
-                     " VideoFrameRate varchar(max) NOT NULL, " +
-                     " VideoResolution varchar(max) NOT NULL, " +
-                     " AudioCodec varchar(max) NOT NULL, " +
-                     " AudioBitrate varchar(max) NOT NULL, " +
-                     " Duration bigint NOT NULL, " +
-                     " CONSTRAINT [PK_VideoInfo] PRIMARY KEY CLUSTERED  " +
-                     " ( " +
-                     " VideoInfoID ASC " +
-                     " )WITH (PAD_INDEX  = OFF, STATISTICS_NORECOMPUTE  = OFF, IGNORE_DUP_KEY = OFF, ALLOW_ROW_LOCKS  = ON, ALLOW_PAGE_LOCKS  = ON) ON [PRIMARY] " +
-                     " ) ON [PRIMARY] ");
-
-            cmds.Add("CREATE UNIQUE INDEX UIX_VideoInfo_Hash on VideoInfo(Hash)");
-
-            return cmds;
-        }
-
-
-        public List<string> CreateTableString_DuplicateFile()
-        {
-            List<string> cmds = new List<string>();
-            cmds.Add("CREATE TABLE DuplicateFile( " +
-                     " DuplicateFileID int IDENTITY(1,1) NOT NULL, " +
-                     " FilePathFile1 nvarchar(max) NOT NULL, " +
-                     " FilePathFile2 nvarchar(max) NOT NULL, " +
-                     " ImportFolderIDFile1 int NOT NULL, " +
-                     " ImportFolderIDFile2 int NOT NULL, " +
-                     " Hash varchar(50) NOT NULL, " +
-                     " DateTimeUpdated datetime NOT NULL, " +
-                     " CONSTRAINT [PK_DuplicateFile] PRIMARY KEY CLUSTERED  " +
-                     " ( " +
-                     " DuplicateFileID ASC " +
-                     " )WITH (PAD_INDEX  = OFF, STATISTICS_NORECOMPUTE  = OFF, IGNORE_DUP_KEY = OFF, ALLOW_ROW_LOCKS  = ON, ALLOW_PAGE_LOCKS  = ON) ON [PRIMARY] " +
-                     " ) ON [PRIMARY] ");
-
-            return cmds;
-        }
-
-        public List<string> CreateTableString_GroupFilter()
-        {
-            List<string> cmds = new List<string>();
-            cmds.Add("CREATE TABLE GroupFilter( " +
-                     " GroupFilterID int IDENTITY(1,1) NOT NULL, " +
-                     " GroupFilterName nvarchar(max) NOT NULL, " +
-                     " ApplyToSeries int NOT NULL, " +
-                     " BaseCondition int NOT NULL, " +
-                     " SortingCriteria nvarchar(max), " +
-                     " CONSTRAINT [PK_GroupFilter] PRIMARY KEY CLUSTERED  " +
-                     " ( " +
-                     " GroupFilterID ASC " +
-                     " )WITH (PAD_INDEX  = OFF, STATISTICS_NORECOMPUTE  = OFF, IGNORE_DUP_KEY = OFF, ALLOW_ROW_LOCKS  = ON, ALLOW_PAGE_LOCKS  = ON) ON [PRIMARY] " +
-                     " ) ON [PRIMARY] ");
-
-            return cmds;
-        }
-
-        public List<string> CreateTableString_GroupFilterCondition()
-        {
-            List<string> cmds = new List<string>();
-            cmds.Add("CREATE TABLE GroupFilterCondition( " +
-                     " GroupFilterConditionID int IDENTITY(1,1) NOT NULL, " +
-                     " GroupFilterID int NOT NULL, " +
-                     " ConditionType int NOT NULL, " +
-                     " ConditionOperator int NOT NULL, " +
-                     " ConditionParameter nvarchar(max) NOT NULL, " +
-                     " CONSTRAINT [PK_GroupFilterCondition] PRIMARY KEY CLUSTERED  " +
-                     " ( " +
-                     " GroupFilterConditionID ASC " +
-                     " )WITH (PAD_INDEX  = OFF, STATISTICS_NORECOMPUTE  = OFF, IGNORE_DUP_KEY = OFF, ALLOW_ROW_LOCKS  = ON, ALLOW_PAGE_LOCKS  = ON) ON [PRIMARY] " +
-                     " ) ON [PRIMARY] ");
-
-            return cmds;
-        }
-
-        public List<string> CreateTableString_AniDB_Vote()
-        {
-            List<string> cmds = new List<string>();
-            cmds.Add("CREATE TABLE AniDB_Vote ( " +
-                     " AniDB_VoteID int IDENTITY(1,1) NOT NULL, " +
-                     " EntityID int NOT NULL, " +
-                     " VoteValue int NOT NULL, " +
-                     " VoteType int NOT NULL, " +
-                     " CONSTRAINT [PK_AniDB_Vote] PRIMARY KEY CLUSTERED  " +
-                     " ( " +
-                     " AniDB_VoteID ASC " +
-                     " )WITH (PAD_INDEX  = OFF, STATISTICS_NORECOMPUTE  = OFF, IGNORE_DUP_KEY = OFF, ALLOW_ROW_LOCKS  = ON, ALLOW_PAGE_LOCKS  = ON) ON [PRIMARY] " +
-                     " ) ON [PRIMARY] ");
-
-            return cmds;
-        }
-
-        public List<string> CreateTableString_TvDB_ImageFanart()
-        {
-            List<string> cmds = new List<string>();
-            cmds.Add("CREATE TABLE TvDB_ImageFanart( " +
-                     " TvDB_ImageFanartID int IDENTITY(1,1) NOT NULL, " +
-                     " Id int NOT NULL, " +
-                     " SeriesID int NOT NULL, " +
-                     " BannerPath nvarchar(MAX),  " +
-                     " BannerType nvarchar(MAX),  " +
-                     " BannerType2 nvarchar(MAX),  " +
-                     " Colors nvarchar(MAX),  " +
-                     " Language nvarchar(MAX),  " +
-                     " ThumbnailPath nvarchar(MAX),  " +
-                     " VignettePath nvarchar(MAX),  " +
-                     " Enabled int NOT NULL, " +
-                     " Chosen int NOT NULL, " +
-                     " CONSTRAINT PK_TvDB_ImageFanart PRIMARY KEY CLUSTERED  " +
-                     " ( " +
-                     " TvDB_ImageFanartID ASC " +
-                     " )WITH (PAD_INDEX  = OFF, STATISTICS_NORECOMPUTE  = OFF, IGNORE_DUP_KEY = OFF, ALLOW_ROW_LOCKS  = ON, ALLOW_PAGE_LOCKS  = ON) ON [PRIMARY] " +
-                     " ) ON [PRIMARY] ");
-
-            cmds.Add("CREATE UNIQUE INDEX UIX_TvDB_ImageFanart_Id ON TvDB_ImageFanart(Id)");
-
-            return cmds;
-        }
-
-        public List<string> CreateTableString_TvDB_ImageWideBanner()
-        {
-            List<string> cmds = new List<string>();
-            cmds.Add("CREATE TABLE TvDB_ImageWideBanner( " +
-                     " TvDB_ImageWideBannerID int IDENTITY(1,1) NOT NULL, " +
-                     " Id int NOT NULL, " +
-                     " SeriesID int NOT NULL, " +
-                     " BannerPath nvarchar(MAX),  " +
-                     " BannerType nvarchar(MAX),  " +
-                     " BannerType2 nvarchar(MAX),  " +
-                     " Language nvarchar(MAX),  " +
-                     " Enabled int NOT NULL, " +
-                     " SeasonNumber int, " +
-                     " CONSTRAINT PK_TvDB_ImageWideBanner PRIMARY KEY CLUSTERED  " +
-                     " ( " +
-                     " TvDB_ImageWideBannerID ASC " +
-                     " )WITH (PAD_INDEX  = OFF, STATISTICS_NORECOMPUTE  = OFF, IGNORE_DUP_KEY = OFF, ALLOW_ROW_LOCKS  = ON, ALLOW_PAGE_LOCKS  = ON) ON [PRIMARY] " +
-                     " ) ON [PRIMARY] ");
-
-            cmds.Add("CREATE UNIQUE INDEX UIX_TvDB_ImageWideBanner_Id ON TvDB_ImageWideBanner(Id)");
-
-            return cmds;
-        }
-
-        public List<string> CreateTableString_TvDB_ImagePoster()
-        {
-            List<string> cmds = new List<string>();
-            cmds.Add("CREATE TABLE TvDB_ImagePoster( " +
-                     " TvDB_ImagePosterID int IDENTITY(1,1) NOT NULL, " +
-                     " Id int NOT NULL, " +
-                     " SeriesID int NOT NULL, " +
-                     " BannerPath nvarchar(MAX),  " +
-                     " BannerType nvarchar(MAX),  " +
-                     " BannerType2 nvarchar(MAX),  " +
-                     " Language nvarchar(MAX),  " +
-                     " Enabled int NOT NULL, " +
-                     " SeasonNumber int, " +
-                     " CONSTRAINT PK_TvDB_ImagePoster PRIMARY KEY CLUSTERED  " +
-                     " ( " +
-                     " TvDB_ImagePosterID ASC " +
-                     " )WITH (PAD_INDEX  = OFF, STATISTICS_NORECOMPUTE  = OFF, IGNORE_DUP_KEY = OFF, ALLOW_ROW_LOCKS  = ON, ALLOW_PAGE_LOCKS  = ON) ON [PRIMARY] " +
-                     " ) ON [PRIMARY] ");
-
-            cmds.Add("CREATE UNIQUE INDEX UIX_TvDB_ImagePoster_Id ON TvDB_ImagePoster(Id)");
-
-            return cmds;
-        }
-
-        public List<string> CreateTableString_TvDB_Episode()
-        {
-            List<string> cmds = new List<string>();
-            cmds.Add("CREATE TABLE TvDB_Episode( " +
-                     " TvDB_EpisodeID int IDENTITY(1,1) NOT NULL, " +
-                     " Id int NOT NULL, " +
-                     " SeriesID int NOT NULL, " +
-                     " SeasonID int NOT NULL, " +
-                     " SeasonNumber int NOT NULL, " +
-                     " EpisodeNumber int NOT NULL, " +
-                     " EpisodeName nvarchar(MAX), " +
-                     " Overview nvarchar(MAX), " +
-                     " Filename nvarchar(MAX), " +
-                     " EpImgFlag int NOT NULL, " +
-                     " FirstAired nvarchar(MAX), " +
-                     " AbsoluteNumber int, " +
-                     " AirsAfterSeason int, " +
-                     " AirsBeforeEpisode int, " +
-                     " AirsBeforeSeason int, " +
-                     " CONSTRAINT PK_TvDB_Episode PRIMARY KEY CLUSTERED  " +
-                     " ( " +
-                     " TvDB_EpisodeID ASC " +
-                     " )WITH (PAD_INDEX  = OFF, STATISTICS_NORECOMPUTE  = OFF, IGNORE_DUP_KEY = OFF, ALLOW_ROW_LOCKS  = ON, ALLOW_PAGE_LOCKS  = ON) ON [PRIMARY] " +
-                     " ) ON [PRIMARY] ");
-
-            cmds.Add("CREATE UNIQUE INDEX UIX_TvDB_Episode_Id ON TvDB_Episode(Id)");
-
-            return cmds;
-        }
-
-        public List<string> CreateTableString_TvDB_Series()
-        {
-            List<string> cmds = new List<string>();
-            cmds.Add("CREATE TABLE TvDB_Series( " +
-                     " TvDB_SeriesID int IDENTITY(1,1) NOT NULL, " +
-                     " SeriesID int NOT NULL, " +
-                     " Overview nvarchar(MAX), " +
-                     " SeriesName nvarchar(MAX), " +
-                     " Status varchar(100), " +
-                     " Banner varchar(100), " +
-                     " Fanart varchar(100), " +
-                     " Poster varchar(100), " +
-                     " Lastupdated varchar(100), " +
-                     " CONSTRAINT PK_TvDB_Series PRIMARY KEY CLUSTERED  " +
-                     " ( " +
-                     " TvDB_SeriesID ASC " +
-                     " )WITH (PAD_INDEX  = OFF, STATISTICS_NORECOMPUTE  = OFF, IGNORE_DUP_KEY = OFF, ALLOW_ROW_LOCKS  = ON, ALLOW_PAGE_LOCKS  = ON) ON [PRIMARY] " +
-                     " ) ON [PRIMARY] ");
-
-            cmds.Add("CREATE UNIQUE INDEX UIX_TvDB_Series_Id ON TvDB_Series(SeriesID)");
-
-            return cmds;
-        }
-
-        public List<string> CreateTableString_AniDB_Anime_DefaultImage()
-        {
-            List<string> cmds = new List<string>();
-            cmds.Add("CREATE TABLE AniDB_Anime_DefaultImage ( " +
-                     " AniDB_Anime_DefaultImageID int IDENTITY(1,1) NOT NULL, " +
-                     " AnimeID int NOT NULL, " +
-                     " ImageParentID int NOT NULL, " +
-                     " ImageParentType int NOT NULL, " +
-                     " ImageType int NOT NULL, " +
-                     " CONSTRAINT [PK_AniDB_Anime_DefaultImage] PRIMARY KEY CLUSTERED  " +
-                     " ( " +
-                     " [AniDB_Anime_DefaultImageID] ASC " +
-                     " )WITH (PAD_INDEX  = OFF, STATISTICS_NORECOMPUTE  = OFF, IGNORE_DUP_KEY = OFF, ALLOW_ROW_LOCKS  = ON, ALLOW_PAGE_LOCKS  = ON) ON [PRIMARY] " +
-                     " ) ON [PRIMARY] ");
-
-            cmds.Add(
-                "CREATE UNIQUE INDEX UIX_AniDB_Anime_DefaultImage_ImageType ON AniDB_Anime_DefaultImage(AnimeID, ImageType)");
-
-            return cmds;
-        }
-
-        public List<string> CreateTableString_MovieDB_Movie()
-        {
-            List<string> cmds = new List<string>();
-
-            cmds.Add("CREATE TABLE MovieDB_Movie( " +
-                     " MovieDB_MovieID int IDENTITY(1,1) NOT NULL, " +
-                     " MovieId int NOT NULL, " +
-                     " MovieName nvarchar(MAX), " +
-                     " OriginalName nvarchar(MAX), " +
-                     " Overview nvarchar(MAX), " +
-                     " CONSTRAINT PK_MovieDB_Movie PRIMARY KEY CLUSTERED  " +
-                     " ( " +
-                     " MovieDB_MovieID ASC " +
-                     " )WITH (PAD_INDEX  = OFF, STATISTICS_NORECOMPUTE  = OFF, IGNORE_DUP_KEY = OFF, ALLOW_ROW_LOCKS  = ON, ALLOW_PAGE_LOCKS  = ON) ON [PRIMARY] " +
-                     " ) ON [PRIMARY] ");
-
-            cmds.Add("CREATE UNIQUE INDEX UIX_MovieDB_Movie_Id ON MovieDB_Movie(MovieId)");
-
-            return cmds;
-        }
-
-        public List<string> CreateTableString_MovieDB_Poster()
-        {
-            List<string> cmds = new List<string>();
-
-            cmds.Add("CREATE TABLE MovieDB_Poster( " +
-                     " MovieDB_PosterID int IDENTITY(1,1) NOT NULL, " +
-                     " ImageID varchar(100), " +
-                     " MovieId int NOT NULL, " +
-                     " ImageType varchar(100), " +
-                     " ImageSize varchar(100),  " +
-                     " URL nvarchar(MAX),  " +
-                     " ImageWidth int NOT NULL,  " +
-                     " ImageHeight int NOT NULL,  " +
-                     " Enabled int NOT NULL, " +
-                     " CONSTRAINT PK_MovieDB_Poster PRIMARY KEY CLUSTERED  " +
-                     " ( " +
-                     " MovieDB_PosterID ASC " +
-                     " )WITH (PAD_INDEX  = OFF, STATISTICS_NORECOMPUTE  = OFF, IGNORE_DUP_KEY = OFF, ALLOW_ROW_LOCKS  = ON, ALLOW_PAGE_LOCKS  = ON) ON [PRIMARY] " +
-                     " ) ON [PRIMARY] ");
-
-            return cmds;
-        }
-
-        public List<string> CreateTableString_MovieDB_Fanart()
-        {
-            List<string> cmds = new List<string>();
-
-            cmds.Add("CREATE TABLE MovieDB_Fanart( " +
-                     " MovieDB_FanartID int IDENTITY(1,1) NOT NULL, " +
-                     " ImageID varchar(100), " +
-                     " MovieId int NOT NULL, " +
-                     " ImageType varchar(100), " +
-                     " ImageSize varchar(100),  " +
-                     " URL nvarchar(MAX),  " +
-                     " ImageWidth int NOT NULL,  " +
-                     " ImageHeight int NOT NULL,  " +
-                     " Enabled int NOT NULL, " +
-                     " CONSTRAINT PK_MovieDB_Fanart PRIMARY KEY CLUSTERED  " +
-                     " ( " +
-                     " MovieDB_FanartID ASC " +
-                     " )WITH (PAD_INDEX  = OFF, STATISTICS_NORECOMPUTE  = OFF, IGNORE_DUP_KEY = OFF, ALLOW_ROW_LOCKS  = ON, ALLOW_PAGE_LOCKS  = ON) ON [PRIMARY] " +
-                     " ) ON [PRIMARY] ");
-
-            return cmds;
-        }
-
-        public List<string> CreateTableString_JMMUser()
-        {
-            List<string> cmds = new List<string>();
-
-            cmds.Add("CREATE TABLE JMMUser( " +
-                     " JMMUserID int IDENTITY(1,1) NOT NULL, " +
-                     " Username nvarchar(100), " +
-                     " Password nvarchar(100), " +
-                     " IsAdmin int NOT NULL, " +
-                     " IsAniDBUser int NOT NULL, " +
-                     " IsTraktUser int NOT NULL, " +
-                     " HideCategories nvarchar(MAX), " +
-                     " CONSTRAINT PK_JMMUser PRIMARY KEY CLUSTERED  " +
-                     " ( " +
-                     " JMMUserID ASC " +
-                     " )WITH (PAD_INDEX  = OFF, STATISTICS_NORECOMPUTE  = OFF, IGNORE_DUP_KEY = OFF, ALLOW_ROW_LOCKS  = ON, ALLOW_PAGE_LOCKS  = ON) ON [PRIMARY] " +
-                     " ) ON [PRIMARY] ");
-
-            return cmds;
-        }
-
-        public List<string> CreateTableString_Trakt_Episode()
-        {
-            List<string> cmds = new List<string>();
-
-            cmds.Add("CREATE TABLE Trakt_Episode( " +
-                     " Trakt_EpisodeID int IDENTITY(1,1) NOT NULL, " +
-                     " Trakt_ShowID int NOT NULL, " +
-                     " Season int NOT NULL, " +
-                     " EpisodeNumber int NOT NULL, " +
-                     " Title nvarchar(MAX), " +
-                     " URL nvarchar(500), " +
-                     " Overview nvarchar(MAX), " +
-                     " EpisodeImage nvarchar(500), " +
-                     " CONSTRAINT PK_Trakt_Episode PRIMARY KEY CLUSTERED  " +
-                     " ( " +
-                     " Trakt_EpisodeID ASC " +
-                     " )WITH (PAD_INDEX  = OFF, STATISTICS_NORECOMPUTE  = OFF, IGNORE_DUP_KEY = OFF, ALLOW_ROW_LOCKS  = ON, ALLOW_PAGE_LOCKS  = ON) ON [PRIMARY] " +
-                     " ) ON [PRIMARY] ");
-
-            return cmds;
-        }
-
-        public List<string> CreateTableString_Trakt_ImagePoster()
-        {
-            List<string> cmds = new List<string>();
-
-            cmds.Add("CREATE TABLE Trakt_ImagePoster( " +
-                     " Trakt_ImagePosterID int IDENTITY(1,1) NOT NULL, " +
-                     " Trakt_ShowID int NOT NULL, " +
-                     " Season int NOT NULL, " +
-                     " ImageURL nvarchar(500), " +
-                     " Enabled int NOT NULL, " +
-                     " CONSTRAINT PK_Trakt_ImagePoster PRIMARY KEY CLUSTERED  " +
-                     " ( " +
-                     " Trakt_ImagePosterID ASC " +
-                     " )WITH (PAD_INDEX  = OFF, STATISTICS_NORECOMPUTE  = OFF, IGNORE_DUP_KEY = OFF, ALLOW_ROW_LOCKS  = ON, ALLOW_PAGE_LOCKS  = ON) ON [PRIMARY] " +
-                     " ) ON [PRIMARY] ");
-
-            return cmds;
-        }
-
-        public List<string> CreateTableString_Trakt_ImageFanart()
-        {
-            List<string> cmds = new List<string>();
-
-            cmds.Add("CREATE TABLE Trakt_ImageFanart( " +
-                     " Trakt_ImageFanartID int IDENTITY(1,1) NOT NULL, " +
-                     " Trakt_ShowID int NOT NULL, " +
-                     " Season int NOT NULL, " +
-                     " ImageURL nvarchar(500), " +
-                     " Enabled int NOT NULL, " +
-                     " CONSTRAINT PK_Trakt_ImageFanart PRIMARY KEY CLUSTERED  " +
-                     " ( " +
-                     " Trakt_ImageFanartID ASC " +
-                     " )WITH (PAD_INDEX  = OFF, STATISTICS_NORECOMPUTE  = OFF, IGNORE_DUP_KEY = OFF, ALLOW_ROW_LOCKS  = ON, ALLOW_PAGE_LOCKS  = ON) ON [PRIMARY] " +
-                     " ) ON [PRIMARY] ");
-
-            return cmds;
-        }
-
-        public List<string> CreateTableString_Trakt_Show()
-        {
-            List<string> cmds = new List<string>();
-
-            cmds.Add("CREATE TABLE Trakt_Show( " +
-                     " Trakt_ShowID int IDENTITY(1,1) NOT NULL, " +
-                     " TraktID nvarchar(500), " +
-                     " Title nvarchar(MAX), " +
-                     " Year nvarchar(500), " +
-                     " URL nvarchar(500), " +
-                     " Overview nvarchar(MAX), " +
-                     " TvDB_ID int NULL, " +
-                     " CONSTRAINT PK_Trakt_Show PRIMARY KEY CLUSTERED  " +
-                     " ( " +
-                     " Trakt_ShowID ASC " +
-                     " )WITH (PAD_INDEX  = OFF, STATISTICS_NORECOMPUTE  = OFF, IGNORE_DUP_KEY = OFF, ALLOW_ROW_LOCKS  = ON, ALLOW_PAGE_LOCKS  = ON) ON [PRIMARY] " +
-                     " ) ON [PRIMARY] ");
-
-            return cmds;
-        }
-
-        public List<string> CreateTableString_Trakt_Season()
-        {
-            List<string> cmds = new List<string>();
-
-            cmds.Add("CREATE TABLE Trakt_Season( " +
-                     " Trakt_SeasonID int IDENTITY(1,1) NOT NULL, " +
-                     " Trakt_ShowID int NOT NULL, " +
-                     " Season int NOT NULL, " +
-                     " URL nvarchar(500), " +
-                     " CONSTRAINT PK_Trakt_Season PRIMARY KEY CLUSTERED  " +
-                     " ( " +
-                     " Trakt_SeasonID ASC " +
-                     " )WITH (PAD_INDEX  = OFF, STATISTICS_NORECOMPUTE  = OFF, IGNORE_DUP_KEY = OFF, ALLOW_ROW_LOCKS  = ON, ALLOW_PAGE_LOCKS  = ON) ON [PRIMARY] " +
-                     " ) ON [PRIMARY] ");
-
-            return cmds;
-        }
-
-        public List<string> CreateTableString_CrossRef_AniDB_Trakt()
-        {
-            List<string> cmds = new List<string>();
-
-            cmds.Add("CREATE TABLE CrossRef_AniDB_Trakt( " +
-                     " CrossRef_AniDB_TraktID int IDENTITY(1,1) NOT NULL, " +
-                     " AnimeID int NOT NULL, " +
-                     " TraktID nvarchar(500), " +
-                     " TraktSeasonNumber int NOT NULL, " +
-                     " CrossRefSource int NOT NULL, " +
-                     " CONSTRAINT [PK_CrossRef_AniDB_Trakt] PRIMARY KEY CLUSTERED " +
-                     " ( " +
-                     " CrossRef_AniDB_TraktID ASC " +
-                     " )WITH (PAD_INDEX  = OFF, STATISTICS_NORECOMPUTE  = OFF, IGNORE_DUP_KEY = OFF, ALLOW_ROW_LOCKS  = ON, ALLOW_PAGE_LOCKS  = ON) ON [PRIMARY] " +
-                     " ) ON [PRIMARY] ");
-
-            return cmds;
-        }
-
-        #endregion
-
-        public string GetDatabasePath(string serverName)
-        {
-            string dbPath = "";
-
-            // normally installed versions of sql server
-            dbPath = GetDatabasePath(serverName, @"SOFTWARE\Microsoft\Microsoft SQL Server");
-            if (dbPath.Length > 0) return dbPath;
-
-            // sql server 32bit version installed on 64bit OS
-            dbPath = GetDatabasePath(serverName, @"SOFTWARE\Wow6432Node\Microsoft\Microsoft SQL Server");
-            return dbPath;
-        }
-
-        public string GetDatabasePath(string serverName, string registryPoint)
-        {
-            string instName = GetInstanceNameFromServerName(serverName).Trim().ToUpper();
-
-
-            //
-            using (RegistryKey sqlServerKey = Registry.LocalMachine.OpenSubKey(registryPoint))
-            {
-                foreach (string subKeyName in sqlServerKey.GetSubKeyNames())
-                {
-                    if (subKeyName.StartsWith("MSSQL"))
-                    {
-                        using (RegistryKey instanceKey = sqlServerKey.OpenSubKey(subKeyName))
-                        {
-                            object val = instanceKey.GetValue("");
-                            if (val != null)
-                            {
-                                string instanceName = val.ToString().Trim().ToUpper();
-
-                                if (instanceName == instName) //say
-                                {
-                                    string path = instanceKey.OpenSubKey(@"Setup").GetValue("SQLDataRoot").ToString();
-                                    path = Path.Combine(path, "Data");
-                                    return path;
-                                }
-                            }
-                        }
-                    }
-                }
-            }
-
-            return "";
-        }
-
-        public string GetInstanceNameFromServerName(string servername)
-        {
-            if (!servername.Contains('\\')) return "MSSQLSERVER"; //default instance
-
-            int pos = servername.IndexOf('\\');
-            string instancename = servername.Substring(pos + 1, servername.Length - pos - 1);
-
-            return instancename;
-        }
-    }
-
-    public class SQLServerDatabase
-    {
-        public string MdfFileName { get; set; }
-        public string MdfFilePath { get; set; }
-        public string MdfFileSize { get; set; }
-        public string MdfMaxFileSize { get; set; }
-        public string MdfFileGrowth { get; set; }
-        public string LdfFileName { get; set; }
-        public string LdfFilePath { get; set; }
-        public string LdfFileSize { get; set; }
-        public string LdfMaxFileSize { get; set; }
-        public string LdfFileGrowth { get; set; }
-        public string DatabaseName { get; set; }
-    }
+﻿using System;
+using System.Collections;
+using System.Collections.Generic;
+using System.Data.SqlClient;
+using System.IO;
+using System.Linq;
+using System.Text;
+using FluentNHibernate.Cfg;
+using FluentNHibernate.Cfg.Db;
+using JMMServer.Entities;
+using JMMServer.Repositories;
+using Microsoft.SqlServer.Management.Common;
+using Microsoft.SqlServer.Management.Smo;
+using Microsoft.Win32;
+using NHibernate;
+using NLog;
+
+namespace JMMServer.Databases
+{
+    public class SQLServer : IDatabase
+    {
+        private static Logger logger = LogManager.GetCurrentClassLogger();
+
+        public static SQLServer Instance { get; } = new SQLServer();
+
+        public string Name { get; } = "SQLServer";
+        public int RequiredVersion { get; } = 49;
+
+        public void BackupDatabase(string fullfilename)
+        {
+            fullfilename = Path.GetFileName(fullfilename)+".bak";
+            //TODO We cannot write the backup anywere, because 
+            //1) The server could be elsewhere, 
+            //2) The SqlServer running account should have read write access to our backup dir which is nono
+            // So we backup in the default SQL SERVER BACKUP DIRECTORY.
+
+            string cmd= "BACKUP DATABASE["+ ServerSettings.DatabaseName+ "] TO DISK = '"+fullfilename.Replace("'","''")+"'";
+
+
+            using (SqlConnection tmpConn =
+                    new SqlConnection(GetConnectionString()))
+            {
+                tmpConn.Open();
+                using (SqlCommand command = new SqlCommand(cmd, tmpConn))
+                {
+                    command.ExecuteNonQuery();
+                }
+            }
+
+        }
+
+
+        public static string GetConnectionString()
+        {
+            return string.Format("Server={0};Database={1};UID={2};PWD={3};",
+                       ServerSettings.DatabaseServer, ServerSettings.DatabaseName, ServerSettings.DatabaseUsername,
+                       ServerSettings.DatabasePassword);
+        }
+
+        public ISessionFactory CreateSessionFactory()
+        {
+            string connectionstring =
+                    string.Format(
+                        @"data source={0};initial catalog={1};persist security info=True;user id={2};password={3}",
+                        ServerSettings.DatabaseServer, ServerSettings.DatabaseName, ServerSettings.DatabaseUsername,
+                        ServerSettings.DatabasePassword);
+            return Fluently.Configure()
+                .Database(MsSqlConfiguration.MsSql2008.ConnectionString(connectionstring))
+                .Mappings(m =>
+                    m.FluentMappings.AddFromAssemblyOf<JMMService>())
+                .BuildSessionFactory();
+        }
+
+        bool IDatabase.DatabaseAlreadyExists()
+        {
+            return DatabaseAlreadyExists();
+        }
+
+        public static bool DatabaseAlreadyExists()
+        {
+            int count = 0;
+            string cmd = string.Format("Select count(*) from sysdatabases where name = '{0}'",
+                ServerSettings.DatabaseName);
+            using (
+                SqlConnection tmpConn =
+                    new SqlConnection(string.Format("Server={0};User ID={1};Password={2};database={3}",
+                        ServerSettings.DatabaseServer,
+                        ServerSettings.DatabaseUsername, ServerSettings.DatabasePassword, "master")))
+            {
+                using (SqlCommand command = new SqlCommand(cmd, tmpConn))
+                {
+                    tmpConn.Open();
+                    object result = command.ExecuteScalar();
+                    count = int.Parse(result.ToString());
+                }
+            }
+
+            // if the Versions already exists, it means we have done this already
+            if (count > 0) return true;
+
+            return false;
+        }
+
+        public ArrayList GetData(string sql)
+        {
+            using (
+                SqlConnection tmpConn =
+                    new SqlConnection(string.Format("Server={0};User ID={1};Password={2};database={3}",
+                        ServerSettings.DatabaseServer,
+                        ServerSettings.DatabaseUsername, ServerSettings.DatabasePassword, ServerSettings.DatabaseName)))
+            {
+                ArrayList rowList = new ArrayList();
+                using (SqlCommand command = new SqlCommand(sql, tmpConn))
+                {
+                    tmpConn.Open();
+                    SqlDataReader reader = command.ExecuteReader();
+
+
+                    while (reader.Read())
+                    {
+                        object[] values = new object[reader.FieldCount];
+                        reader.GetValues(values);
+                        rowList.Add(values);
+                    }
+                }
+                return rowList;
+            }
+        }
+
+        public bool TestLogin()
+        {
+            return true;
+        }
+
+        public void CreateDatabaseOld()
+        {
+            if (DatabaseAlreadyExists()) return;
+
+            SQLServerDatabase db = new SQLServerDatabase();
+
+            string dataPath = GetDatabasePath(ServerSettings.DatabaseServer);
+
+            db.DatabaseName = ServerSettings.DatabaseName;
+            db.MdfFileName = ServerSettings.DatabaseName;
+            db.MdfFilePath = Path.Combine(dataPath, ServerSettings.DatabaseName + ".mdf");
+            db.MdfFileSize = "3072KB";
+            db.MdfMaxFileSize = "UNLIMITED";
+            db.MdfFileGrowth = "1024KB";
+            db.LdfFileName = ServerSettings.DatabaseName + "_log";
+            db.LdfFilePath = Path.Combine(dataPath, ServerSettings.DatabaseName + ".ldf");
+            db.LdfFileSize = "3072KB";
+            db.LdfMaxFileSize = "2048GB";
+            db.LdfFileGrowth = "1024KB";
+
+
+            StringBuilder sb = new StringBuilder();
+            sb.AppendFormat("CREATE DATABASE [{0}] ON PRIMARY ", db.DatabaseName);
+            sb.AppendFormat("( NAME = N'{0}', FILENAME = N'{1}' , SIZE = ", db.MdfFileName, db.MdfFilePath);
+            sb.AppendFormat("{0} , MAXSIZE = {1}, FILEGROWTH = {2}", db.MdfFileSize, db.MdfMaxFileSize, db.MdfFileGrowth);
+            sb.Append(" )");
+            sb.Append("    LOG ON ");
+            sb.AppendFormat("( NAME = N'{0}', FILENAME = N'{1}' , SIZE = ", db.LdfFileName, db.LdfFilePath);
+            sb.AppendFormat("{0} , MAXSIZE = {1}, FILEGROWTH = {2}", db.LdfFileSize, db.LdfMaxFileSize, db.LdfFileGrowth);
+            sb.Append(" ) ");
+
+            using (
+                SqlConnection tmpConn =
+                    new SqlConnection(string.Format("Server={0};User ID={1};Password={2};database=master",
+                        ServerSettings.DatabaseServer,
+                        ServerSettings.DatabaseUsername, ServerSettings.DatabasePassword)))
+            {
+                using (SqlCommand command = new SqlCommand(sb.ToString(), tmpConn))
+                {
+                    tmpConn.Open();
+                    command.ExecuteNonQuery();
+
+                    Console.WriteLine("Database created successfully!");
+                }
+            }
+        }
+
+        public void CreateDatabase()
+        {
+            if (DatabaseAlreadyExists()) return;
+
+            ServerConnection conn = new ServerConnection(ServerSettings.DatabaseServer, ServerSettings.DatabaseUsername,
+                ServerSettings.DatabasePassword);
+            Server srv = new Server(conn);
+
+            Database db = new Database(srv, ServerSettings.DatabaseName);
+            db.Create();
+        }
+
+        public int GetDatabaseVersion()
+        {
+            VersionsRepository repVersions = new VersionsRepository();
+            Versions ver = repVersions.GetByVersionType(Constants.DatabaseTypeKey);
+            if (ver == null) return 0;
+
+            int versionNumber = 0;
+            int.TryParse(ver.VersionValue, out versionNumber);
+            return versionNumber;
+        }
+
+
+        #region Schema Updates
+
+
+        public void UpdateSchema()
+        {
+
+
+            try
+            {
+                int versionNumber = GetDatabaseVersion();
+                UpdateSchema_002(versionNumber);
+                UpdateSchema_003(versionNumber);
+                UpdateSchema_004(versionNumber);
+                UpdateSchema_005(versionNumber);
+                UpdateSchema_006(versionNumber);
+                UpdateSchema_007(versionNumber);
+                UpdateSchema_008(versionNumber);
+                UpdateSchema_009(versionNumber);
+                UpdateSchema_010(versionNumber);
+                UpdateSchema_011(versionNumber);
+                UpdateSchema_012(versionNumber);
+                UpdateSchema_013(versionNumber);
+                UpdateSchema_014(versionNumber);
+                UpdateSchema_015(versionNumber);
+                UpdateSchema_016(versionNumber);
+                UpdateSchema_017(versionNumber);
+                UpdateSchema_018(versionNumber);
+                UpdateSchema_019(versionNumber);
+                UpdateSchema_020(versionNumber);
+                UpdateSchema_021(versionNumber);
+                UpdateSchema_022(versionNumber);
+                UpdateSchema_023(versionNumber);
+                UpdateSchema_024(versionNumber);
+                UpdateSchema_025(versionNumber);
+                UpdateSchema_026(versionNumber);
+                UpdateSchema_027(versionNumber);
+                UpdateSchema_028(versionNumber);
+                UpdateSchema_029(versionNumber);
+                UpdateSchema_030(versionNumber);
+                UpdateSchema_031(versionNumber);
+                UpdateSchema_032(versionNumber);
+                UpdateSchema_033(versionNumber);
+                UpdateSchema_034(versionNumber);
+                UpdateSchema_035(versionNumber);
+                UpdateSchema_036(versionNumber);
+                UpdateSchema_037(versionNumber);
+                UpdateSchema_038(versionNumber);
+                UpdateSchema_039(versionNumber);
+                UpdateSchema_040(versionNumber);
+                UpdateSchema_041(versionNumber);
+                UpdateSchema_042(versionNumber);
+                UpdateSchema_043(versionNumber);
+                UpdateSchema_044(versionNumber);
+                UpdateSchema_045(versionNumber);
+                UpdateSchema_046(versionNumber);
+                UpdateSchema_047(versionNumber);
+                UpdateSchema_048(versionNumber);
+                UpdateSchema_049(versionNumber);
+            }
+            catch (Exception ex)
+            {
+                logger.ErrorException("Error updating schema: " + ex.ToString(), ex);
+            }
+        }
+
+
+        private void UpdateSchema_002(int currentVersionNumber)
+        {
+            int thisVersion = 2;
+            if (currentVersionNumber >= thisVersion) return;
+
+            logger.Info("Updating schema to VERSION: {0}", thisVersion);
+
+            List<string> cmds = new List<string>();
+
+            cmds.Add("CREATE TABLE IgnoreAnime( " +
+                     " IgnoreAnimeID int IDENTITY(1,1) NOT NULL, " +
+                     " JMMUserID int NOT NULL, " +
+                     " AnimeID int NOT NULL, " +
+                     " IgnoreType int NOT NULL, " +
+                     " CONSTRAINT [PK_IgnoreAnime] PRIMARY KEY CLUSTERED  " +
+                     " ( " +
+                     " IgnoreAnimeID ASC " +
+                     " )WITH (PAD_INDEX  = OFF, STATISTICS_NORECOMPUTE  = OFF, IGNORE_DUP_KEY = OFF, ALLOW_ROW_LOCKS  = ON, ALLOW_PAGE_LOCKS  = ON) ON [PRIMARY] " +
+                     " ) ON [PRIMARY]");
+
+            cmds.Add("CREATE UNIQUE INDEX UIX_IgnoreAnime_User_AnimeID ON IgnoreAnime(JMMUserID, AnimeID, IgnoreType)");
+
+            using (
+                SqlConnection tmpConn =
+                    new SqlConnection(string.Format("Server={0};User ID={1};Password={2};database={3}",
+                        ServerSettings.DatabaseServer,
+                        ServerSettings.DatabaseUsername, ServerSettings.DatabasePassword, ServerSettings.DatabaseName)))
+            {
+                tmpConn.Open();
+                foreach (string cmdTable in cmds)
+                {
+                    using (SqlCommand command = new SqlCommand(cmdTable, tmpConn))
+                    {
+                        command.ExecuteNonQuery();
+                    }
+                }
+            }
+
+            UpdateDatabaseVersion(thisVersion);
+        }
+
+        private void UpdateSchema_003(int currentVersionNumber)
+        {
+            int thisVersion = 3;
+            if (currentVersionNumber >= thisVersion) return;
+
+            logger.Info("Updating schema to VERSION: {0}", thisVersion);
+
+            List<string> cmds = new List<string>();
+
+            cmds.Add("CREATE TABLE Trakt_Friend( " +
+                     " Trakt_FriendID int IDENTITY(1,1) NOT NULL, " +
+                     " Username nvarchar(100) NOT NULL, " +
+                     " FullName nvarchar(100) NULL, " +
+                     " Gender nvarchar(100) NULL, " +
+                     " Age nvarchar(100) NULL, " +
+                     " Location nvarchar(100) NULL, " +
+                     " About nvarchar(MAX) NULL, " +
+                     " Joined int NOT NULL, " +
+                     " Avatar nvarchar(MAX) NULL, " +
+                     " Url nvarchar(MAX) NULL, " +
+                     " LastAvatarUpdate datetime NOT NULL, " +
+                     " CONSTRAINT [PK_Trakt_Friend] PRIMARY KEY CLUSTERED  " +
+                     " ( " +
+                     " Trakt_FriendID ASC " +
+                     " )WITH (PAD_INDEX  = OFF, STATISTICS_NORECOMPUTE  = OFF, IGNORE_DUP_KEY = OFF, ALLOW_ROW_LOCKS  = ON, ALLOW_PAGE_LOCKS  = ON) ON [PRIMARY] " +
+                     " ) ON [PRIMARY]");
+
+            cmds.Add("CREATE UNIQUE INDEX UIX_Trakt_Friend_Username ON Trakt_Friend(Username)");
+
+            using (
+                SqlConnection tmpConn =
+                    new SqlConnection(string.Format("Server={0};User ID={1};Password={2};database={3}",
+                        ServerSettings.DatabaseServer,
+                        ServerSettings.DatabaseUsername, ServerSettings.DatabasePassword, ServerSettings.DatabaseName)))
+            {
+                tmpConn.Open();
+                foreach (string cmdTable in cmds)
+                {
+                    using (SqlCommand command = new SqlCommand(cmdTable, tmpConn))
+                    {
+                        command.ExecuteNonQuery();
+                    }
+                }
+            }
+
+            UpdateDatabaseVersion(thisVersion);
+        }
+
+
+        private void UpdateSchema_004(int currentVersionNumber)
+        {
+            int thisVersion = 4;
+            if (currentVersionNumber >= thisVersion) return;
+
+            logger.Info("Updating schema to VERSION: {0}", thisVersion);
+
+            List<string> cmds = new List<string>();
+
+            cmds.Add("ALTER TABLE AnimeGroup ADD DefaultAnimeSeriesID int NULL");
+
+            using (
+                SqlConnection tmpConn =
+                    new SqlConnection(string.Format("Server={0};User ID={1};Password={2};database={3}",
+                        ServerSettings.DatabaseServer,
+                        ServerSettings.DatabaseUsername, ServerSettings.DatabasePassword, ServerSettings.DatabaseName)))
+            {
+                tmpConn.Open();
+                foreach (string cmdTable in cmds)
+                {
+                    using (SqlCommand command = new SqlCommand(cmdTable, tmpConn))
+                    {
+                        command.ExecuteNonQuery();
+                    }
+                }
+            }
+
+            UpdateDatabaseVersion(thisVersion);
+        }
+
+        private void UpdateSchema_005(int currentVersionNumber)
+        {
+            int thisVersion = 5;
+            if (currentVersionNumber >= thisVersion) return;
+
+            logger.Info("Updating schema to VERSION: {0}", thisVersion);
+
+            List<string> cmds = new List<string>();
+
+            cmds.Add("ALTER TABLE JMMUser ADD CanEditServerSettings int NULL");
+
+            using (
+                SqlConnection tmpConn =
+                    new SqlConnection(string.Format("Server={0};User ID={1};Password={2};database={3}",
+                        ServerSettings.DatabaseServer,
+                        ServerSettings.DatabaseUsername, ServerSettings.DatabasePassword, ServerSettings.DatabaseName)))
+            {
+                tmpConn.Open();
+                foreach (string cmdTable in cmds)
+                {
+                    using (SqlCommand command = new SqlCommand(cmdTable, tmpConn))
+                    {
+                        command.ExecuteNonQuery();
+                    }
+                }
+            }
+
+            UpdateDatabaseVersion(thisVersion);
+        }
+
+        private void UpdateSchema_006(int currentVersionNumber)
+        {
+            int thisVersion = 6;
+            if (currentVersionNumber >= thisVersion) return;
+
+            logger.Info("Updating schema to VERSION: {0}", thisVersion);
+
+            List<string> cmds = new List<string>();
+
+            cmds.Add("ALTER TABLE VideoInfo ADD VideoBitDepth varchar(max) NULL");
+
+            using (
+                SqlConnection tmpConn =
+                    new SqlConnection(string.Format("Server={0};User ID={1};Password={2};database={3}",
+                        ServerSettings.DatabaseServer,
+                        ServerSettings.DatabaseUsername, ServerSettings.DatabasePassword, ServerSettings.DatabaseName)))
+            {
+                tmpConn.Open();
+                foreach (string cmdTable in cmds)
+                {
+                    using (SqlCommand command = new SqlCommand(cmdTable, tmpConn))
+                    {
+                        command.ExecuteNonQuery();
+                    }
+                }
+            }
+
+            UpdateDatabaseVersion(thisVersion);
+        }
+
+        private void UpdateSchema_007(int currentVersionNumber)
+        {
+            int thisVersion = 7;
+            if (currentVersionNumber >= thisVersion) return;
+
+            logger.Info("Updating schema to VERSION: {0}", thisVersion);
+
+
+            DatabaseFixes.Fixes.Add(DatabaseFixes.FixDuplicateTvDBLinks);
+            DatabaseFixes.Fixes.Add(DatabaseFixes.FixDuplicateTraktLinks);
+
+
+            List<string> cmds = new List<string>();
+
+            cmds.Add(
+                "CREATE UNIQUE INDEX UIX_CrossRef_AniDB_TvDB_Season ON CrossRef_AniDB_TvDB(TvDBID, TvDBSeasonNumber)");
+
+            cmds.Add(
+                "CREATE UNIQUE INDEX UIX_CrossRef_AniDB_Trakt_Season ON CrossRef_AniDB_Trakt(TraktID, TraktSeasonNumber)");
+            cmds.Add("CREATE UNIQUE INDEX UIX_CrossRef_AniDB_Trakt_Anime ON CrossRef_AniDB_Trakt(AnimeID)");
+
+            using (
+                SqlConnection tmpConn =
+                    new SqlConnection(string.Format("Server={0};User ID={1};Password={2};database={3}",
+                        ServerSettings.DatabaseServer,
+                        ServerSettings.DatabaseUsername, ServerSettings.DatabasePassword, ServerSettings.DatabaseName)))
+            {
+                tmpConn.Open();
+                foreach (string cmdTable in cmds)
+                {
+                    using (SqlCommand command = new SqlCommand(cmdTable, tmpConn))
+                    {
+                        command.ExecuteNonQuery();
+                    }
+                }
+            }
+
+            UpdateDatabaseVersion(thisVersion);
+        }
+
+        private void UpdateSchema_008(int currentVersionNumber)
+        {
+            int thisVersion = 8;
+            if (currentVersionNumber >= thisVersion) return;
+
+            logger.Info("Updating schema to VERSION: {0}", thisVersion);
+
+            List<string> cmds = new List<string>();
+
+            cmds.Add("ALTER TABLE jmmuser ALTER COLUMN Password NVARCHAR(150) NULL");
+
+            using (
+                SqlConnection tmpConn =
+                    new SqlConnection(string.Format("Server={0};User ID={1};Password={2};database={3}",
+                        ServerSettings.DatabaseServer,
+                        ServerSettings.DatabaseUsername, ServerSettings.DatabasePassword, ServerSettings.DatabaseName)))
+            {
+                tmpConn.Open();
+                foreach (string cmdTable in cmds)
+                {
+                    using (SqlCommand command = new SqlCommand(cmdTable, tmpConn))
+                    {
+                        command.ExecuteNonQuery();
+                    }
+                }
+            }
+
+            UpdateDatabaseVersion(thisVersion);
+        }
+
+        private void UpdateSchema_009(int currentVersionNumber)
+        {
+            int thisVersion = 9;
+            if (currentVersionNumber >= thisVersion) return;
+
+            logger.Info("Updating schema to VERSION: {0}", thisVersion);
+
+            List<string> cmds = new List<string>();
+
+            cmds.Add("ALTER TABLE ImportFolder ADD IsWatched int NULL");
+            cmds.Add("UPDATE ImportFolder SET IsWatched = 1");
+            cmds.Add("ALTER TABLE ImportFolder ALTER COLUMN IsWatched int NOT NULL");
+
+            using (
+                SqlConnection tmpConn =
+                    new SqlConnection(string.Format("Server={0};User ID={1};Password={2};database={3}",
+                        ServerSettings.DatabaseServer,
+                        ServerSettings.DatabaseUsername, ServerSettings.DatabasePassword, ServerSettings.DatabaseName)))
+            {
+                tmpConn.Open();
+                foreach (string cmdTable in cmds)
+                {
+                    using (SqlCommand command = new SqlCommand(cmdTable, tmpConn))
+                    {
+                        command.ExecuteNonQuery();
+                    }
+                }
+            }
+
+            UpdateDatabaseVersion(thisVersion);
+        }
+
+        private void UpdateSchema_010(int currentVersionNumber)
+        {
+            int thisVersion = 10;
+            if (currentVersionNumber >= thisVersion) return;
+
+            logger.Info("Updating schema to VERSION: {0}", thisVersion);
+
+            List<string> cmds = new List<string>();
+
+            cmds.Add("CREATE TABLE CrossRef_AniDB_MAL( " +
+                     " CrossRef_AniDB_MALID int IDENTITY(1,1) NOT NULL, " +
+                     " AnimeID int NOT NULL, " +
+                     " MALID int NOT NULL, " +
+                     " MALTitle nvarchar(500), " +
+                     " CrossRefSource int NOT NULL, " +
+                     " CONSTRAINT [PK_CrossRef_AniDB_MAL] PRIMARY KEY CLUSTERED " +
+                     " ( " +
+                     " CrossRef_AniDB_MALID ASC " +
+                     " )WITH (PAD_INDEX  = OFF, STATISTICS_NORECOMPUTE  = OFF, IGNORE_DUP_KEY = OFF, ALLOW_ROW_LOCKS  = ON, ALLOW_PAGE_LOCKS  = ON) ON [PRIMARY] " +
+                     " ) ON [PRIMARY] ");
+
+            cmds.Add("CREATE UNIQUE INDEX UIX_CrossRef_AniDB_MAL_AnimeID ON CrossRef_AniDB_MAL(AnimeID)");
+            cmds.Add("CREATE UNIQUE INDEX UIX_CrossRef_AniDB_MAL_MALID ON CrossRef_AniDB_MAL(MALID)");
+
+            using (
+                SqlConnection tmpConn =
+                    new SqlConnection(string.Format("Server={0};User ID={1};Password={2};database={3}",
+                        ServerSettings.DatabaseServer,
+                        ServerSettings.DatabaseUsername, ServerSettings.DatabasePassword, ServerSettings.DatabaseName)))
+            {
+                tmpConn.Open();
+                foreach (string cmdTable in cmds)
+                {
+                    using (SqlCommand command = new SqlCommand(cmdTable, tmpConn))
+                    {
+                        command.ExecuteNonQuery();
+                    }
+                }
+            }
+
+            UpdateDatabaseVersion(thisVersion);
+        }
+
+        private void UpdateSchema_011(int currentVersionNumber)
+        {
+            int thisVersion = 11;
+            if (currentVersionNumber >= thisVersion) return;
+
+            logger.Info("Updating schema to VERSION: {0}", thisVersion);
+
+            List<string> cmds = new List<string>();
+
+            cmds.Add("DROP INDEX [UIX_CrossRef_AniDB_MAL_AnimeID] ON [dbo].[CrossRef_AniDB_MAL] WITH ( ONLINE = OFF )");
+            cmds.Add("DROP INDEX [UIX_CrossRef_AniDB_MAL_MALID] ON [dbo].[CrossRef_AniDB_MAL] WITH ( ONLINE = OFF )");
+            cmds.Add("DROP TABLE [dbo].[CrossRef_AniDB_MAL]");
+
+            cmds.Add("CREATE TABLE CrossRef_AniDB_MAL( " +
+                     " CrossRef_AniDB_MALID int IDENTITY(1,1) NOT NULL, " +
+                     " AnimeID int NOT NULL, " +
+                     " MALID int NOT NULL, " +
+                     " MALTitle nvarchar(500), " +
+                     " StartEpisodeType int NOT NULL, " +
+                     " StartEpisodeNumber int NOT NULL, " +
+                     " CrossRefSource int NOT NULL, " +
+                     " CONSTRAINT [PK_CrossRef_AniDB_MAL] PRIMARY KEY CLUSTERED " +
+                     " ( " +
+                     " CrossRef_AniDB_MALID ASC " +
+                     " )WITH (PAD_INDEX  = OFF, STATISTICS_NORECOMPUTE  = OFF, IGNORE_DUP_KEY = OFF, ALLOW_ROW_LOCKS  = ON, ALLOW_PAGE_LOCKS  = ON) ON [PRIMARY] " +
+                     " ) ON [PRIMARY] ");
+
+            cmds.Add("CREATE UNIQUE INDEX UIX_CrossRef_AniDB_MAL_MALID ON CrossRef_AniDB_MAL(MALID)");
+            cmds.Add(
+                "CREATE UNIQUE INDEX UIX_CrossRef_AniDB_MAL_Anime ON CrossRef_AniDB_MAL(AnimeID, StartEpisodeType, StartEpisodeNumber)");
+
+            using (
+                SqlConnection tmpConn =
+                    new SqlConnection(string.Format("Server={0};User ID={1};Password={2};database={3}",
+                        ServerSettings.DatabaseServer,
+                        ServerSettings.DatabaseUsername, ServerSettings.DatabasePassword, ServerSettings.DatabaseName)))
+            {
+                tmpConn.Open();
+                foreach (string cmdTable in cmds)
+                {
+                    using (SqlCommand command = new SqlCommand(cmdTable, tmpConn))
+                    {
+                        command.ExecuteNonQuery();
+                    }
+                }
+            }
+
+            UpdateDatabaseVersion(thisVersion);
+        }
+
+        private void UpdateSchema_012(int currentVersionNumber)
+        {
+            int thisVersion = 12;
+            if (currentVersionNumber >= thisVersion) return;
+
+            logger.Info("Updating schema to VERSION: {0}", thisVersion);
+
+            List<string> cmds = new List<string>();
+
+
+            cmds.Add("CREATE TABLE Playlist( " +
+                     " PlaylistID int IDENTITY(1,1) NOT NULL, " +
+                     " PlaylistName nvarchar(MAX) NULL, " +
+                     " PlaylistItems varchar(MAX) NULL, " +
+                     " DefaultPlayOrder int NOT NULL, " +
+                     " PlayWatched int NOT NULL, " +
+                     " PlayUnwatched int NOT NULL, " +
+                     " CONSTRAINT [PK_Playlist] PRIMARY KEY CLUSTERED " +
+                     " ( " +
+                     " PlaylistID ASC " +
+                     " )WITH (PAD_INDEX  = OFF, STATISTICS_NORECOMPUTE  = OFF, IGNORE_DUP_KEY = OFF, ALLOW_ROW_LOCKS  = ON, ALLOW_PAGE_LOCKS  = ON) ON [PRIMARY] " +
+                     " ) ON [PRIMARY] ");
+
+            using (
+                SqlConnection tmpConn =
+                    new SqlConnection(string.Format("Server={0};User ID={1};Password={2};database={3}",
+                        ServerSettings.DatabaseServer,
+                        ServerSettings.DatabaseUsername, ServerSettings.DatabasePassword, ServerSettings.DatabaseName)))
+            {
+                tmpConn.Open();
+                foreach (string cmdTable in cmds)
+                {
+                    using (SqlCommand command = new SqlCommand(cmdTable, tmpConn))
+                    {
+                        command.ExecuteNonQuery();
+                    }
+                }
+            }
+
+            UpdateDatabaseVersion(thisVersion);
+        }
+
+        private void UpdateSchema_013(int currentVersionNumber)
+        {
+            int thisVersion = 13;
+            if (currentVersionNumber >= thisVersion) return;
+
+            logger.Info("Updating schema to VERSION: {0}", thisVersion);
+
+            List<string> cmds = new List<string>();
+
+            cmds.Add("ALTER TABLE AnimeSeries ADD SeriesNameOverride nvarchar(500) NULL");
+
+            using (
+                SqlConnection tmpConn =
+                    new SqlConnection(string.Format("Server={0};User ID={1};Password={2};database={3}",
+                        ServerSettings.DatabaseServer,
+                        ServerSettings.DatabaseUsername, ServerSettings.DatabasePassword, ServerSettings.DatabaseName)))
+            {
+                tmpConn.Open();
+                foreach (string cmdTable in cmds)
+                {
+                    using (SqlCommand command = new SqlCommand(cmdTable, tmpConn))
+                    {
+                        command.ExecuteNonQuery();
+                    }
+                }
+            }
+
+            UpdateDatabaseVersion(thisVersion);
+        }
+
+        private void UpdateSchema_014(int currentVersionNumber)
+        {
+            int thisVersion = 14;
+            if (currentVersionNumber >= thisVersion) return;
+
+            logger.Info("Updating schema to VERSION: {0}", thisVersion);
+
+            List<string> cmds = new List<string>();
+
+
+            cmds.Add("CREATE TABLE BookmarkedAnime( " +
+                     " BookmarkedAnimeID int IDENTITY(1,1) NOT NULL, " +
+                     " AnimeID int NOT NULL, " +
+                     " Priority int NOT NULL, " +
+                     " Notes nvarchar(MAX) NULL, " +
+                     " Downloading int NOT NULL, " +
+                     " CONSTRAINT [PK_BookmarkedAnime] PRIMARY KEY CLUSTERED " +
+                     " ( " +
+                     " BookmarkedAnimeID ASC " +
+                     " )WITH (PAD_INDEX  = OFF, STATISTICS_NORECOMPUTE  = OFF, IGNORE_DUP_KEY = OFF, ALLOW_ROW_LOCKS  = ON, ALLOW_PAGE_LOCKS  = ON) ON [PRIMARY] " +
+                     " ) ON [PRIMARY] ");
+
+            cmds.Add("CREATE UNIQUE INDEX UIX_BookmarkedAnime_AnimeID ON BookmarkedAnime(BookmarkedAnimeID)");
+
+            using (
+                SqlConnection tmpConn =
+                    new SqlConnection(string.Format("Server={0};User ID={1};Password={2};database={3}",
+                        ServerSettings.DatabaseServer,
+                        ServerSettings.DatabaseUsername, ServerSettings.DatabasePassword, ServerSettings.DatabaseName)))
+            {
+                tmpConn.Open();
+                foreach (string cmdTable in cmds)
+                {
+                    using (SqlCommand command = new SqlCommand(cmdTable, tmpConn))
+                    {
+                        command.ExecuteNonQuery();
+                    }
+                }
+            }
+
+            UpdateDatabaseVersion(thisVersion);
+        }
+
+        private void UpdateSchema_015(int currentVersionNumber)
+        {
+            int thisVersion = 15;
+            if (currentVersionNumber >= thisVersion) return;
+
+            logger.Info("Updating schema to VERSION: {0}", thisVersion);
+
+            List<string> cmds = new List<string>();
+
+            cmds.Add("ALTER TABLE VideoLocal ADD DateTimeCreated datetime NULL");
+            cmds.Add("UPDATE VideoLocal SET DateTimeCreated = DateTimeUpdated");
+            cmds.Add("ALTER TABLE VideoLocal ALTER COLUMN DateTimeCreated datetime NOT NULL");
+
+            using (
+                SqlConnection tmpConn =
+                    new SqlConnection(string.Format("Server={0};User ID={1};Password={2};database={3}",
+                        ServerSettings.DatabaseServer,
+                        ServerSettings.DatabaseUsername, ServerSettings.DatabasePassword, ServerSettings.DatabaseName)))
+            {
+                tmpConn.Open();
+                foreach (string cmdTable in cmds)
+                {
+                    using (SqlCommand command = new SqlCommand(cmdTable, tmpConn))
+                    {
+                        command.ExecuteNonQuery();
+                    }
+                }
+            }
+
+            UpdateDatabaseVersion(thisVersion);
+        }
+
+        private void UpdateSchema_016(int currentVersionNumber)
+        {
+            int thisVersion = 16;
+            if (currentVersionNumber >= thisVersion) return;
+
+            logger.Info("Updating schema to VERSION: {0}", thisVersion);
+
+            List<string> cmds = new List<string>();
+
+            cmds.Add("CREATE TABLE CrossRef_AniDB_TvDB_Episode( " +
+                     " CrossRef_AniDB_TvDB_EpisodeID int IDENTITY(1,1) NOT NULL, " +
+                     " AnimeID int NOT NULL, " +
+                     " AniDBEpisodeID int NOT NULL, " +
+                     " TvDBEpisodeID int NOT NULL, " +
+                     " CONSTRAINT [PK_CrossRef_AniDB_TvDB_Episode] PRIMARY KEY CLUSTERED " +
+                     " ( " +
+                     " CrossRef_AniDB_TvDB_EpisodeID ASC " +
+                     " )WITH (PAD_INDEX  = OFF, STATISTICS_NORECOMPUTE  = OFF, IGNORE_DUP_KEY = OFF, ALLOW_ROW_LOCKS  = ON, ALLOW_PAGE_LOCKS  = ON) ON [PRIMARY] " +
+                     " ) ON [PRIMARY] ");
+
+            cmds.Add(
+                "CREATE UNIQUE INDEX UIX_CrossRef_AniDB_TvDB_Episode_AniDBEpisodeID ON CrossRef_AniDB_TvDB_Episode(AniDBEpisodeID)");
+
+            using (
+                SqlConnection tmpConn =
+                    new SqlConnection(string.Format("Server={0};User ID={1};Password={2};database={3}",
+                        ServerSettings.DatabaseServer,
+                        ServerSettings.DatabaseUsername, ServerSettings.DatabasePassword, ServerSettings.DatabaseName)))
+            {
+                tmpConn.Open();
+                foreach (string cmdTable in cmds)
+                {
+                    using (SqlCommand command = new SqlCommand(cmdTable, tmpConn))
+                    {
+                        command.ExecuteNonQuery();
+                    }
+                }
+            }
+
+            UpdateDatabaseVersion(thisVersion);
+        }
+
+        private void UpdateSchema_017(int currentVersionNumber)
+        {
+            int thisVersion = 17;
+            if (currentVersionNumber >= thisVersion) return;
+
+            logger.Info("Updating schema to VERSION: {0}", thisVersion);
+
+            List<string> cmds = new List<string>();
+
+            cmds.Add("CREATE TABLE AniDB_MylistStats( " +
+                     " AniDB_MylistStatsID int IDENTITY(1,1) NOT NULL, " +
+                     " Animes int NOT NULL, " +
+                     " Episodes int NOT NULL, " +
+                     " Files int NOT NULL, " +
+                     " SizeOfFiles bigint NOT NULL, " +
+                     " AddedAnimes int NOT NULL, " +
+                     " AddedEpisodes int NOT NULL, " +
+                     " AddedFiles int NOT NULL, " +
+                     " AddedGroups int NOT NULL, " +
+                     " LeechPct int NOT NULL, " +
+                     " GloryPct int NOT NULL, " +
+                     " ViewedPct int NOT NULL, " +
+                     " MylistPct int NOT NULL, " +
+                     " ViewedMylistPct int NOT NULL, " +
+                     " EpisodesViewed int NOT NULL, " +
+                     " Votes int NOT NULL, " +
+                     " Reviews int NOT NULL, " +
+                     " ViewiedLength int NOT NULL, " +
+                     " CONSTRAINT [PK_AniDB_MylistStats] PRIMARY KEY CLUSTERED " +
+                     " ( " +
+                     " AniDB_MylistStatsID ASC " +
+                     " )WITH (PAD_INDEX  = OFF, STATISTICS_NORECOMPUTE  = OFF, IGNORE_DUP_KEY = OFF, ALLOW_ROW_LOCKS  = ON, ALLOW_PAGE_LOCKS  = ON) ON [PRIMARY] " +
+                     " ) ON [PRIMARY] ");
+
+
+            using (
+                SqlConnection tmpConn =
+                    new SqlConnection(string.Format("Server={0};User ID={1};Password={2};database={3}",
+                        ServerSettings.DatabaseServer,
+                        ServerSettings.DatabaseUsername, ServerSettings.DatabasePassword, ServerSettings.DatabaseName)))
+            {
+                tmpConn.Open();
+                foreach (string cmdTable in cmds)
+                {
+                    using (SqlCommand command = new SqlCommand(cmdTable, tmpConn))
+                    {
+                        command.ExecuteNonQuery();
+                    }
+                }
+            }
+
+            UpdateDatabaseVersion(thisVersion);
+        }
+
+        private void UpdateSchema_018(int currentVersionNumber)
+        {
+            int thisVersion = 18;
+            if (currentVersionNumber >= thisVersion) return;
+
+            logger.Info("Updating schema to VERSION: {0}", thisVersion);
+
+            List<string> cmds = new List<string>();
+
+            cmds.Add("CREATE TABLE FileFfdshowPreset( " +
+                     " FileFfdshowPresetID int IDENTITY(1,1) NOT NULL, " +
+                     " Hash varchar(50) NOT NULL, " +
+                     " FileSize bigint NOT NULL, " +
+                     " Preset nvarchar(MAX) NULL, " +
+                     " CONSTRAINT [PK_FileFfdshowPreset] PRIMARY KEY CLUSTERED " +
+                     " ( " +
+                     " FileFfdshowPresetID ASC " +
+                     " )WITH (PAD_INDEX  = OFF, STATISTICS_NORECOMPUTE  = OFF, IGNORE_DUP_KEY = OFF, ALLOW_ROW_LOCKS  = ON, ALLOW_PAGE_LOCKS  = ON) ON [PRIMARY] " +
+                     " ) ON [PRIMARY] ");
+
+            cmds.Add("CREATE UNIQUE INDEX UIX_FileFfdshowPreset_Hash ON FileFfdshowPreset(Hash, FileSize)");
+
+
+            using (
+                SqlConnection tmpConn =
+                    new SqlConnection(string.Format("Server={0};User ID={1};Password={2};database={3}",
+                        ServerSettings.DatabaseServer,
+                        ServerSettings.DatabaseUsername, ServerSettings.DatabasePassword, ServerSettings.DatabaseName)))
+            {
+                tmpConn.Open();
+                foreach (string cmdTable in cmds)
+                {
+                    using (SqlCommand command = new SqlCommand(cmdTable, tmpConn))
+                    {
+                        command.ExecuteNonQuery();
+                    }
+                }
+            }
+
+            UpdateDatabaseVersion(thisVersion);
+        }
+
+        private void UpdateSchema_019(int currentVersionNumber)
+        {
+            int thisVersion = 19;
+            if (currentVersionNumber >= thisVersion) return;
+
+            logger.Info("Updating schema to VERSION: {0}", thisVersion);
+
+            List<string> cmds = new List<string>();
+
+            cmds.Add("ALTER TABLE AniDB_Anime ADD DisableExternalLinksFlag int NULL");
+            cmds.Add("UPDATE AniDB_Anime SET DisableExternalLinksFlag = 0");
+            cmds.Add("ALTER TABLE AniDB_Anime ALTER COLUMN DisableExternalLinksFlag int NOT NULL");
+
+            using (
+                SqlConnection tmpConn =
+                    new SqlConnection(string.Format("Server={0};User ID={1};Password={2};database={3}",
+                        ServerSettings.DatabaseServer,
+                        ServerSettings.DatabaseUsername, ServerSettings.DatabasePassword, ServerSettings.DatabaseName)))
+            {
+                tmpConn.Open();
+                foreach (string cmdTable in cmds)
+                {
+                    using (SqlCommand command = new SqlCommand(cmdTable, tmpConn))
+                    {
+                        command.ExecuteNonQuery();
+                    }
+                }
+            }
+
+            UpdateDatabaseVersion(thisVersion);
+        }
+
+        private void UpdateSchema_020(int currentVersionNumber)
+        {
+            int thisVersion = 20;
+            if (currentVersionNumber >= thisVersion) return;
+
+            logger.Info("Updating schema to VERSION: {0}", thisVersion);
+
+            List<string> cmds = new List<string>();
+
+            cmds.Add("ALTER TABLE AniDB_File ADD FileVersion int NULL");
+            cmds.Add("UPDATE AniDB_File SET FileVersion = 1");
+            cmds.Add("ALTER TABLE AniDB_File ALTER COLUMN FileVersion int NOT NULL");
+
+            using (
+                SqlConnection tmpConn =
+                    new SqlConnection(string.Format("Server={0};User ID={1};Password={2};database={3}",
+                        ServerSettings.DatabaseServer,
+                        ServerSettings.DatabaseUsername, ServerSettings.DatabasePassword, ServerSettings.DatabaseName)))
+            {
+                tmpConn.Open();
+                foreach (string cmdTable in cmds)
+                {
+                    using (SqlCommand command = new SqlCommand(cmdTable, tmpConn))
+                    {
+                        command.ExecuteNonQuery();
+                    }
+                }
+            }
+
+            UpdateDatabaseVersion(thisVersion);
+        }
+
+        private void UpdateSchema_021(int currentVersionNumber)
+        {
+            int thisVersion = 21;
+            if (currentVersionNumber >= thisVersion) return;
+
+            logger.Info("Updating schema to VERSION: {0}", thisVersion);
+
+            List<string> cmds = new List<string>();
+
+            cmds.Add("CREATE TABLE RenameScript( " +
+                     " RenameScriptID int IDENTITY(1,1) NOT NULL, " +
+                     " ScriptName nvarchar(MAX) NULL, " +
+                     " Script nvarchar(MAX) NULL, " +
+                     " IsEnabledOnImport int NOT NULL, " +
+                     " CONSTRAINT [PK_RenameScript] PRIMARY KEY CLUSTERED " +
+                     " ( " +
+                     " RenameScriptID ASC " +
+                     " )WITH (PAD_INDEX  = OFF, STATISTICS_NORECOMPUTE  = OFF, IGNORE_DUP_KEY = OFF, ALLOW_ROW_LOCKS  = ON, ALLOW_PAGE_LOCKS  = ON) ON [PRIMARY] " +
+                     " ) ON [PRIMARY] ");
+
+            using (
+                SqlConnection tmpConn =
+                    new SqlConnection(string.Format("Server={0};User ID={1};Password={2};database={3}",
+                        ServerSettings.DatabaseServer,
+                        ServerSettings.DatabaseUsername, ServerSettings.DatabasePassword, ServerSettings.DatabaseName)))
+            {
+                tmpConn.Open();
+                foreach (string cmdTable in cmds)
+                {
+                    using (SqlCommand command = new SqlCommand(cmdTable, tmpConn))
+                    {
+                        command.ExecuteNonQuery();
+                    }
+                }
+            }
+
+            UpdateDatabaseVersion(thisVersion);
+        }
+
+        private void UpdateSchema_022(int currentVersionNumber)
+        {
+            int thisVersion = 22;
+            if (currentVersionNumber >= thisVersion) return;
+
+            logger.Info("Updating schema to VERSION: {0}", thisVersion);
+
+            List<string> cmds = new List<string>();
+
+            cmds.Add("ALTER TABLE AniDB_File ADD IsCensored int NULL");
+            cmds.Add("ALTER TABLE AniDB_File ADD IsDeprecated int NULL");
+            cmds.Add("ALTER TABLE AniDB_File ADD InternalVersion int NULL");
+
+            cmds.Add("UPDATE AniDB_File SET IsCensored = 0");
+            cmds.Add("UPDATE AniDB_File SET IsDeprecated = 0");
+            cmds.Add("UPDATE AniDB_File SET InternalVersion = 1");
+
+            cmds.Add("ALTER TABLE AniDB_File ALTER COLUMN IsCensored int NOT NULL");
+            cmds.Add("ALTER TABLE AniDB_File ALTER COLUMN IsDeprecated int NOT NULL");
+            cmds.Add("ALTER TABLE AniDB_File ALTER COLUMN InternalVersion int NOT NULL");
+
+            using (
+                SqlConnection tmpConn =
+                    new SqlConnection(string.Format("Server={0};User ID={1};Password={2};database={3}",
+                        ServerSettings.DatabaseServer,
+                        ServerSettings.DatabaseUsername, ServerSettings.DatabasePassword, ServerSettings.DatabaseName)))
+            {
+                tmpConn.Open();
+                foreach (string cmdTable in cmds)
+                {
+                    using (SqlCommand command = new SqlCommand(cmdTable, tmpConn))
+                    {
+                        command.ExecuteNonQuery();
+                    }
+                }
+            }
+
+            UpdateDatabaseVersion(thisVersion);
+        }
+
+        private void UpdateSchema_023(int currentVersionNumber)
+        {
+            int thisVersion = 23;
+            if (currentVersionNumber >= thisVersion) return;
+
+            logger.Info("Updating schema to VERSION: {0}", thisVersion);
+
+            List<string> cmds = new List<string>();
+
+            cmds.Add("ALTER TABLE VideoLocal ADD IsVariation int NULL");
+            cmds.Add("UPDATE VideoLocal SET IsVariation = 0");
+            cmds.Add("ALTER TABLE VideoLocal ALTER COLUMN IsVariation int NOT NULL");
+
+            using (
+                SqlConnection tmpConn =
+                    new SqlConnection(string.Format("Server={0};User ID={1};Password={2};database={3}",
+                        ServerSettings.DatabaseServer,
+                        ServerSettings.DatabaseUsername, ServerSettings.DatabasePassword, ServerSettings.DatabaseName)))
+            {
+                tmpConn.Open();
+                foreach (string cmdTable in cmds)
+                {
+                    using (SqlCommand command = new SqlCommand(cmdTable, tmpConn))
+                    {
+                        command.ExecuteNonQuery();
+                    }
+                }
+            }
+
+            UpdateDatabaseVersion(thisVersion);
+        }
+
+        private void UpdateSchema_024(int currentVersionNumber)
+        {
+            int thisVersion = 24;
+            if (currentVersionNumber >= thisVersion) return;
+
+            logger.Info("Updating schema to VERSION: {0}", thisVersion);
+
+            List<string> cmds = new List<string>();
+
+            cmds.Add("CREATE TABLE AniDB_Recommendation ( " +
+                     " AniDB_RecommendationID int IDENTITY(1,1) NOT NULL, " +
+                     " AnimeID int NOT NULL, " +
+                     " UserID int NOT NULL, " +
+                     " RecommendationType int NOT NULL, " +
+                     " RecommendationText nvarchar(MAX), " +
+                     " CONSTRAINT [PK_AniDB_Recommendation] PRIMARY KEY CLUSTERED " +
+                     " ( " +
+                     " AniDB_RecommendationID ASC " +
+                     " )WITH (PAD_INDEX  = OFF, STATISTICS_NORECOMPUTE  = OFF, IGNORE_DUP_KEY = OFF, ALLOW_ROW_LOCKS  = ON, ALLOW_PAGE_LOCKS  = ON) ON [PRIMARY] " +
+                     " ) ON [PRIMARY] ");
+
+            cmds.Add("CREATE UNIQUE INDEX UIX_AniDB_Recommendation ON AniDB_Recommendation(AnimeID, UserID)");
+
+            using (
+                SqlConnection tmpConn =
+                    new SqlConnection(string.Format("Server={0};User ID={1};Password={2};database={3}",
+                        ServerSettings.DatabaseServer,
+                        ServerSettings.DatabaseUsername, ServerSettings.DatabasePassword, ServerSettings.DatabaseName)))
+            {
+                tmpConn.Open();
+                foreach (string cmdTable in cmds)
+                {
+                    using (SqlCommand command = new SqlCommand(cmdTable, tmpConn))
+                    {
+                        command.ExecuteNonQuery();
+                    }
+                }
+            }
+
+            UpdateDatabaseVersion(thisVersion);
+        }
+
+        private void UpdateSchema_025(int currentVersionNumber)
+        {
+            int thisVersion = 25;
+            if (currentVersionNumber >= thisVersion) return;
+
+            logger.Info("Updating schema to VERSION: {0}", thisVersion);
+
+            List<string> cmds = new List<string>();
+
+            cmds.Add(
+                "update CrossRef_File_Episode SET CrossRefSource=1 WHERE Hash IN (Select Hash from ANIDB_File) AND CrossRefSource=2");
+
+            using (
+                SqlConnection tmpConn =
+                    new SqlConnection(string.Format("Server={0};User ID={1};Password={2};database={3}",
+                        ServerSettings.DatabaseServer,
+                        ServerSettings.DatabaseUsername, ServerSettings.DatabasePassword, ServerSettings.DatabaseName)))
+            {
+                tmpConn.Open();
+                foreach (string cmdTable in cmds)
+                {
+                    using (SqlCommand command = new SqlCommand(cmdTable, tmpConn))
+                    {
+                        command.ExecuteNonQuery();
+                    }
+                }
+            }
+
+            UpdateDatabaseVersion(thisVersion);
+        }
+
+        private void UpdateSchema_026(int currentVersionNumber)
+        {
+            int thisVersion = 26;
+            if (currentVersionNumber >= thisVersion) return;
+
+            logger.Info("Updating schema to VERSION: {0}", thisVersion);
+
+            List<string> cmds = new List<string>();
+
+            cmds.Add("CREATE TABLE LogMessage ( " +
+                     " LogMessageID int IDENTITY(1,1) NOT NULL, " +
+                     " LogType nvarchar(MAX) NOT NULL, " +
+                     " LogContent nvarchar(MAX) NOT NULL, " +
+                     " LogDate datetime NOT NULL, " +
+                     " CONSTRAINT [PK_LogMessage] PRIMARY KEY CLUSTERED " +
+                     " ( " +
+                     " LogMessageID ASC " +
+                     " )WITH (PAD_INDEX  = OFF, STATISTICS_NORECOMPUTE  = OFF, IGNORE_DUP_KEY = OFF, ALLOW_ROW_LOCKS  = ON, ALLOW_PAGE_LOCKS  = ON) ON [PRIMARY] " +
+                     " ) ON [PRIMARY] ");
+
+            using (
+                SqlConnection tmpConn =
+                    new SqlConnection(string.Format("Server={0};User ID={1};Password={2};database={3}",
+                        ServerSettings.DatabaseServer,
+                        ServerSettings.DatabaseUsername, ServerSettings.DatabasePassword, ServerSettings.DatabaseName)))
+            {
+                tmpConn.Open();
+                foreach (string cmdTable in cmds)
+                {
+                    using (SqlCommand command = new SqlCommand(cmdTable, tmpConn))
+                    {
+                        command.ExecuteNonQuery();
+                    }
+                }
+            }
+
+            UpdateDatabaseVersion(thisVersion);
+        }
+
+        private void UpdateSchema_027(int currentVersionNumber)
+        {
+            int thisVersion = 27;
+            if (currentVersionNumber >= thisVersion) return;
+
+            logger.Info("Updating schema to VERSION: {0}", thisVersion);
+
+            List<string> cmds = new List<string>();
+
+            cmds.Add("CREATE TABLE CrossRef_AniDB_TvDBV2( " +
+                     " CrossRef_AniDB_TvDBV2ID int IDENTITY(1,1) NOT NULL, " +
+                     " AnimeID int NOT NULL, " +
+                     " AniDBStartEpisodeType int NOT NULL, " +
+                     " AniDBStartEpisodeNumber int NOT NULL, " +
+                     " TvDBID int NOT NULL, " +
+                     " TvDBSeasonNumber int NOT NULL, " +
+                     " TvDBStartEpisodeNumber int NOT NULL, " +
+                     " TvDBTitle nvarchar(MAX), " +
+                     " CrossRefSource int NOT NULL, " +
+                     " CONSTRAINT [PK_CrossRef_AniDB_TvDBV2] PRIMARY KEY CLUSTERED " +
+                     " ( " +
+                     " CrossRef_AniDB_TvDBV2ID ASC " +
+                     " )WITH (PAD_INDEX  = OFF, STATISTICS_NORECOMPUTE  = OFF, IGNORE_DUP_KEY = OFF, ALLOW_ROW_LOCKS  = ON, ALLOW_PAGE_LOCKS  = ON) ON [PRIMARY] " +
+                     " ) ON [PRIMARY] ");
+
+            cmds.Add(
+                "CREATE UNIQUE INDEX UIX_CrossRef_AniDB_TvDBV2 ON CrossRef_AniDB_TvDBV2(AnimeID, TvDBID, TvDBSeasonNumber, TvDBStartEpisodeNumber, AniDBStartEpisodeType, AniDBStartEpisodeNumber)");
+
+            using (
+                SqlConnection tmpConn =
+                    new SqlConnection(string.Format("Server={0};User ID={1};Password={2};database={3}",
+                        ServerSettings.DatabaseServer,
+                        ServerSettings.DatabaseUsername, ServerSettings.DatabasePassword, ServerSettings.DatabaseName)))
+            {
+                tmpConn.Open();
+                foreach (string cmdTable in cmds)
+                {
+                    using (SqlCommand command = new SqlCommand(cmdTable, tmpConn))
+                    {
+                        command.ExecuteNonQuery();
+                    }
+                }
+            }
+
+            UpdateDatabaseVersion(thisVersion);
+
+            // Now do the migratiuon
+            DatabaseFixes.Fixes.Add(DatabaseFixes.MigrateTvDBLinks_V1_to_V2);
+        }
+
+        private void UpdateSchema_028(int currentVersionNumber)
+        {
+            int thisVersion = 28;
+            if (currentVersionNumber >= thisVersion) return;
+
+            logger.Info("Updating schema to VERSION: {0}", thisVersion);
+
+            List<string> cmds = new List<string>();
+
+            cmds.Add("ALTER TABLE GroupFilter ADD Locked int NULL");
+
+            ExecuteSQLCommands(cmds);
+
+            UpdateDatabaseVersion(thisVersion);
+        }
+
+        private void UpdateSchema_029(int currentVersionNumber)
+        {
+            int thisVersion = 29;
+            if (currentVersionNumber >= thisVersion) return;
+
+            logger.Info("Updating schema to VERSION: {0}", thisVersion);
+
+            List<string> cmds = new List<string>();
+
+            cmds.Add("ALTER TABLE VideoInfo ADD FullInfo varchar(max) NULL");
+
+            ExecuteSQLCommands(cmds);
+
+            UpdateDatabaseVersion(thisVersion);
+        }
+
+        private void UpdateSchema_030(int currentVersionNumber)
+        {
+            int thisVersion = 30;
+            if (currentVersionNumber >= thisVersion) return;
+
+            logger.Info("Updating schema to VERSION: {0}", thisVersion);
+
+            List<string> cmds = new List<string>();
+
+            cmds.Add("CREATE TABLE CrossRef_AniDB_TraktV2( " +
+                     " CrossRef_AniDB_TraktV2ID int IDENTITY(1,1) NOT NULL, " +
+                     " AnimeID int NOT NULL, " +
+                     " AniDBStartEpisodeType int NOT NULL, " +
+                     " AniDBStartEpisodeNumber int NOT NULL, " +
+                     " TraktID nvarchar(500), " +
+                     " TraktSeasonNumber int NOT NULL, " +
+                     " TraktStartEpisodeNumber int NOT NULL, " +
+                     " TraktTitle nvarchar(MAX), " +
+                     " CrossRefSource int NOT NULL, " +
+                     " CONSTRAINT [PK_CrossRef_AniDB_TraktV2] PRIMARY KEY CLUSTERED " +
+                     " ( " +
+                     " CrossRef_AniDB_TraktV2ID ASC " +
+                     " )WITH (PAD_INDEX  = OFF, STATISTICS_NORECOMPUTE  = OFF, IGNORE_DUP_KEY = OFF, ALLOW_ROW_LOCKS  = ON, ALLOW_PAGE_LOCKS  = ON) ON [PRIMARY] " +
+                     " ) ON [PRIMARY] ");
+
+            cmds.Add(
+                "CREATE UNIQUE INDEX UIX_CrossRef_AniDB_TraktV2 ON CrossRef_AniDB_TraktV2(AnimeID, TraktSeasonNumber, TraktStartEpisodeNumber, AniDBStartEpisodeType, AniDBStartEpisodeNumber)");
+
+            using (
+                SqlConnection tmpConn =
+                    new SqlConnection(string.Format("Server={0};User ID={1};Password={2};database={3}",
+                        ServerSettings.DatabaseServer,
+                        ServerSettings.DatabaseUsername, ServerSettings.DatabasePassword, ServerSettings.DatabaseName)))
+            {
+                tmpConn.Open();
+                foreach (string cmdTable in cmds)
+                {
+                    using (SqlCommand command = new SqlCommand(cmdTable, tmpConn))
+                    {
+                        command.ExecuteNonQuery();
+                    }
+                }
+            }
+
+            UpdateDatabaseVersion(thisVersion);
+
+            // Now do the migratiuon
+            DatabaseFixes.Fixes.Add(DatabaseFixes.MigrateTraktLinks_V1_to_V2);
+        }
+
+        private void UpdateSchema_031(int currentVersionNumber)
+        {
+            int thisVersion = 31;
+            if (currentVersionNumber >= thisVersion) return;
+
+            logger.Info("Updating schema to VERSION: {0}", thisVersion);
+
+            List<string> cmds = new List<string>();
+
+            cmds.Add("CREATE TABLE CrossRef_AniDB_Trakt_Episode( " +
+                     " CrossRef_AniDB_Trakt_EpisodeID int IDENTITY(1,1) NOT NULL, " +
+                     " AnimeID int NOT NULL, " +
+                     " AniDBEpisodeID int NOT NULL, " +
+                     " TraktID nvarchar(500), " +
+                     " Season int NOT NULL, " +
+                     " EpisodeNumber int NOT NULL, " +
+                     " CONSTRAINT [PK_CrossRef_AniDB_Trakt_Episode] PRIMARY KEY CLUSTERED " +
+                     " ( " +
+                     " CrossRef_AniDB_Trakt_EpisodeID ASC " +
+                     " )WITH (PAD_INDEX  = OFF, STATISTICS_NORECOMPUTE  = OFF, IGNORE_DUP_KEY = OFF, ALLOW_ROW_LOCKS  = ON, ALLOW_PAGE_LOCKS  = ON) ON [PRIMARY] " +
+                     " ) ON [PRIMARY] ");
+
+            cmds.Add(
+                "CREATE UNIQUE INDEX UIX_CrossRef_AniDB_Trakt_Episode_AniDBEpisodeID ON CrossRef_AniDB_Trakt_Episode(AniDBEpisodeID)");
+
+            using (
+                SqlConnection tmpConn =
+                    new SqlConnection(string.Format("Server={0};User ID={1};Password={2};database={3}",
+                        ServerSettings.DatabaseServer,
+                        ServerSettings.DatabaseUsername, ServerSettings.DatabasePassword, ServerSettings.DatabaseName)))
+            {
+                tmpConn.Open();
+                foreach (string cmdTable in cmds)
+                {
+                    using (SqlCommand command = new SqlCommand(cmdTable, tmpConn))
+                    {
+                        command.ExecuteNonQuery();
+                    }
+                }
+            }
+
+            UpdateDatabaseVersion(thisVersion);
+        }
+
+        private void UpdateSchema_032(int currentVersionNumber)
+        {
+            int thisVersion = 32;
+            if (currentVersionNumber >= thisVersion) return;
+
+            logger.Info("Updating schema to VERSION: {0}", thisVersion);
+
+            UpdateDatabaseVersion(thisVersion);
+
+            // Now do the migration
+            DatabaseFixes.Fixes.Add(DatabaseFixes.RemoveOldMovieDBImageRecords);
+        }
+
+        private void UpdateSchema_033(int currentVersionNumber)
+        {
+            int thisVersion = 33;
+            if (currentVersionNumber >= thisVersion) return;
+
+            logger.Info("Updating schema to VERSION: {0}", thisVersion);
+
+            List<string> cmds = new List<string>();
+
+            cmds.Add("CREATE TABLE CustomTag( " +
+                     " CustomTagID int IDENTITY(1,1) NOT NULL, " +
+                     " TagName nvarchar(500), " +
+                     " TagDescription nvarchar(MAX), " +
+                     " CONSTRAINT [PK_CustomTag] PRIMARY KEY CLUSTERED " +
+                     " ( " +
+                     " CustomTagID ASC " +
+                     " )WITH (PAD_INDEX  = OFF, STATISTICS_NORECOMPUTE  = OFF, IGNORE_DUP_KEY = OFF, ALLOW_ROW_LOCKS  = ON, ALLOW_PAGE_LOCKS  = ON) ON [PRIMARY] " +
+                     " ) ON [PRIMARY] ");
+
+            cmds.Add("CREATE TABLE CrossRef_CustomTag( " +
+                     " CrossRef_CustomTagID int IDENTITY(1,1) NOT NULL, " +
+                     " CustomTagID int NOT NULL, " +
+                     " CrossRefID int NOT NULL, " +
+                     " CrossRefType int NOT NULL, " +
+                     " CONSTRAINT [PK_CrossRef_CustomTag] PRIMARY KEY CLUSTERED " +
+                     " ( " +
+                     " CrossRef_CustomTagID ASC " +
+                     " )WITH (PAD_INDEX  = OFF, STATISTICS_NORECOMPUTE  = OFF, IGNORE_DUP_KEY = OFF, ALLOW_ROW_LOCKS  = ON, ALLOW_PAGE_LOCKS  = ON) ON [PRIMARY] " +
+                     " ) ON [PRIMARY] ");
+
+
+            using (
+                SqlConnection tmpConn =
+                    new SqlConnection(string.Format("Server={0};User ID={1};Password={2};database={3}",
+                        ServerSettings.DatabaseServer,
+                        ServerSettings.DatabaseUsername, ServerSettings.DatabasePassword, ServerSettings.DatabaseName)))
+            {
+                tmpConn.Open();
+                foreach (string cmdTable in cmds)
+                {
+                    using (SqlCommand command = new SqlCommand(cmdTable, tmpConn))
+                    {
+                        command.ExecuteNonQuery();
+                    }
+                }
+            }
+
+            UpdateDatabaseVersion(thisVersion);
+
+            this.CreateInitialCustomTags();
+        }
+
+        private void UpdateSchema_034(int currentVersionNumber)
+        {
+            int thisVersion = 34;
+            if (currentVersionNumber >= thisVersion) return;
+
+            logger.Info("Updating schema to VERSION: {0}", thisVersion);
+
+            List<string> cmds = new List<string>();
+
+            cmds.Add("ALTER TABLE AniDB_Anime_Tag ADD Weight int NULL");
+
+            ExecuteSQLCommands(cmds);
+
+            UpdateDatabaseVersion(thisVersion);
+        }
+
+        private void UpdateSchema_035(int currentVersionNumber)
+        {
+            int thisVersion = 35;
+            if (currentVersionNumber >= thisVersion) return;
+
+            logger.Info("Updating schema to VERSION: {0}", thisVersion);
+
+            UpdateDatabaseVersion(thisVersion);
+
+            // Now do the migration
+            DatabaseFixes.Fixes.Add(DatabaseFixes.PopulateTagWeight);
+        }
+
+        private void UpdateSchema_036(int currentVersionNumber)
+        {
+            int thisVersion = 36;
+            if (currentVersionNumber >= thisVersion) return;
+
+            logger.Info("Updating schema to VERSION: {0}", thisVersion);
+
+            List<string> cmds = new List<string>();
+
+            cmds.Add("ALTER TABLE Trakt_Episode ADD TraktID int NULL");
+
+            ExecuteSQLCommands(cmds);
+
+            UpdateDatabaseVersion(thisVersion);
+        }
+
+        private void UpdateSchema_037(int currentVersionNumber)
+        {
+            int thisVersion = 37;
+            if (currentVersionNumber >= thisVersion) return;
+
+            logger.Info("Updating schema to VERSION: {0}", thisVersion);
+
+            // Now do the migration
+            DatabaseFixes.Fixes.Add(DatabaseFixes.FixHashes);
+
+            UpdateDatabaseVersion(thisVersion);
+        }
+
+        private void UpdateSchema_038(int currentVersionNumber)
+        {
+            int thisVersion = 38;
+            if (currentVersionNumber >= thisVersion) return;
+
+            logger.Info("Updating schema to VERSION: {0}", thisVersion);
+
+            List<string> cmds = new List<string>();
+
+            cmds.Add("DROP TABLE LogMessage");
+
+            ExecuteSQLCommands(cmds);
+
+            UpdateDatabaseVersion(thisVersion);
+        }
+
+        private void UpdateSchema_039(int currentVersionNumber)
+        {
+            int thisVersion = 39;
+            if (currentVersionNumber >= thisVersion) return;
+
+            logger.Info("Updating schema to VERSION: {0}", thisVersion);
+
+            List<string> cmds = new List<string>();
+
+            cmds.Add("ALTER TABLE AnimeSeries ADD DefaultFolder nvarchar(max) NULL");
+
+            ExecuteSQLCommands(cmds);
+
+            UpdateDatabaseVersion(thisVersion);
+        }
+
+        private void UpdateSchema_040(int currentVersionNumber)
+        {
+            int thisVersion = 40;
+            if (currentVersionNumber >= thisVersion) return;
+
+            logger.Info("Updating schema to VERSION: {0}", thisVersion);
+
+            List<string> cmds = new List<string>();
+
+            cmds.Add("ALTER TABLE JMMUser ADD PlexUsers nvarchar(max) NULL");
+
+            ExecuteSQLCommands(cmds);
+
+            UpdateDatabaseVersion(thisVersion);
+        }
+
+        private void UpdateSchema_041(int currentVersionNumber)
+        {
+            int thisVersion = 41;
+            if (currentVersionNumber >= thisVersion) return;
+
+            logger.Info("Updating schema to VERSION: {0}", thisVersion);
+
+            List<string> cmds = new List<string>();
+
+            cmds.Add("ALTER TABLE GroupFilter ADD FilterType int NULL");
+            cmds.Add("UPDATE GroupFilter SET FilterType = 1");
+            cmds.Add("ALTER TABLE GroupFilter ALTER COLUMN FilterType int NOT NULL");
+
+            using (
+                SqlConnection tmpConn =
+                    new SqlConnection(string.Format("Server={0};User ID={1};Password={2};database={3}",
+                        ServerSettings.DatabaseServer,
+                        ServerSettings.DatabaseUsername, ServerSettings.DatabasePassword, ServerSettings.DatabaseName)))
+            {
+                tmpConn.Open();
+                foreach (string cmdTable in cmds)
+                {
+                    using (SqlCommand command = new SqlCommand(cmdTable, tmpConn))
+                    {
+                        command.ExecuteNonQuery();
+                    }
+                }
+            }
+
+            UpdateDatabaseVersion(thisVersion);
+
+            // Now do the migration
+            DatabaseFixes.Fixes.Add(DatabaseFixes.FixContinueWatchingGroupFilter_20160406);
+        }
+
+        private void UpdateSchema_042(int currentVersionNumber)
+        {
+            int thisVersion = 42;
+            if (currentVersionNumber >= thisVersion) return;
+
+            logger.Info("Updating schema to VERSION: {0}", thisVersion);
+
+            List<string> cmds = new List<string>();
+
+            cmds.Add(
+                "ALTER TABLE AniDB_Anime ADD ContractVersion int NOT NULL DEFAULT(0), ContractString nvarchar(MAX) NULL");
+            cmds.Add(
+                "ALTER TABLE AnimeGroup ADD ContractVersion int NOT NULL DEFAULT(0), ContractString nvarchar(MAX) NULL");
+            cmds.Add(
+                "ALTER TABLE AnimeGroup_User ADD PlexContractVersion int NOT NULL DEFAULT(0), PlexContractString nvarchar(MAX) NULL, KodiContractVersion int NOT NULL DEFAULT(0), KodiContractString nvarchar(MAX) NULL");
+            cmds.Add(
+                "ALTER TABLE AnimeSeries ADD ContractVersion int NOT NULL DEFAULT(0), ContractString nvarchar(MAX) NULL");
+            cmds.Add(
+                "ALTER TABLE AnimeSeries_User ADD PlexContractVersion int NOT NULL DEFAULT(0), PlexContractString nvarchar(MAX) NULL, KodiContractVersion int NOT NULL DEFAULT(0), KodiContractString nvarchar(MAX) NULL");
+            cmds.Add(
+                "ALTER TABLE GroupFilter ADD GroupsIdsVersion int NOT NULL DEFAULT(0), GroupsIdsString nvarchar(MAX) NULL");
+            cmds.Add(
+                "ALTER TABLE AnimeEpisode_User ADD ContractVersion int NOT NULL DEFAULT(0), ContractString nvarchar(MAX) NULL");
+
+
+            using (
+                SqlConnection tmpConn =
+                    new SqlConnection(string.Format("Server={0};User ID={1};Password={2};database={3}",
+                        ServerSettings.DatabaseServer,
+                        ServerSettings.DatabaseUsername, ServerSettings.DatabasePassword, ServerSettings.DatabaseName)))
+            {
+                tmpConn.Open();
+                foreach (string cmdTable in cmds)
+                {
+                    using (SqlCommand command = new SqlCommand(cmdTable, tmpConn))
+                    {
+                        command.ExecuteNonQuery();
+                    }
+                }
+            }
+
+            UpdateDatabaseVersion(thisVersion);
+        }
+
+        private void UpdateSchema_043(int currentVersionNumber)
+        {
+            int thisVersion = 43;
+            if (currentVersionNumber >= thisVersion) return;
+
+            logger.Info("Updating schema to VERSION: {0}", thisVersion);
+
+            List<string> cmds = new List<string>();
+
+            cmds.Add(
+                "ALTER TABLE AnimeEpisode ADD PlexContractVersion int NOT NULL DEFAULT(0), PlexContractString nvarchar(MAX) NULL");
+            cmds.Add("ALTER TABLE VideoLocal ADD MediaVersion int NOT NULL DEFAULT(0), MediaString nvarchar(MAX) NULL");
+
+            using (
+                SqlConnection tmpConn =
+                    new SqlConnection(string.Format("Server={0};User ID={1};Password={2};database={3}",
+                        ServerSettings.DatabaseServer,
+                        ServerSettings.DatabaseUsername, ServerSettings.DatabasePassword, ServerSettings.DatabaseName)))
+            {
+                tmpConn.Open();
+                foreach (string cmdTable in cmds)
+                {
+                    using (SqlCommand command = new SqlCommand(cmdTable, tmpConn))
+                    {
+                        command.ExecuteNonQuery();
+                    }
+                }
+            }
+
+            UpdateDatabaseVersion(thisVersion);
+        }
+
+        private void UpdateSchema_044(int currentVersionNumber)
+        {
+            int thisVersion = 44;
+            if (currentVersionNumber >= thisVersion) return;
+
+            logger.Info("Updating schema to VERSION: {0}", thisVersion);
+
+            List<string> cmds = new List<string>();
+
+            cmds.Add("DECLARE @tableName VARCHAR(MAX) = 'AnimeGroup_User'\r\n" +
+                     "DECLARE @columnName VARCHAR(MAX) = 'KodiContractVersion'\r\n" +
+                     "DECLARE @ConstraintName nvarchar(200)\r\n" +
+                     "SELECT @ConstraintName = Name FROM SYS.DEFAULT_CONSTRAINTS WHERE PARENT_OBJECT_ID = OBJECT_ID(@tableName) AND PARENT_COLUMN_ID = (SELECT column_id FROM sys.columns WHERE NAME = @columnName AND object_id = OBJECT_ID(@tableName))\r\n" +
+                     "IF @ConstraintName IS NOT NULL\r\n" +
+                     "EXEC('ALTER TABLE ' + @tableName + ' DROP CONSTRAINT ' + @ConstraintName)");
+            cmds.Add("ALTER TABLE AnimeGroup_User DROP COLUMN KodiContractVersion");
+            cmds.Add("ALTER TABLE AnimeGroup_User DROP COLUMN KodiContractString");
+            cmds.Add("DECLARE @tableName VARCHAR(MAX) = 'AnimeSeries_User'\r\n" +
+                     "DECLARE @columnName VARCHAR(MAX) = 'KodiContractVersion'\r\n" +
+                     "DECLARE @ConstraintName nvarchar(200)\r\n" +
+                     "SELECT @ConstraintName = Name FROM SYS.DEFAULT_CONSTRAINTS WHERE PARENT_OBJECT_ID = OBJECT_ID(@tableName) AND PARENT_COLUMN_ID = (SELECT column_id FROM sys.columns WHERE NAME = @columnName AND object_id = OBJECT_ID(@tableName))\r\n" +
+                     "IF @ConstraintName IS NOT NULL\r\n" +
+                     "EXEC('ALTER TABLE ' + @tableName + ' DROP CONSTRAINT ' + @ConstraintName)");
+            cmds.Add("ALTER TABLE AnimeSeries_User DROP COLUMN KodiContractVersion");
+            cmds.Add("ALTER TABLE AnimeSeries_User DROP COLUMN KodiContractString");
+
+
+            using (
+                SqlConnection tmpConn =
+                    new SqlConnection(string.Format("Server={0};User ID={1};Password={2};database={3}",
+                        ServerSettings.DatabaseServer,
+                        ServerSettings.DatabaseUsername, ServerSettings.DatabasePassword, ServerSettings.DatabaseName)))
+            {
+                tmpConn.Open();
+                foreach (string cmdTable in cmds)
+                {
+                    using (SqlCommand command = new SqlCommand(cmdTable, tmpConn))
+                    {
+                        command.ExecuteNonQuery();
+                    }
+                }
+            }
+
+            UpdateDatabaseVersion(thisVersion);
+        }
+
+        private void UpdateSchema_045(int currentVersionNumber)
+        {
+            int thisVersion = 45;
+            if (currentVersionNumber >= thisVersion) return;
+
+            logger.Info("Updating schema to VERSION: {0}", thisVersion);
+
+            List<string> cmds = new List<string>();
+
+            cmds.Add("ALTER TABLE AnimeSeries ADD LatestEpisodeAirDate [datetime] NULL");
+            cmds.Add("ALTER TABLE AnimeGroup ADD LatestEpisodeAirDate [datetime] NULL");
+
+            using (
+                SqlConnection tmpConn =
+                    new SqlConnection(string.Format("Server={0};User ID={1};Password={2};database={3}",
+                        ServerSettings.DatabaseServer,
+                        ServerSettings.DatabaseUsername, ServerSettings.DatabasePassword, ServerSettings.DatabaseName)))
+            {
+                tmpConn.Open();
+                foreach (string cmdTable in cmds)
+                {
+                    using (SqlCommand command = new SqlCommand(cmdTable, tmpConn))
+                    {
+                        try
+                        {
+                            command.ExecuteNonQuery();
+                        }
+                        catch (Exception e)
+                        {
+                        }
+                    }
+                }
+            }
+
+            UpdateDatabaseVersion(thisVersion);
+        }
+
+        private void UpdateSchema_046(int currentVersionNumber)
+        {
+            int thisVersion = 46;
+            if (currentVersionNumber >= thisVersion) return;
+
+            logger.Info("Updating schema to VERSION: {0}", thisVersion);
+
+            List<string> cmds = new List<string>();
+
+            cmds.Add(
+                "ALTER TABLE GroupFilter ADD GroupConditionsVersion int NOT NULL DEFAULT(0), GroupConditions nvarchar(MAX) NULL,ParentGroupFilterID int NULL,InvisibleInClients  int NOT NULL DEFAULT(0)");
+            cmds.Add(
+                "ALTER TABLE GroupFilter ADD SeriesIdsVersion int NOT NULL DEFAULT(0), SeriesIdsString nvarchar(MAX) NULL");
+
+            using (
+                SqlConnection tmpConn =
+                    new SqlConnection(string.Format("Server={0};User ID={1};Password={2};database={3}",
+                        ServerSettings.DatabaseServer,
+                        ServerSettings.DatabaseUsername, ServerSettings.DatabasePassword, ServerSettings.DatabaseName)))
+            {
+                tmpConn.Open();
+                foreach (string cmdTable in cmds)
+                {
+                    using (SqlCommand command = new SqlCommand(cmdTable, tmpConn))
+                    {
+                        try
+                        {
+                            command.ExecuteNonQuery();
+                        }
+                        catch (Exception e)
+                        {
+                        }
+                    }
+                }
+            }
+
+            UpdateDatabaseVersion(thisVersion);
+        }
+
+        private void UpdateSchema_047(int currentVersionNumber)
+        {
+            int thisVersion = 47;
+            if (currentVersionNumber >= thisVersion) return;
+
+            logger.Info("Updating schema to VERSION: {0}", thisVersion);
+
+            List<string> cmds = new List<string>();
+            cmds.Add("ALTER TABLE AniDB_Anime ADD ContractBlob varbinary(MAX) NULL");
+            cmds.Add("ALTER TABLE AniDB_Anime ADD ContractSize int NOT NULL DEFAULT(0)");
+            cmds.Add("ALTER TABLE AniDB_Anime DROP COLUMN ContractString");
+            cmds.Add("ALTER TABLE VideoLocal ADD MediaBlob varbinary(MAX) NULL");
+            cmds.Add("ALTER TABLE VideoLocal ADD MediaSize int NOT NULL DEFAULT(0)");
+            cmds.Add("ALTER TABLE VideoLocal DROP COLUMN MediaString");
+            cmds.Add("ALTER TABLE AnimeEpisode ADD PlexContractBlob varbinary(MAX) NULL");
+            cmds.Add("ALTER TABLE AnimeEpisode ADD PlexContractSize int NOT NULL DEFAULT(0)");
+            cmds.Add("ALTER TABLE AnimeEpisode DROP COLUMN PlexContractString");
+            cmds.Add("ALTER TABLE AnimeEpisode_User ADD ContractBlob varbinary(MAX) NULL");
+            cmds.Add("ALTER TABLE AnimeEpisode_User ADD ContractSize int NOT NULL DEFAULT(0)");
+            cmds.Add("ALTER TABLE AnimeEpisode_User DROP COLUMN ContractString");
+            cmds.Add("ALTER TABLE AnimeSeries ADD ContractBlob varbinary(MAX) NULL");
+            cmds.Add("ALTER TABLE AnimeSeries ADD ContractSize int NOT NULL DEFAULT(0)");
+            cmds.Add("ALTER TABLE AnimeSeries DROP COLUMN ContractString");
+            cmds.Add("ALTER TABLE AnimeSeries_User ADD PlexContractBlob varbinary(MAX) NULL");
+            cmds.Add("ALTER TABLE AnimeSeries_User ADD PlexContractSize int NOT NULL DEFAULT(0)");
+            cmds.Add("ALTER TABLE AnimeSeries_User DROP COLUMN PlexContractString");
+            cmds.Add("ALTER TABLE AnimeGroup_User ADD PlexContractBlob varbinary(MAX) NULL");
+            cmds.Add("ALTER TABLE AnimeGroup_User ADD PlexContractSize int NOT NULL DEFAULT(0)");
+            cmds.Add("ALTER TABLE AnimeGroup_User DROP COLUMN PlexContractString");
+            cmds.Add("ALTER TABLE AnimeGroup ADD ContractBlob varbinary(MAX) NULL");
+            cmds.Add("ALTER TABLE AnimeGroup ADD ContractSize int NOT NULL DEFAULT(0)");
+            cmds.Add("ALTER TABLE AnimeGroup DROP COLUMN ContractString");
+
+
+            using (
+                SqlConnection tmpConn =
+                    new SqlConnection(string.Format("Server={0};User ID={1};Password={2};database={3}",
+                        ServerSettings.DatabaseServer,
+                        ServerSettings.DatabaseUsername, ServerSettings.DatabasePassword, ServerSettings.DatabaseName)))
+            {
+                tmpConn.Open();
+                foreach (string cmdTable in cmds)
+                {
+                    using (SqlCommand command = new SqlCommand(cmdTable, tmpConn))
+                    {
+                        try
+                        {
+                            command.ExecuteNonQuery();
+                        }
+                        catch (Exception e)
+                        {
+                        }
+                    }
+                }
+            }
+
+            UpdateDatabaseVersion(thisVersion);
+        }
+        private void UpdateSchema_048(int currentVersionNumber)
+        {
+            int thisVersion = 48;
+            if (currentVersionNumber >= thisVersion) return;
+
+            logger.Info("Updating schema to VERSION: {0}", thisVersion);
+
+            List<string> cmds = new List<string>();
+            cmds.Add("ALTER TABLE AniDB_Anime DROP COLUMN AllCategories");
+
+
+
+            using (
+                SqlConnection tmpConn =
+                    new SqlConnection(string.Format("Server={0};User ID={1};Password={2};database={3}",
+                        ServerSettings.DatabaseServer,
+                        ServerSettings.DatabaseUsername, ServerSettings.DatabasePassword, ServerSettings.DatabaseName)))
+            {
+                tmpConn.Open();
+                foreach (string cmdTable in cmds)
+                {
+                    using (SqlCommand command = new SqlCommand(cmdTable, tmpConn))
+                    {
+                        try
+                        {
+                            command.ExecuteNonQuery();
+                        }
+                        catch (Exception e)
+                        {
+                        }
+                    }
+                }
+            }
+
+            UpdateDatabaseVersion(thisVersion);
+        }
+        private void UpdateSchema_049(int currentVersionNumber)
+        {
+            int thisVersion = 49;
+            if (currentVersionNumber >= thisVersion) return;
+
+            logger.Info("Updating schema to VERSION: {0}", thisVersion);
+
+            DatabaseFixes.Fixes.Add(DatabaseFixes.DeleteSerieUsersWithoutSeries);
+            UpdateDatabaseVersion(thisVersion);
+        }
+        private void ExecuteSQLCommands(List<string> cmds)
+        {
+            using (
+                SqlConnection tmpConn =
+                    new SqlConnection(string.Format("Server={0};User ID={1};Password={2};database={3}",
+                        ServerSettings.DatabaseServer,
+                        ServerSettings.DatabaseUsername, ServerSettings.DatabasePassword, ServerSettings.DatabaseName)))
+            {
+                tmpConn.Open();
+                foreach (string cmdTable in cmds)
+                {
+                    using (SqlCommand command = new SqlCommand(cmdTable, tmpConn))
+                    {
+                        command.ExecuteNonQuery();
+                    }
+                }
+            }
+        }
+
+        private void UpdateDatabaseVersion(int versionNumber)
+        {
+            VersionsRepository repVersions = new VersionsRepository();
+            Versions ver = repVersions.GetByVersionType(Constants.DatabaseTypeKey);
+            if (ver == null) return;
+
+            ver.VersionValue = versionNumber.ToString();
+            repVersions.Save(ver);
+        }
+
+        #endregion
+
+        #region Create Initial Schema
+
+        public bool CreateInitialSchema()
+        {
+            int count = 0;
+            string cmd = string.Format("Select count(*) from sysobjects where name = 'Versions'");
+            using (
+                SqlConnection tmpConn =
+                    new SqlConnection(string.Format("Server={0};User ID={1};Password={2};database={3}",
+                        ServerSettings.DatabaseServer,
+                        ServerSettings.DatabaseUsername, ServerSettings.DatabasePassword, ServerSettings.DatabaseName)))
+            {
+                using (SqlCommand command = new SqlCommand(cmd, tmpConn))
+                {
+                    tmpConn.Open();
+                    object result = command.ExecuteScalar();
+                    count = int.Parse(result.ToString());
+                }
+            }
+
+            // if the Versions already exists, it means we have done this already
+            if (count > 0) return false;
+
+            //Create all the commands to be executed
+            List<string> commands = new List<string>();
+            commands.AddRange(CreateTableString_Versions());
+            commands.AddRange(CreateTableString_AniDB_Anime());
+            commands.AddRange(CreateTableString_AniDB_Anime_Category());
+            commands.AddRange(CreateTableString_AniDB_Anime_Character());
+            commands.AddRange(CreateTableString_AniDB_Anime_Relation());
+            commands.AddRange(CreateTableString_AniDB_Anime_Review());
+            commands.AddRange(CreateTableString_AniDB_Anime_Similar());
+            commands.AddRange(CreateTableString_AniDB_Anime_Tag());
+            commands.AddRange(CreateTableString_AniDB_Anime_Title());
+            commands.AddRange(CreateTableString_AniDB_Category());
+            commands.AddRange(CreateTableString_AniDB_Character());
+            commands.AddRange(CreateTableString_AniDB_Character_Seiyuu());
+            commands.AddRange(CreateTableString_AniDB_Seiyuu());
+            commands.AddRange(CreateTableString_AniDB_Episode());
+            commands.AddRange(CreateTableString_AniDB_File());
+            commands.AddRange(CreateTableString_AniDB_GroupStatus());
+            commands.AddRange(CreateTableString_AniDB_ReleaseGroup());
+            commands.AddRange(CreateTableString_AniDB_Review());
+            commands.AddRange(CreateTableString_AniDB_Tag());
+            commands.AddRange(CreateTableString_AnimeEpisode());
+            commands.AddRange(CreateTableString_AnimeGroup());
+            commands.AddRange(CreateTableString_AnimeSeries());
+            commands.AddRange(CreateTableString_CommandRequest());
+            commands.AddRange(CreateTableString_CrossRef_AniDB_Other());
+            commands.AddRange(CreateTableString_CrossRef_AniDB_TvDB());
+            commands.AddRange(CreateTableString_CrossRef_File_Episode());
+            commands.AddRange(CreateTableString_CrossRef_Languages_AniDB_File());
+            commands.AddRange(CreateTableString_CrossRef_Subtitles_AniDB_File());
+            commands.AddRange(CreateTableString_FileNameHash());
+            commands.AddRange(CreateTableString_Language());
+            commands.AddRange(CreateTableString_ImportFolder());
+            commands.AddRange(CreateTableString_ScheduledUpdate());
+            commands.AddRange(CreateTableString_VideoInfo());
+            commands.AddRange(CreateTableString_VideoLocal());
+            commands.AddRange(CreateTableString_DuplicateFile());
+            commands.AddRange(CreateTableString_GroupFilter());
+            commands.AddRange(CreateTableString_GroupFilterCondition());
+            commands.AddRange(CreateTableString_AniDB_Vote());
+            commands.AddRange(CreateTableString_TvDB_ImageFanart());
+            commands.AddRange(CreateTableString_TvDB_ImageWideBanner());
+            commands.AddRange(CreateTableString_TvDB_ImagePoster());
+            commands.AddRange(CreateTableString_TvDB_Episode());
+            commands.AddRange(CreateTableString_TvDB_Series());
+            commands.AddRange(CreateTableString_AniDB_Anime_DefaultImage());
+            commands.AddRange(CreateTableString_MovieDB_Movie());
+            commands.AddRange(CreateTableString_MovieDB_Poster());
+            commands.AddRange(CreateTableString_MovieDB_Fanart());
+            commands.AddRange(CreateTableString_JMMUser());
+            commands.AddRange(CreateTableString_Trakt_Episode());
+            commands.AddRange(CreateTableString_Trakt_ImagePoster());
+            commands.AddRange(CreateTableString_Trakt_ImageFanart());
+            commands.AddRange(CreateTableString_Trakt_Show());
+            commands.AddRange(CreateTableString_Trakt_Season());
+            commands.AddRange(CreateTableString_CrossRef_AniDB_Trakt());
+
+            commands.AddRange(CreateTableString_AnimeEpisode_User());
+            commands.AddRange(CreateTableString_AnimeSeries_User());
+            commands.AddRange(CreateTableString_AnimeGroup_User());
+            commands.AddRange(CreateTableString_VideoLocal_User());
+
+
+            //commands.AddRange(CreateTableString_CrossRef_AnimeEpisode_Hash());
+
+            using (
+                SqlConnection tmpConn =
+                    new SqlConnection(string.Format("Server={0};User ID={1};Password={2};database={3}",
+                        ServerSettings.DatabaseServer,
+                        ServerSettings.DatabaseUsername, ServerSettings.DatabasePassword, ServerSettings.DatabaseName)))
+            {
+                tmpConn.Open();
+                foreach (string cmdTable in commands)
+                {
+                    using (SqlCommand command = new SqlCommand(cmdTable, tmpConn))
+                    {
+                        command.ExecuteNonQuery();
+                    }
+                }
+            }
+
+            Console.WriteLine("Creating version...");
+            Versions ver1 = new Versions();
+            ver1.VersionType = Constants.DatabaseTypeKey;
+            ver1.VersionValue = "1";
+
+            VersionsRepository repVer = new VersionsRepository();
+            repVer.Save(ver1);
+            return true;
+        }
+
+
+        public List<string> CreateTableString_Versions()
+        {
+            List<string> cmds = new List<string>();
+            cmds.Add("CREATE TABLE [Versions]( " +
+                     " [VersionsID] [int] IDENTITY(1,1) NOT NULL, " +
+                     " [VersionType] [varchar](100) NOT NULL, " +
+                     " [VersionValue] [varchar](100) NOT NULL,  " +
+                     " CONSTRAINT [PK_Versions] PRIMARY KEY CLUSTERED  " +
+                     " ( " +
+                     " [VersionsID] ASC " +
+                     " )WITH (PAD_INDEX  = OFF, STATISTICS_NORECOMPUTE  = OFF, IGNORE_DUP_KEY = OFF, ALLOW_ROW_LOCKS  = ON, ALLOW_PAGE_LOCKS  = ON) ON [PRIMARY] " +
+                     " ) ON [PRIMARY] ");
+
+            cmds.Add("CREATE UNIQUE INDEX UIX_Versions_VersionType ON Versions(VersionType)");
+
+            return cmds;
+        }
+
+        public List<string> CreateTableString_AniDB_Anime()
+        {
+            List<string> cmds = new List<string>();
+            cmds.Add("CREATE TABLE AniDB_Anime( " +
+                     " AniDB_AnimeID int IDENTITY(1,1) NOT NULL, " +
+                     " AnimeID int NOT NULL, " +
+                     " EpisodeCount int NOT NULL, " +
+                     " AirDate datetime NULL, " +
+                     " EndDate datetime NULL, " +
+                     " URL varchar(max) NULL, " +
+                     " Picname varchar(max) NULL, " +
+                     " BeginYear int NOT NULL, " +
+                     " EndYear int NOT NULL, " +
+                     " AnimeType int NOT NULL, " +
+                     " MainTitle nvarchar(500) NOT NULL, " +
+                     " AllTitles nvarchar(1500) NOT NULL, " +
+                     " AllCategories nvarchar(MAX) NOT NULL, " +
+                     " AllTags nvarchar(MAX) NOT NULL, " +
+                     " Description varchar(max) NOT NULL, " +
+                     " EpisodeCountNormal int NOT NULL, " +
+                     " EpisodeCountSpecial int NOT NULL, " +
+                     " Rating int NOT NULL, " +
+                     " VoteCount int NOT NULL, " +
+                     " TempRating int NOT NULL, " +
+                     " TempVoteCount int NOT NULL, " +
+                     " AvgReviewRating int NOT NULL, " +
+                     " ReviewCount int NOT NULL, " +
+                     " DateTimeUpdated datetime NOT NULL, " +
+                     " DateTimeDescUpdated datetime NOT NULL, " +
+                     " ImageEnabled int NOT NULL, " +
+                     " AwardList varchar(max) NOT NULL, " +
+                     " Restricted int NOT NULL, " +
+                     " AnimePlanetID int NULL, " +
+                     " ANNID int NULL, " +
+                     " AllCinemaID int NULL, " +
+                     " AnimeNfo int NULL, " +
+                     " [LatestEpisodeNumber] [int] NULL, " +
+                     " CONSTRAINT [PK_AniDB_Anime] PRIMARY KEY CLUSTERED  " +
+                     " ( " +
+                     " [AniDB_AnimeID] ASC " +
+                     " )WITH (PAD_INDEX  = OFF, STATISTICS_NORECOMPUTE  = OFF, IGNORE_DUP_KEY = OFF, ALLOW_ROW_LOCKS  = ON, ALLOW_PAGE_LOCKS  = ON) ON [PRIMARY] " +
+                     " ) ON [PRIMARY] ");
+
+            cmds.Add("CREATE UNIQUE INDEX UIX_AniDB_Anime_AnimeID ON AniDB_Anime(AnimeID)");
+
+            return cmds;
+        }
+
+        public List<string> CreateTableString_AniDB_Anime_Category()
+        {
+            List<string> cmds = new List<string>();
+            cmds.Add("CREATE TABLE AniDB_Anime_Category ( " +
+                     " AniDB_Anime_CategoryID int IDENTITY(1,1) NOT NULL, " +
+                     " AnimeID int NOT NULL, " +
+                     " CategoryID int NOT NULL, " +
+                     " Weighting int NOT NULL, " +
+                     " CONSTRAINT [PK_AniDB_Anime_Category] PRIMARY KEY CLUSTERED  " +
+                     " ( " +
+                     " AniDB_Anime_CategoryID ASC " +
+                     " )WITH (PAD_INDEX  = OFF, STATISTICS_NORECOMPUTE  = OFF, IGNORE_DUP_KEY = OFF, ALLOW_ROW_LOCKS  = ON, ALLOW_PAGE_LOCKS  = ON) ON [PRIMARY] " +
+                     " ) ON [PRIMARY] ");
+
+            cmds.Add("CREATE INDEX IX_AniDB_Anime_Category_AnimeID on AniDB_Anime_Category(AnimeID)");
+            cmds.Add(
+                "CREATE UNIQUE INDEX UIX_AniDB_Anime_Category_AnimeID_CategoryID ON AniDB_Anime_Category(AnimeID, CategoryID)");
+
+            return cmds;
+        }
+
+        public List<string> CreateTableString_AniDB_Anime_Character()
+        {
+            List<string> cmds = new List<string>();
+            cmds.Add("CREATE TABLE AniDB_Anime_Character ( " +
+                     " AniDB_Anime_CharacterID int IDENTITY(1,1) NOT NULL, " +
+                     " AnimeID int NOT NULL, " +
+                     " CharID int NOT NULL, " +
+                     " CharType varchar(100) NOT NULL, " +
+                     " EpisodeListRaw varchar(max) NULL, " +
+                     " CONSTRAINT [PK_AniDB_Anime_Character] PRIMARY KEY CLUSTERED  " +
+                     " ( " +
+                     " AniDB_Anime_CharacterID ASC " +
+                     " )WITH (PAD_INDEX  = OFF, STATISTICS_NORECOMPUTE  = OFF, IGNORE_DUP_KEY = OFF, ALLOW_ROW_LOCKS  = ON, ALLOW_PAGE_LOCKS  = ON) ON [PRIMARY] " +
+                     " ) ON [PRIMARY] ");
+
+            cmds.Add("CREATE INDEX IX_AniDB_Anime_Character_AnimeID on AniDB_Anime_Character(AnimeID)");
+            cmds.Add(
+                "CREATE UNIQUE INDEX UIX_AniDB_Anime_Character_AnimeID_CharID ON AniDB_Anime_Character(AnimeID, CharID)");
+
+            return cmds;
+        }
+
+        public List<string> CreateTableString_AniDB_Anime_Relation()
+        {
+            List<string> cmds = new List<string>();
+            cmds.Add("CREATE TABLE AniDB_Anime_Relation ( " +
+                     " AniDB_Anime_RelationID int IDENTITY(1,1) NOT NULL, " +
+                     " AnimeID int NOT NULL, " +
+                     " RelatedAnimeID int NOT NULL, " +
+                     " RelationType varchar(100) NOT NULL, " +
+                     " CONSTRAINT [PK_AniDB_Anime_Relation] PRIMARY KEY CLUSTERED  " +
+                     " ( " +
+                     " AniDB_Anime_RelationID ASC " +
+                     " )WITH (PAD_INDEX  = OFF, STATISTICS_NORECOMPUTE  = OFF, IGNORE_DUP_KEY = OFF, ALLOW_ROW_LOCKS  = ON, ALLOW_PAGE_LOCKS  = ON) ON [PRIMARY] " +
+                     " ) ON [PRIMARY] ");
+
+            cmds.Add("CREATE INDEX IX_AniDB_Anime_Relation_AnimeID on AniDB_Anime_Relation(AnimeID)");
+            cmds.Add(
+                "CREATE UNIQUE INDEX UIX_AniDB_Anime_Relation_AnimeID_RelatedAnimeID ON AniDB_Anime_Relation(AnimeID, RelatedAnimeID)");
+
+            return cmds;
+        }
+
+        public List<string> CreateTableString_AniDB_Anime_Review()
+        {
+            List<string> cmds = new List<string>();
+            cmds.Add("CREATE TABLE AniDB_Anime_Review ( " +
+                     " AniDB_Anime_ReviewID int IDENTITY(1,1) NOT NULL, " +
+                     " AnimeID int NOT NULL, " +
+                     " ReviewID int NOT NULL, " +
+                     " CONSTRAINT [PK_AniDB_Anime_Review] PRIMARY KEY CLUSTERED  " +
+                     " ( " +
+                     " AniDB_Anime_ReviewID ASC " +
+                     " )WITH (PAD_INDEX  = OFF, STATISTICS_NORECOMPUTE  = OFF, IGNORE_DUP_KEY = OFF, ALLOW_ROW_LOCKS  = ON, ALLOW_PAGE_LOCKS  = ON) ON [PRIMARY] " +
+                     " ) ON [PRIMARY] ");
+
+            cmds.Add("CREATE INDEX IX_AniDB_Anime_Review_AnimeID on AniDB_Anime_Review(AnimeID)");
+            cmds.Add(
+                "CREATE UNIQUE INDEX UIX_AniDB_Anime_Review_AnimeID_ReviewID ON AniDB_Anime_Review(AnimeID, ReviewID)");
+
+            return cmds;
+        }
+
+        public List<string> CreateTableString_AniDB_Anime_Similar()
+        {
+            List<string> cmds = new List<string>();
+            cmds.Add("CREATE TABLE AniDB_Anime_Similar ( " +
+                     " AniDB_Anime_SimilarID int IDENTITY(1,1) NOT NULL, " +
+                     " AnimeID int NOT NULL, " +
+                     " SimilarAnimeID int NOT NULL, " +
+                     " Approval int NOT NULL, " +
+                     " Total int NOT NULL, " +
+                     " CONSTRAINT [PK_AniDB_Anime_Similar] PRIMARY KEY CLUSTERED  " +
+                     " ( " +
+                     " AniDB_Anime_SimilarID ASC " +
+                     " )WITH (PAD_INDEX  = OFF, STATISTICS_NORECOMPUTE  = OFF, IGNORE_DUP_KEY = OFF, ALLOW_ROW_LOCKS  = ON, ALLOW_PAGE_LOCKS  = ON) ON [PRIMARY] " +
+                     " ) ON [PRIMARY] ");
+
+            cmds.Add("CREATE INDEX IX_AniDB_Anime_Similar_AnimeID on AniDB_Anime_Similar(AnimeID)");
+            cmds.Add(
+                "CREATE UNIQUE INDEX UIX_AniDB_Anime_Similar_AnimeID_SimilarAnimeID ON AniDB_Anime_Similar(AnimeID, SimilarAnimeID)");
+
+            return cmds;
+        }
+
+        public List<string> CreateTableString_AniDB_Anime_Tag()
+        {
+            List<string> cmds = new List<string>();
+            cmds.Add("CREATE TABLE AniDB_Anime_Tag ( " +
+                     " AniDB_Anime_TagID int IDENTITY(1,1) NOT NULL, " +
+                     " AnimeID int NOT NULL, " +
+                     " TagID int NOT NULL, " +
+                     " Approval int NOT NULL, " +
+                     " CONSTRAINT [PK_AniDB_Anime_Tag] PRIMARY KEY CLUSTERED  " +
+                     " ( " +
+                     " AniDB_Anime_TagID ASC " +
+                     " )WITH (PAD_INDEX  = OFF, STATISTICS_NORECOMPUTE  = OFF, IGNORE_DUP_KEY = OFF, ALLOW_ROW_LOCKS  = ON, ALLOW_PAGE_LOCKS  = ON) ON [PRIMARY] " +
+                     " ) ON [PRIMARY] ");
+
+            cmds.Add("CREATE INDEX IX_AniDB_Anime_Tag_AnimeID on AniDB_Anime_Tag(AnimeID)");
+            cmds.Add("CREATE UNIQUE INDEX UIX_AniDB_Anime_Tag_AnimeID_TagID ON AniDB_Anime_Tag(AnimeID, TagID)");
+
+            return cmds;
+        }
+
+        public List<string> CreateTableString_AniDB_Anime_Title()
+        {
+            List<string> cmds = new List<string>();
+            cmds.Add("CREATE TABLE [AniDB_Anime_Title]( " +
+                     " AniDB_Anime_TitleID int IDENTITY(1,1) NOT NULL, " +
+                     " AnimeID int NOT NULL, " +
+                     " TitleType varchar(50) NOT NULL, " +
+                     " Language nvarchar(50) NOT NULL, " +
+                     " Title nvarchar(500) NOT NULL, " +
+                     " CONSTRAINT [PK_AniDB_Anime_Title] PRIMARY KEY CLUSTERED  " +
+                     " ( " +
+                     " AniDB_Anime_TitleID ASC " +
+                     " )WITH (PAD_INDEX  = OFF, STATISTICS_NORECOMPUTE  = OFF, IGNORE_DUP_KEY = OFF, ALLOW_ROW_LOCKS  = ON, ALLOW_PAGE_LOCKS  = ON) ON [PRIMARY] " +
+                     " ) ON [PRIMARY] ");
+
+            cmds.Add("CREATE INDEX IX_AniDB_Anime_Title_AnimeID on AniDB_Anime_Title(AnimeID)");
+
+            return cmds;
+        }
+
+        public List<string> CreateTableString_AniDB_Category()
+        {
+            List<string> cmds = new List<string>();
+            cmds.Add("CREATE TABLE AniDB_Category ( " +
+                     " AniDB_CategoryID int IDENTITY(1,1) NOT NULL, " +
+                     " CategoryID int NOT NULL, " +
+                     " ParentID int NOT NULL, " +
+                     " IsHentai int NOT NULL, " +
+                     " CategoryName varchar(50) NOT NULL, " +
+                     " CategoryDescription varchar(max) NOT NULL, " +
+                     " CONSTRAINT [PK_AniDB_Category] PRIMARY KEY CLUSTERED  " +
+                     " ( " +
+                     " AniDB_CategoryID ASC " +
+                     " )WITH (PAD_INDEX  = OFF, STATISTICS_NORECOMPUTE  = OFF, IGNORE_DUP_KEY = OFF, ALLOW_ROW_LOCKS  = ON, ALLOW_PAGE_LOCKS  = ON) ON [PRIMARY] " +
+                     " ) ON [PRIMARY] ");
+
+            cmds.Add("CREATE UNIQUE INDEX UIX_AniDB_Category_CategoryID ON AniDB_Category(CategoryID)");
+
+            return cmds;
+        }
+
+        public List<string> CreateTableString_AniDB_Character()
+        {
+            List<string> cmds = new List<string>();
+            cmds.Add("CREATE TABLE AniDB_Character ( " +
+                     " AniDB_CharacterID int IDENTITY(1,1) NOT NULL, " +
+                     " CharID int NOT NULL, " +
+                     " CharName nvarchar(200) NOT NULL, " +
+                     " PicName varchar(100) NOT NULL, " +
+                     " CharKanjiName nvarchar(max) NOT NULL, " +
+                     " CharDescription nvarchar(max) NOT NULL, " +
+                     " CreatorListRaw varchar(max) NOT NULL, " +
+                     " CONSTRAINT [PK_AniDB_Character] PRIMARY KEY CLUSTERED  " +
+                     " ( " +
+                     " AniDB_CharacterID ASC " +
+                     " )WITH (PAD_INDEX  = OFF, STATISTICS_NORECOMPUTE  = OFF, IGNORE_DUP_KEY = OFF, ALLOW_ROW_LOCKS  = ON, ALLOW_PAGE_LOCKS  = ON) ON [PRIMARY] " +
+                     " ) ON [PRIMARY] ");
+
+            cmds.Add("CREATE UNIQUE INDEX UIX_AniDB_Character_CharID ON AniDB_Character(CharID)");
+
+            return cmds;
+        }
+
+        public List<string> CreateTableString_AniDB_Character_Seiyuu()
+        {
+            List<string> cmds = new List<string>();
+            cmds.Add("CREATE TABLE AniDB_Character_Seiyuu ( " +
+                     " AniDB_Character_SeiyuuID int IDENTITY(1,1) NOT NULL, " +
+                     " CharID int NOT NULL, " +
+                     " SeiyuuID int NOT NULL " +
+                     " CONSTRAINT [PK_AniDB_Character_Seiyuu] PRIMARY KEY CLUSTERED  " +
+                     " ( " +
+                     " AniDB_Character_SeiyuuID ASC " +
+                     " )WITH (PAD_INDEX  = OFF, STATISTICS_NORECOMPUTE  = OFF, IGNORE_DUP_KEY = OFF, ALLOW_ROW_LOCKS  = ON, ALLOW_PAGE_LOCKS  = ON) ON [PRIMARY] " +
+                     " ) ON [PRIMARY] ");
+
+            cmds.Add("CREATE INDEX IX_AniDB_Character_Seiyuu_CharID on AniDB_Character_Seiyuu(CharID)");
+            cmds.Add("CREATE INDEX IX_AniDB_Character_Seiyuu_SeiyuuID on AniDB_Character_Seiyuu(SeiyuuID)");
+            cmds.Add(
+                "CREATE UNIQUE INDEX UIX_AniDB_Character_Seiyuu_CharID_SeiyuuID ON AniDB_Character_Seiyuu(CharID, SeiyuuID)");
+
+            return cmds;
+        }
+
+        public List<string> CreateTableString_AniDB_Seiyuu()
+        {
+            List<string> cmds = new List<string>();
+            cmds.Add("CREATE TABLE AniDB_Seiyuu ( " +
+                     " AniDB_SeiyuuID int IDENTITY(1,1) NOT NULL, " +
+                     " SeiyuuID int NOT NULL, " +
+                     " SeiyuuName nvarchar(200) NOT NULL, " +
+                     " PicName varchar(100) NOT NULL, " +
+                     " CONSTRAINT [PK_AniDB_Seiyuu] PRIMARY KEY CLUSTERED  " +
+                     " ( " +
+                     " AniDB_SeiyuuID ASC " +
+                     " )WITH (PAD_INDEX  = OFF, STATISTICS_NORECOMPUTE  = OFF, IGNORE_DUP_KEY = OFF, ALLOW_ROW_LOCKS  = ON, ALLOW_PAGE_LOCKS  = ON) ON [PRIMARY] " +
+                     " ) ON [PRIMARY] ");
+
+            cmds.Add("CREATE UNIQUE INDEX UIX_AniDB_Seiyuu_SeiyuuID ON AniDB_Seiyuu(SeiyuuID)");
+
+
+            return cmds;
+        }
+
+        public List<string> CreateTableString_AniDB_Episode()
+        {
+            List<string> cmds = new List<string>();
+            cmds.Add("CREATE TABLE AniDB_Episode( " +
+                     " AniDB_EpisodeID int IDENTITY(1,1) NOT NULL, " +
+                     " EpisodeID int NOT NULL, " +
+                     " AnimeID int NOT NULL, " +
+                     " LengthSeconds int NOT NULL, " +
+                     " Rating varchar(max) NOT NULL, " +
+                     " Votes varchar(max) NOT NULL, " +
+                     " EpisodeNumber int NOT NULL, " +
+                     " EpisodeType int NOT NULL, " +
+                     " RomajiName varchar(max) NOT NULL, " +
+                     " EnglishName varchar(max) NOT NULL, " +
+                     " AirDate int NOT NULL, " +
+                     " DateTimeUpdated datetime NOT NULL, " +
+                     " CONSTRAINT [PK_AniDB_Episode] PRIMARY KEY CLUSTERED  " +
+                     " ( " +
+                     " AniDB_EpisodeID ASC " +
+                     " )WITH (PAD_INDEX  = OFF, STATISTICS_NORECOMPUTE  = OFF, IGNORE_DUP_KEY = OFF, ALLOW_ROW_LOCKS  = ON, ALLOW_PAGE_LOCKS  = ON) ON [PRIMARY] " +
+                     " ) ON [PRIMARY] ");
+
+            cmds.Add("CREATE INDEX IX_AniDB_Episode_AnimeID on AniDB_Episode(AnimeID)");
+            cmds.Add("CREATE UNIQUE INDEX UIX_AniDB_Episode_EpisodeID ON AniDB_Episode(EpisodeID)");
+
+            return cmds;
+        }
+
+        public List<string> CreateTableString_AniDB_File()
+        {
+            List<string> cmds = new List<string>();
+            cmds.Add("CREATE TABLE AniDB_File( " +
+                     " AniDB_FileID int IDENTITY(1,1) NOT NULL, " +
+                     " FileID int NOT NULL, " +
+                     " Hash varchar(50) NOT NULL, " +
+                     " AnimeID int NOT NULL, " +
+                     " GroupID int NOT NULL, " +
+                     " File_Source varchar(max) NOT NULL, " +
+                     " File_AudioCodec varchar(max) NOT NULL, " +
+                     " File_VideoCodec varchar(max) NOT NULL, " +
+                     " File_VideoResolution varchar(max) NOT NULL, " +
+                     " File_FileExtension varchar(max) NOT NULL, " +
+                     " File_LengthSeconds int NOT NULL, " +
+                     " File_Description varchar(max) NOT NULL, " +
+                     " File_ReleaseDate int NOT NULL, " +
+                     " Anime_GroupName nvarchar(max) NOT NULL, " +
+                     " Anime_GroupNameShort nvarchar(max) NOT NULL, " +
+                     " Episode_Rating int NOT NULL, " +
+                     " Episode_Votes int NOT NULL, " +
+                     " DateTimeUpdated datetime NOT NULL, " +
+                     " IsWatched int NOT NULL, " +
+                     " WatchedDate datetime NULL, " +
+                     " CRC varchar(max) NOT NULL, " +
+                     " MD5 varchar(max) NOT NULL, " +
+                     " SHA1 varchar(max) NOT NULL, " +
+                     " FileName nvarchar(max) NOT NULL, " +
+                     " FileSize bigint NOT NULL, " +
+                     " CONSTRAINT [PK_AniDB_File] PRIMARY KEY CLUSTERED  " +
+                     " ( " +
+                     " AniDB_FileID ASC " +
+                     " )WITH (PAD_INDEX  = OFF, STATISTICS_NORECOMPUTE  = OFF, IGNORE_DUP_KEY = OFF, ALLOW_ROW_LOCKS  = ON, ALLOW_PAGE_LOCKS  = ON) ON [PRIMARY] " +
+                     " ) ON [PRIMARY] ");
+
+            cmds.Add("CREATE UNIQUE INDEX UIX_AniDB_File_Hash on AniDB_File(Hash)");
+            cmds.Add("CREATE UNIQUE INDEX UIX_AniDB_File_FileID ON AniDB_File(FileID)");
+
+            return cmds;
+        }
+
+        public List<string> CreateTableString_AniDB_GroupStatus()
+        {
+            List<string> cmds = new List<string>();
+            cmds.Add("CREATE TABLE AniDB_GroupStatus ( " +
+                     " AniDB_GroupStatusID int IDENTITY(1,1) NOT NULL, " +
+                     " AnimeID int NOT NULL, " +
+                     " GroupID int NOT NULL, " +
+                     " GroupName nvarchar(200) NOT NULL, " +
+                     " CompletionState int NOT NULL, " +
+                     " LastEpisodeNumber int NOT NULL, " +
+                     " Rating int NOT NULL, " +
+                     " Votes int NOT NULL, " +
+                     " EpisodeRange nvarchar(200) NOT NULL, " +
+                     " CONSTRAINT [PK_AniDB_GroupStatus] PRIMARY KEY CLUSTERED  " +
+                     " ( " +
+                     " AniDB_GroupStatusID ASC " +
+                     " )WITH (PAD_INDEX  = OFF, STATISTICS_NORECOMPUTE  = OFF, IGNORE_DUP_KEY = OFF, ALLOW_ROW_LOCKS  = ON, ALLOW_PAGE_LOCKS  = ON) ON [PRIMARY] " +
+                     " ) ON [PRIMARY] ");
+
+            cmds.Add("CREATE INDEX IX_AniDB_GroupStatus_AnimeID on AniDB_GroupStatus(AnimeID)");
+            cmds.Add("CREATE UNIQUE INDEX UIX_AniDB_GroupStatus_AnimeID_GroupID ON AniDB_GroupStatus(AnimeID, GroupID)");
+
+
+            return cmds;
+        }
+
+        public List<string> CreateTableString_AniDB_ReleaseGroup()
+        {
+            List<string> cmds = new List<string>();
+            cmds.Add("CREATE TABLE AniDB_ReleaseGroup ( " +
+                     " AniDB_ReleaseGroupID int IDENTITY(1,1) NOT NULL, " +
+                     " GroupID int NOT NULL, " +
+                     " Rating int NOT NULL, " +
+                     " Votes int NOT NULL, " +
+                     " AnimeCount int NOT NULL, " +
+                     " FileCount int NOT NULL, " +
+                     " GroupName nvarchar(MAX) NOT NULL, " +
+                     " GroupNameShort nvarchar(200) NOT NULL, " +
+                     " IRCChannel nvarchar(200) NOT NULL, " +
+                     " IRCServer nvarchar(200) NOT NULL, " +
+                     " URL nvarchar(200) NOT NULL, " +
+                     " Picname nvarchar(200) NOT NULL, " +
+                     " CONSTRAINT [PK_AniDB_ReleaseGroup] PRIMARY KEY CLUSTERED  " +
+                     " ( " +
+                     " AniDB_ReleaseGroupID ASC " +
+                     " )WITH (PAD_INDEX  = OFF, STATISTICS_NORECOMPUTE  = OFF, IGNORE_DUP_KEY = OFF, ALLOW_ROW_LOCKS  = ON, ALLOW_PAGE_LOCKS  = ON) ON [PRIMARY] " +
+                     " ) ON [PRIMARY] ");
+
+            cmds.Add("CREATE UNIQUE INDEX UIX_AniDB_ReleaseGroup_GroupID ON AniDB_ReleaseGroup(GroupID)");
+
+
+            return cmds;
+        }
+
+        public List<string> CreateTableString_AniDB_Review()
+        {
+            List<string> cmds = new List<string>();
+            cmds.Add("CREATE TABLE AniDB_Review ( " +
+                     " AniDB_ReviewID int IDENTITY(1,1) NOT NULL, " +
+                     " ReviewID int NOT NULL, " +
+                     " AuthorID int NOT NULL, " +
+                     " RatingAnimation int NOT NULL, " +
+                     " RatingSound int NOT NULL, " +
+                     " RatingStory int NOT NULL, " +
+                     " RatingCharacter int NOT NULL, " +
+                     " RatingValue int NOT NULL, " +
+                     " RatingEnjoyment int NOT NULL, " +
+                     " ReviewText nvarchar(MAX) NOT NULL, " +
+                     " CONSTRAINT [PK_AniDB_Review] PRIMARY KEY CLUSTERED  " +
+                     " ( " +
+                     " AniDB_ReviewID ASC " +
+                     " )WITH (PAD_INDEX  = OFF, STATISTICS_NORECOMPUTE  = OFF, IGNORE_DUP_KEY = OFF, ALLOW_ROW_LOCKS  = ON, ALLOW_PAGE_LOCKS  = ON) ON [PRIMARY] " +
+                     " ) ON [PRIMARY] ");
+
+            cmds.Add("CREATE UNIQUE INDEX UIX_AniDB_Review_ReviewID ON AniDB_Review(ReviewID)");
+
+
+            return cmds;
+        }
+
+        public List<string> CreateTableString_AniDB_Tag()
+        {
+            List<string> cmds = new List<string>();
+            cmds.Add("CREATE TABLE AniDB_Tag ( " +
+                     " AniDB_TagID int IDENTITY(1,1) NOT NULL, " +
+                     " TagID int NOT NULL, " +
+                     " Spoiler int NOT NULL, " +
+                     " LocalSpoiler int NOT NULL, " +
+                     " GlobalSpoiler int NOT NULL, " +
+                     " TagName nvarchar(150) NOT NULL, " +
+                     " TagCount int NOT NULL, " +
+                     " TagDescription nvarchar(max) NOT NULL, " +
+                     " CONSTRAINT [PK_AniDB_Tag] PRIMARY KEY CLUSTERED  " +
+                     " ( " +
+                     " AniDB_TagID ASC " +
+                     " )WITH (PAD_INDEX  = OFF, STATISTICS_NORECOMPUTE  = OFF, IGNORE_DUP_KEY = OFF, ALLOW_ROW_LOCKS  = ON, ALLOW_PAGE_LOCKS  = ON) ON [PRIMARY] " +
+                     " ) ON [PRIMARY] ");
+
+            cmds.Add("CREATE UNIQUE INDEX UIX_AniDB_Tag_TagID ON AniDB_Tag(TagID)");
+
+            return cmds;
+        }
+
+        public List<string> CreateTableString_AnimeEpisode()
+        {
+            List<string> cmds = new List<string>();
+            cmds.Add("CREATE TABLE AnimeEpisode( " +
+                     " AnimeEpisodeID int IDENTITY(1,1) NOT NULL, " +
+                     " AnimeSeriesID int NOT NULL, " +
+                     " AniDB_EpisodeID int NOT NULL, " +
+                     " DateTimeUpdated datetime NOT NULL, " +
+                     " DateTimeCreated datetime NOT NULL, " +
+                     " CONSTRAINT [PK_AnimeEpisode] PRIMARY KEY CLUSTERED  " +
+                     " ( " +
+                     " AnimeEpisodeID ASC " +
+                     " )WITH (PAD_INDEX  = OFF, STATISTICS_NORECOMPUTE  = OFF, IGNORE_DUP_KEY = OFF, ALLOW_ROW_LOCKS  = ON, ALLOW_PAGE_LOCKS  = ON) ON [PRIMARY] " +
+                     " ) ON [PRIMARY]");
+
+            cmds.Add("CREATE UNIQUE INDEX UIX_AnimeEpisode_AniDB_EpisodeID ON AnimeEpisode(AniDB_EpisodeID)");
+            cmds.Add("CREATE INDEX IX_AnimeEpisode_AnimeSeriesID on AnimeEpisode(AnimeSeriesID)");
+
+            return cmds;
+        }
+
+        public List<string> CreateTableString_AnimeEpisode_User()
+        {
+            List<string> cmds = new List<string>();
+            cmds.Add("CREATE TABLE AnimeEpisode_User( " +
+                     " AnimeEpisode_UserID int IDENTITY(1,1) NOT NULL, " +
+                     " JMMUserID int NOT NULL, " +
+                     " AnimeEpisodeID int NOT NULL, " +
+                     " AnimeSeriesID int NOT NULL, " + // we only have this column to improve performance
+                     " WatchedDate datetime NULL, " +
+                     " PlayedCount int NOT NULL, " +
+                     " WatchedCount int NOT NULL, " +
+                     " StoppedCount int NOT NULL, " +
+                     " CONSTRAINT [PK_AnimeEpisode_User] PRIMARY KEY CLUSTERED  " +
+                     " ( " +
+                     " AnimeEpisode_UserID ASC " +
+                     " )WITH (PAD_INDEX  = OFF, STATISTICS_NORECOMPUTE  = OFF, IGNORE_DUP_KEY = OFF, ALLOW_ROW_LOCKS  = ON, ALLOW_PAGE_LOCKS  = ON) ON [PRIMARY] " +
+                     " ) ON [PRIMARY]");
+
+            cmds.Add(
+                "CREATE UNIQUE INDEX UIX_AnimeEpisode_User_User_EpisodeID ON AnimeEpisode_User(JMMUserID, AnimeEpisodeID)");
+            cmds.Add(
+                "CREATE INDEX IX_AnimeEpisode_User_User_AnimeSeriesID on AnimeEpisode_User(JMMUserID, AnimeSeriesID)");
+
+            return cmds;
+        }
+
+        public List<string> CreateTableString_VideoLocal()
+        {
+            List<string> cmds = new List<string>();
+            cmds.Add("CREATE TABLE VideoLocal( " +
+                     " VideoLocalID int IDENTITY(1,1) NOT NULL, " +
+                     " FilePath nvarchar(max) NOT NULL, " +
+                     " ImportFolderID int NOT NULL, " +
+                     " Hash varchar(50) NOT NULL, " +
+                     " CRC32 varchar(50) NULL, " +
+                     " MD5 varchar(50) NULL, " +
+                     " SHA1 varchar(50) NULL, " +
+                     " HashSource int NOT NULL, " +
+                     " FileSize bigint NOT NULL, " +
+                     " IsIgnored int NOT NULL, " +
+                     " DateTimeUpdated datetime NOT NULL, " +
+                     " CONSTRAINT [PK_VideoLocal] PRIMARY KEY CLUSTERED  " +
+                     " ( " +
+                     " VideoLocalID ASC " +
+                     " )WITH (PAD_INDEX  = OFF, STATISTICS_NORECOMPUTE  = OFF, IGNORE_DUP_KEY = OFF, ALLOW_ROW_LOCKS  = ON, ALLOW_PAGE_LOCKS  = ON) ON [PRIMARY] " +
+                     " ) ON [PRIMARY] ");
+
+            cmds.Add("CREATE UNIQUE INDEX UIX_VideoLocal_Hash on VideoLocal(Hash)");
+
+            return cmds;
+        }
+
+        public List<string> CreateTableString_VideoLocal_User()
+        {
+            List<string> cmds = new List<string>();
+            cmds.Add("CREATE TABLE VideoLocal_User( " +
+                     " VideoLocal_UserID int IDENTITY(1,1) NOT NULL, " +
+                     " JMMUserID int NOT NULL, " +
+                     " VideoLocalID int NOT NULL, " +
+                     " WatchedDate datetime NOT NULL, " +
+                     " CONSTRAINT [PK_VideoLocal_User] PRIMARY KEY CLUSTERED  " +
+                     " ( " +
+                     " VideoLocal_UserID ASC " +
+                     " )WITH (PAD_INDEX  = OFF, STATISTICS_NORECOMPUTE  = OFF, IGNORE_DUP_KEY = OFF, ALLOW_ROW_LOCKS  = ON, ALLOW_PAGE_LOCKS  = ON) ON [PRIMARY] " +
+                     " ) ON [PRIMARY] ");
+
+            cmds.Add(
+                "CREATE UNIQUE INDEX UIX_VideoLocal_User_User_VideoLocalID ON VideoLocal_User(JMMUserID, VideoLocalID)");
+
+            return cmds;
+        }
+
+        public List<string> CreateTableString_AnimeGroup()
+        {
+            List<string> cmds = new List<string>();
+            cmds.Add("CREATE TABLE AnimeGroup( " +
+                     " AnimeGroupID int IDENTITY(1,1) NOT NULL, " +
+                     " AnimeGroupParentID int NULL, " +
+                     " GroupName nvarchar(max) NOT NULL, " +
+                     " Description nvarchar(max) NULL, " +
+                     " IsManuallyNamed int NOT NULL, " +
+                     " DateTimeUpdated datetime NOT NULL, " +
+                     " DateTimeCreated datetime NOT NULL, " +
+                     " SortName varchar(max) NOT NULL, " +
+                     " MissingEpisodeCount int NOT NULL, " +
+                     " MissingEpisodeCountGroups int NOT NULL, " +
+                     " OverrideDescription int NOT NULL, " +
+                     " EpisodeAddedDate datetime NULL, " +
+                     " CONSTRAINT [PK_AnimeGroup] PRIMARY KEY CLUSTERED  " +
+                     " ( " +
+                     " [AnimeGroupID] ASC " +
+                     " )WITH (PAD_INDEX  = OFF, STATISTICS_NORECOMPUTE  = OFF, IGNORE_DUP_KEY = OFF, ALLOW_ROW_LOCKS  = ON, ALLOW_PAGE_LOCKS  = ON) ON [PRIMARY] " +
+                     " ) ON [PRIMARY] ");
+
+            return cmds;
+        }
+
+        public List<string> CreateTableString_AnimeGroup_User()
+        {
+            List<string> cmds = new List<string>();
+            cmds.Add("CREATE TABLE AnimeGroup_User( " +
+                     " AnimeGroup_UserID int IDENTITY(1,1) NOT NULL, " +
+                     " JMMUserID int NOT NULL, " +
+                     " AnimeGroupID int NOT NULL, " +
+                     " IsFave int NOT NULL, " +
+                     " UnwatchedEpisodeCount int NOT NULL, " +
+                     " WatchedEpisodeCount int NOT NULL, " +
+                     " WatchedDate datetime NULL, " +
+                     " PlayedCount int NOT NULL, " +
+                     " WatchedCount int NOT NULL, " +
+                     " StoppedCount int NOT NULL, " +
+                     " CONSTRAINT [PK_AnimeGroup_User] PRIMARY KEY CLUSTERED  " +
+                     " ( " +
+                     " AnimeGroup_UserID ASC " +
+                     " )WITH (PAD_INDEX  = OFF, STATISTICS_NORECOMPUTE  = OFF, IGNORE_DUP_KEY = OFF, ALLOW_ROW_LOCKS  = ON, ALLOW_PAGE_LOCKS  = ON) ON [PRIMARY] " +
+                     " ) ON [PRIMARY]");
+
+            cmds.Add("CREATE UNIQUE INDEX UIX_AnimeGroup_User_User_GroupID ON AnimeGroup_User(JMMUserID, AnimeGroupID)");
+
+            return cmds;
+        }
+
+        public List<string> CreateTableString_AnimeSeries()
+        {
+            List<string> cmds = new List<string>();
+            cmds.Add("CREATE TABLE AnimeSeries ( " +
+                     " AnimeSeriesID int IDENTITY(1,1) NOT NULL, " +
+                     " AnimeGroupID int NOT NULL, " +
+                     " AniDB_ID int NOT NULL, " +
+                     " DateTimeUpdated datetime NOT NULL, " +
+                     " DateTimeCreated datetime NOT NULL, " +
+                     " DefaultAudioLanguage varchar(max) NULL, " +
+                     " DefaultSubtitleLanguage varchar(max) NULL, " +
+                     " MissingEpisodeCount int NOT NULL, " +
+                     " MissingEpisodeCountGroups int NOT NULL, " +
+                     " LatestLocalEpisodeNumber int NOT NULL, " +
+                     " EpisodeAddedDate datetime NULL, " +
+                     " CONSTRAINT [PK_AnimeSeries] PRIMARY KEY CLUSTERED  " +
+                     " ( " +
+                     " AnimeSeriesID ASC " +
+                     " )WITH (PAD_INDEX  = OFF, STATISTICS_NORECOMPUTE  = OFF, IGNORE_DUP_KEY = OFF, ALLOW_ROW_LOCKS  = ON, ALLOW_PAGE_LOCKS  = ON) ON [PRIMARY] " +
+                     " ) ON [PRIMARY] ");
+
+            cmds.Add("CREATE UNIQUE INDEX UIX_AnimeSeries_AniDB_ID ON AnimeSeries(AniDB_ID)");
+
+            return cmds;
+        }
+
+        public List<string> CreateTableString_AnimeSeries_User()
+        {
+            List<string> cmds = new List<string>();
+            cmds.Add("CREATE TABLE AnimeSeries_User( " +
+                     " AnimeSeries_UserID int IDENTITY(1,1) NOT NULL, " +
+                     " JMMUserID int NOT NULL, " +
+                     " AnimeSeriesID int NOT NULL, " +
+                     " UnwatchedEpisodeCount int NOT NULL, " +
+                     " WatchedEpisodeCount int NOT NULL, " +
+                     " WatchedDate datetime NULL, " +
+                     " PlayedCount int NOT NULL, " +
+                     " WatchedCount int NOT NULL, " +
+                     " StoppedCount int NOT NULL, " +
+                     " CONSTRAINT [PK_AnimeSeries_User] PRIMARY KEY CLUSTERED  " +
+                     " ( " +
+                     " AnimeSeries_UserID ASC " +
+                     " )WITH (PAD_INDEX  = OFF, STATISTICS_NORECOMPUTE  = OFF, IGNORE_DUP_KEY = OFF, ALLOW_ROW_LOCKS  = ON, ALLOW_PAGE_LOCKS  = ON) ON [PRIMARY] " +
+                     " ) ON [PRIMARY]");
+
+            cmds.Add(
+                "CREATE UNIQUE INDEX UIX_AnimeSeries_User_User_SeriesID ON AnimeSeries_User(JMMUserID, AnimeSeriesID)");
+
+            return cmds;
+        }
+
+        public List<string> CreateTableString_CommandRequest()
+        {
+            List<string> cmds = new List<string>();
+            cmds.Add("CREATE TABLE CommandRequest( " +
+                     " CommandRequestID int IDENTITY(1,1) NOT NULL, " +
+                     " Priority int NOT NULL, " +
+                     " CommandType int NOT NULL, " +
+                     " CommandID nvarchar(max) NOT NULL, " +
+                     " CommandDetails nvarchar(max) NOT NULL, " +
+                     " DateTimeUpdated datetime NOT NULL, " +
+                     " CONSTRAINT [PK_CommandRequest] PRIMARY KEY CLUSTERED  " +
+                     " ( " +
+                     " CommandRequestID ASC " +
+                     " )WITH (PAD_INDEX  = OFF, STATISTICS_NORECOMPUTE  = OFF, IGNORE_DUP_KEY = OFF, ALLOW_ROW_LOCKS  = ON, ALLOW_PAGE_LOCKS  = ON) ON [PRIMARY] " +
+                     " ) ON [PRIMARY] ");
+
+            return cmds;
+        }
+
+
+        public List<string> CreateTableString_CrossRef_AniDB_TvDB()
+        {
+            List<string> cmds = new List<string>();
+            cmds.Add("CREATE TABLE CrossRef_AniDB_TvDB( " +
+                     " CrossRef_AniDB_TvDBID int IDENTITY(1,1) NOT NULL, " +
+                     " AnimeID int NOT NULL, " +
+                     " TvDBID int NOT NULL, " +
+                     " TvDBSeasonNumber int NOT NULL, " +
+                     " CrossRefSource int NOT NULL, " +
+                     " CONSTRAINT [PK_CrossRef_AniDB_TvDB] PRIMARY KEY CLUSTERED " +
+                     " ( " +
+                     " CrossRef_AniDB_TvDBID ASC " +
+                     " )WITH (PAD_INDEX  = OFF, STATISTICS_NORECOMPUTE  = OFF, IGNORE_DUP_KEY = OFF, ALLOW_ROW_LOCKS  = ON, ALLOW_PAGE_LOCKS  = ON) ON [PRIMARY] " +
+                     " ) ON [PRIMARY] ");
+
+            cmds.Add(
+                "CREATE UNIQUE INDEX UIX_CrossRef_AniDB_TvDB ON CrossRef_AniDB_TvDB(AnimeID, TvDBID, TvDBSeasonNumber, CrossRefSource)");
+            cmds.Add("CREATE UNIQUE INDEX UIX_CrossRef_AniDB_TvDB_AnimeID ON CrossRef_AniDB_TvDB(AnimeID)");
+
+            return cmds;
+        }
+
+        public List<string> CreateTableString_CrossRef_AniDB_Other()
+        {
+            List<string> cmds = new List<string>();
+            cmds.Add("CREATE TABLE CrossRef_AniDB_Other( " +
+                     " CrossRef_AniDB_OtherID int IDENTITY(1,1) NOT NULL, " +
+                     " AnimeID int NOT NULL, " +
+                     " CrossRefID nvarchar(500) NOT NULL, " +
+                     " CrossRefSource int NOT NULL, " +
+                     " CrossRefType int NOT NULL, " +
+                     " CONSTRAINT [PK_CrossRef_AniDB_Other] PRIMARY KEY CLUSTERED " +
+                     " ( " +
+                     " CrossRef_AniDB_OtherID ASC " +
+                     " )WITH (PAD_INDEX  = OFF, STATISTICS_NORECOMPUTE  = OFF, IGNORE_DUP_KEY = OFF, ALLOW_ROW_LOCKS  = ON, ALLOW_PAGE_LOCKS  = ON) ON [PRIMARY] " +
+                     " ) ON [PRIMARY] ");
+
+            cmds.Add(
+                "CREATE UNIQUE INDEX UIX_CrossRef_AniDB_Other ON CrossRef_AniDB_Other(AnimeID, CrossRefID, CrossRefSource, CrossRefType)");
+
+            return cmds;
+        }
+
+        public List<string> CreateTableString_CrossRef_File_Episode()
+        {
+            List<string> cmds = new List<string>();
+            cmds.Add("CREATE TABLE CrossRef_File_Episode( " +
+                     " CrossRef_File_EpisodeID int IDENTITY(1,1) NOT NULL, " +
+                     " Hash varchar(50) NULL, " +
+                     " FileName nvarchar(500) NOT NULL, " +
+                     " FileSize bigint NOT NULL, " +
+                     " CrossRefSource int NOT NULL, " +
+                     " AnimeID int NOT NULL, " +
+                     " EpisodeID int NOT NULL, " +
+                     " Percentage int NOT NULL, " +
+                     " EpisodeOrder int NOT NULL, " +
+                     " CONSTRAINT [PK_CrossRef_File_Episode] PRIMARY KEY CLUSTERED " +
+                     " ( " +
+                     " CrossRef_File_EpisodeID ASC " +
+                     " )WITH (PAD_INDEX  = OFF, STATISTICS_NORECOMPUTE  = OFF, IGNORE_DUP_KEY = OFF, ALLOW_ROW_LOCKS  = ON, ALLOW_PAGE_LOCKS  = ON) ON [PRIMARY] " +
+                     " ) ON [PRIMARY] ");
+
+            cmds.Add(
+                "CREATE UNIQUE INDEX UIX_CrossRef_File_Episode_Hash_EpisodeID ON CrossRef_File_Episode(Hash, EpisodeID)");
+
+            return cmds;
+        }
+
+        public List<string> CreateTableString_CrossRef_Languages_AniDB_File()
+        {
+            List<string> cmds = new List<string>();
+            cmds.Add("CREATE TABLE CrossRef_Languages_AniDB_File( " +
+                     " CrossRef_Languages_AniDB_FileID int IDENTITY(1,1) NOT NULL, " +
+                     " FileID int NOT NULL, " +
+                     " LanguageID int NOT NULL, " +
+                     " CONSTRAINT [PK_CrossRef_Languages_AniDB_File] PRIMARY KEY CLUSTERED  " +
+                     " ( " +
+                     " CrossRef_Languages_AniDB_FileID ASC " +
+                     " )WITH (PAD_INDEX  = OFF, STATISTICS_NORECOMPUTE  = OFF, IGNORE_DUP_KEY = OFF, ALLOW_ROW_LOCKS  = ON, ALLOW_PAGE_LOCKS  = ON) ON [PRIMARY] " +
+                     " ) ON [PRIMARY] ");
+            ;
+
+            return cmds;
+        }
+
+        public List<string> CreateTableString_CrossRef_Subtitles_AniDB_File()
+        {
+            List<string> cmds = new List<string>();
+            cmds.Add("CREATE TABLE CrossRef_Subtitles_AniDB_File( " +
+                     " CrossRef_Subtitles_AniDB_FileID int IDENTITY(1,1) NOT NULL, " +
+                     " FileID int NOT NULL, " +
+                     " LanguageID int NOT NULL, " +
+                     " CONSTRAINT [PK_CrossRef_Subtitles_AniDB_File] PRIMARY KEY CLUSTERED  " +
+                     " ( " +
+                     " CrossRef_Subtitles_AniDB_FileID ASC " +
+                     " )WITH (PAD_INDEX  = OFF, STATISTICS_NORECOMPUTE  = OFF, IGNORE_DUP_KEY = OFF, ALLOW_ROW_LOCKS  = ON, ALLOW_PAGE_LOCKS  = ON) ON [PRIMARY] " +
+                     " ) ON [PRIMARY] ");
+
+            return cmds;
+        }
+
+        public List<string> CreateTableString_FileNameHash()
+        {
+            List<string> cmds = new List<string>();
+            cmds.Add("CREATE TABLE FileNameHash ( " +
+                     " FileNameHashID int IDENTITY(1,1) NOT NULL, " +
+                     " FileName nvarchar(500) NOT NULL, " +
+                     " FileSize bigint NOT NULL, " +
+                     " Hash varchar(50) NOT NULL, " +
+                     " DateTimeUpdated datetime NOT NULL, " +
+                     " CONSTRAINT [PK_FileNameHash] PRIMARY KEY CLUSTERED  " +
+                     " ( " +
+                     " FileNameHashID ASC " +
+                     " )WITH (PAD_INDEX  = OFF, STATISTICS_NORECOMPUTE  = OFF, IGNORE_DUP_KEY = OFF, ALLOW_ROW_LOCKS  = ON, ALLOW_PAGE_LOCKS  = ON) ON [PRIMARY] " +
+                     " ) ON [PRIMARY] ");
+
+            cmds.Add("CREATE UNIQUE INDEX UIX_FileNameHash ON FileNameHash(FileName, FileSize, Hash)");
+
+            return cmds;
+        }
+
+        public List<string> CreateTableString_Language()
+        {
+            List<string> cmds = new List<string>();
+            cmds.Add("CREATE TABLE Language( " +
+                     " LanguageID int IDENTITY(1,1) NOT NULL, " +
+                     " LanguageName varchar(100) NOT NULL, " +
+                     " CONSTRAINT [PK_Language] PRIMARY KEY CLUSTERED  " +
+                     " ( " +
+                     " LanguageID ASC " +
+                     " )WITH (PAD_INDEX  = OFF, STATISTICS_NORECOMPUTE  = OFF, IGNORE_DUP_KEY = OFF, ALLOW_ROW_LOCKS  = ON, ALLOW_PAGE_LOCKS  = ON) ON [PRIMARY] " +
+                     " ) ON [PRIMARY] ");
+
+            cmds.Add("CREATE UNIQUE INDEX UIX_Language_LanguageName ON Language(LanguageName)");
+
+            return cmds;
+        }
+
+        public List<string> CreateTableString_ImportFolder()
+        {
+            List<string> cmds = new List<string>();
+            cmds.Add("CREATE TABLE ImportFolder( " +
+                     " ImportFolderID int IDENTITY(1,1) NOT NULL, " +
+                     " ImportFolderType int NOT NULL, " +
+                     " ImportFolderName nvarchar(max) NOT NULL, " +
+                     " ImportFolderLocation nvarchar(max) NOT NULL, " +
+                     " IsDropSource int NOT NULL, " +
+                     " IsDropDestination int NOT NULL, " +
+                     " CONSTRAINT [PK_ImportFolder] PRIMARY KEY CLUSTERED  " +
+                     " ( " +
+                     " ImportFolderID ASC " +
+                     " )WITH (PAD_INDEX  = OFF, STATISTICS_NORECOMPUTE  = OFF, IGNORE_DUP_KEY = OFF, ALLOW_ROW_LOCKS  = ON, ALLOW_PAGE_LOCKS  = ON) ON [PRIMARY] " +
+                     " ) ON [PRIMARY] ");
+
+            return cmds;
+        }
+
+        public List<string> CreateTableString_ScheduledUpdate()
+        {
+            List<string> cmds = new List<string>();
+            cmds.Add("CREATE TABLE ScheduledUpdate( " +
+                     " ScheduledUpdateID int IDENTITY(1,1) NOT NULL, " +
+                     " UpdateType int NOT NULL, " +
+                     " LastUpdate datetime NOT NULL, " +
+                     " UpdateDetails nvarchar(max) NOT NULL, " +
+                     " CONSTRAINT [PK_ScheduledUpdate] PRIMARY KEY CLUSTERED  " +
+                     " ( " +
+                     " ScheduledUpdateID ASC " +
+                     " )WITH (PAD_INDEX  = OFF, STATISTICS_NORECOMPUTE  = OFF, IGNORE_DUP_KEY = OFF, ALLOW_ROW_LOCKS  = ON, ALLOW_PAGE_LOCKS  = ON) ON [PRIMARY] " +
+                     " ) ON [PRIMARY] ");
+
+            cmds.Add("CREATE UNIQUE INDEX UIX_ScheduledUpdate_UpdateType ON ScheduledUpdate(UpdateType)");
+
+            return cmds;
+        }
+
+        public List<string> CreateTableString_VideoInfo()
+        {
+            List<string> cmds = new List<string>();
+            cmds.Add("CREATE TABLE VideoInfo ( " +
+                     " VideoInfoID int IDENTITY(1,1) NOT NULL, " +
+                     " Hash varchar(50) NOT NULL, " +
+                     " FileSize bigint NOT NULL, " +
+                     " FileName nvarchar(max) NOT NULL, " +
+                     " DateTimeUpdated datetime NOT NULL, " +
+                     " VideoCodec varchar(max) NOT NULL, " +
+                     " VideoBitrate varchar(max) NOT NULL, " +
+                     " VideoFrameRate varchar(max) NOT NULL, " +
+                     " VideoResolution varchar(max) NOT NULL, " +
+                     " AudioCodec varchar(max) NOT NULL, " +
+                     " AudioBitrate varchar(max) NOT NULL, " +
+                     " Duration bigint NOT NULL, " +
+                     " CONSTRAINT [PK_VideoInfo] PRIMARY KEY CLUSTERED  " +
+                     " ( " +
+                     " VideoInfoID ASC " +
+                     " )WITH (PAD_INDEX  = OFF, STATISTICS_NORECOMPUTE  = OFF, IGNORE_DUP_KEY = OFF, ALLOW_ROW_LOCKS  = ON, ALLOW_PAGE_LOCKS  = ON) ON [PRIMARY] " +
+                     " ) ON [PRIMARY] ");
+
+            cmds.Add("CREATE UNIQUE INDEX UIX_VideoInfo_Hash on VideoInfo(Hash)");
+
+            return cmds;
+        }
+
+
+        public List<string> CreateTableString_DuplicateFile()
+        {
+            List<string> cmds = new List<string>();
+            cmds.Add("CREATE TABLE DuplicateFile( " +
+                     " DuplicateFileID int IDENTITY(1,1) NOT NULL, " +
+                     " FilePathFile1 nvarchar(max) NOT NULL, " +
+                     " FilePathFile2 nvarchar(max) NOT NULL, " +
+                     " ImportFolderIDFile1 int NOT NULL, " +
+                     " ImportFolderIDFile2 int NOT NULL, " +
+                     " Hash varchar(50) NOT NULL, " +
+                     " DateTimeUpdated datetime NOT NULL, " +
+                     " CONSTRAINT [PK_DuplicateFile] PRIMARY KEY CLUSTERED  " +
+                     " ( " +
+                     " DuplicateFileID ASC " +
+                     " )WITH (PAD_INDEX  = OFF, STATISTICS_NORECOMPUTE  = OFF, IGNORE_DUP_KEY = OFF, ALLOW_ROW_LOCKS  = ON, ALLOW_PAGE_LOCKS  = ON) ON [PRIMARY] " +
+                     " ) ON [PRIMARY] ");
+
+            return cmds;
+        }
+
+        public List<string> CreateTableString_GroupFilter()
+        {
+            List<string> cmds = new List<string>();
+            cmds.Add("CREATE TABLE GroupFilter( " +
+                     " GroupFilterID int IDENTITY(1,1) NOT NULL, " +
+                     " GroupFilterName nvarchar(max) NOT NULL, " +
+                     " ApplyToSeries int NOT NULL, " +
+                     " BaseCondition int NOT NULL, " +
+                     " SortingCriteria nvarchar(max), " +
+                     " CONSTRAINT [PK_GroupFilter] PRIMARY KEY CLUSTERED  " +
+                     " ( " +
+                     " GroupFilterID ASC " +
+                     " )WITH (PAD_INDEX  = OFF, STATISTICS_NORECOMPUTE  = OFF, IGNORE_DUP_KEY = OFF, ALLOW_ROW_LOCKS  = ON, ALLOW_PAGE_LOCKS  = ON) ON [PRIMARY] " +
+                     " ) ON [PRIMARY] ");
+
+            return cmds;
+        }
+
+        public List<string> CreateTableString_GroupFilterCondition()
+        {
+            List<string> cmds = new List<string>();
+            cmds.Add("CREATE TABLE GroupFilterCondition( " +
+                     " GroupFilterConditionID int IDENTITY(1,1) NOT NULL, " +
+                     " GroupFilterID int NOT NULL, " +
+                     " ConditionType int NOT NULL, " +
+                     " ConditionOperator int NOT NULL, " +
+                     " ConditionParameter nvarchar(max) NOT NULL, " +
+                     " CONSTRAINT [PK_GroupFilterCondition] PRIMARY KEY CLUSTERED  " +
+                     " ( " +
+                     " GroupFilterConditionID ASC " +
+                     " )WITH (PAD_INDEX  = OFF, STATISTICS_NORECOMPUTE  = OFF, IGNORE_DUP_KEY = OFF, ALLOW_ROW_LOCKS  = ON, ALLOW_PAGE_LOCKS  = ON) ON [PRIMARY] " +
+                     " ) ON [PRIMARY] ");
+
+            return cmds;
+        }
+
+        public List<string> CreateTableString_AniDB_Vote()
+        {
+            List<string> cmds = new List<string>();
+            cmds.Add("CREATE TABLE AniDB_Vote ( " +
+                     " AniDB_VoteID int IDENTITY(1,1) NOT NULL, " +
+                     " EntityID int NOT NULL, " +
+                     " VoteValue int NOT NULL, " +
+                     " VoteType int NOT NULL, " +
+                     " CONSTRAINT [PK_AniDB_Vote] PRIMARY KEY CLUSTERED  " +
+                     " ( " +
+                     " AniDB_VoteID ASC " +
+                     " )WITH (PAD_INDEX  = OFF, STATISTICS_NORECOMPUTE  = OFF, IGNORE_DUP_KEY = OFF, ALLOW_ROW_LOCKS  = ON, ALLOW_PAGE_LOCKS  = ON) ON [PRIMARY] " +
+                     " ) ON [PRIMARY] ");
+
+            return cmds;
+        }
+
+        public List<string> CreateTableString_TvDB_ImageFanart()
+        {
+            List<string> cmds = new List<string>();
+            cmds.Add("CREATE TABLE TvDB_ImageFanart( " +
+                     " TvDB_ImageFanartID int IDENTITY(1,1) NOT NULL, " +
+                     " Id int NOT NULL, " +
+                     " SeriesID int NOT NULL, " +
+                     " BannerPath nvarchar(MAX),  " +
+                     " BannerType nvarchar(MAX),  " +
+                     " BannerType2 nvarchar(MAX),  " +
+                     " Colors nvarchar(MAX),  " +
+                     " Language nvarchar(MAX),  " +
+                     " ThumbnailPath nvarchar(MAX),  " +
+                     " VignettePath nvarchar(MAX),  " +
+                     " Enabled int NOT NULL, " +
+                     " Chosen int NOT NULL, " +
+                     " CONSTRAINT PK_TvDB_ImageFanart PRIMARY KEY CLUSTERED  " +
+                     " ( " +
+                     " TvDB_ImageFanartID ASC " +
+                     " )WITH (PAD_INDEX  = OFF, STATISTICS_NORECOMPUTE  = OFF, IGNORE_DUP_KEY = OFF, ALLOW_ROW_LOCKS  = ON, ALLOW_PAGE_LOCKS  = ON) ON [PRIMARY] " +
+                     " ) ON [PRIMARY] ");
+
+            cmds.Add("CREATE UNIQUE INDEX UIX_TvDB_ImageFanart_Id ON TvDB_ImageFanart(Id)");
+
+            return cmds;
+        }
+
+        public List<string> CreateTableString_TvDB_ImageWideBanner()
+        {
+            List<string> cmds = new List<string>();
+            cmds.Add("CREATE TABLE TvDB_ImageWideBanner( " +
+                     " TvDB_ImageWideBannerID int IDENTITY(1,1) NOT NULL, " +
+                     " Id int NOT NULL, " +
+                     " SeriesID int NOT NULL, " +
+                     " BannerPath nvarchar(MAX),  " +
+                     " BannerType nvarchar(MAX),  " +
+                     " BannerType2 nvarchar(MAX),  " +
+                     " Language nvarchar(MAX),  " +
+                     " Enabled int NOT NULL, " +
+                     " SeasonNumber int, " +
+                     " CONSTRAINT PK_TvDB_ImageWideBanner PRIMARY KEY CLUSTERED  " +
+                     " ( " +
+                     " TvDB_ImageWideBannerID ASC " +
+                     " )WITH (PAD_INDEX  = OFF, STATISTICS_NORECOMPUTE  = OFF, IGNORE_DUP_KEY = OFF, ALLOW_ROW_LOCKS  = ON, ALLOW_PAGE_LOCKS  = ON) ON [PRIMARY] " +
+                     " ) ON [PRIMARY] ");
+
+            cmds.Add("CREATE UNIQUE INDEX UIX_TvDB_ImageWideBanner_Id ON TvDB_ImageWideBanner(Id)");
+
+            return cmds;
+        }
+
+        public List<string> CreateTableString_TvDB_ImagePoster()
+        {
+            List<string> cmds = new List<string>();
+            cmds.Add("CREATE TABLE TvDB_ImagePoster( " +
+                     " TvDB_ImagePosterID int IDENTITY(1,1) NOT NULL, " +
+                     " Id int NOT NULL, " +
+                     " SeriesID int NOT NULL, " +
+                     " BannerPath nvarchar(MAX),  " +
+                     " BannerType nvarchar(MAX),  " +
+                     " BannerType2 nvarchar(MAX),  " +
+                     " Language nvarchar(MAX),  " +
+                     " Enabled int NOT NULL, " +
+                     " SeasonNumber int, " +
+                     " CONSTRAINT PK_TvDB_ImagePoster PRIMARY KEY CLUSTERED  " +
+                     " ( " +
+                     " TvDB_ImagePosterID ASC " +
+                     " )WITH (PAD_INDEX  = OFF, STATISTICS_NORECOMPUTE  = OFF, IGNORE_DUP_KEY = OFF, ALLOW_ROW_LOCKS  = ON, ALLOW_PAGE_LOCKS  = ON) ON [PRIMARY] " +
+                     " ) ON [PRIMARY] ");
+
+            cmds.Add("CREATE UNIQUE INDEX UIX_TvDB_ImagePoster_Id ON TvDB_ImagePoster(Id)");
+
+            return cmds;
+        }
+
+        public List<string> CreateTableString_TvDB_Episode()
+        {
+            List<string> cmds = new List<string>();
+            cmds.Add("CREATE TABLE TvDB_Episode( " +
+                     " TvDB_EpisodeID int IDENTITY(1,1) NOT NULL, " +
+                     " Id int NOT NULL, " +
+                     " SeriesID int NOT NULL, " +
+                     " SeasonID int NOT NULL, " +
+                     " SeasonNumber int NOT NULL, " +
+                     " EpisodeNumber int NOT NULL, " +
+                     " EpisodeName nvarchar(MAX), " +
+                     " Overview nvarchar(MAX), " +
+                     " Filename nvarchar(MAX), " +
+                     " EpImgFlag int NOT NULL, " +
+                     " FirstAired nvarchar(MAX), " +
+                     " AbsoluteNumber int, " +
+                     " AirsAfterSeason int, " +
+                     " AirsBeforeEpisode int, " +
+                     " AirsBeforeSeason int, " +
+                     " CONSTRAINT PK_TvDB_Episode PRIMARY KEY CLUSTERED  " +
+                     " ( " +
+                     " TvDB_EpisodeID ASC " +
+                     " )WITH (PAD_INDEX  = OFF, STATISTICS_NORECOMPUTE  = OFF, IGNORE_DUP_KEY = OFF, ALLOW_ROW_LOCKS  = ON, ALLOW_PAGE_LOCKS  = ON) ON [PRIMARY] " +
+                     " ) ON [PRIMARY] ");
+
+            cmds.Add("CREATE UNIQUE INDEX UIX_TvDB_Episode_Id ON TvDB_Episode(Id)");
+
+            return cmds;
+        }
+
+        public List<string> CreateTableString_TvDB_Series()
+        {
+            List<string> cmds = new List<string>();
+            cmds.Add("CREATE TABLE TvDB_Series( " +
+                     " TvDB_SeriesID int IDENTITY(1,1) NOT NULL, " +
+                     " SeriesID int NOT NULL, " +
+                     " Overview nvarchar(MAX), " +
+                     " SeriesName nvarchar(MAX), " +
+                     " Status varchar(100), " +
+                     " Banner varchar(100), " +
+                     " Fanart varchar(100), " +
+                     " Poster varchar(100), " +
+                     " Lastupdated varchar(100), " +
+                     " CONSTRAINT PK_TvDB_Series PRIMARY KEY CLUSTERED  " +
+                     " ( " +
+                     " TvDB_SeriesID ASC " +
+                     " )WITH (PAD_INDEX  = OFF, STATISTICS_NORECOMPUTE  = OFF, IGNORE_DUP_KEY = OFF, ALLOW_ROW_LOCKS  = ON, ALLOW_PAGE_LOCKS  = ON) ON [PRIMARY] " +
+                     " ) ON [PRIMARY] ");
+
+            cmds.Add("CREATE UNIQUE INDEX UIX_TvDB_Series_Id ON TvDB_Series(SeriesID)");
+
+            return cmds;
+        }
+
+        public List<string> CreateTableString_AniDB_Anime_DefaultImage()
+        {
+            List<string> cmds = new List<string>();
+            cmds.Add("CREATE TABLE AniDB_Anime_DefaultImage ( " +
+                     " AniDB_Anime_DefaultImageID int IDENTITY(1,1) NOT NULL, " +
+                     " AnimeID int NOT NULL, " +
+                     " ImageParentID int NOT NULL, " +
+                     " ImageParentType int NOT NULL, " +
+                     " ImageType int NOT NULL, " +
+                     " CONSTRAINT [PK_AniDB_Anime_DefaultImage] PRIMARY KEY CLUSTERED  " +
+                     " ( " +
+                     " [AniDB_Anime_DefaultImageID] ASC " +
+                     " )WITH (PAD_INDEX  = OFF, STATISTICS_NORECOMPUTE  = OFF, IGNORE_DUP_KEY = OFF, ALLOW_ROW_LOCKS  = ON, ALLOW_PAGE_LOCKS  = ON) ON [PRIMARY] " +
+                     " ) ON [PRIMARY] ");
+
+            cmds.Add(
+                "CREATE UNIQUE INDEX UIX_AniDB_Anime_DefaultImage_ImageType ON AniDB_Anime_DefaultImage(AnimeID, ImageType)");
+
+            return cmds;
+        }
+
+        public List<string> CreateTableString_MovieDB_Movie()
+        {
+            List<string> cmds = new List<string>();
+
+            cmds.Add("CREATE TABLE MovieDB_Movie( " +
+                     " MovieDB_MovieID int IDENTITY(1,1) NOT NULL, " +
+                     " MovieId int NOT NULL, " +
+                     " MovieName nvarchar(MAX), " +
+                     " OriginalName nvarchar(MAX), " +
+                     " Overview nvarchar(MAX), " +
+                     " CONSTRAINT PK_MovieDB_Movie PRIMARY KEY CLUSTERED  " +
+                     " ( " +
+                     " MovieDB_MovieID ASC " +
+                     " )WITH (PAD_INDEX  = OFF, STATISTICS_NORECOMPUTE  = OFF, IGNORE_DUP_KEY = OFF, ALLOW_ROW_LOCKS  = ON, ALLOW_PAGE_LOCKS  = ON) ON [PRIMARY] " +
+                     " ) ON [PRIMARY] ");
+
+            cmds.Add("CREATE UNIQUE INDEX UIX_MovieDB_Movie_Id ON MovieDB_Movie(MovieId)");
+
+            return cmds;
+        }
+
+        public List<string> CreateTableString_MovieDB_Poster()
+        {
+            List<string> cmds = new List<string>();
+
+            cmds.Add("CREATE TABLE MovieDB_Poster( " +
+                     " MovieDB_PosterID int IDENTITY(1,1) NOT NULL, " +
+                     " ImageID varchar(100), " +
+                     " MovieId int NOT NULL, " +
+                     " ImageType varchar(100), " +
+                     " ImageSize varchar(100),  " +
+                     " URL nvarchar(MAX),  " +
+                     " ImageWidth int NOT NULL,  " +
+                     " ImageHeight int NOT NULL,  " +
+                     " Enabled int NOT NULL, " +
+                     " CONSTRAINT PK_MovieDB_Poster PRIMARY KEY CLUSTERED  " +
+                     " ( " +
+                     " MovieDB_PosterID ASC " +
+                     " )WITH (PAD_INDEX  = OFF, STATISTICS_NORECOMPUTE  = OFF, IGNORE_DUP_KEY = OFF, ALLOW_ROW_LOCKS  = ON, ALLOW_PAGE_LOCKS  = ON) ON [PRIMARY] " +
+                     " ) ON [PRIMARY] ");
+
+            return cmds;
+        }
+
+        public List<string> CreateTableString_MovieDB_Fanart()
+        {
+            List<string> cmds = new List<string>();
+
+            cmds.Add("CREATE TABLE MovieDB_Fanart( " +
+                     " MovieDB_FanartID int IDENTITY(1,1) NOT NULL, " +
+                     " ImageID varchar(100), " +
+                     " MovieId int NOT NULL, " +
+                     " ImageType varchar(100), " +
+                     " ImageSize varchar(100),  " +
+                     " URL nvarchar(MAX),  " +
+                     " ImageWidth int NOT NULL,  " +
+                     " ImageHeight int NOT NULL,  " +
+                     " Enabled int NOT NULL, " +
+                     " CONSTRAINT PK_MovieDB_Fanart PRIMARY KEY CLUSTERED  " +
+                     " ( " +
+                     " MovieDB_FanartID ASC " +
+                     " )WITH (PAD_INDEX  = OFF, STATISTICS_NORECOMPUTE  = OFF, IGNORE_DUP_KEY = OFF, ALLOW_ROW_LOCKS  = ON, ALLOW_PAGE_LOCKS  = ON) ON [PRIMARY] " +
+                     " ) ON [PRIMARY] ");
+
+            return cmds;
+        }
+
+        public List<string> CreateTableString_JMMUser()
+        {
+            List<string> cmds = new List<string>();
+
+            cmds.Add("CREATE TABLE JMMUser( " +
+                     " JMMUserID int IDENTITY(1,1) NOT NULL, " +
+                     " Username nvarchar(100), " +
+                     " Password nvarchar(100), " +
+                     " IsAdmin int NOT NULL, " +
+                     " IsAniDBUser int NOT NULL, " +
+                     " IsTraktUser int NOT NULL, " +
+                     " HideCategories nvarchar(MAX), " +
+                     " CONSTRAINT PK_JMMUser PRIMARY KEY CLUSTERED  " +
+                     " ( " +
+                     " JMMUserID ASC " +
+                     " )WITH (PAD_INDEX  = OFF, STATISTICS_NORECOMPUTE  = OFF, IGNORE_DUP_KEY = OFF, ALLOW_ROW_LOCKS  = ON, ALLOW_PAGE_LOCKS  = ON) ON [PRIMARY] " +
+                     " ) ON [PRIMARY] ");
+
+            return cmds;
+        }
+
+        public List<string> CreateTableString_Trakt_Episode()
+        {
+            List<string> cmds = new List<string>();
+
+            cmds.Add("CREATE TABLE Trakt_Episode( " +
+                     " Trakt_EpisodeID int IDENTITY(1,1) NOT NULL, " +
+                     " Trakt_ShowID int NOT NULL, " +
+                     " Season int NOT NULL, " +
+                     " EpisodeNumber int NOT NULL, " +
+                     " Title nvarchar(MAX), " +
+                     " URL nvarchar(500), " +
+                     " Overview nvarchar(MAX), " +
+                     " EpisodeImage nvarchar(500), " +
+                     " CONSTRAINT PK_Trakt_Episode PRIMARY KEY CLUSTERED  " +
+                     " ( " +
+                     " Trakt_EpisodeID ASC " +
+                     " )WITH (PAD_INDEX  = OFF, STATISTICS_NORECOMPUTE  = OFF, IGNORE_DUP_KEY = OFF, ALLOW_ROW_LOCKS  = ON, ALLOW_PAGE_LOCKS  = ON) ON [PRIMARY] " +
+                     " ) ON [PRIMARY] ");
+
+            return cmds;
+        }
+
+        public List<string> CreateTableString_Trakt_ImagePoster()
+        {
+            List<string> cmds = new List<string>();
+
+            cmds.Add("CREATE TABLE Trakt_ImagePoster( " +
+                     " Trakt_ImagePosterID int IDENTITY(1,1) NOT NULL, " +
+                     " Trakt_ShowID int NOT NULL, " +
+                     " Season int NOT NULL, " +
+                     " ImageURL nvarchar(500), " +
+                     " Enabled int NOT NULL, " +
+                     " CONSTRAINT PK_Trakt_ImagePoster PRIMARY KEY CLUSTERED  " +
+                     " ( " +
+                     " Trakt_ImagePosterID ASC " +
+                     " )WITH (PAD_INDEX  = OFF, STATISTICS_NORECOMPUTE  = OFF, IGNORE_DUP_KEY = OFF, ALLOW_ROW_LOCKS  = ON, ALLOW_PAGE_LOCKS  = ON) ON [PRIMARY] " +
+                     " ) ON [PRIMARY] ");
+
+            return cmds;
+        }
+
+        public List<string> CreateTableString_Trakt_ImageFanart()
+        {
+            List<string> cmds = new List<string>();
+
+            cmds.Add("CREATE TABLE Trakt_ImageFanart( " +
+                     " Trakt_ImageFanartID int IDENTITY(1,1) NOT NULL, " +
+                     " Trakt_ShowID int NOT NULL, " +
+                     " Season int NOT NULL, " +
+                     " ImageURL nvarchar(500), " +
+                     " Enabled int NOT NULL, " +
+                     " CONSTRAINT PK_Trakt_ImageFanart PRIMARY KEY CLUSTERED  " +
+                     " ( " +
+                     " Trakt_ImageFanartID ASC " +
+                     " )WITH (PAD_INDEX  = OFF, STATISTICS_NORECOMPUTE  = OFF, IGNORE_DUP_KEY = OFF, ALLOW_ROW_LOCKS  = ON, ALLOW_PAGE_LOCKS  = ON) ON [PRIMARY] " +
+                     " ) ON [PRIMARY] ");
+
+            return cmds;
+        }
+
+        public List<string> CreateTableString_Trakt_Show()
+        {
+            List<string> cmds = new List<string>();
+
+            cmds.Add("CREATE TABLE Trakt_Show( " +
+                     " Trakt_ShowID int IDENTITY(1,1) NOT NULL, " +
+                     " TraktID nvarchar(500), " +
+                     " Title nvarchar(MAX), " +
+                     " Year nvarchar(500), " +
+                     " URL nvarchar(500), " +
+                     " Overview nvarchar(MAX), " +
+                     " TvDB_ID int NULL, " +
+                     " CONSTRAINT PK_Trakt_Show PRIMARY KEY CLUSTERED  " +
+                     " ( " +
+                     " Trakt_ShowID ASC " +
+                     " )WITH (PAD_INDEX  = OFF, STATISTICS_NORECOMPUTE  = OFF, IGNORE_DUP_KEY = OFF, ALLOW_ROW_LOCKS  = ON, ALLOW_PAGE_LOCKS  = ON) ON [PRIMARY] " +
+                     " ) ON [PRIMARY] ");
+
+            return cmds;
+        }
+
+        public List<string> CreateTableString_Trakt_Season()
+        {
+            List<string> cmds = new List<string>();
+
+            cmds.Add("CREATE TABLE Trakt_Season( " +
+                     " Trakt_SeasonID int IDENTITY(1,1) NOT NULL, " +
+                     " Trakt_ShowID int NOT NULL, " +
+                     " Season int NOT NULL, " +
+                     " URL nvarchar(500), " +
+                     " CONSTRAINT PK_Trakt_Season PRIMARY KEY CLUSTERED  " +
+                     " ( " +
+                     " Trakt_SeasonID ASC " +
+                     " )WITH (PAD_INDEX  = OFF, STATISTICS_NORECOMPUTE  = OFF, IGNORE_DUP_KEY = OFF, ALLOW_ROW_LOCKS  = ON, ALLOW_PAGE_LOCKS  = ON) ON [PRIMARY] " +
+                     " ) ON [PRIMARY] ");
+
+            return cmds;
+        }
+
+        public List<string> CreateTableString_CrossRef_AniDB_Trakt()
+        {
+            List<string> cmds = new List<string>();
+
+            cmds.Add("CREATE TABLE CrossRef_AniDB_Trakt( " +
+                     " CrossRef_AniDB_TraktID int IDENTITY(1,1) NOT NULL, " +
+                     " AnimeID int NOT NULL, " +
+                     " TraktID nvarchar(500), " +
+                     " TraktSeasonNumber int NOT NULL, " +
+                     " CrossRefSource int NOT NULL, " +
+                     " CONSTRAINT [PK_CrossRef_AniDB_Trakt] PRIMARY KEY CLUSTERED " +
+                     " ( " +
+                     " CrossRef_AniDB_TraktID ASC " +
+                     " )WITH (PAD_INDEX  = OFF, STATISTICS_NORECOMPUTE  = OFF, IGNORE_DUP_KEY = OFF, ALLOW_ROW_LOCKS  = ON, ALLOW_PAGE_LOCKS  = ON) ON [PRIMARY] " +
+                     " ) ON [PRIMARY] ");
+
+            return cmds;
+        }
+
+        #endregion
+
+        public string GetDatabasePath(string serverName)
+        {
+            string dbPath = "";
+
+            // normally installed versions of sql server
+            dbPath = GetDatabasePath(serverName, @"SOFTWARE\Microsoft\Microsoft SQL Server");
+            if (dbPath.Length > 0) return dbPath;
+
+            // sql server 32bit version installed on 64bit OS
+            dbPath = GetDatabasePath(serverName, @"SOFTWARE\Wow6432Node\Microsoft\Microsoft SQL Server");
+            return dbPath;
+        }
+
+        public string GetDatabasePath(string serverName, string registryPoint)
+        {
+            string instName = GetInstanceNameFromServerName(serverName).Trim().ToUpper();
+
+
+            //
+            using (RegistryKey sqlServerKey = Registry.LocalMachine.OpenSubKey(registryPoint))
+            {
+                foreach (string subKeyName in sqlServerKey.GetSubKeyNames())
+                {
+                    if (subKeyName.StartsWith("MSSQL"))
+                    {
+                        using (RegistryKey instanceKey = sqlServerKey.OpenSubKey(subKeyName))
+                        {
+                            object val = instanceKey.GetValue("");
+                            if (val != null)
+                            {
+                                string instanceName = val.ToString().Trim().ToUpper();
+
+                                if (instanceName == instName) //say
+                                {
+                                    string path = instanceKey.OpenSubKey(@"Setup").GetValue("SQLDataRoot").ToString();
+                                    path = Path.Combine(path, "Data");
+                                    return path;
+                                }
+                            }
+                        }
+                    }
+                }
+            }
+
+            return "";
+        }
+
+        public string GetInstanceNameFromServerName(string servername)
+        {
+            if (!servername.Contains('\\')) return "MSSQLSERVER"; //default instance
+
+            int pos = servername.IndexOf('\\');
+            string instancename = servername.Substring(pos + 1, servername.Length - pos - 1);
+
+            return instancename;
+        }
+    }
+
+    public class SQLServerDatabase
+    {
+        public string MdfFileName { get; set; }
+        public string MdfFilePath { get; set; }
+        public string MdfFileSize { get; set; }
+        public string MdfMaxFileSize { get; set; }
+        public string MdfFileGrowth { get; set; }
+        public string LdfFileName { get; set; }
+        public string LdfFilePath { get; set; }
+        public string LdfFileSize { get; set; }
+        public string LdfMaxFileSize { get; set; }
+        public string LdfFileGrowth { get; set; }
+        public string DatabaseName { get; set; }
+    }
 }