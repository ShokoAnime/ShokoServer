﻿using System;
using System.Collections.Generic;
using System.Linq;
using System.Text;
using System.IO;
using System.Data.SqlClient;
using System.Data.SQLite;
using JMMServer.Entities;
using JMMServer.Repositories;
using NLog;
using System.Collections;

namespace JMMServer.Databases
{
	public class SQLite
	{
		private static Logger logger = LogManager.GetCurrentClassLogger();
		public const string DefaultDBName = @"JMMServer.db3";

		public static string GetDatabasePath()
		{
			string appPath = System.IO.Path.GetDirectoryName(System.Reflection.Assembly.GetExecutingAssembly().Location);
			string dbPath = Path.Combine(appPath, "SQLite");
			return dbPath;
		}

		public static string GetDatabaseFilePath()
		{
			string dbName = Path.Combine(GetDatabasePath(), DefaultDBName);
			return dbName;
		}

		public static string GetConnectionString()
		{
			return string.Format(@"data source={0};useutf16encoding=True", GetDatabaseFilePath());
		}

		public static bool DatabaseAlreadyExists()
		{
			if (SQLite.GetDatabaseFilePath().Length == 0) return false;

			if (File.Exists(SQLite.GetDatabaseFilePath()))
				return true;
			else
				return false;

		}

		public static bool TestLogin(string serverName, string user, string password)
		{
			return true;
		}

		public static void CreateDatabase()
		{
			if (DatabaseAlreadyExists()) return;

			if (!Directory.Exists(GetDatabasePath()))
				Directory.CreateDirectory(GetDatabasePath());

			if (!File.Exists(GetDatabaseFilePath()))
				SQLiteConnection.CreateFile(GetDatabaseFilePath());

			ServerSettings.DatabaseFile = GetDatabaseFilePath();
		}

		public static ArrayList GetData(string sql)
		{
			ArrayList rowList = new ArrayList();
			try
			{
				SQLiteConnection myConn = new SQLiteConnection(GetConnectionString());
				myConn.Open();

				SQLiteCommand sqCommand = new SQLiteCommand(sql);
				sqCommand.Connection = myConn;
				SQLiteDataReader reader = sqCommand.ExecuteReader();

				while (reader.Read())
				{
					object[] values = new object[reader.FieldCount];
					reader.GetValues(values);
					rowList.Add(values);
				}

				myConn.Close();
				reader.Close();
			}
			catch (Exception ex)
			{
				logger.Error(sql + " - " + ex.Message);
			}
			return rowList;
		}

		#region Schema Updates

		public static void UpdateSchema()
		{

			VersionsRepository repVersions = new VersionsRepository();
			Versions ver = repVersions.GetByVersionType(Constants.DatabaseTypeKey);
			if (ver == null) return;

			int versionNumber = 0;
			int.TryParse(ver.VersionValue, out versionNumber);

			try
			{
				UpdateSchema_002(versionNumber);
				UpdateSchema_003(versionNumber);
				UpdateSchema_004(versionNumber);
				UpdateSchema_005(versionNumber);
				UpdateSchema_006(versionNumber);
				UpdateSchema_007(versionNumber);
				UpdateSchema_008(versionNumber);
				UpdateSchema_009(versionNumber);
				UpdateSchema_010(versionNumber);
				UpdateSchema_011(versionNumber);
				UpdateSchema_012(versionNumber);
				UpdateSchema_013(versionNumber);
				UpdateSchema_014(versionNumber);
				UpdateSchema_015(versionNumber);
				UpdateSchema_016(versionNumber);
				UpdateSchema_017(versionNumber);
				UpdateSchema_018(versionNumber);
				UpdateSchema_019(versionNumber);
				UpdateSchema_020(versionNumber);
				UpdateSchema_021(versionNumber);
				UpdateSchema_022(versionNumber);
				UpdateSchema_023(versionNumber);
				UpdateSchema_024(versionNumber);
				UpdateSchema_025(versionNumber);
				UpdateSchema_026(versionNumber);
				UpdateSchema_027(versionNumber);
				UpdateSchema_028(versionNumber);
				UpdateSchema_029(versionNumber);
				UpdateSchema_030(versionNumber);
                UpdateSchema_031(versionNumber);
                UpdateSchema_032(versionNumber);
                UpdateSchema_033(versionNumber);
                UpdateSchema_034(versionNumber);
                UpdateSchema_035(versionNumber);
                UpdateSchema_036(versionNumber);
                UpdateSchema_037(versionNumber);
                UpdateSchema_038(versionNumber);
                UpdateSchema_039(versionNumber);
                UpdateSchema_040(versionNumber);
                UpdateSchema_041(versionNumber);
                UpdateSchema_042(versionNumber);
                UpdateSchema_043(versionNumber);
                UpdateSchema_044(versionNumber);
<<<<<<< HEAD
                UpdateSchema_045(versionNumber);
                UpdateSchema_046(versionNumber);
=======
>>>>>>> 4e661051
            }
            catch (Exception ex)
			{
				logger.ErrorException("Error updating schema: " + ex.ToString(), ex);
			}

		}

		private static void UpdateSchema_002(int currentVersionNumber)
		{
			int thisVersion = 2;
			if (currentVersionNumber >= thisVersion) return;

			logger.Info("Updating schema to VERSION: {0}", thisVersion);

			SQLiteConnection myConn = new SQLiteConnection(GetConnectionString());
			myConn.Open();

			List<string> cmds = new List<string>();
			cmds.Add("CREATE TABLE IgnoreAnime( " +
				" IgnoreAnimeID INTEGER PRIMARY KEY AUTOINCREMENT, " +
				" JMMUserID int NOT NULL, " +
				" AnimeID int NOT NULL, " +
				" IgnoreType int NOT NULL)");

			cmds.Add("CREATE UNIQUE INDEX UIX_IgnoreAnime_User_AnimeID ON IgnoreAnime(JMMUserID, AnimeID, IgnoreType);");


			foreach (string cmdTable in cmds)
			{
				SQLiteCommand sqCommand = new SQLiteCommand(cmdTable);
				sqCommand.Connection = myConn;
				sqCommand.ExecuteNonQuery();
			}

			myConn.Close();

			UpdateDatabaseVersion(thisVersion);

		}

		private static void UpdateSchema_003(int currentVersionNumber)
		{
			int thisVersion = 3;
			if (currentVersionNumber >= thisVersion) return;

			logger.Info("Updating schema to VERSION: {0}", thisVersion);

			SQLiteConnection myConn = new SQLiteConnection(GetConnectionString());
			myConn.Open();

			List<string> cmds = new List<string>();
			cmds.Add("CREATE TABLE Trakt_Friend( " +
				" Trakt_FriendID INTEGER PRIMARY KEY AUTOINCREMENT, " +
				" Username text NOT NULL, " +
				" FullName text NULL, " +
				" Gender text NULL, " +
				" Age text NULL, " +
				" Location text NULL, " +
				" About text NULL, " +
				" Joined int NOT NULL, " +
				" Avatar text NULL, " +
				" Url text NULL, " +
				" LastAvatarUpdate timestamp NOT NULL)");

			cmds.Add("CREATE UNIQUE INDEX UIX_Trakt_Friend_Username ON Trakt_Friend(Username);");


			foreach (string cmdTable in cmds)
			{
				SQLiteCommand sqCommand = new SQLiteCommand(cmdTable);
				sqCommand.Connection = myConn;
				sqCommand.ExecuteNonQuery();
			}

			myConn.Close();

			UpdateDatabaseVersion(thisVersion);

		}

		private static void UpdateSchema_004(int currentVersionNumber)
		{
			int thisVersion = 4;
			if (currentVersionNumber >= thisVersion) return;

			logger.Info("Updating schema to VERSION: {0}", thisVersion);

			SQLiteConnection myConn = new SQLiteConnection(GetConnectionString());
			myConn.Open();

			List<string> cmds = new List<string>();
			cmds.Add("ALTER TABLE AnimeGroup ADD DefaultAnimeSeriesID int NULL");

			foreach (string cmdTable in cmds)
			{
				SQLiteCommand sqCommand = new SQLiteCommand(cmdTable);
				sqCommand.Connection = myConn;
				sqCommand.ExecuteNonQuery();
			}

			myConn.Close();

			UpdateDatabaseVersion(thisVersion);

		}

		private static void UpdateSchema_005(int currentVersionNumber)
		{
			int thisVersion = 5;
			if (currentVersionNumber >= thisVersion) return;

			logger.Info("Updating schema to VERSION: {0}", thisVersion);

			SQLiteConnection myConn = new SQLiteConnection(GetConnectionString());
			myConn.Open();

			List<string> cmds = new List<string>();
			cmds.Add("ALTER TABLE JMMUser ADD CanEditServerSettings int NULL");

			foreach (string cmdTable in cmds)
			{
				SQLiteCommand sqCommand = new SQLiteCommand(cmdTable);
				sqCommand.Connection = myConn;
				sqCommand.ExecuteNonQuery();
			}

			myConn.Close();

			UpdateDatabaseVersion(thisVersion);

		}

		private static void UpdateSchema_006(int currentVersionNumber)
		{
			int thisVersion = 6;
			if (currentVersionNumber >= thisVersion) return;

			logger.Info("Updating schema to VERSION: {0}", thisVersion);

			DatabaseHelper.FixDuplicateTvDBLinks();
			DatabaseHelper.FixDuplicateTraktLinks();

			SQLiteConnection myConn = new SQLiteConnection(GetConnectionString());
			myConn.Open();

			List<string> cmds = new List<string>();
			cmds.Add("CREATE UNIQUE INDEX UIX_CrossRef_AniDB_TvDB_Season ON CrossRef_AniDB_TvDB(TvDBID, TvDBSeasonNumber);");
			cmds.Add("CREATE UNIQUE INDEX UIX_CrossRef_AniDB_TvDB_AnimeID ON CrossRef_AniDB_TvDB(AnimeID);");

			cmds.Add("CREATE UNIQUE INDEX UIX_CrossRef_AniDB_Trakt_Season ON CrossRef_AniDB_Trakt(TraktID, TraktSeasonNumber);");
			cmds.Add("CREATE UNIQUE INDEX UIX_CrossRef_AniDB_Trakt_Anime ON CrossRef_AniDB_Trakt(AnimeID);");

			foreach (string cmdTable in cmds)
			{
				SQLiteCommand sqCommand = new SQLiteCommand(cmdTable);
				sqCommand.Connection = myConn;
				sqCommand.ExecuteNonQuery();
			}

			myConn.Close();

			UpdateDatabaseVersion(thisVersion);

		}

		private static void UpdateSchema_007(int currentVersionNumber)
		{
			int thisVersion = 7;
			if (currentVersionNumber >= thisVersion) return;

			logger.Info("Updating schema to VERSION: {0}", thisVersion);

			SQLiteConnection myConn = new SQLiteConnection(GetConnectionString());
			myConn.Open();

			List<string> cmds = new List<string>();
			cmds.Add("ALTER TABLE VideoInfo ADD VideoBitDepth text NULL");

			foreach (string cmdTable in cmds)
			{
				SQLiteCommand sqCommand = new SQLiteCommand(cmdTable);
				sqCommand.Connection = myConn;
				sqCommand.ExecuteNonQuery();
			}

			myConn.Close();

			UpdateDatabaseVersion(thisVersion);

		}

		private static void UpdateSchema_008(int currentVersionNumber)
		{
			int thisVersion = 8;
			if (currentVersionNumber >= thisVersion) return;

			logger.Info("Updating schema to VERSION: {0}", thisVersion);

			UpdateDatabaseVersion(thisVersion);
		}

		private static void UpdateSchema_009(int currentVersionNumber)
		{
			int thisVersion = 9;
			if (currentVersionNumber >= thisVersion) return;

			logger.Info("Updating schema to VERSION: {0}", thisVersion);

			SQLiteConnection myConn = new SQLiteConnection(GetConnectionString());
			myConn.Open();

			List<string> cmds = new List<string>();
			cmds.Add("ALTER TABLE ImportFolder ADD IsWatched int NOT NULL DEFAULT 1");

			foreach (string cmdTable in cmds)
			{
				SQLiteCommand sqCommand = new SQLiteCommand(cmdTable);
				sqCommand.Connection = myConn;
				sqCommand.ExecuteNonQuery();
			}

			myConn.Close();

			UpdateDatabaseVersion(thisVersion);
		}

		private static void UpdateSchema_010(int currentVersionNumber)
		{
			int thisVersion = 10;
			if (currentVersionNumber >= thisVersion) return;

			logger.Info("Updating schema to VERSION: {0}", thisVersion);

			SQLiteConnection myConn = new SQLiteConnection(GetConnectionString());
			myConn.Open();

			List<string> cmds = new List<string>();

			cmds.Add("CREATE TABLE CrossRef_AniDB_MAL( " +
				" CrossRef_AniDB_MALID INTEGER PRIMARY KEY AUTOINCREMENT, " +
				" AnimeID int NOT NULL, " +
				" MALID int NOT NULL, " +
				" MALTitle text, " +
				" CrossRefSource int NOT NULL " +
				" ); ");

			cmds.Add("CREATE UNIQUE INDEX UIX_CrossRef_AniDB_MAL_AnimeID ON CrossRef_AniDB_MAL(AnimeID);");
			cmds.Add("CREATE UNIQUE INDEX UIX_CrossRef_AniDB_MAL_MALID ON CrossRef_AniDB_MAL(MALID);");


			foreach (string cmdTable in cmds)
			{
				SQLiteCommand sqCommand = new SQLiteCommand(cmdTable);
				sqCommand.Connection = myConn;
				sqCommand.ExecuteNonQuery();
			}

			myConn.Close();

			UpdateDatabaseVersion(thisVersion);
		}

		private static void UpdateSchema_011(int currentVersionNumber)
		{
			int thisVersion = 11;
			if (currentVersionNumber >= thisVersion) return;

			logger.Info("Updating schema to VERSION: {0}", thisVersion);

			SQLiteConnection myConn = new SQLiteConnection(GetConnectionString());
			myConn.Open();

			List<string> cmds = new List<string>();

			cmds.Add("DROP TABLE CrossRef_AniDB_MAL;");

			cmds.Add("CREATE TABLE CrossRef_AniDB_MAL( " +
				" CrossRef_AniDB_MALID INTEGER PRIMARY KEY AUTOINCREMENT, " +
				" AnimeID int NOT NULL, " +
				" MALID int NOT NULL, " +
				" MALTitle text, " +
				" StartEpisodeType int NOT NULL, " +
				" StartEpisodeNumber int NOT NULL, " +
				" CrossRefSource int NOT NULL " +
				" ); ");

			cmds.Add("CREATE UNIQUE INDEX UIX_CrossRef_AniDB_MAL_MALID ON CrossRef_AniDB_MAL(MALID);");
			cmds.Add("CREATE UNIQUE INDEX UIX_CrossRef_AniDB_MAL_Anime ON CrossRef_AniDB_MAL(AnimeID, StartEpisodeType, StartEpisodeNumber);");


			foreach (string cmdTable in cmds)
			{
				SQLiteCommand sqCommand = new SQLiteCommand(cmdTable);
				sqCommand.Connection = myConn;
				sqCommand.ExecuteNonQuery();
			}

			myConn.Close();

			UpdateDatabaseVersion(thisVersion);
		}

		private static void UpdateSchema_012(int currentVersionNumber)
		{
			int thisVersion = 12;
			if (currentVersionNumber >= thisVersion) return;

			logger.Info("Updating schema to VERSION: {0}", thisVersion);

			SQLiteConnection myConn = new SQLiteConnection(GetConnectionString());
			myConn.Open();

			List<string> cmds = new List<string>();

			cmds.Add("CREATE TABLE Playlist( " +
				" PlaylistID INTEGER PRIMARY KEY AUTOINCREMENT, " +
				" PlaylistName text, " +
				" PlaylistItems text, " +
				" DefaultPlayOrder int NOT NULL, " +
				" PlayWatched int NOT NULL, " +
				" PlayUnwatched int NOT NULL " +
				" ); ");


			foreach (string cmdTable in cmds)
			{
				SQLiteCommand sqCommand = new SQLiteCommand(cmdTable);
				sqCommand.Connection = myConn;
				sqCommand.ExecuteNonQuery();
			}

			myConn.Close();

			UpdateDatabaseVersion(thisVersion);
		}

		private static void UpdateSchema_013(int currentVersionNumber)
		{
			int thisVersion = 13;
			if (currentVersionNumber >= thisVersion) return;

			logger.Info("Updating schema to VERSION: {0}", thisVersion);

			SQLiteConnection myConn = new SQLiteConnection(GetConnectionString());
			myConn.Open();

			List<string> cmds = new List<string>();
			cmds.Add("ALTER TABLE AnimeSeries ADD SeriesNameOverride text");

			foreach (string cmdTable in cmds)
			{
				SQLiteCommand sqCommand = new SQLiteCommand(cmdTable);
				sqCommand.Connection = myConn;
				sqCommand.ExecuteNonQuery();
			}

			myConn.Close();

			UpdateDatabaseVersion(thisVersion);
		}

		private static void UpdateSchema_014(int currentVersionNumber)
		{
			int thisVersion = 14;
			if (currentVersionNumber >= thisVersion) return;

			logger.Info("Updating schema to VERSION: {0}", thisVersion);

			SQLiteConnection myConn = new SQLiteConnection(GetConnectionString());
			myConn.Open();

			List<string> cmds = new List<string>();

			cmds.Add("CREATE TABLE BookmarkedAnime( " +
				" BookmarkedAnimeID INTEGER PRIMARY KEY AUTOINCREMENT, " +
				" AnimeID int NOT NULL, " +
				" Priority int NOT NULL, " +
				" Notes text, " +
				" Downloading int NOT NULL " +
				" ); ");

			cmds.Add("CREATE UNIQUE INDEX UIX_BookmarkedAnime_AnimeID ON BookmarkedAnime(BookmarkedAnimeID)");


			foreach (string cmdTable in cmds)
			{
				SQLiteCommand sqCommand = new SQLiteCommand(cmdTable);
				sqCommand.Connection = myConn;
				sqCommand.ExecuteNonQuery();
			}

			myConn.Close();

			UpdateDatabaseVersion(thisVersion);
		}

		private static void UpdateSchema_015(int currentVersionNumber)
		{
			int thisVersion = 15;
			if (currentVersionNumber >= thisVersion) return;

			logger.Info("Updating schema to VERSION: {0}", thisVersion);

			SQLiteConnection myConn = new SQLiteConnection(GetConnectionString());
			myConn.Open();

			List<string> cmds = new List<string>();
			cmds.Add("ALTER TABLE VideoLocal ADD DateTimeCreated timestamp NULL");
			cmds.Add("UPDATE VideoLocal SET DateTimeCreated = DateTimeUpdated");

			foreach (string cmdTable in cmds)
			{
				SQLiteCommand sqCommand = new SQLiteCommand(cmdTable);
				sqCommand.Connection = myConn;
				sqCommand.ExecuteNonQuery();
			}

			myConn.Close();

			UpdateDatabaseVersion(thisVersion);
		}

		private static void UpdateSchema_016(int currentVersionNumber)
		{
			int thisVersion = 16;
			if (currentVersionNumber >= thisVersion) return;

			logger.Info("Updating schema to VERSION: {0}", thisVersion);

			SQLiteConnection myConn = new SQLiteConnection(GetConnectionString());
			myConn.Open();

			List<string> cmds = new List<string>();

			cmds.Add("CREATE TABLE CrossRef_AniDB_TvDB_Episode( " +
				" CrossRef_AniDB_TvDB_EpisodeID INTEGER PRIMARY KEY AUTOINCREMENT, " +
				" AnimeID int NOT NULL, " +
				" AniDBEpisodeID int NOT NULL, " +
				" TvDBEpisodeID int NOT NULL " +
				" ); ");

			cmds.Add("CREATE UNIQUE INDEX UIX_CrossRef_AniDB_TvDB_Episode_AniDBEpisodeID ON CrossRef_AniDB_TvDB_Episode(AniDBEpisodeID);");

			foreach (string cmdTable in cmds)
			{
				SQLiteCommand sqCommand = new SQLiteCommand(cmdTable);
				sqCommand.Connection = myConn;
				sqCommand.ExecuteNonQuery();
			}

			myConn.Close();

			UpdateDatabaseVersion(thisVersion);
		}

		private static void UpdateSchema_017(int currentVersionNumber)
		{
			int thisVersion = 17;
			if (currentVersionNumber >= thisVersion) return;

			logger.Info("Updating schema to VERSION: {0}", thisVersion);

			SQLiteConnection myConn = new SQLiteConnection(GetConnectionString());
			myConn.Open();

			List<string> cmds = new List<string>();

			cmds.Add("CREATE TABLE AniDB_MylistStats( " +
				" AniDB_MylistStatsID INTEGER PRIMARY KEY AUTOINCREMENT, " +
				" Animes int NOT NULL, " +
				" Episodes int NOT NULL, " +
				" Files int NOT NULL, " +
				" SizeOfFiles INTEGER NOT NULL, " +
				" AddedAnimes int NOT NULL, " +
				" AddedEpisodes int NOT NULL, " +
				" AddedFiles int NOT NULL, " +
				" AddedGroups int NOT NULL, " +
				" LeechPct int NOT NULL, " +
				" GloryPct int NOT NULL, " +
				" ViewedPct int NOT NULL, " +
				" MylistPct int NOT NULL, " +
				" ViewedMylistPct int NOT NULL, " +
				" EpisodesViewed int NOT NULL, " +
				" Votes int NOT NULL, " +
				" Reviews int NOT NULL, " +
				" ViewiedLength int NOT NULL " +
				" ); ");


			foreach (string cmdTable in cmds)
			{
				SQLiteCommand sqCommand = new SQLiteCommand(cmdTable);
				sqCommand.Connection = myConn;
				sqCommand.ExecuteNonQuery();
			}

			myConn.Close();

			UpdateDatabaseVersion(thisVersion);
		}

		private static void UpdateSchema_018(int currentVersionNumber)
		{
			int thisVersion = 18;
			if (currentVersionNumber >= thisVersion) return;

			logger.Info("Updating schema to VERSION: {0}", thisVersion);

			SQLiteConnection myConn = new SQLiteConnection(GetConnectionString());
			myConn.Open();

			List<string> cmds = new List<string>();

			cmds.Add("CREATE TABLE FileFfdshowPreset( " +
				" FileFfdshowPresetID INTEGER PRIMARY KEY AUTOINCREMENT, " +
				" Hash int NOT NULL, " +
				" FileSize INTEGER NOT NULL, " +
				" Preset text " +
				" ); ");

			cmds.Add("CREATE UNIQUE INDEX UIX_FileFfdshowPreset_Hash ON FileFfdshowPreset(Hash, FileSize);");


			foreach (string cmdTable in cmds)
			{
				SQLiteCommand sqCommand = new SQLiteCommand(cmdTable);
				sqCommand.Connection = myConn;
				sqCommand.ExecuteNonQuery();
			}

			myConn.Close();

			UpdateDatabaseVersion(thisVersion);
		}

		private static void UpdateSchema_019(int currentVersionNumber)
		{
			int thisVersion = 19;
			if (currentVersionNumber >= thisVersion) return;

			logger.Info("Updating schema to VERSION: {0}", thisVersion);

			SQLiteConnection myConn = new SQLiteConnection(GetConnectionString());
			myConn.Open();

			List<string> cmds = new List<string>();
			cmds.Add("ALTER TABLE AniDB_Anime ADD DisableExternalLinksFlag int NULL");
			cmds.Add("UPDATE AniDB_Anime SET DisableExternalLinksFlag = 0");

			foreach (string cmdTable in cmds)
			{
				SQLiteCommand sqCommand = new SQLiteCommand(cmdTable);
				sqCommand.Connection = myConn;
				sqCommand.ExecuteNonQuery();
			}

			myConn.Close();

			UpdateDatabaseVersion(thisVersion);
		}

		private static void UpdateSchema_020(int currentVersionNumber)
		{
			int thisVersion = 20;
			if (currentVersionNumber >= thisVersion) return;

			logger.Info("Updating schema to VERSION: {0}", thisVersion);

			SQLiteConnection myConn = new SQLiteConnection(GetConnectionString());
			myConn.Open();

			List<string> cmds = new List<string>();
			cmds.Add("ALTER TABLE AniDB_File ADD FileVersion int NULL");
			cmds.Add("UPDATE AniDB_File SET FileVersion = 1");

			foreach (string cmdTable in cmds)
			{
				SQLiteCommand sqCommand = new SQLiteCommand(cmdTable);
				sqCommand.Connection = myConn;
				sqCommand.ExecuteNonQuery();
			}

			myConn.Close();

			UpdateDatabaseVersion(thisVersion);
		}

		private static void UpdateSchema_021(int currentVersionNumber)
		{
			int thisVersion = 21;
			if (currentVersionNumber >= thisVersion) return;

			logger.Info("Updating schema to VERSION: {0}", thisVersion);

			SQLiteConnection myConn = new SQLiteConnection(GetConnectionString());
			myConn.Open();

			List<string> cmds = new List<string>();

			cmds.Add("CREATE TABLE RenameScript( " +
				" RenameScriptID INTEGER PRIMARY KEY AUTOINCREMENT, " +
				" ScriptName text, " +
				" Script text, " +
				" IsEnabledOnImport int NOT NULL " +
				" ); ");


			foreach (string cmdTable in cmds)
			{
				SQLiteCommand sqCommand = new SQLiteCommand(cmdTable);
				sqCommand.Connection = myConn;
				sqCommand.ExecuteNonQuery();
			}

			myConn.Close();

			UpdateDatabaseVersion(thisVersion);
		}

		private static void UpdateSchema_022(int currentVersionNumber)
		{
			int thisVersion = 22;
			if (currentVersionNumber >= thisVersion) return;

			logger.Info("Updating schema to VERSION: {0}", thisVersion);

			SQLiteConnection myConn = new SQLiteConnection(GetConnectionString());
			myConn.Open();

			List<string> cmds = new List<string>();
			cmds.Add("ALTER TABLE AniDB_File ADD IsCensored int NULL");
			cmds.Add("ALTER TABLE AniDB_File ADD IsDeprecated int NULL");

			try
			{
				foreach (string cmdTable in cmds)
				{
					SQLiteCommand sqCommand = new SQLiteCommand(cmdTable);
					sqCommand.Connection = myConn;
					sqCommand.ExecuteNonQuery();
				}
			}
			catch { }

			cmds.Clear();
			cmds.Add("ALTER TABLE AniDB_File ADD InternalVersion int NULL");

			cmds.Add("UPDATE AniDB_File SET IsCensored = 0");
			cmds.Add("UPDATE AniDB_File SET IsDeprecated = 0");
			cmds.Add("UPDATE AniDB_File SET InternalVersion = 1");

			foreach (string cmdTable in cmds)
			{
				SQLiteCommand sqCommand = new SQLiteCommand(cmdTable);
				sqCommand.Connection = myConn;
				sqCommand.ExecuteNonQuery();
			}

			myConn.Close();

			UpdateDatabaseVersion(thisVersion);
		}

		private static void UpdateSchema_023(int currentVersionNumber)
		{
			int thisVersion = 23;
			if (currentVersionNumber >= thisVersion) return;

			logger.Info("Updating schema to VERSION: {0}", thisVersion);

			SQLiteConnection myConn = new SQLiteConnection(GetConnectionString());
			myConn.Open();

			List<string> cmds = new List<string>();

			cmds.Add("UPDATE JMMUser SET CanEditServerSettings = 1");

			foreach (string cmdTable in cmds)
			{
				SQLiteCommand sqCommand = new SQLiteCommand(cmdTable);
				sqCommand.Connection = myConn;
				sqCommand.ExecuteNonQuery();
			}

			myConn.Close();

			UpdateDatabaseVersion(thisVersion);
		}

		private static void UpdateSchema_024(int currentVersionNumber)
		{
			int thisVersion = 24;
			if (currentVersionNumber >= thisVersion) return;

			logger.Info("Updating schema to VERSION: {0}", thisVersion);

			SQLiteConnection myConn = new SQLiteConnection(GetConnectionString());
			myConn.Open();

			List<string> cmds = new List<string>();
			cmds.Add("ALTER TABLE VideoLocal ADD IsVariation int NULL");
			cmds.Add("UPDATE VideoLocal SET IsVariation = 0");

			foreach (string cmdTable in cmds)
			{
				SQLiteCommand sqCommand = new SQLiteCommand(cmdTable);
				sqCommand.Connection = myConn;
				sqCommand.ExecuteNonQuery();
			}

			myConn.Close();

			UpdateDatabaseVersion(thisVersion);
		}

		private static void UpdateSchema_025(int currentVersionNumber)
		{
			int thisVersion = 25;
			if (currentVersionNumber >= thisVersion) return;

			logger.Info("Updating schema to VERSION: {0}", thisVersion);

			SQLiteConnection myConn = new SQLiteConnection(GetConnectionString());
			myConn.Open();

			List<string> cmds = new List<string>();

			cmds.Add("CREATE TABLE AniDB_Recommendation( " +
				" AniDB_RecommendationID INTEGER PRIMARY KEY AUTOINCREMENT, " +
				" AnimeID int NOT NULL, " +
				" UserID int NOT NULL, " +
				" RecommendationType int NOT NULL, " +
				" RecommendationText text " +
				" ); ");

			cmds.Add("CREATE UNIQUE INDEX UIX_AniDB_Recommendation ON AniDB_Recommendation(AnimeID, UserID);");


			foreach (string cmdTable in cmds)
			{
				SQLiteCommand sqCommand = new SQLiteCommand(cmdTable);
				sqCommand.Connection = myConn;
				sqCommand.ExecuteNonQuery();
			}

			myConn.Close();

			UpdateDatabaseVersion(thisVersion);
		}

		private static void UpdateSchema_026(int currentVersionNumber)
		{
			int thisVersion = 26;
			if (currentVersionNumber >= thisVersion) return;

			logger.Info("Updating schema to VERSION: {0}", thisVersion);

			SQLiteConnection myConn = new SQLiteConnection(GetConnectionString());
			myConn.Open();

			List<string> cmds = new List<string>();

			cmds.Add("CREATE INDEX IX_CrossRef_File_Episode_Hash ON CrossRef_File_Episode(Hash);");
			cmds.Add("CREATE INDEX IX_CrossRef_File_Episode_EpisodeID ON CrossRef_File_Episode(EpisodeID);");


			foreach (string cmdTable in cmds)
			{
				SQLiteCommand sqCommand = new SQLiteCommand(cmdTable);
				sqCommand.Connection = myConn;
				sqCommand.ExecuteNonQuery();
			}

			myConn.Close();

			UpdateDatabaseVersion(thisVersion);
		}

		private static void UpdateSchema_027(int currentVersionNumber)
		{
			int thisVersion = 27;
			if (currentVersionNumber >= thisVersion) return;

			logger.Info("Updating schema to VERSION: {0}", thisVersion);

			SQLiteConnection myConn = new SQLiteConnection(GetConnectionString());
			myConn.Open();

			List<string> cmds = new List<string>();

			cmds.Add("update CrossRef_File_Episode SET CrossRefSource=1 WHERE Hash IN (Select Hash from ANIDB_File) AND CrossRefSource=2;");


			foreach (string cmdTable in cmds)
			{
				SQLiteCommand sqCommand = new SQLiteCommand(cmdTable);
				sqCommand.Connection = myConn;
				sqCommand.ExecuteNonQuery();
			}

			myConn.Close();

			UpdateDatabaseVersion(thisVersion);
		}

		private static void UpdateSchema_028(int currentVersionNumber)
		{
			int thisVersion = 28;
			if (currentVersionNumber >= thisVersion) return;

			logger.Info("Updating schema to VERSION: {0}", thisVersion);

			SQLiteConnection myConn = new SQLiteConnection(GetConnectionString());
			myConn.Open();

			List<string> cmds = new List<string>();

			cmds.Add("CREATE TABLE LogMessage( " +
				" LogMessageID INTEGER PRIMARY KEY AUTOINCREMENT, " +
				" LogType text, " +
				" LogContent text, " +
				" LogDate timestamp NOT NULL " +
				" ); ");


			foreach (string cmdTable in cmds)
			{
				SQLiteCommand sqCommand = new SQLiteCommand(cmdTable);
				sqCommand.Connection = myConn;
				sqCommand.ExecuteNonQuery();
			}

			myConn.Close();

			UpdateDatabaseVersion(thisVersion);
		}

		private static void UpdateSchema_029(int currentVersionNumber)
		{
			int thisVersion = 29;
			if (currentVersionNumber >= thisVersion) return;

			logger.Info("Updating schema to VERSION: {0}", thisVersion);

			SQLiteConnection myConn = new SQLiteConnection(GetConnectionString());
			myConn.Open();

			List<string> cmds = new List<string>();

			cmds.Add("CREATE TABLE CrossRef_AniDB_TvDBV2( " +
				" CrossRef_AniDB_TvDBV2ID INTEGER PRIMARY KEY AUTOINCREMENT, " +
				" AnimeID int NOT NULL, " +
				" AniDBStartEpisodeType int NOT NULL, " +
				" AniDBStartEpisodeNumber int NOT NULL, " +
				" TvDBID int NOT NULL, " +
				" TvDBSeasonNumber int NOT NULL, " +
				" TvDBStartEpisodeNumber int NOT NULL, " +
				" TvDBTitle text, " +
				" CrossRefSource int NOT NULL " +
				" ); ");

			cmds.Add("CREATE UNIQUE INDEX UIX_CrossRef_AniDB_TvDBV2 ON CrossRef_AniDB_TvDBV2(AnimeID, TvDBID, TvDBSeasonNumber, TvDBStartEpisodeNumber, AniDBStartEpisodeType, AniDBStartEpisodeNumber);");

			foreach (string cmdTable in cmds)
			{
				SQLiteCommand sqCommand = new SQLiteCommand(cmdTable);
				sqCommand.Connection = myConn;
				sqCommand.ExecuteNonQuery();
			}

			myConn.Close();

			UpdateDatabaseVersion(thisVersion);

			// Now do the migratiuon
			DatabaseHelper.MigrateTvDBLinks_V1_to_V2();
		}

		private static void UpdateSchema_030(int currentVersionNumber)
		{
			int thisVersion = 30;
			if (currentVersionNumber >= thisVersion) return;

			logger.Info("Updating schema to VERSION: {0}", thisVersion);

			List<string> cmds = new List<string>();
			cmds.Add("ALTER TABLE GroupFilter ADD Locked int NULL");

			ExecuteSQLCommands(cmds);

			UpdateDatabaseVersion(thisVersion);
		}
		private static void UpdateSchema_031(int currentVersionNumber)
		{
			int thisVersion = 31;
			if (currentVersionNumber >= thisVersion) return;

			logger.Info("Updating schema to VERSION: {0}", thisVersion);

			List<string> cmds = new List<string>();
            cmds.Add("ALTER TABLE VideoInfo ADD FullInfo text NULL");

			ExecuteSQLCommands(cmds);

			UpdateDatabaseVersion(thisVersion);
		}

        private static void UpdateSchema_032(int currentVersionNumber)
        {
            int thisVersion = 32;
            if (currentVersionNumber >= thisVersion) return;

            logger.Info("Updating schema to VERSION: {0}", thisVersion);

            SQLiteConnection myConn = new SQLiteConnection(GetConnectionString());
            myConn.Open();

            List<string> cmds = new List<string>();

            cmds.Add("CREATE TABLE CrossRef_AniDB_TraktV2( " +
                " CrossRef_AniDB_TraktV2ID INTEGER PRIMARY KEY AUTOINCREMENT, " +
                " AnimeID int NOT NULL, " +
                " AniDBStartEpisodeType int NOT NULL, " +
                " AniDBStartEpisodeNumber int NOT NULL, " +
                " TraktID text, " +
                " TraktSeasonNumber int NOT NULL, " +
                " TraktStartEpisodeNumber int NOT NULL, " +
                " TraktTitle text, " +
                " CrossRefSource int NOT NULL " +
                " ); ");

            cmds.Add("CREATE UNIQUE INDEX UIX_CrossRef_AniDB_TraktV2 ON CrossRef_AniDB_TraktV2(AnimeID, TraktSeasonNumber, TraktStartEpisodeNumber, AniDBStartEpisodeType, AniDBStartEpisodeNumber);");

            foreach (string cmdTable in cmds)
            {
                SQLiteCommand sqCommand = new SQLiteCommand(cmdTable);
                sqCommand.Connection = myConn;
                sqCommand.ExecuteNonQuery();
            }

            myConn.Close();

            UpdateDatabaseVersion(thisVersion);

            // Now do the migratiuon
            DatabaseHelper.MigrateTraktLinks_V1_to_V2();
        }


        private static void UpdateSchema_033(int currentVersionNumber)
        {
            int thisVersion = 33;
            if (currentVersionNumber >= thisVersion) return;

            logger.Info("Updating schema to VERSION: {0}", thisVersion);

            SQLiteConnection myConn = new SQLiteConnection(GetConnectionString());
            myConn.Open();

            List<string> cmds = new List<string>();

            cmds.Add("CREATE TABLE CrossRef_AniDB_Trakt_Episode( " +
                " CrossRef_AniDB_Trakt_EpisodeID INTEGER PRIMARY KEY AUTOINCREMENT, " +
                " AnimeID int NOT NULL, " +
                " AniDBEpisodeID int NOT NULL, " +
                 "TraktID text, " +
                " Season int NOT NULL, " +
                " EpisodeNumber int NOT NULL " +
                " ); ");

            cmds.Add("CREATE UNIQUE INDEX UIX_CrossRef_AniDB_Trakt_Episode_AniDBEpisodeID ON CrossRef_AniDB_Trakt_Episode(AniDBEpisodeID);");

            foreach (string cmdTable in cmds)
            {
                SQLiteCommand sqCommand = new SQLiteCommand(cmdTable);
                sqCommand.Connection = myConn;
                sqCommand.ExecuteNonQuery();
            }

            myConn.Close();

            UpdateDatabaseVersion(thisVersion);
        }


        private static void UpdateSchema_034(int currentVersionNumber)
        {
            int thisVersion = 34;
            if (currentVersionNumber >= thisVersion) return;

            logger.Info("Updating schema to VERSION: {0}", thisVersion);

            UpdateDatabaseVersion(thisVersion);

            // Now do the migration
            DatabaseHelper.RemoveOldMovieDBImageRecords();
        }

        private static void UpdateSchema_035(int currentVersionNumber)
        {
            int thisVersion = 35;
            if (currentVersionNumber >= thisVersion) return;

            logger.Info("Updating schema to VERSION: {0}", thisVersion);

            SQLiteConnection myConn = new SQLiteConnection(GetConnectionString());
            myConn.Open();

            List<string> cmds = new List<string>();

            cmds.Add("CREATE TABLE CustomTag( " +
                " CustomTagID INTEGER PRIMARY KEY AUTOINCREMENT, " +
                " TagName text, " +
                " TagDescription text " +
                " ); ");

            cmds.Add("CREATE TABLE CrossRef_CustomTag( " +
                " CrossRef_CustomTagID INTEGER PRIMARY KEY AUTOINCREMENT, " +
                " CustomTagID int NOT NULL, " +
                " CrossRefID int NOT NULL, " +
                " CrossRefType int NOT NULL " +
                " ); ");


            foreach (string cmdTable in cmds)
            {
                SQLiteCommand sqCommand = new SQLiteCommand(cmdTable);
                sqCommand.Connection = myConn;
                sqCommand.ExecuteNonQuery();
            }

            myConn.Close();

            UpdateDatabaseVersion(thisVersion);

            DatabaseHelper.CreateInitialCustomTags();
        }

        private static void UpdateSchema_036(int currentVersionNumber)
        {
            int thisVersion = 36;
            if (currentVersionNumber >= thisVersion) return;

            logger.Info("Updating schema to VERSION: {0}", thisVersion);

            List<string> cmds = new List<string>();
            cmds.Add("ALTER TABLE AniDB_Anime_Tag ADD Weight int NULL");

            ExecuteSQLCommands(cmds);

            UpdateDatabaseVersion(thisVersion);
        }

        private static void UpdateSchema_037(int currentVersionNumber)
        {
            int thisVersion = 37;
            if (currentVersionNumber >= thisVersion) return;

            logger.Info("Updating schema to VERSION: {0}", thisVersion);

            UpdateDatabaseVersion(thisVersion);

            DatabaseHelper.PopulateTagWeight();
        }

        private static void UpdateSchema_038(int currentVersionNumber)
        {
            int thisVersion = 38;
            if (currentVersionNumber >= thisVersion) return;

            logger.Info("Updating schema to VERSION: {0}", thisVersion);

            List<string> cmds = new List<string>();
            cmds.Add("ALTER TABLE Trakt_Episode ADD TraktID int NULL");

            ExecuteSQLCommands(cmds);

            UpdateDatabaseVersion(thisVersion);
        }

        private static void UpdateSchema_039(int currentVersionNumber)
        {
            int thisVersion = 39;
            if (currentVersionNumber >= thisVersion) return;

            logger.Info("Updating schema to VERSION: {0}", thisVersion);

            DatabaseHelper.FixHashes();

            UpdateDatabaseVersion(thisVersion);
        }

        private static void UpdateSchema_040(int currentVersionNumber)
        {
            int thisVersion = 40;
            if (currentVersionNumber >= thisVersion) return;

            logger.Info("Updating schema to VERSION: {0}", thisVersion);

            List<string> cmds = new List<string>();
            cmds.Add("DROP TABLE LogMessage;");

            ExecuteSQLCommands(cmds);

            UpdateDatabaseVersion(thisVersion);
        }

        private static void UpdateSchema_041(int currentVersionNumber)
        {
            int thisVersion = 41;
            if (currentVersionNumber >= thisVersion) return;

            logger.Info("Updating schema to VERSION: {0}", thisVersion);

            List<string> cmds = new List<string>();
            cmds.Add("ALTER TABLE AnimeSeries ADD DefaultFolder text NULL");

            ExecuteSQLCommands(cmds);

            UpdateDatabaseVersion(thisVersion);
        }
        private static void UpdateSchema_042(int currentVersionNumber)
        {
            int thisVersion = 42;
            if (currentVersionNumber >= thisVersion) return;

            logger.Info("Updating schema to VERSION: {0}", thisVersion);

            List<string> cmds = new List<string>();
            cmds.Add("ALTER TABLE JMMUser ADD PlexUsers text NULL");

            ExecuteSQLCommands(cmds);

            UpdateDatabaseVersion(thisVersion);
        }

        private static void UpdateSchema_043(int currentVersionNumber)
        {
            int thisVersion = 43;
            if (currentVersionNumber >= thisVersion) return;

            logger.Info("Updating schema to VERSION: {0}", thisVersion);

            SQLiteConnection myConn = new SQLiteConnection(GetConnectionString());
            myConn.Open();

            List<string> cmds = new List<string>();
            cmds.Add("ALTER TABLE GroupFilter ADD FilterType int NOT NULL DEFAULT 1");
            //Add Migration as SQL, since Groupfilters Cache is not init yet.
            cmds.Add("UPDATE GroupFilter SET FilterType = 2 WHERE GroupFilterName='" + Constants.GroupFilterName.ContinueWatching + "'");

            foreach (string cmdTable in cmds)
            {
                SQLiteCommand sqCommand = new SQLiteCommand(cmdTable);
                sqCommand.Connection = myConn;
                sqCommand.ExecuteNonQuery();
            }

            myConn.Close();

            UpdateDatabaseVersion(thisVersion);

            // Now do the migratiuon
            //DatabaseHelper.FixContinueWatchingGroupFilter_20160406();
        }
        private static void UpdateSchema_044(int currentVersionNumber)
        {
            int thisVersion = 44;
            if (currentVersionNumber >= thisVersion) return;

            logger.Info("Updating schema to VERSION: {0}", thisVersion);

            SQLiteConnection myConn = new SQLiteConnection(GetConnectionString());
            myConn.Open();

            List<string> cmds = new List<string>();
            cmds.Add("ALTER TABLE AniDB_Anime ADD ContractVersion int NOT NULL DEFAULT 0");
            cmds.Add("ALTER TABLE AniDB_Anime ADD ContractString text NULL");
            cmds.Add("ALTER TABLE AnimeGroup ADD ContractVersion int NOT NULL DEFAULT 0");
            cmds.Add("ALTER TABLE AnimeGroup ADD ContractString text NULL");
            cmds.Add("ALTER TABLE AnimeGroup_User ADD PlexContractVersion int NOT NULL DEFAULT 0");
            cmds.Add("ALTER TABLE AnimeGroup_User ADD PlexContractString text NULL");
            cmds.Add("ALTER TABLE AnimeGroup_User ADD KodiContractVersion int NOT NULL DEFAULT 0");
            cmds.Add("ALTER TABLE AnimeGroup_User ADD KodiContractString text NULL");
            cmds.Add("ALTER TABLE AnimeSeries ADD ContractVersion int NOT NULL DEFAULT 0");
            cmds.Add("ALTER TABLE AnimeSeries ADD ContractString text NULL");
            cmds.Add("ALTER TABLE AnimeSeries_User ADD PlexContractVersion int NOT NULL DEFAULT 0");
            cmds.Add("ALTER TABLE AnimeSeries_User ADD PlexContractString text NULL");
            cmds.Add("ALTER TABLE AnimeSeries_User ADD KodiContractVersion int NOT NULL DEFAULT 0");
            cmds.Add("ALTER TABLE AnimeSeries_User ADD KodiContractString text NULL");
            cmds.Add("ALTER TABLE GroupFilter ADD GroupsIdsVersion int NOT NULL DEFAULT 0");
            cmds.Add("ALTER TABLE GroupFilter ADD GroupsIdsString text NULL");
            cmds.Add("ALTER TABLE AnimeEpisode_User ADD ContractVersion int NOT NULL DEFAULT 0");
            cmds.Add("ALTER TABLE AnimeEpisode_User ADD ContractString text NULL");

            foreach (string cmdTable in cmds)
            {
                SQLiteCommand sqCommand = new SQLiteCommand(cmdTable);
                sqCommand.Connection = myConn;
                sqCommand.ExecuteNonQuery();
            }

            myConn.Close();

            UpdateDatabaseVersion(thisVersion);

            // Now do the migratiuon
            DatabaseHelper.FixContinueWatchingGroupFilter_20160406();
        }
        private static void UpdateSchema_045(int currentVersionNumber)
        {
            int thisVersion = 45;
            if (currentVersionNumber >= thisVersion) return;

            logger.Info("Updating schema to VERSION: {0}", thisVersion);

            SQLiteConnection myConn = new SQLiteConnection(GetConnectionString());
            myConn.Open();

            List<string> cmds = new List<string>();
            cmds.Add("ALTER TABLE AnimeEpisode ADD PlexContractVersion int NOT NULL DEFAULT 0");
            cmds.Add("ALTER TABLE AnimeEpisode ADD PlexContractString text NULL");
            cmds.Add("ALTER TABLE VideoLocal ADD MediaVersion int NOT NULL DEFAULT 0");
            cmds.Add("ALTER TABLE Videolocal ADD MediaString text NULL");
            foreach (string cmdTable in cmds)
            {
                SQLiteCommand sqCommand = new SQLiteCommand(cmdTable);
                sqCommand.Connection = myConn;
                sqCommand.ExecuteNonQuery();
            }

            myConn.Close();

            UpdateDatabaseVersion(thisVersion);


        }
        private static void UpdateSchema_046(int currentVersionNumber)
        {
            int thisVersion = 46;
            if (currentVersionNumber >= thisVersion) return;

            logger.Info("Updating schema to VERSION: {0}", thisVersion);

            SQLiteConnection myConn = new SQLiteConnection(GetConnectionString());
            myConn.Open();

            List<string> cmds = new List<string>();
            cmds.Add("ALTER TABLE AnimeGroup_User DROP COLUMN KodiContractVersion");
            cmds.Add("ALTER TABLE AnimeGroup_User DROP COLUMN KodiContractString");
            cmds.Add("ALTER TABLE AnimeSeries_User DROP COLUMN KodiContractVersion");
            cmds.Add("ALTER TABLE AnimeSeries_User DROP COLUMN KodiContractString");

            foreach (string cmdTable in cmds)
            {
                SQLiteCommand sqCommand = new SQLiteCommand(cmdTable);
                sqCommand.Connection = myConn;
                sqCommand.ExecuteNonQuery();
            }

            myConn.Close();

            UpdateDatabaseVersion(thisVersion);


        }


        private static void UpdateSchema_044(int currentVersionNumber)
        {
            int thisVersion = 44;
            if (currentVersionNumber >= thisVersion) return;

            logger.Info("Updating schema to VERSION: {0}", thisVersion);

            List<string> cmds = new List<string>();
            cmds.Add("ALTER TABLE AniDB_Anime ADD LatestEpisodeAirDate timestamp NULL");
            cmds.Add("ALTER TABLE AnimeGroup ADD LatestEpisodeAirDate timestamp NULL");

            ExecuteSQLCommands(cmds);

            UpdateDatabaseVersion(thisVersion);
        }

        private static void ExecuteSQLCommands(List<string> cmds)
		{
			SQLiteConnection myConn = new SQLiteConnection(GetConnectionString());
			myConn.Open();

			foreach (string cmdTable in cmds)
			{
				SQLiteCommand sqCommand = new SQLiteCommand(cmdTable);
				sqCommand.Connection = myConn;
				sqCommand.ExecuteNonQuery();
			}

			myConn.Close();
		}

		private static void UpdateDatabaseVersion(int versionNumber)
		{
			VersionsRepository repVersions = new VersionsRepository();
			Versions ver = repVersions.GetByVersionType(Constants.DatabaseTypeKey);
			if (ver == null) return;

			ver.VersionValue = versionNumber.ToString();
			repVersions.Save(ver);
		}

		#endregion

		#region Create Initial Schema

		public static void CreateInitialSchema()
		{
			SQLiteConnection myConn = new SQLiteConnection(GetConnectionString());
			myConn.Open(); 

			string cmd = string.Format("SELECT count(*) as NumTables FROM sqlite_master WHERE name='Versions'");
			SQLiteCommand sqCommandCheck = new SQLiteCommand(cmd);
			sqCommandCheck.Connection = myConn;
			long count = long.Parse(sqCommandCheck.ExecuteScalar().ToString());

			// if the Versions already exists, it means we have done this already
			if (count > 0) return;

			//Create all the commands to be executed
			List<string> commands = new List<string>();
			commands.AddRange(CreateTableString_Versions());
			commands.AddRange(CreateTableString_AniDB_Anime());
			commands.AddRange(CreateTableString_AniDB_Anime_Category());
			commands.AddRange(CreateTableString_AniDB_Anime_Character());
			commands.AddRange(CreateTableString_AniDB_Anime_Relation());
			commands.AddRange(CreateTableString_AniDB_Anime_Review());
			commands.AddRange(CreateTableString_AniDB_Anime_Similar());
			commands.AddRange(CreateTableString_AniDB_Anime_Tag());
			commands.AddRange(CreateTableString_AniDB_Anime_Title());
			commands.AddRange(CreateTableString_AniDB_Category());
			commands.AddRange(CreateTableString_AniDB_Character());
			commands.AddRange(CreateTableString_AniDB_Character_Seiyuu());
			commands.AddRange(CreateTableString_AniDB_Seiyuu());
			commands.AddRange(CreateTableString_AniDB_Episode());
			commands.AddRange(CreateTableString_AniDB_File());
			commands.AddRange(CreateTableString_AniDB_GroupStatus());
			commands.AddRange(CreateTableString_AniDB_ReleaseGroup());
			commands.AddRange(CreateTableString_AniDB_Review());
			commands.AddRange(CreateTableString_AniDB_Tag());
			commands.AddRange(CreateTableString_AnimeEpisode());
			commands.AddRange(CreateTableString_AnimeGroup());
			commands.AddRange(CreateTableString_AnimeSeries());
			commands.AddRange(CreateTableString_CommandRequest());
			commands.AddRange(CreateTableString_CrossRef_AniDB_Other());
			commands.AddRange(CreateTableString_CrossRef_AniDB_TvDB());
			commands.AddRange(CreateTableString_CrossRef_File_Episode());
			commands.AddRange(CreateTableString_CrossRef_Languages_AniDB_File());
			commands.AddRange(CreateTableString_CrossRef_Subtitles_AniDB_File());
			commands.AddRange(CreateTableString_FileNameHash());
			commands.AddRange(CreateTableString_Language());
			commands.AddRange(CreateTableString_ImportFolder());
			commands.AddRange(CreateTableString_ScheduledUpdate());
			commands.AddRange(CreateTableString_VideoInfo());
			commands.AddRange(CreateTableString_VideoLocal());
			commands.AddRange(CreateTableString_DuplicateFile());
			commands.AddRange(CreateTableString_GroupFilter());
			commands.AddRange(CreateTableString_GroupFilterCondition());
			commands.AddRange(CreateTableString_AniDB_Vote());
			commands.AddRange(CreateTableString_TvDB_ImageFanart());
			commands.AddRange(CreateTableString_TvDB_ImageWideBanner());
			commands.AddRange(CreateTableString_TvDB_ImagePoster());
			commands.AddRange(CreateTableString_TvDB_Episode());
			commands.AddRange(CreateTableString_TvDB_Series());
			commands.AddRange(CreateTableString_AniDB_Anime_DefaultImage());
			commands.AddRange(CreateTableString_MovieDB_Movie());
			commands.AddRange(CreateTableString_MovieDB_Poster());
			commands.AddRange(CreateTableString_MovieDB_Fanart());
			commands.AddRange(CreateTableString_JMMUser());
			commands.AddRange(CreateTableString_Trakt_Episode());
			commands.AddRange(CreateTableString_Trakt_ImagePoster());
			commands.AddRange(CreateTableString_Trakt_ImageFanart());
			commands.AddRange(CreateTableString_Trakt_Show());
			commands.AddRange(CreateTableString_Trakt_Season());
			commands.AddRange(CreateTableString_CrossRef_AniDB_Trakt());

			commands.AddRange(CreateTableString_AnimeEpisode_User());
			commands.AddRange(CreateTableString_AnimeSeries_User());
			commands.AddRange(CreateTableString_AnimeGroup_User());
			commands.AddRange(CreateTableString_VideoLocal_User());

			foreach (string cmdTable in commands)
			{
				SQLiteCommand sqCommand = new SQLiteCommand(cmdTable); 
				sqCommand.Connection = myConn;
				sqCommand.ExecuteNonQuery(); 
			}

			myConn.Close();

			logger.Trace("Creating version...");
			Versions ver1 = new Versions();
			ver1.VersionType = Constants.DatabaseTypeKey;
			ver1.VersionValue = "1";

			VersionsRepository repVer = new VersionsRepository();
			repVer.Save(ver1);
			
		}

		public static List<string> CreateTableString_Versions()
		{
			List<string> cmds = new List<string>();
			cmds.Add("CREATE TABLE Versions ( " +
				" VersionsID INTEGER PRIMARY KEY AUTOINCREMENT, " +
				" VersionType Text NOT NULL, " +
				" VersionValue Text NOT NULL)");

			return cmds;
		}

		public static List<string> CreateTableString_AniDB_Anime()
		{
			List<string> cmds = new List<string>();
			cmds.Add("CREATE TABLE AniDB_Anime ( " +
				" AniDB_AnimeID INTEGER PRIMARY KEY AUTOINCREMENT, " +
				" AnimeID int NOT NULL, " +
				" EpisodeCount int NOT NULL, " +
				" AirDate timestamp NULL, " +
				" EndDate timestamp NULL, " +
				" URL text NULL, " +
				" Picname text NULL, " +
				" BeginYear int NOT NULL, " +
				" EndYear int NOT NULL, " +
				" AnimeType int NOT NULL, " +
				" MainTitle text NOT NULL, " +
				" AllTitles text NOT NULL, " +
				" AllCategories text NOT NULL, " +
				" AllTags text NOT NULL, " +
				" Description text NOT NULL, " +
				" EpisodeCountNormal int NOT NULL, " +
				" EpisodeCountSpecial int NOT NULL, " +
				" Rating int NOT NULL, " +
				" VoteCount int NOT NULL, " +
				" TempRating int NOT NULL, " +
				" TempVoteCount int NOT NULL, " +
				" AvgReviewRating int NOT NULL, " +
				" ReviewCount int NOT NULL, " +
				" DateTimeUpdated timestamp NOT NULL, " +
				" DateTimeDescUpdated timestamp NOT NULL, " +
				" ImageEnabled int NOT NULL, " +
				" AwardList text NOT NULL, " +
				" Restricted int NOT NULL, " +
				" AnimePlanetID int NULL, " +
				" ANNID int NULL, " +
				" AllCinemaID int NULL, " +
				" AnimeNfo int NULL, " +
				" LatestEpisodeNumber int NULL " +
                " LatestEpisodeAirDate timestamp NULL " +
                " );");

			cmds.Add("CREATE UNIQUE INDEX [UIX_AniDB_Anime_AnimeID] ON [AniDB_Anime] ([AnimeID]);");

			return cmds;
		}

		public static List<string> CreateTableString_AniDB_Anime_Category()
		{
			List<string> cmds = new List<string>();
			cmds.Add("CREATE TABLE AniDB_Anime_Category ( " +
				" AniDB_Anime_CategoryID INTEGER PRIMARY KEY AUTOINCREMENT, " +
				" AnimeID int NOT NULL, " +
       			" CategoryID int NOT NULL, " +
       			" Weighting int NOT NULL " +
				" ); ");

			cmds.Add("CREATE INDEX IX_AniDB_Anime_Category_AnimeID on AniDB_Anime_Category(AnimeID);");
			cmds.Add("CREATE UNIQUE INDEX UIX_AniDB_Anime_Category_AnimeID_CategoryID ON AniDB_Anime_Category (AnimeID, CategoryID);");

			return cmds;
		}

		public static List<string> CreateTableString_AniDB_Anime_Character()
		{
			List<string> cmds = new List<string>();
			cmds.Add("CREATE TABLE AniDB_Anime_Character ( " +
				" AniDB_Anime_CharacterID INTEGER PRIMARY KEY AUTOINCREMENT, " +
				" AnimeID int NOT NULL, " +
				" CharID int NOT NULL, " +
				" CharType text NOT NULL, " +
				" EpisodeListRaw text NOT NULL " +
				" ); ");

			cmds.Add("CREATE INDEX IX_AniDB_Anime_Character_AnimeID on AniDB_Anime_Character(AnimeID);");
			cmds.Add("CREATE UNIQUE INDEX UIX_AniDB_Anime_Character_AnimeID_CharID ON AniDB_Anime_Character(AnimeID, CharID);");

			return cmds;
		}

		public static List<string> CreateTableString_AniDB_Anime_Relation()
		{
			List<string> cmds = new List<string>();
			cmds.Add("CREATE TABLE AniDB_Anime_Relation ( " +
				" AniDB_Anime_RelationID INTEGER PRIMARY KEY AUTOINCREMENT, " +
				" AnimeID int NOT NULL, " +
				" RelatedAnimeID int NOT NULL, " +
				" RelationType text NOT NULL " +
				" ); ");

			cmds.Add("CREATE INDEX IX_AniDB_Anime_Relation_AnimeID on AniDB_Anime_Relation(AnimeID);");
			cmds.Add("CREATE UNIQUE INDEX UIX_AniDB_Anime_Relation_AnimeID_RelatedAnimeID ON AniDB_Anime_Relation(AnimeID, RelatedAnimeID);");

			return cmds;
		}

		public static List<string> CreateTableString_AniDB_Anime_Review()
		{
			List<string> cmds = new List<string>();
			cmds.Add("CREATE TABLE AniDB_Anime_Review ( " +
				" AniDB_Anime_ReviewID INTEGER PRIMARY KEY AUTOINCREMENT, " +
				" AnimeID int NOT NULL, " +
				" ReviewID int NOT NULL " +
				" ); ");

			cmds.Add("CREATE INDEX IX_AniDB_Anime_Review_AnimeID on AniDB_Anime_Review(AnimeID);");
			cmds.Add("CREATE UNIQUE INDEX UIX_AniDB_Anime_Review_AnimeID_ReviewID ON AniDB_Anime_Review(AnimeID, ReviewID);");

			return cmds;
		}

		public static List<string> CreateTableString_AniDB_Anime_Similar()
		{
			List<string> cmds = new List<string>();
			cmds.Add("CREATE TABLE AniDB_Anime_Similar ( " +
				" AniDB_Anime_SimilarID INTEGER PRIMARY KEY AUTOINCREMENT, " +
				" AnimeID int NOT NULL, " +
				" SimilarAnimeID int NOT NULL, " +
				" Approval int NOT NULL, " +
				" Total int NOT NULL " +
				" ); ");

			cmds.Add("CREATE INDEX IX_AniDB_Anime_Similar_AnimeID on AniDB_Anime_Similar(AnimeID);");
			cmds.Add("CREATE UNIQUE INDEX UIX_AniDB_Anime_Similar_AnimeID_SimilarAnimeID ON AniDB_Anime_Similar(AnimeID, SimilarAnimeID);");

			return cmds;
		}

		public static List<string> CreateTableString_AniDB_Anime_Tag()
		{
			List<string> cmds = new List<string>();
			cmds.Add("CREATE TABLE AniDB_Anime_Tag ( " +
				" AniDB_Anime_TagID INTEGER PRIMARY KEY AUTOINCREMENT, " +
				" AnimeID int NOT NULL, " +
				" TagID int NOT NULL, " +
				" Approval int NOT NULL " +
				" ); ");

			cmds.Add("CREATE INDEX IX_AniDB_Anime_Tag_AnimeID on AniDB_Anime_Tag(AnimeID);");
			cmds.Add("CREATE UNIQUE INDEX UIX_AniDB_Anime_Tag_AnimeID_TagID ON AniDB_Anime_Tag(AnimeID, TagID);");

			return cmds;
		}

		public static List<string> CreateTableString_AniDB_Anime_Title()
		{
			List<string> cmds = new List<string>();
			cmds.Add("CREATE TABLE AniDB_Anime_Title ( " +
				" AniDB_Anime_TitleID INTEGER PRIMARY KEY AUTOINCREMENT, " +
				" AnimeID int NOT NULL, " +
				" TitleType text NOT NULL, " +
				" Language text NOT NULL, " +
				" Title text NULL " +
				" ); ");

			cmds.Add("CREATE INDEX IX_AniDB_Anime_Title_AnimeID on AniDB_Anime_Title(AnimeID);");

			return cmds;
		}

		public static List<string> CreateTableString_AniDB_Category()
		{
			List<string> cmds = new List<string>();
			cmds.Add("CREATE TABLE AniDB_Category ( " +
				" AniDB_CategoryID INTEGER PRIMARY KEY AUTOINCREMENT, " +
				" CategoryID int NOT NULL, " +
       			" ParentID int NOT NULL, " +
       			" IsHentai int NOT NULL, " +
       			" CategoryName text NOT NULL, " +
				" CategoryDescription text NOT NULL  " +  
				" ); ");

			cmds.Add("CREATE UNIQUE INDEX UIX_AniDB_Category_CategoryID ON AniDB_Category(CategoryID);");

			return cmds;
		}

		public static List<string> CreateTableString_AniDB_Character()
		{
			List<string> cmds = new List<string>();
			cmds.Add("CREATE TABLE AniDB_Character ( " +
				" AniDB_CharacterID INTEGER PRIMARY KEY AUTOINCREMENT, " +
				" CharID int NOT NULL, " +
				" CharName text NOT NULL, " +
				" PicName text NOT NULL, " +
				" CharKanjiName text NOT NULL, " +
				" CharDescription text NOT NULL, " +
				" CreatorListRaw text NOT NULL " +
				" ); ");

			cmds.Add("CREATE UNIQUE INDEX UIX_AniDB_Character_CharID ON AniDB_Character(CharID);");

			return cmds;
		}

		public static List<string> CreateTableString_AniDB_Character_Seiyuu()
		{
			List<string> cmds = new List<string>();

			cmds.Add("CREATE TABLE AniDB_Character_Seiyuu ( " +
				" AniDB_Character_SeiyuuID INTEGER PRIMARY KEY AUTOINCREMENT, " +
				" CharID int NOT NULL, " +
				" SeiyuuID int NOT NULL " +
				" ); ");

			cmds.Add("CREATE INDEX IX_AniDB_Character_Seiyuu_CharID on AniDB_Character_Seiyuu(CharID);");
			cmds.Add("CREATE INDEX IX_AniDB_Character_Seiyuu_SeiyuuID on AniDB_Character_Seiyuu(SeiyuuID);");
			cmds.Add("CREATE UNIQUE INDEX UIX_AniDB_Character_Seiyuu_CharID_SeiyuuID ON AniDB_Character_Seiyuu(CharID, SeiyuuID);");

			return cmds;
		}

		public static List<string> CreateTableString_AniDB_Seiyuu()
		{
			List<string> cmds = new List<string>();

			cmds.Add("CREATE TABLE AniDB_Seiyuu ( " +
				" AniDB_SeiyuuID INTEGER PRIMARY KEY AUTOINCREMENT, " +
				" SeiyuuID int NOT NULL, " +
				" SeiyuuName text NOT NULL, " +
				" PicName text NOT NULL " +
				" ); ");

			cmds.Add("CREATE UNIQUE INDEX UIX_AniDB_Seiyuu_SeiyuuID ON AniDB_Seiyuu(SeiyuuID);");


			return cmds;
		}

		public static List<string> CreateTableString_AniDB_Episode()
		{
			List<string> cmds = new List<string>();
			cmds.Add("CREATE TABLE AniDB_Episode ( " +
				" AniDB_EpisodeID INTEGER PRIMARY KEY AUTOINCREMENT, " +
				" EpisodeID int NOT NULL, " +
				" AnimeID int NOT NULL, " +
				" LengthSeconds int NOT NULL, " +
				" Rating text NOT NULL, " +
				" Votes text NOT NULL, " +
				" EpisodeNumber int NOT NULL, " +
				" EpisodeType int NOT NULL, " +
				" RomajiName text NOT NULL, " +
				" EnglishName text NOT NULL, " +
				" AirDate int NOT NULL, " +
				" DateTimeUpdated timestamp NOT NULL " +
				" ); ");

			cmds.Add("CREATE INDEX IX_AniDB_Episode_AnimeID on AniDB_Episode(AnimeID);");
			cmds.Add("CREATE UNIQUE INDEX UIX_AniDB_Episode_EpisodeID ON AniDB_Episode(EpisodeID);");

			return cmds;
		}

		public static List<string> CreateTableString_AniDB_File()
		{
			List<string> cmds = new List<string>();
			cmds.Add("CREATE TABLE AniDB_File ( " +
				" AniDB_FileID INTEGER PRIMARY KEY AUTOINCREMENT, " +
				" FileID int NOT NULL, " +
				" Hash text NOT NULL, " +
				" AnimeID int NOT NULL, " +
				" GroupID int NOT NULL, " +
				" File_Source text NOT NULL, " +
				" File_AudioCodec text NOT NULL, " +
				" File_VideoCodec text NOT NULL, " +
				" File_VideoResolution text NOT NULL, " +
				" File_FileExtension text NOT NULL, " +
				" File_LengthSeconds int NOT NULL, " +
				" File_Description text NOT NULL, " +
				" File_ReleaseDate int NOT NULL, " +
				" Anime_GroupName text NOT NULL, " +
				" Anime_GroupNameShort text NOT NULL, " +
				" Episode_Rating int NOT NULL, " +
				" Episode_Votes int NOT NULL, " +
				" DateTimeUpdated timestamp NOT NULL, " +
				" IsWatched int NOT NULL, " +
				" WatchedDate timestamp NULL, " +
				" CRC text NOT NULL, " +
				" MD5 text NOT NULL, " +
				" SHA1 text NOT NULL, " +
				" FileName text NOT NULL, " +
				" FileSize INTEGER NOT NULL " +
				" ); ");

			cmds.Add("CREATE UNIQUE INDEX UIX_AniDB_File_Hash on AniDB_File(Hash);");
			cmds.Add("CREATE UNIQUE INDEX UIX_AniDB_File_FileID ON AniDB_File(FileID);");
			cmds.Add("CREATE INDEX IX_AniDB_File_File_Source on AniDB_File(File_Source);");

			return cmds;
		}

		public static List<string> CreateTableString_AniDB_GroupStatus()
		{
			List<string> cmds = new List<string>();
			cmds.Add("CREATE TABLE AniDB_GroupStatus ( " +
				" AniDB_GroupStatusID INTEGER PRIMARY KEY AUTOINCREMENT, " +
				" AnimeID int NOT NULL, " +
				" GroupID int NOT NULL, " +
				" GroupName text NOT NULL, " +
				" CompletionState int NOT NULL, " +
				" LastEpisodeNumber int NOT NULL, " +
				" Rating int NOT NULL, " +
				" Votes int NOT NULL, " +
				" EpisodeRange text NOT NULL " +
				" ); ");

			cmds.Add("CREATE INDEX IX_AniDB_GroupStatus_AnimeID on AniDB_GroupStatus(AnimeID);");
			cmds.Add("CREATE UNIQUE INDEX UIX_AniDB_GroupStatus_AnimeID_GroupID ON AniDB_GroupStatus(AnimeID, GroupID);");


			return cmds;
		}

		public static List<string> CreateTableString_AniDB_ReleaseGroup()
		{
			List<string> cmds = new List<string>();
			cmds.Add("CREATE TABLE AniDB_ReleaseGroup ( " +
				" AniDB_ReleaseGroupID INTEGER PRIMARY KEY AUTOINCREMENT, " +
				" GroupID int NOT NULL, " +
				" Rating int NOT NULL, " +
				" Votes int NOT NULL, " +
				" AnimeCount int NOT NULL, " +
				" FileCount int NOT NULL, " +
				" GroupName text NOT NULL, " +
				" GroupNameShort text NOT NULL, " +
				" IRCChannel text NOT NULL, " +
				" IRCServer text NOT NULL, " +
				" URL text NOT NULL, " +
				" Picname text NOT NULL " +
				" ); ");

			cmds.Add("CREATE UNIQUE INDEX UIX_AniDB_ReleaseGroup_GroupID ON AniDB_ReleaseGroup(GroupID);");


			return cmds;
		}

		public static List<string> CreateTableString_AniDB_Review()
		{
			List<string> cmds = new List<string>();
			cmds.Add("CREATE TABLE AniDB_Review ( " +
				" AniDB_ReviewID INTEGER PRIMARY KEY AUTOINCREMENT, " +
				" ReviewID int NOT NULL, " +
				" AuthorID int NOT NULL, " +
				" RatingAnimation int NOT NULL, " +
				" RatingSound int NOT NULL, " +
				" RatingStory int NOT NULL, " +
				" RatingCharacter int NOT NULL, " +
				" RatingValue int NOT NULL, " +
				" RatingEnjoyment int NOT NULL, " +
				" ReviewText text NOT NULL " +
				" ); ");


			cmds.Add("CREATE UNIQUE INDEX UIX_AniDB_Review_ReviewID ON AniDB_Review(ReviewID);");


			return cmds;
		}

		public static List<string> CreateTableString_AniDB_Tag()
		{
			List<string> cmds = new List<string>();
			cmds.Add("CREATE TABLE AniDB_Tag ( " +
				" AniDB_TagID INTEGER PRIMARY KEY AUTOINCREMENT, " +
				" TagID int NOT NULL, " +
       			" Spoiler int NOT NULL, " +
       			" LocalSpoiler int NOT NULL, " +
       			" GlobalSpoiler int NOT NULL, " +
       			" TagName text NOT NULL, " +
       			" TagCount int NOT NULL, " +
				" TagDescription text NOT NULL " +   
				" ); ");

			cmds.Add("CREATE UNIQUE INDEX UIX_AniDB_Tag_TagID ON AniDB_Tag(TagID);");

			return cmds;
		}

		public static List<string> CreateTableString_AnimeEpisode()
		{
			List<string> cmds = new List<string>();
			cmds.Add("CREATE TABLE [AnimeEpisode]( " +
				" AnimeEpisodeID INTEGER PRIMARY KEY AUTOINCREMENT, " +
				" AnimeSeriesID int NOT NULL, " +
				" AniDB_EpisodeID int NOT NULL, " +
				" DateTimeUpdated timestamp NOT NULL, " +
				" DateTimeCreated timestamp NOT NULL " +
				" );");

			cmds.Add("CREATE UNIQUE INDEX UIX_AnimeEpisode_AniDB_EpisodeID ON AnimeEpisode(AniDB_EpisodeID);");
			cmds.Add("CREATE INDEX IX_AnimeEpisode_AnimeSeriesID on AnimeEpisode(AnimeSeriesID);");

			return cmds;
		}

		public static List<string> CreateTableString_AnimeEpisode_User()
		{
			List<string> cmds = new List<string>();
			cmds.Add("CREATE TABLE AnimeEpisode_User( " +
				" AnimeEpisode_UserID INTEGER PRIMARY KEY AUTOINCREMENT, " +
				" JMMUserID int NOT NULL, " +
				" AnimeEpisodeID int NOT NULL, " +
				" AnimeSeriesID int NOT NULL, " + // we only have this column to improve performance
				" WatchedDate timestamp NULL, " +
				" PlayedCount int NOT NULL, " +
				" WatchedCount int NOT NULL, " +
				" StoppedCount int NOT NULL " +
				" );");

			cmds.Add("CREATE UNIQUE INDEX UIX_AnimeEpisode_User_User_EpisodeID ON AnimeEpisode_User(JMMUserID, AnimeEpisodeID);");
			cmds.Add("CREATE INDEX IX_AnimeEpisode_User_User_AnimeSeriesID on AnimeEpisode_User(JMMUserID, AnimeSeriesID);");

			return cmds;
		}

		public static List<string> CreateTableString_AnimeGroup()
		{
			List<string> cmds = new List<string>();
			cmds.Add("CREATE TABLE AnimeGroup ( " +
				" AnimeGroupID INTEGER PRIMARY KEY AUTOINCREMENT, " +
				" AnimeGroupParentID int NULL, " +
				" GroupName text NOT NULL, " +
				" Description text NULL, " +
				" IsManuallyNamed int NOT NULL, " +
				" DateTimeUpdated timestamp NOT NULL, " +
				" DateTimeCreated timestamp NOT NULL, " +
				" SortName text NOT NULL, " +
				" MissingEpisodeCount int NOT NULL, " +
				" MissingEpisodeCountGroups int NOT NULL, " +
				" OverrideDescription int NOT NULL, " +
				" EpisodeAddedDate timestamp NULL " +
                " LatestEpisodeAirDate timestamp NULL " +
                " ); ");

			return cmds;
		}

		public static List<string> CreateTableString_AnimeGroup_User()
		{
			List<string> cmds = new List<string>();
			cmds.Add("CREATE TABLE AnimeGroup_User( " +
				" AnimeGroup_UserID INTEGER PRIMARY KEY AUTOINCREMENT, " +
				" JMMUserID int NOT NULL, " +
				" AnimeGroupID int NOT NULL, " +
				" IsFave int NOT NULL, " +
				" UnwatchedEpisodeCount int NOT NULL, " +
				" WatchedEpisodeCount int NOT NULL, " +
				" WatchedDate timestamp NULL, " +
				" PlayedCount int NOT NULL, " +
				" WatchedCount int NOT NULL, " +
				" StoppedCount int NOT NULL " +
				" ); ");

			cmds.Add("CREATE UNIQUE INDEX UIX_AnimeGroup_User_User_GroupID ON AnimeGroup_User(JMMUserID, AnimeGroupID);");

			return cmds;
		}

		public static List<string> CreateTableString_AnimeSeries()
		{
			List<string> cmds = new List<string>();
			cmds.Add("CREATE TABLE AnimeSeries ( " +
					" AnimeSeriesID INTEGER PRIMARY KEY AUTOINCREMENT, " +
					" AnimeGroupID int NOT NULL, " +
					" AniDB_ID int NOT NULL, " +
					" DateTimeUpdated timestamp NOT NULL, " +
					" DateTimeCreated timestamp NOT NULL, " +
					" DefaultAudioLanguage text NULL, " +
					" DefaultSubtitleLanguage text NULL, " +
					" MissingEpisodeCount int NOT NULL, " +
					" MissingEpisodeCountGroups int NOT NULL, " +
					" LatestLocalEpisodeNumber int NOT NULL, " +
					" EpisodeAddedDate timestamp NULL " +
					" ); ");

			cmds.Add("CREATE UNIQUE INDEX UIX_AnimeSeries_AniDB_ID ON AnimeSeries(AniDB_ID);");

			return cmds;
		}

		public static List<string> CreateTableString_AnimeSeries_User()
		{
			List<string> cmds = new List<string>();
			cmds.Add("CREATE TABLE AnimeSeries_User( " +
				" AnimeSeries_UserID INTEGER PRIMARY KEY AUTOINCREMENT, " +
				" JMMUserID int NOT NULL, " +
				" AnimeSeriesID int NOT NULL, " +
				" UnwatchedEpisodeCount int NOT NULL, " +
				" WatchedEpisodeCount int NOT NULL, " +
				" WatchedDate timestamp NULL, " +
				" PlayedCount int NOT NULL, " +
				" WatchedCount int NOT NULL, " +
				" StoppedCount int NOT NULL " +
				" ); ");

			cmds.Add("CREATE UNIQUE INDEX UIX_AnimeSeries_User_User_SeriesID ON AnimeSeries_User(JMMUserID, AnimeSeriesID);");

			return cmds;
		}

		public static List<string> CreateTableString_CommandRequest()
		{
			List<string> cmds = new List<string>();
			cmds.Add("CREATE TABLE CommandRequest ( " +
				" CommandRequestID INTEGER PRIMARY KEY AUTOINCREMENT, " +
				" Priority int NOT NULL, " +
				" CommandType int NOT NULL, " +
				" CommandID text NOT NULL, " +
				" CommandDetails text NOT NULL, " +
				" DateTimeUpdated timestamp NOT NULL " +
				" ); ");

			return cmds;
		}

		public static List<string> CreateTableString_CrossRef_AniDB_TvDB()
		{
			List<string> cmds = new List<string>();
			cmds.Add("CREATE TABLE CrossRef_AniDB_TvDB( " +
				" CrossRef_AniDB_TvDBID INTEGER PRIMARY KEY AUTOINCREMENT, " +
				" AnimeID int NOT NULL, " +
				" TvDBID int NOT NULL, " +
				" TvDBSeasonNumber int NOT NULL, " +
				" CrossRefSource int NOT NULL " +
				" ); ");

			cmds.Add("CREATE UNIQUE INDEX UIX_CrossRef_AniDB_TvDB ON CrossRef_AniDB_TvDB(AnimeID, TvDBID, TvDBSeasonNumber, CrossRefSource);");

			return cmds;
		}

		public static List<string> CreateTableString_CrossRef_AniDB_Other()
		{
			List<string> cmds = new List<string>();
			cmds.Add("CREATE TABLE CrossRef_AniDB_Other( " +
				" CrossRef_AniDB_OtherID INTEGER PRIMARY KEY AUTOINCREMENT, " +
				" AnimeID int NOT NULL, " +
				" CrossRefID text NOT NULL, " +
				" CrossRefSource int NOT NULL, " +
				" CrossRefType int NOT NULL " +
				" ); ");

			cmds.Add("CREATE UNIQUE INDEX UIX_CrossRef_AniDB_Other ON CrossRef_AniDB_Other(AnimeID, CrossRefID, CrossRefSource, CrossRefType);");

			return cmds;
		}

		public static List<string> CreateTableString_CrossRef_File_Episode()
		{
			List<string> cmds = new List<string>();
			cmds.Add("CREATE TABLE CrossRef_File_Episode ( " +
				" CrossRef_File_EpisodeID INTEGER PRIMARY KEY AUTOINCREMENT, " +
				" Hash text NULL, " +
				" FileName text NOT NULL, " +
				" FileSize INTEGER NOT NULL, " +
				" CrossRefSource int NOT NULL, " +
				" AnimeID int NOT NULL, " +
				" EpisodeID int NOT NULL, " +
				" Percentage int NOT NULL, " +
				" EpisodeOrder int NOT NULL " +
				" ); ");

			cmds.Add("CREATE UNIQUE INDEX UIX_CrossRef_File_Episode_Hash_EpisodeID ON CrossRef_File_Episode(Hash, EpisodeID);");

			return cmds;
		}

		public static List<string> CreateTableString_CrossRef_Languages_AniDB_File()
		{
			List<string> cmds = new List<string>();
			cmds.Add("CREATE TABLE CrossRef_Languages_AniDB_File ( " +
				" CrossRef_Languages_AniDB_FileID INTEGER PRIMARY KEY AUTOINCREMENT, " +
				" FileID int NOT NULL, " +
				" LanguageID int NOT NULL " +
				" ); ");

			return cmds;
		}

		public static List<string> CreateTableString_CrossRef_Subtitles_AniDB_File()
		{
			List<string> cmds = new List<string>();
			cmds.Add("CREATE TABLE CrossRef_Subtitles_AniDB_File ( " +
				" CrossRef_Subtitles_AniDB_FileID INTEGER PRIMARY KEY AUTOINCREMENT, " +
				" FileID int NOT NULL, " +
				" LanguageID int NOT NULL " +
				" ); ");

			return cmds;
		}

		public static List<string> CreateTableString_FileNameHash()
		{
			List<string> cmds = new List<string>();
			cmds.Add("CREATE TABLE FileNameHash ( " +
				" FileNameHashID INTEGER PRIMARY KEY AUTOINCREMENT, " +
				" FileName text NOT NULL, " +
				" FileSize INTEGER NOT NULL, " +
				" Hash text NOT NULL, " +
				" DateTimeUpdated timestamp NOT NULL " +
				" ); ");

			cmds.Add("CREATE UNIQUE INDEX UIX_FileNameHash ON FileNameHash(FileName, FileSize, Hash);");

			return cmds;
		}

		public static List<string> CreateTableString_Language()
		{
			List<string> cmds = new List<string>();
			cmds.Add("CREATE TABLE Language ( " +
				" LanguageID INTEGER PRIMARY KEY AUTOINCREMENT, " +
				" LanguageName text NOT NULL " +
				" ); ");

			cmds.Add("CREATE UNIQUE INDEX UIX_Language_LanguageName ON Language(LanguageName);");

			return cmds;
		}

		public static List<string> CreateTableString_ImportFolder()
		{
			List<string> cmds = new List<string>();
			cmds.Add("CREATE TABLE ImportFolder ( " +
				" ImportFolderID INTEGER PRIMARY KEY AUTOINCREMENT, " +
				" ImportFolderType int NOT NULL, " +
				" ImportFolderName text NOT NULL, " +
				" ImportFolderLocation text NOT NULL, " +
				" IsDropSource int NOT NULL, " +
				" IsDropDestination int NOT NULL " +
				" ); ");

			return cmds;
		}

		public static List<string> CreateTableString_ScheduledUpdate()
		{
			List<string> cmds = new List<string>();
			cmds.Add("CREATE TABLE ScheduledUpdate( " +
				" ScheduledUpdateID INTEGER PRIMARY KEY AUTOINCREMENT,  " +
				" UpdateType int NOT NULL, " +
				" LastUpdate timestamp NOT NULL, " +
				" UpdateDetails text NOT NULL " +
				" ); ");

			cmds.Add("CREATE UNIQUE INDEX UIX_ScheduledUpdate_UpdateType ON ScheduledUpdate(UpdateType);");

			return cmds;
		}

		public static List<string> CreateTableString_VideoInfo()
		{
			List<string> cmds = new List<string>();
			cmds.Add("CREATE TABLE VideoInfo ( " +
				" VideoInfoID INTEGER PRIMARY KEY AUTOINCREMENT, " +
				" Hash text NOT NULL, " +
				" FileSize INTEGER NOT NULL, " +
				" FileName text NOT NULL, " +
				" DateTimeUpdated timestamp NOT NULL, " +
				" VideoCodec text NOT NULL, " +
				" VideoBitrate text NOT NULL, " +
				" VideoFrameRate text NOT NULL, " +
				" VideoResolution text NOT NULL, " +
				" AudioCodec text NOT NULL, " +
				" AudioBitrate text NOT NULL, " +
				" Duration INTEGER NOT NULL " +
				" ); ");

			cmds.Add("CREATE UNIQUE INDEX UIX_VideoInfo_Hash on VideoInfo(Hash);");

			return cmds;
		}

		public static List<string> CreateTableString_VideoLocal()
		{
			List<string> cmds = new List<string>();
			cmds.Add("CREATE TABLE VideoLocal ( " +
				" VideoLocalID INTEGER PRIMARY KEY AUTOINCREMENT, " +
				" FilePath text NOT NULL, " +
				" ImportFolderID int NOT NULL, " +
				" Hash text NOT NULL, " +
				" CRC32 text NULL, " +
				" MD5 text NULL, " +
				" SHA1 text NULL, " +
				" HashSource int NOT NULL, " +
				" FileSize INTEGER NOT NULL, " +
				" IsIgnored int NOT NULL, " +
				" DateTimeUpdated timestamp NOT NULL " +
				" ); ");

			cmds.Add("CREATE UNIQUE INDEX UIX_VideoLocal_Hash on VideoLocal(Hash)");

			return cmds;
		}

		public static List<string> CreateTableString_VideoLocal_User()
		{
			List<string> cmds = new List<string>();
			cmds.Add("CREATE TABLE VideoLocal_User( " +
				" VideoLocal_UserID INTEGER PRIMARY KEY AUTOINCREMENT, " +
				" JMMUserID int NOT NULL, " +
				" VideoLocalID int NOT NULL, " +
				" WatchedDate timestamp NOT NULL " +
				" ); ");

			cmds.Add("CREATE UNIQUE INDEX UIX_VideoLocal_User_User_VideoLocalID ON VideoLocal_User(JMMUserID, VideoLocalID);");

			return cmds;
		}

		public static List<string> CreateTableString_DuplicateFile()
		{
			List<string> cmds = new List<string>();
			cmds.Add("CREATE TABLE DuplicateFile ( " +
				" DuplicateFileID INTEGER PRIMARY KEY AUTOINCREMENT, " +
				" FilePathFile1 text NOT NULL, " +
				" FilePathFile2 text NOT NULL, " +
				" ImportFolderIDFile1 int NOT NULL, " +
				" ImportFolderIDFile2 int NOT NULL, " +
				" Hash text NOT NULL, " +
				" DateTimeUpdated timestamp NOT NULL " +
				" ); ");

			return cmds;
		}

		public static List<string> CreateTableString_GroupFilter()
		{
			List<string> cmds = new List<string>();
			cmds.Add("CREATE TABLE GroupFilter( " +
				" GroupFilterID INTEGER PRIMARY KEY AUTOINCREMENT, " +
				" GroupFilterName text NOT NULL, " +
				" ApplyToSeries int NOT NULL, " +
				" BaseCondition int NOT NULL, " +
				" SortingCriteria text " +
				" ); ");

			return cmds;
		}

		public static List<string> CreateTableString_GroupFilterCondition()
		{
			List<string> cmds = new List<string>();
			cmds.Add("CREATE TABLE GroupFilterCondition( " +
				" GroupFilterConditionID INTEGER PRIMARY KEY AUTOINCREMENT, " +
				" GroupFilterID int NOT NULL, " +
				" ConditionType int NOT NULL, " +
				" ConditionOperator int NOT NULL, " +
				" ConditionParameter text NOT NULL " +
				" ); ");

			return cmds;
		}

		public static List<string> CreateTableString_AniDB_Vote()
		{
			List<string> cmds = new List<string>();
			cmds.Add("CREATE TABLE AniDB_Vote ( " +
				" AniDB_VoteID INTEGER PRIMARY KEY AUTOINCREMENT, " +
				" EntityID int NOT NULL, " +
				" VoteValue int NOT NULL, " +
				" VoteType int NOT NULL " +
				" ); ");

			return cmds;
		}

		public static List<string> CreateTableString_TvDB_ImageFanart()
		{
			List<string> cmds = new List<string>();

			cmds.Add("CREATE TABLE TvDB_ImageFanart ( " +
				" TvDB_ImageFanartID INTEGER PRIMARY KEY AUTOINCREMENT, " +
				" Id integer NOT NULL, " +
				" SeriesID integer NOT NULL, " +
				" BannerPath text, " +
				" BannerType text, " +
				" BannerType2 text, " +
				" Colors text, " +
				" Language text, " +
				" ThumbnailPath text, " +
				" VignettePath text, " +
				" Enabled integer NOT NULL, " +
				" Chosen INTEGER NULL)");

			cmds.Add("CREATE UNIQUE INDEX UIX_TvDB_ImageFanart_Id ON TvDB_ImageFanart(Id)");

			return cmds;
		}

		public static List<string> CreateTableString_TvDB_ImageWideBanner()
		{
			List<string> cmds = new List<string>();

			cmds.Add("CREATE TABLE TvDB_ImageWideBanner ( " +
				" TvDB_ImageWideBannerID INTEGER PRIMARY KEY AUTOINCREMENT, " +
				" Id integer NOT NULL, " +
				" SeriesID integer NOT NULL, " +
				" BannerPath text, " +
				" BannerType text, " +
				" BannerType2 text, " +
				" Language text, " +
				" Enabled integer NOT NULL, " +
				" SeasonNumber integer)");

			cmds.Add("CREATE UNIQUE INDEX UIX_TvDB_ImageWideBanner_Id ON TvDB_ImageWideBanner(Id);");

			return cmds;
		}

		public static List<string> CreateTableString_TvDB_ImagePoster()
		{
			List<string> cmds = new List<string>();

			cmds.Add("CREATE TABLE TvDB_ImagePoster ( " +
				" TvDB_ImagePosterID INTEGER PRIMARY KEY AUTOINCREMENT, " +
				" Id integer NOT NULL, " +
				" SeriesID integer NOT NULL, " +
				" BannerPath text, " +
				" BannerType text, " +
				" BannerType2 text, " +
				" Language text, " +
				" Enabled integer NOT NULL, " +
				" SeasonNumber integer)");

			cmds.Add("CREATE UNIQUE INDEX UIX_TvDB_ImagePoster_Id ON TvDB_ImagePoster(Id)");

			return cmds;
		}

		public static List<string> CreateTableString_TvDB_Episode()
		{
			List<string> cmds = new List<string>();

			cmds.Add("CREATE TABLE TvDB_Episode ( " +
				" TvDB_EpisodeID INTEGER PRIMARY KEY AUTOINCREMENT, " +
				" Id integer NOT NULL, " +
				" SeriesID integer NOT NULL, " +
				" SeasonID integer NOT NULL, " +
				" SeasonNumber integer NOT NULL, " +
				" EpisodeNumber integer NOT NULL, " +
				" EpisodeName text, " +
				" Overview text, " +
				" Filename text, " +
				" EpImgFlag integer NOT NULL, " +
				" FirstAired text, " +
				" AbsoluteNumber integer, " +
				" AirsAfterSeason integer, " +
				" AirsBeforeEpisode integer, " +
				" AirsBeforeSeason integer)");

			cmds.Add("CREATE UNIQUE INDEX UIX_TvDB_Episode_Id ON TvDB_Episode(Id);");

			return cmds;
		}

		public static List<string> CreateTableString_TvDB_Series()
		{
			List<string> cmds = new List<string>();

			cmds.Add("CREATE TABLE TvDB_Series( " +
				" TvDB_SeriesID INTEGER PRIMARY KEY AUTOINCREMENT, " +
				" SeriesID integer NOT NULL, " +
				" Overview text, " +
				" SeriesName text, " +
				" Status text, " +
				" Banner text, " +
				" Fanart text, " +
				" Poster text, " +
				" Lastupdated text)");

			cmds.Add("CREATE UNIQUE INDEX UIX_TvDB_Series_Id ON TvDB_Series(SeriesID);");

			return cmds;
		}

		public static List<string> CreateTableString_AniDB_Anime_DefaultImage()
		{
			List<string> cmds = new List<string>();

			cmds.Add("CREATE TABLE AniDB_Anime_DefaultImage ( " +
				" AniDB_Anime_DefaultImageID INTEGER PRIMARY KEY AUTOINCREMENT, " +
				" AnimeID int NOT NULL, " +
				" ImageParentID int NOT NULL, " +
				" ImageParentType int NOT NULL, " +
				" ImageType int NOT NULL " +
				" );");

			cmds.Add("CREATE UNIQUE INDEX UIX_AniDB_Anime_DefaultImage_ImageType ON AniDB_Anime_DefaultImage(AnimeID, ImageType)");

			return cmds;
		}

		public static List<string> CreateTableString_MovieDB_Movie()
		{
			List<string> cmds = new List<string>();
			cmds.Add("CREATE TABLE MovieDB_Movie( " +
				" MovieDB_MovieID INTEGER PRIMARY KEY AUTOINCREMENT, " +
				" MovieId int NOT NULL, " +
				" MovieName text, " +
				" OriginalName text, " +
				" Overview text " +
				" );");

			cmds.Add("CREATE UNIQUE INDEX UIX_MovieDB_Movie_Id ON MovieDB_Movie(MovieId)");

			return cmds;
		}

		public static List<string> CreateTableString_MovieDB_Poster()
		{
			List<string> cmds = new List<string>();
			cmds.Add("CREATE TABLE MovieDB_Poster( " +
				" MovieDB_PosterID INTEGER PRIMARY KEY AUTOINCREMENT, " +
				" ImageID text, " +
				" MovieId int NOT NULL, " +
				" ImageType text, " +
				" ImageSize text,  " +
				" URL text,  " +
				" ImageWidth int NOT NULL,  " +
				" ImageHeight int NOT NULL,  " +
				" Enabled int NOT NULL " +
				" );");

			return cmds;
		}

		public static List<string> CreateTableString_MovieDB_Fanart()
		{
			List<string> cmds = new List<string>();
			cmds.Add("CREATE TABLE MovieDB_Fanart( " +
				" MovieDB_FanartID INTEGER PRIMARY KEY AUTOINCREMENT, " +
				" ImageID text, " +
				" MovieId int NOT NULL, " +
				" ImageType text, " +
				" ImageSize text,  " +
				" URL text,  " +
				" ImageWidth int NOT NULL,  " +
				" ImageHeight int NOT NULL,  " +
				" Enabled int NOT NULL " +
				" );");

			return cmds;
		}

		public static List<string> CreateTableString_JMMUser()
		{
			List<string> cmds = new List<string>();
			cmds.Add("CREATE TABLE JMMUser( " +
				" JMMUserID INTEGER PRIMARY KEY AUTOINCREMENT, " +
				" Username text, " +
				" Password text, " +
				" IsAdmin int NOT NULL, " +
				" IsAniDBUser int NOT NULL, " +
				" IsTraktUser int NOT NULL, " +
				" HideCategories text " +
				" );");

			return cmds;
		}

		public static List<string> CreateTableString_Trakt_Episode()
		{
			List<string> cmds = new List<string>();

			cmds.Add("CREATE TABLE Trakt_Episode( " +
				" Trakt_EpisodeID INTEGER PRIMARY KEY AUTOINCREMENT, " +
				" Trakt_ShowID int NOT NULL, " +
				" Season int NOT NULL, " +
				" EpisodeNumber int NOT NULL, " +
				" Title text, " +
				" URL text, " +
				" Overview text, " +
				" EpisodeImage text " +
				" );");

			return cmds;
		}

		public static List<string> CreateTableString_Trakt_ImagePoster()
		{
			List<string> cmds = new List<string>();

			cmds.Add("CREATE TABLE Trakt_ImagePoster( " +
				" Trakt_ImagePosterID INTEGER PRIMARY KEY AUTOINCREMENT, " +
				" Trakt_ShowID int NOT NULL, " +
				" Season int NOT NULL, " +
				" ImageURL text, " +
				" Enabled int NOT NULL " +
				" );");

			return cmds;
		}

		public static List<string> CreateTableString_Trakt_ImageFanart()
		{
			List<string> cmds = new List<string>();

			cmds.Add("CREATE TABLE Trakt_ImageFanart( " +
				" Trakt_ImageFanartID INTEGER PRIMARY KEY AUTOINCREMENT, " +
				" Trakt_ShowID int NOT NULL, " +
				" Season int NOT NULL, " +
				" ImageURL text, " +
				" Enabled int NOT NULL " +
				" );");

			return cmds;
		}

		public static List<string> CreateTableString_Trakt_Show()
		{
			List<string> cmds = new List<string>();

			cmds.Add("CREATE TABLE Trakt_Show( " +
				" Trakt_ShowID INTEGER PRIMARY KEY AUTOINCREMENT, " +
				" TraktID text, " +
				" Title text, " +
				" Year text, " +
				" URL text, " +
				" Overview text, " +
				" TvDB_ID int NULL " +
				" );");

			return cmds;
		}

		public static List<string> CreateTableString_Trakt_Season()
		{
			List<string> cmds = new List<string>();

			cmds.Add("CREATE TABLE Trakt_Season( " +
				" Trakt_SeasonID INTEGER PRIMARY KEY AUTOINCREMENT, " +
				" Trakt_ShowID int NOT NULL, " +
				" Season int NOT NULL, " +
				" URL text " +
				" );");

			return cmds;
		}

		public static List<string> CreateTableString_CrossRef_AniDB_Trakt()
		{
			List<string> cmds = new List<string>();

			cmds.Add("CREATE TABLE CrossRef_AniDB_Trakt( " +
				" CrossRef_AniDB_TraktID INTEGER PRIMARY KEY AUTOINCREMENT, " +
				" AnimeID int NOT NULL, " +
				" TraktID text, " +
				" TraktSeasonNumber int NOT NULL, " +
				" CrossRefSource int NOT NULL " +
				" );");

			return cmds;
		}

		#endregion

		
	}
}
<|MERGE_RESOLUTION|>--- conflicted
+++ resolved
@@ -1,2635 +1,2639 @@
-﻿using System;
-using System.Collections.Generic;
-using System.Linq;
-using System.Text;
-using System.IO;
-using System.Data.SqlClient;
-using System.Data.SQLite;
-using JMMServer.Entities;
-using JMMServer.Repositories;
-using NLog;
-using System.Collections;
-
-namespace JMMServer.Databases
-{
-	public class SQLite
-	{
-		private static Logger logger = LogManager.GetCurrentClassLogger();
-		public const string DefaultDBName = @"JMMServer.db3";
-
-		public static string GetDatabasePath()
-		{
-			string appPath = System.IO.Path.GetDirectoryName(System.Reflection.Assembly.GetExecutingAssembly().Location);
-			string dbPath = Path.Combine(appPath, "SQLite");
-			return dbPath;
-		}
-
-		public static string GetDatabaseFilePath()
-		{
-			string dbName = Path.Combine(GetDatabasePath(), DefaultDBName);
-			return dbName;
-		}
-
-		public static string GetConnectionString()
-		{
-			return string.Format(@"data source={0};useutf16encoding=True", GetDatabaseFilePath());
-		}
-
-		public static bool DatabaseAlreadyExists()
-		{
-			if (SQLite.GetDatabaseFilePath().Length == 0) return false;
-
-			if (File.Exists(SQLite.GetDatabaseFilePath()))
-				return true;
-			else
-				return false;
-
-		}
-
-		public static bool TestLogin(string serverName, string user, string password)
-		{
-			return true;
-		}
-
-		public static void CreateDatabase()
-		{
-			if (DatabaseAlreadyExists()) return;
-
-			if (!Directory.Exists(GetDatabasePath()))
-				Directory.CreateDirectory(GetDatabasePath());
-
-			if (!File.Exists(GetDatabaseFilePath()))
-				SQLiteConnection.CreateFile(GetDatabaseFilePath());
-
-			ServerSettings.DatabaseFile = GetDatabaseFilePath();
-		}
-
-		public static ArrayList GetData(string sql)
-		{
-			ArrayList rowList = new ArrayList();
-			try
-			{
-				SQLiteConnection myConn = new SQLiteConnection(GetConnectionString());
-				myConn.Open();
-
-				SQLiteCommand sqCommand = new SQLiteCommand(sql);
-				sqCommand.Connection = myConn;
-				SQLiteDataReader reader = sqCommand.ExecuteReader();
-
-				while (reader.Read())
-				{
-					object[] values = new object[reader.FieldCount];
-					reader.GetValues(values);
-					rowList.Add(values);
-				}
-
-				myConn.Close();
-				reader.Close();
-			}
-			catch (Exception ex)
-			{
-				logger.Error(sql + " - " + ex.Message);
-			}
-			return rowList;
-		}
-
-		#region Schema Updates
-
-		public static void UpdateSchema()
-		{
-
-			VersionsRepository repVersions = new VersionsRepository();
-			Versions ver = repVersions.GetByVersionType(Constants.DatabaseTypeKey);
-			if (ver == null) return;
-
-			int versionNumber = 0;
-			int.TryParse(ver.VersionValue, out versionNumber);
-
-			try
-			{
-				UpdateSchema_002(versionNumber);
-				UpdateSchema_003(versionNumber);
-				UpdateSchema_004(versionNumber);
-				UpdateSchema_005(versionNumber);
-				UpdateSchema_006(versionNumber);
-				UpdateSchema_007(versionNumber);
-				UpdateSchema_008(versionNumber);
-				UpdateSchema_009(versionNumber);
-				UpdateSchema_010(versionNumber);
-				UpdateSchema_011(versionNumber);
-				UpdateSchema_012(versionNumber);
-				UpdateSchema_013(versionNumber);
-				UpdateSchema_014(versionNumber);
-				UpdateSchema_015(versionNumber);
-				UpdateSchema_016(versionNumber);
-				UpdateSchema_017(versionNumber);
-				UpdateSchema_018(versionNumber);
-				UpdateSchema_019(versionNumber);
-				UpdateSchema_020(versionNumber);
-				UpdateSchema_021(versionNumber);
-				UpdateSchema_022(versionNumber);
-				UpdateSchema_023(versionNumber);
-				UpdateSchema_024(versionNumber);
-				UpdateSchema_025(versionNumber);
-				UpdateSchema_026(versionNumber);
-				UpdateSchema_027(versionNumber);
-				UpdateSchema_028(versionNumber);
-				UpdateSchema_029(versionNumber);
-				UpdateSchema_030(versionNumber);
-                UpdateSchema_031(versionNumber);
-                UpdateSchema_032(versionNumber);
-                UpdateSchema_033(versionNumber);
-                UpdateSchema_034(versionNumber);
-                UpdateSchema_035(versionNumber);
-                UpdateSchema_036(versionNumber);
-                UpdateSchema_037(versionNumber);
-                UpdateSchema_038(versionNumber);
-                UpdateSchema_039(versionNumber);
-                UpdateSchema_040(versionNumber);
-                UpdateSchema_041(versionNumber);
-                UpdateSchema_042(versionNumber);
-                UpdateSchema_043(versionNumber);
-                UpdateSchema_044(versionNumber);
-<<<<<<< HEAD
-                UpdateSchema_045(versionNumber);
-                UpdateSchema_046(versionNumber);
-=======
->>>>>>> 4e661051
-            }
-            catch (Exception ex)
-			{
-				logger.ErrorException("Error updating schema: " + ex.ToString(), ex);
-			}
-
-		}
-
-		private static void UpdateSchema_002(int currentVersionNumber)
-		{
-			int thisVersion = 2;
-			if (currentVersionNumber >= thisVersion) return;
-
-			logger.Info("Updating schema to VERSION: {0}", thisVersion);
-
-			SQLiteConnection myConn = new SQLiteConnection(GetConnectionString());
-			myConn.Open();
-
-			List<string> cmds = new List<string>();
-			cmds.Add("CREATE TABLE IgnoreAnime( " +
-				" IgnoreAnimeID INTEGER PRIMARY KEY AUTOINCREMENT, " +
-				" JMMUserID int NOT NULL, " +
-				" AnimeID int NOT NULL, " +
-				" IgnoreType int NOT NULL)");
-
-			cmds.Add("CREATE UNIQUE INDEX UIX_IgnoreAnime_User_AnimeID ON IgnoreAnime(JMMUserID, AnimeID, IgnoreType);");
-
-
-			foreach (string cmdTable in cmds)
-			{
-				SQLiteCommand sqCommand = new SQLiteCommand(cmdTable);
-				sqCommand.Connection = myConn;
-				sqCommand.ExecuteNonQuery();
-			}
-
-			myConn.Close();
-
-			UpdateDatabaseVersion(thisVersion);
-
-		}
-
-		private static void UpdateSchema_003(int currentVersionNumber)
-		{
-			int thisVersion = 3;
-			if (currentVersionNumber >= thisVersion) return;
-
-			logger.Info("Updating schema to VERSION: {0}", thisVersion);
-
-			SQLiteConnection myConn = new SQLiteConnection(GetConnectionString());
-			myConn.Open();
-
-			List<string> cmds = new List<string>();
-			cmds.Add("CREATE TABLE Trakt_Friend( " +
-				" Trakt_FriendID INTEGER PRIMARY KEY AUTOINCREMENT, " +
-				" Username text NOT NULL, " +
-				" FullName text NULL, " +
-				" Gender text NULL, " +
-				" Age text NULL, " +
-				" Location text NULL, " +
-				" About text NULL, " +
-				" Joined int NOT NULL, " +
-				" Avatar text NULL, " +
-				" Url text NULL, " +
-				" LastAvatarUpdate timestamp NOT NULL)");
-
-			cmds.Add("CREATE UNIQUE INDEX UIX_Trakt_Friend_Username ON Trakt_Friend(Username);");
-
-
-			foreach (string cmdTable in cmds)
-			{
-				SQLiteCommand sqCommand = new SQLiteCommand(cmdTable);
-				sqCommand.Connection = myConn;
-				sqCommand.ExecuteNonQuery();
-			}
-
-			myConn.Close();
-
-			UpdateDatabaseVersion(thisVersion);
-
-		}
-
-		private static void UpdateSchema_004(int currentVersionNumber)
-		{
-			int thisVersion = 4;
-			if (currentVersionNumber >= thisVersion) return;
-
-			logger.Info("Updating schema to VERSION: {0}", thisVersion);
-
-			SQLiteConnection myConn = new SQLiteConnection(GetConnectionString());
-			myConn.Open();
-
-			List<string> cmds = new List<string>();
-			cmds.Add("ALTER TABLE AnimeGroup ADD DefaultAnimeSeriesID int NULL");
-
-			foreach (string cmdTable in cmds)
-			{
-				SQLiteCommand sqCommand = new SQLiteCommand(cmdTable);
-				sqCommand.Connection = myConn;
-				sqCommand.ExecuteNonQuery();
-			}
-
-			myConn.Close();
-
-			UpdateDatabaseVersion(thisVersion);
-
-		}
-
-		private static void UpdateSchema_005(int currentVersionNumber)
-		{
-			int thisVersion = 5;
-			if (currentVersionNumber >= thisVersion) return;
-
-			logger.Info("Updating schema to VERSION: {0}", thisVersion);
-
-			SQLiteConnection myConn = new SQLiteConnection(GetConnectionString());
-			myConn.Open();
-
-			List<string> cmds = new List<string>();
-			cmds.Add("ALTER TABLE JMMUser ADD CanEditServerSettings int NULL");
-
-			foreach (string cmdTable in cmds)
-			{
-				SQLiteCommand sqCommand = new SQLiteCommand(cmdTable);
-				sqCommand.Connection = myConn;
-				sqCommand.ExecuteNonQuery();
-			}
-
-			myConn.Close();
-
-			UpdateDatabaseVersion(thisVersion);
-
-		}
-
-		private static void UpdateSchema_006(int currentVersionNumber)
-		{
-			int thisVersion = 6;
-			if (currentVersionNumber >= thisVersion) return;
-
-			logger.Info("Updating schema to VERSION: {0}", thisVersion);
-
-			DatabaseHelper.FixDuplicateTvDBLinks();
-			DatabaseHelper.FixDuplicateTraktLinks();
-
-			SQLiteConnection myConn = new SQLiteConnection(GetConnectionString());
-			myConn.Open();
-
-			List<string> cmds = new List<string>();
-			cmds.Add("CREATE UNIQUE INDEX UIX_CrossRef_AniDB_TvDB_Season ON CrossRef_AniDB_TvDB(TvDBID, TvDBSeasonNumber);");
-			cmds.Add("CREATE UNIQUE INDEX UIX_CrossRef_AniDB_TvDB_AnimeID ON CrossRef_AniDB_TvDB(AnimeID);");
-
-			cmds.Add("CREATE UNIQUE INDEX UIX_CrossRef_AniDB_Trakt_Season ON CrossRef_AniDB_Trakt(TraktID, TraktSeasonNumber);");
-			cmds.Add("CREATE UNIQUE INDEX UIX_CrossRef_AniDB_Trakt_Anime ON CrossRef_AniDB_Trakt(AnimeID);");
-
-			foreach (string cmdTable in cmds)
-			{
-				SQLiteCommand sqCommand = new SQLiteCommand(cmdTable);
-				sqCommand.Connection = myConn;
-				sqCommand.ExecuteNonQuery();
-			}
-
-			myConn.Close();
-
-			UpdateDatabaseVersion(thisVersion);
-
-		}
-
-		private static void UpdateSchema_007(int currentVersionNumber)
-		{
-			int thisVersion = 7;
-			if (currentVersionNumber >= thisVersion) return;
-
-			logger.Info("Updating schema to VERSION: {0}", thisVersion);
-
-			SQLiteConnection myConn = new SQLiteConnection(GetConnectionString());
-			myConn.Open();
-
-			List<string> cmds = new List<string>();
-			cmds.Add("ALTER TABLE VideoInfo ADD VideoBitDepth text NULL");
-
-			foreach (string cmdTable in cmds)
-			{
-				SQLiteCommand sqCommand = new SQLiteCommand(cmdTable);
-				sqCommand.Connection = myConn;
-				sqCommand.ExecuteNonQuery();
-			}
-
-			myConn.Close();
-
-			UpdateDatabaseVersion(thisVersion);
-
-		}
-
-		private static void UpdateSchema_008(int currentVersionNumber)
-		{
-			int thisVersion = 8;
-			if (currentVersionNumber >= thisVersion) return;
-
-			logger.Info("Updating schema to VERSION: {0}", thisVersion);
-
-			UpdateDatabaseVersion(thisVersion);
-		}
-
-		private static void UpdateSchema_009(int currentVersionNumber)
-		{
-			int thisVersion = 9;
-			if (currentVersionNumber >= thisVersion) return;
-
-			logger.Info("Updating schema to VERSION: {0}", thisVersion);
-
-			SQLiteConnection myConn = new SQLiteConnection(GetConnectionString());
-			myConn.Open();
-
-			List<string> cmds = new List<string>();
-			cmds.Add("ALTER TABLE ImportFolder ADD IsWatched int NOT NULL DEFAULT 1");
-
-			foreach (string cmdTable in cmds)
-			{
-				SQLiteCommand sqCommand = new SQLiteCommand(cmdTable);
-				sqCommand.Connection = myConn;
-				sqCommand.ExecuteNonQuery();
-			}
-
-			myConn.Close();
-
-			UpdateDatabaseVersion(thisVersion);
-		}
-
-		private static void UpdateSchema_010(int currentVersionNumber)
-		{
-			int thisVersion = 10;
-			if (currentVersionNumber >= thisVersion) return;
-
-			logger.Info("Updating schema to VERSION: {0}", thisVersion);
-
-			SQLiteConnection myConn = new SQLiteConnection(GetConnectionString());
-			myConn.Open();
-
-			List<string> cmds = new List<string>();
-
-			cmds.Add("CREATE TABLE CrossRef_AniDB_MAL( " +
-				" CrossRef_AniDB_MALID INTEGER PRIMARY KEY AUTOINCREMENT, " +
-				" AnimeID int NOT NULL, " +
-				" MALID int NOT NULL, " +
-				" MALTitle text, " +
-				" CrossRefSource int NOT NULL " +
-				" ); ");
-
-			cmds.Add("CREATE UNIQUE INDEX UIX_CrossRef_AniDB_MAL_AnimeID ON CrossRef_AniDB_MAL(AnimeID);");
-			cmds.Add("CREATE UNIQUE INDEX UIX_CrossRef_AniDB_MAL_MALID ON CrossRef_AniDB_MAL(MALID);");
-
-
-			foreach (string cmdTable in cmds)
-			{
-				SQLiteCommand sqCommand = new SQLiteCommand(cmdTable);
-				sqCommand.Connection = myConn;
-				sqCommand.ExecuteNonQuery();
-			}
-
-			myConn.Close();
-
-			UpdateDatabaseVersion(thisVersion);
-		}
-
-		private static void UpdateSchema_011(int currentVersionNumber)
-		{
-			int thisVersion = 11;
-			if (currentVersionNumber >= thisVersion) return;
-
-			logger.Info("Updating schema to VERSION: {0}", thisVersion);
-
-			SQLiteConnection myConn = new SQLiteConnection(GetConnectionString());
-			myConn.Open();
-
-			List<string> cmds = new List<string>();
-
-			cmds.Add("DROP TABLE CrossRef_AniDB_MAL;");
-
-			cmds.Add("CREATE TABLE CrossRef_AniDB_MAL( " +
-				" CrossRef_AniDB_MALID INTEGER PRIMARY KEY AUTOINCREMENT, " +
-				" AnimeID int NOT NULL, " +
-				" MALID int NOT NULL, " +
-				" MALTitle text, " +
-				" StartEpisodeType int NOT NULL, " +
-				" StartEpisodeNumber int NOT NULL, " +
-				" CrossRefSource int NOT NULL " +
-				" ); ");
-
-			cmds.Add("CREATE UNIQUE INDEX UIX_CrossRef_AniDB_MAL_MALID ON CrossRef_AniDB_MAL(MALID);");
-			cmds.Add("CREATE UNIQUE INDEX UIX_CrossRef_AniDB_MAL_Anime ON CrossRef_AniDB_MAL(AnimeID, StartEpisodeType, StartEpisodeNumber);");
-
-
-			foreach (string cmdTable in cmds)
-			{
-				SQLiteCommand sqCommand = new SQLiteCommand(cmdTable);
-				sqCommand.Connection = myConn;
-				sqCommand.ExecuteNonQuery();
-			}
-
-			myConn.Close();
-
-			UpdateDatabaseVersion(thisVersion);
-		}
-
-		private static void UpdateSchema_012(int currentVersionNumber)
-		{
-			int thisVersion = 12;
-			if (currentVersionNumber >= thisVersion) return;
-
-			logger.Info("Updating schema to VERSION: {0}", thisVersion);
-
-			SQLiteConnection myConn = new SQLiteConnection(GetConnectionString());
-			myConn.Open();
-
-			List<string> cmds = new List<string>();
-
-			cmds.Add("CREATE TABLE Playlist( " +
-				" PlaylistID INTEGER PRIMARY KEY AUTOINCREMENT, " +
-				" PlaylistName text, " +
-				" PlaylistItems text, " +
-				" DefaultPlayOrder int NOT NULL, " +
-				" PlayWatched int NOT NULL, " +
-				" PlayUnwatched int NOT NULL " +
-				" ); ");
-
-
-			foreach (string cmdTable in cmds)
-			{
-				SQLiteCommand sqCommand = new SQLiteCommand(cmdTable);
-				sqCommand.Connection = myConn;
-				sqCommand.ExecuteNonQuery();
-			}
-
-			myConn.Close();
-
-			UpdateDatabaseVersion(thisVersion);
-		}
-
-		private static void UpdateSchema_013(int currentVersionNumber)
-		{
-			int thisVersion = 13;
-			if (currentVersionNumber >= thisVersion) return;
-
-			logger.Info("Updating schema to VERSION: {0}", thisVersion);
-
-			SQLiteConnection myConn = new SQLiteConnection(GetConnectionString());
-			myConn.Open();
-
-			List<string> cmds = new List<string>();
-			cmds.Add("ALTER TABLE AnimeSeries ADD SeriesNameOverride text");
-
-			foreach (string cmdTable in cmds)
-			{
-				SQLiteCommand sqCommand = new SQLiteCommand(cmdTable);
-				sqCommand.Connection = myConn;
-				sqCommand.ExecuteNonQuery();
-			}
-
-			myConn.Close();
-
-			UpdateDatabaseVersion(thisVersion);
-		}
-
-		private static void UpdateSchema_014(int currentVersionNumber)
-		{
-			int thisVersion = 14;
-			if (currentVersionNumber >= thisVersion) return;
-
-			logger.Info("Updating schema to VERSION: {0}", thisVersion);
-
-			SQLiteConnection myConn = new SQLiteConnection(GetConnectionString());
-			myConn.Open();
-
-			List<string> cmds = new List<string>();
-
-			cmds.Add("CREATE TABLE BookmarkedAnime( " +
-				" BookmarkedAnimeID INTEGER PRIMARY KEY AUTOINCREMENT, " +
-				" AnimeID int NOT NULL, " +
-				" Priority int NOT NULL, " +
-				" Notes text, " +
-				" Downloading int NOT NULL " +
-				" ); ");
-
-			cmds.Add("CREATE UNIQUE INDEX UIX_BookmarkedAnime_AnimeID ON BookmarkedAnime(BookmarkedAnimeID)");
-
-
-			foreach (string cmdTable in cmds)
-			{
-				SQLiteCommand sqCommand = new SQLiteCommand(cmdTable);
-				sqCommand.Connection = myConn;
-				sqCommand.ExecuteNonQuery();
-			}
-
-			myConn.Close();
-
-			UpdateDatabaseVersion(thisVersion);
-		}
-
-		private static void UpdateSchema_015(int currentVersionNumber)
-		{
-			int thisVersion = 15;
-			if (currentVersionNumber >= thisVersion) return;
-
-			logger.Info("Updating schema to VERSION: {0}", thisVersion);
-
-			SQLiteConnection myConn = new SQLiteConnection(GetConnectionString());
-			myConn.Open();
-
-			List<string> cmds = new List<string>();
-			cmds.Add("ALTER TABLE VideoLocal ADD DateTimeCreated timestamp NULL");
-			cmds.Add("UPDATE VideoLocal SET DateTimeCreated = DateTimeUpdated");
-
-			foreach (string cmdTable in cmds)
-			{
-				SQLiteCommand sqCommand = new SQLiteCommand(cmdTable);
-				sqCommand.Connection = myConn;
-				sqCommand.ExecuteNonQuery();
-			}
-
-			myConn.Close();
-
-			UpdateDatabaseVersion(thisVersion);
-		}
-
-		private static void UpdateSchema_016(int currentVersionNumber)
-		{
-			int thisVersion = 16;
-			if (currentVersionNumber >= thisVersion) return;
-
-			logger.Info("Updating schema to VERSION: {0}", thisVersion);
-
-			SQLiteConnection myConn = new SQLiteConnection(GetConnectionString());
-			myConn.Open();
-
-			List<string> cmds = new List<string>();
-
-			cmds.Add("CREATE TABLE CrossRef_AniDB_TvDB_Episode( " +
-				" CrossRef_AniDB_TvDB_EpisodeID INTEGER PRIMARY KEY AUTOINCREMENT, " +
-				" AnimeID int NOT NULL, " +
-				" AniDBEpisodeID int NOT NULL, " +
-				" TvDBEpisodeID int NOT NULL " +
-				" ); ");
-
-			cmds.Add("CREATE UNIQUE INDEX UIX_CrossRef_AniDB_TvDB_Episode_AniDBEpisodeID ON CrossRef_AniDB_TvDB_Episode(AniDBEpisodeID);");
-
-			foreach (string cmdTable in cmds)
-			{
-				SQLiteCommand sqCommand = new SQLiteCommand(cmdTable);
-				sqCommand.Connection = myConn;
-				sqCommand.ExecuteNonQuery();
-			}
-
-			myConn.Close();
-
-			UpdateDatabaseVersion(thisVersion);
-		}
-
-		private static void UpdateSchema_017(int currentVersionNumber)
-		{
-			int thisVersion = 17;
-			if (currentVersionNumber >= thisVersion) return;
-
-			logger.Info("Updating schema to VERSION: {0}", thisVersion);
-
-			SQLiteConnection myConn = new SQLiteConnection(GetConnectionString());
-			myConn.Open();
-
-			List<string> cmds = new List<string>();
-
-			cmds.Add("CREATE TABLE AniDB_MylistStats( " +
-				" AniDB_MylistStatsID INTEGER PRIMARY KEY AUTOINCREMENT, " +
-				" Animes int NOT NULL, " +
-				" Episodes int NOT NULL, " +
-				" Files int NOT NULL, " +
-				" SizeOfFiles INTEGER NOT NULL, " +
-				" AddedAnimes int NOT NULL, " +
-				" AddedEpisodes int NOT NULL, " +
-				" AddedFiles int NOT NULL, " +
-				" AddedGroups int NOT NULL, " +
-				" LeechPct int NOT NULL, " +
-				" GloryPct int NOT NULL, " +
-				" ViewedPct int NOT NULL, " +
-				" MylistPct int NOT NULL, " +
-				" ViewedMylistPct int NOT NULL, " +
-				" EpisodesViewed int NOT NULL, " +
-				" Votes int NOT NULL, " +
-				" Reviews int NOT NULL, " +
-				" ViewiedLength int NOT NULL " +
-				" ); ");
-
-
-			foreach (string cmdTable in cmds)
-			{
-				SQLiteCommand sqCommand = new SQLiteCommand(cmdTable);
-				sqCommand.Connection = myConn;
-				sqCommand.ExecuteNonQuery();
-			}
-
-			myConn.Close();
-
-			UpdateDatabaseVersion(thisVersion);
-		}
-
-		private static void UpdateSchema_018(int currentVersionNumber)
-		{
-			int thisVersion = 18;
-			if (currentVersionNumber >= thisVersion) return;
-
-			logger.Info("Updating schema to VERSION: {0}", thisVersion);
-
-			SQLiteConnection myConn = new SQLiteConnection(GetConnectionString());
-			myConn.Open();
-
-			List<string> cmds = new List<string>();
-
-			cmds.Add("CREATE TABLE FileFfdshowPreset( " +
-				" FileFfdshowPresetID INTEGER PRIMARY KEY AUTOINCREMENT, " +
-				" Hash int NOT NULL, " +
-				" FileSize INTEGER NOT NULL, " +
-				" Preset text " +
-				" ); ");
-
-			cmds.Add("CREATE UNIQUE INDEX UIX_FileFfdshowPreset_Hash ON FileFfdshowPreset(Hash, FileSize);");
-
-
-			foreach (string cmdTable in cmds)
-			{
-				SQLiteCommand sqCommand = new SQLiteCommand(cmdTable);
-				sqCommand.Connection = myConn;
-				sqCommand.ExecuteNonQuery();
-			}
-
-			myConn.Close();
-
-			UpdateDatabaseVersion(thisVersion);
-		}
-
-		private static void UpdateSchema_019(int currentVersionNumber)
-		{
-			int thisVersion = 19;
-			if (currentVersionNumber >= thisVersion) return;
-
-			logger.Info("Updating schema to VERSION: {0}", thisVersion);
-
-			SQLiteConnection myConn = new SQLiteConnection(GetConnectionString());
-			myConn.Open();
-
-			List<string> cmds = new List<string>();
-			cmds.Add("ALTER TABLE AniDB_Anime ADD DisableExternalLinksFlag int NULL");
-			cmds.Add("UPDATE AniDB_Anime SET DisableExternalLinksFlag = 0");
-
-			foreach (string cmdTable in cmds)
-			{
-				SQLiteCommand sqCommand = new SQLiteCommand(cmdTable);
-				sqCommand.Connection = myConn;
-				sqCommand.ExecuteNonQuery();
-			}
-
-			myConn.Close();
-
-			UpdateDatabaseVersion(thisVersion);
-		}
-
-		private static void UpdateSchema_020(int currentVersionNumber)
-		{
-			int thisVersion = 20;
-			if (currentVersionNumber >= thisVersion) return;
-
-			logger.Info("Updating schema to VERSION: {0}", thisVersion);
-
-			SQLiteConnection myConn = new SQLiteConnection(GetConnectionString());
-			myConn.Open();
-
-			List<string> cmds = new List<string>();
-			cmds.Add("ALTER TABLE AniDB_File ADD FileVersion int NULL");
-			cmds.Add("UPDATE AniDB_File SET FileVersion = 1");
-
-			foreach (string cmdTable in cmds)
-			{
-				SQLiteCommand sqCommand = new SQLiteCommand(cmdTable);
-				sqCommand.Connection = myConn;
-				sqCommand.ExecuteNonQuery();
-			}
-
-			myConn.Close();
-
-			UpdateDatabaseVersion(thisVersion);
-		}
-
-		private static void UpdateSchema_021(int currentVersionNumber)
-		{
-			int thisVersion = 21;
-			if (currentVersionNumber >= thisVersion) return;
-
-			logger.Info("Updating schema to VERSION: {0}", thisVersion);
-
-			SQLiteConnection myConn = new SQLiteConnection(GetConnectionString());
-			myConn.Open();
-
-			List<string> cmds = new List<string>();
-
-			cmds.Add("CREATE TABLE RenameScript( " +
-				" RenameScriptID INTEGER PRIMARY KEY AUTOINCREMENT, " +
-				" ScriptName text, " +
-				" Script text, " +
-				" IsEnabledOnImport int NOT NULL " +
-				" ); ");
-
-
-			foreach (string cmdTable in cmds)
-			{
-				SQLiteCommand sqCommand = new SQLiteCommand(cmdTable);
-				sqCommand.Connection = myConn;
-				sqCommand.ExecuteNonQuery();
-			}
-
-			myConn.Close();
-
-			UpdateDatabaseVersion(thisVersion);
-		}
-
-		private static void UpdateSchema_022(int currentVersionNumber)
-		{
-			int thisVersion = 22;
-			if (currentVersionNumber >= thisVersion) return;
-
-			logger.Info("Updating schema to VERSION: {0}", thisVersion);
-
-			SQLiteConnection myConn = new SQLiteConnection(GetConnectionString());
-			myConn.Open();
-
-			List<string> cmds = new List<string>();
-			cmds.Add("ALTER TABLE AniDB_File ADD IsCensored int NULL");
-			cmds.Add("ALTER TABLE AniDB_File ADD IsDeprecated int NULL");
-
-			try
-			{
-				foreach (string cmdTable in cmds)
-				{
-					SQLiteCommand sqCommand = new SQLiteCommand(cmdTable);
-					sqCommand.Connection = myConn;
-					sqCommand.ExecuteNonQuery();
-				}
-			}
-			catch { }
-
-			cmds.Clear();
-			cmds.Add("ALTER TABLE AniDB_File ADD InternalVersion int NULL");
-
-			cmds.Add("UPDATE AniDB_File SET IsCensored = 0");
-			cmds.Add("UPDATE AniDB_File SET IsDeprecated = 0");
-			cmds.Add("UPDATE AniDB_File SET InternalVersion = 1");
-
-			foreach (string cmdTable in cmds)
-			{
-				SQLiteCommand sqCommand = new SQLiteCommand(cmdTable);
-				sqCommand.Connection = myConn;
-				sqCommand.ExecuteNonQuery();
-			}
-
-			myConn.Close();
-
-			UpdateDatabaseVersion(thisVersion);
-		}
-
-		private static void UpdateSchema_023(int currentVersionNumber)
-		{
-			int thisVersion = 23;
-			if (currentVersionNumber >= thisVersion) return;
-
-			logger.Info("Updating schema to VERSION: {0}", thisVersion);
-
-			SQLiteConnection myConn = new SQLiteConnection(GetConnectionString());
-			myConn.Open();
-
-			List<string> cmds = new List<string>();
-
-			cmds.Add("UPDATE JMMUser SET CanEditServerSettings = 1");
-
-			foreach (string cmdTable in cmds)
-			{
-				SQLiteCommand sqCommand = new SQLiteCommand(cmdTable);
-				sqCommand.Connection = myConn;
-				sqCommand.ExecuteNonQuery();
-			}
-
-			myConn.Close();
-
-			UpdateDatabaseVersion(thisVersion);
-		}
-
-		private static void UpdateSchema_024(int currentVersionNumber)
-		{
-			int thisVersion = 24;
-			if (currentVersionNumber >= thisVersion) return;
-
-			logger.Info("Updating schema to VERSION: {0}", thisVersion);
-
-			SQLiteConnection myConn = new SQLiteConnection(GetConnectionString());
-			myConn.Open();
-
-			List<string> cmds = new List<string>();
-			cmds.Add("ALTER TABLE VideoLocal ADD IsVariation int NULL");
-			cmds.Add("UPDATE VideoLocal SET IsVariation = 0");
-
-			foreach (string cmdTable in cmds)
-			{
-				SQLiteCommand sqCommand = new SQLiteCommand(cmdTable);
-				sqCommand.Connection = myConn;
-				sqCommand.ExecuteNonQuery();
-			}
-
-			myConn.Close();
-
-			UpdateDatabaseVersion(thisVersion);
-		}
-
-		private static void UpdateSchema_025(int currentVersionNumber)
-		{
-			int thisVersion = 25;
-			if (currentVersionNumber >= thisVersion) return;
-
-			logger.Info("Updating schema to VERSION: {0}", thisVersion);
-
-			SQLiteConnection myConn = new SQLiteConnection(GetConnectionString());
-			myConn.Open();
-
-			List<string> cmds = new List<string>();
-
-			cmds.Add("CREATE TABLE AniDB_Recommendation( " +
-				" AniDB_RecommendationID INTEGER PRIMARY KEY AUTOINCREMENT, " +
-				" AnimeID int NOT NULL, " +
-				" UserID int NOT NULL, " +
-				" RecommendationType int NOT NULL, " +
-				" RecommendationText text " +
-				" ); ");
-
-			cmds.Add("CREATE UNIQUE INDEX UIX_AniDB_Recommendation ON AniDB_Recommendation(AnimeID, UserID);");
-
-
-			foreach (string cmdTable in cmds)
-			{
-				SQLiteCommand sqCommand = new SQLiteCommand(cmdTable);
-				sqCommand.Connection = myConn;
-				sqCommand.ExecuteNonQuery();
-			}
-
-			myConn.Close();
-
-			UpdateDatabaseVersion(thisVersion);
-		}
-
-		private static void UpdateSchema_026(int currentVersionNumber)
-		{
-			int thisVersion = 26;
-			if (currentVersionNumber >= thisVersion) return;
-
-			logger.Info("Updating schema to VERSION: {0}", thisVersion);
-
-			SQLiteConnection myConn = new SQLiteConnection(GetConnectionString());
-			myConn.Open();
-
-			List<string> cmds = new List<string>();
-
-			cmds.Add("CREATE INDEX IX_CrossRef_File_Episode_Hash ON CrossRef_File_Episode(Hash);");
-			cmds.Add("CREATE INDEX IX_CrossRef_File_Episode_EpisodeID ON CrossRef_File_Episode(EpisodeID);");
-
-
-			foreach (string cmdTable in cmds)
-			{
-				SQLiteCommand sqCommand = new SQLiteCommand(cmdTable);
-				sqCommand.Connection = myConn;
-				sqCommand.ExecuteNonQuery();
-			}
-
-			myConn.Close();
-
-			UpdateDatabaseVersion(thisVersion);
-		}
-
-		private static void UpdateSchema_027(int currentVersionNumber)
-		{
-			int thisVersion = 27;
-			if (currentVersionNumber >= thisVersion) return;
-
-			logger.Info("Updating schema to VERSION: {0}", thisVersion);
-
-			SQLiteConnection myConn = new SQLiteConnection(GetConnectionString());
-			myConn.Open();
-
-			List<string> cmds = new List<string>();
-
-			cmds.Add("update CrossRef_File_Episode SET CrossRefSource=1 WHERE Hash IN (Select Hash from ANIDB_File) AND CrossRefSource=2;");
-
-
-			foreach (string cmdTable in cmds)
-			{
-				SQLiteCommand sqCommand = new SQLiteCommand(cmdTable);
-				sqCommand.Connection = myConn;
-				sqCommand.ExecuteNonQuery();
-			}
-
-			myConn.Close();
-
-			UpdateDatabaseVersion(thisVersion);
-		}
-
-		private static void UpdateSchema_028(int currentVersionNumber)
-		{
-			int thisVersion = 28;
-			if (currentVersionNumber >= thisVersion) return;
-
-			logger.Info("Updating schema to VERSION: {0}", thisVersion);
-
-			SQLiteConnection myConn = new SQLiteConnection(GetConnectionString());
-			myConn.Open();
-
-			List<string> cmds = new List<string>();
-
-			cmds.Add("CREATE TABLE LogMessage( " +
-				" LogMessageID INTEGER PRIMARY KEY AUTOINCREMENT, " +
-				" LogType text, " +
-				" LogContent text, " +
-				" LogDate timestamp NOT NULL " +
-				" ); ");
-
-
-			foreach (string cmdTable in cmds)
-			{
-				SQLiteCommand sqCommand = new SQLiteCommand(cmdTable);
-				sqCommand.Connection = myConn;
-				sqCommand.ExecuteNonQuery();
-			}
-
-			myConn.Close();
-
-			UpdateDatabaseVersion(thisVersion);
-		}
-
-		private static void UpdateSchema_029(int currentVersionNumber)
-		{
-			int thisVersion = 29;
-			if (currentVersionNumber >= thisVersion) return;
-
-			logger.Info("Updating schema to VERSION: {0}", thisVersion);
-
-			SQLiteConnection myConn = new SQLiteConnection(GetConnectionString());
-			myConn.Open();
-
-			List<string> cmds = new List<string>();
-
-			cmds.Add("CREATE TABLE CrossRef_AniDB_TvDBV2( " +
-				" CrossRef_AniDB_TvDBV2ID INTEGER PRIMARY KEY AUTOINCREMENT, " +
-				" AnimeID int NOT NULL, " +
-				" AniDBStartEpisodeType int NOT NULL, " +
-				" AniDBStartEpisodeNumber int NOT NULL, " +
-				" TvDBID int NOT NULL, " +
-				" TvDBSeasonNumber int NOT NULL, " +
-				" TvDBStartEpisodeNumber int NOT NULL, " +
-				" TvDBTitle text, " +
-				" CrossRefSource int NOT NULL " +
-				" ); ");
-
-			cmds.Add("CREATE UNIQUE INDEX UIX_CrossRef_AniDB_TvDBV2 ON CrossRef_AniDB_TvDBV2(AnimeID, TvDBID, TvDBSeasonNumber, TvDBStartEpisodeNumber, AniDBStartEpisodeType, AniDBStartEpisodeNumber);");
-
-			foreach (string cmdTable in cmds)
-			{
-				SQLiteCommand sqCommand = new SQLiteCommand(cmdTable);
-				sqCommand.Connection = myConn;
-				sqCommand.ExecuteNonQuery();
-			}
-
-			myConn.Close();
-
-			UpdateDatabaseVersion(thisVersion);
-
-			// Now do the migratiuon
-			DatabaseHelper.MigrateTvDBLinks_V1_to_V2();
-		}
-
-		private static void UpdateSchema_030(int currentVersionNumber)
-		{
-			int thisVersion = 30;
-			if (currentVersionNumber >= thisVersion) return;
-
-			logger.Info("Updating schema to VERSION: {0}", thisVersion);
-
-			List<string> cmds = new List<string>();
-			cmds.Add("ALTER TABLE GroupFilter ADD Locked int NULL");
-
-			ExecuteSQLCommands(cmds);
-
-			UpdateDatabaseVersion(thisVersion);
-		}
-		private static void UpdateSchema_031(int currentVersionNumber)
-		{
-			int thisVersion = 31;
-			if (currentVersionNumber >= thisVersion) return;
-
-			logger.Info("Updating schema to VERSION: {0}", thisVersion);
-
-			List<string> cmds = new List<string>();
-            cmds.Add("ALTER TABLE VideoInfo ADD FullInfo text NULL");
-
-			ExecuteSQLCommands(cmds);
-
-			UpdateDatabaseVersion(thisVersion);
-		}
-
-        private static void UpdateSchema_032(int currentVersionNumber)
-        {
-            int thisVersion = 32;
-            if (currentVersionNumber >= thisVersion) return;
-
-            logger.Info("Updating schema to VERSION: {0}", thisVersion);
-
-            SQLiteConnection myConn = new SQLiteConnection(GetConnectionString());
-            myConn.Open();
-
-            List<string> cmds = new List<string>();
-
-            cmds.Add("CREATE TABLE CrossRef_AniDB_TraktV2( " +
-                " CrossRef_AniDB_TraktV2ID INTEGER PRIMARY KEY AUTOINCREMENT, " +
-                " AnimeID int NOT NULL, " +
-                " AniDBStartEpisodeType int NOT NULL, " +
-                " AniDBStartEpisodeNumber int NOT NULL, " +
-                " TraktID text, " +
-                " TraktSeasonNumber int NOT NULL, " +
-                " TraktStartEpisodeNumber int NOT NULL, " +
-                " TraktTitle text, " +
-                " CrossRefSource int NOT NULL " +
-                " ); ");
-
-            cmds.Add("CREATE UNIQUE INDEX UIX_CrossRef_AniDB_TraktV2 ON CrossRef_AniDB_TraktV2(AnimeID, TraktSeasonNumber, TraktStartEpisodeNumber, AniDBStartEpisodeType, AniDBStartEpisodeNumber);");
-
-            foreach (string cmdTable in cmds)
-            {
-                SQLiteCommand sqCommand = new SQLiteCommand(cmdTable);
-                sqCommand.Connection = myConn;
-                sqCommand.ExecuteNonQuery();
-            }
-
-            myConn.Close();
-
-            UpdateDatabaseVersion(thisVersion);
-
-            // Now do the migratiuon
-            DatabaseHelper.MigrateTraktLinks_V1_to_V2();
-        }
-
-
-        private static void UpdateSchema_033(int currentVersionNumber)
-        {
-            int thisVersion = 33;
-            if (currentVersionNumber >= thisVersion) return;
-
-            logger.Info("Updating schema to VERSION: {0}", thisVersion);
-
-            SQLiteConnection myConn = new SQLiteConnection(GetConnectionString());
-            myConn.Open();
-
-            List<string> cmds = new List<string>();
-
-            cmds.Add("CREATE TABLE CrossRef_AniDB_Trakt_Episode( " +
-                " CrossRef_AniDB_Trakt_EpisodeID INTEGER PRIMARY KEY AUTOINCREMENT, " +
-                " AnimeID int NOT NULL, " +
-                " AniDBEpisodeID int NOT NULL, " +
-                 "TraktID text, " +
-                " Season int NOT NULL, " +
-                " EpisodeNumber int NOT NULL " +
-                " ); ");
-
-            cmds.Add("CREATE UNIQUE INDEX UIX_CrossRef_AniDB_Trakt_Episode_AniDBEpisodeID ON CrossRef_AniDB_Trakt_Episode(AniDBEpisodeID);");
-
-            foreach (string cmdTable in cmds)
-            {
-                SQLiteCommand sqCommand = new SQLiteCommand(cmdTable);
-                sqCommand.Connection = myConn;
-                sqCommand.ExecuteNonQuery();
-            }
-
-            myConn.Close();
-
-            UpdateDatabaseVersion(thisVersion);
-        }
-
-
-        private static void UpdateSchema_034(int currentVersionNumber)
-        {
-            int thisVersion = 34;
-            if (currentVersionNumber >= thisVersion) return;
-
-            logger.Info("Updating schema to VERSION: {0}", thisVersion);
-
-            UpdateDatabaseVersion(thisVersion);
-
-            // Now do the migration
-            DatabaseHelper.RemoveOldMovieDBImageRecords();
-        }
-
-        private static void UpdateSchema_035(int currentVersionNumber)
-        {
-            int thisVersion = 35;
-            if (currentVersionNumber >= thisVersion) return;
-
-            logger.Info("Updating schema to VERSION: {0}", thisVersion);
-
-            SQLiteConnection myConn = new SQLiteConnection(GetConnectionString());
-            myConn.Open();
-
-            List<string> cmds = new List<string>();
-
-            cmds.Add("CREATE TABLE CustomTag( " +
-                " CustomTagID INTEGER PRIMARY KEY AUTOINCREMENT, " +
-                " TagName text, " +
-                " TagDescription text " +
-                " ); ");
-
-            cmds.Add("CREATE TABLE CrossRef_CustomTag( " +
-                " CrossRef_CustomTagID INTEGER PRIMARY KEY AUTOINCREMENT, " +
-                " CustomTagID int NOT NULL, " +
-                " CrossRefID int NOT NULL, " +
-                " CrossRefType int NOT NULL " +
-                " ); ");
-
-
-            foreach (string cmdTable in cmds)
-            {
-                SQLiteCommand sqCommand = new SQLiteCommand(cmdTable);
-                sqCommand.Connection = myConn;
-                sqCommand.ExecuteNonQuery();
-            }
-
-            myConn.Close();
-
-            UpdateDatabaseVersion(thisVersion);
-
-            DatabaseHelper.CreateInitialCustomTags();
-        }
-
-        private static void UpdateSchema_036(int currentVersionNumber)
-        {
-            int thisVersion = 36;
-            if (currentVersionNumber >= thisVersion) return;
-
-            logger.Info("Updating schema to VERSION: {0}", thisVersion);
-
-            List<string> cmds = new List<string>();
-            cmds.Add("ALTER TABLE AniDB_Anime_Tag ADD Weight int NULL");
-
-            ExecuteSQLCommands(cmds);
-
-            UpdateDatabaseVersion(thisVersion);
-        }
-
-        private static void UpdateSchema_037(int currentVersionNumber)
-        {
-            int thisVersion = 37;
-            if (currentVersionNumber >= thisVersion) return;
-
-            logger.Info("Updating schema to VERSION: {0}", thisVersion);
-
-            UpdateDatabaseVersion(thisVersion);
-
-            DatabaseHelper.PopulateTagWeight();
-        }
-
-        private static void UpdateSchema_038(int currentVersionNumber)
-        {
-            int thisVersion = 38;
-            if (currentVersionNumber >= thisVersion) return;
-
-            logger.Info("Updating schema to VERSION: {0}", thisVersion);
-
-            List<string> cmds = new List<string>();
-            cmds.Add("ALTER TABLE Trakt_Episode ADD TraktID int NULL");
-
-            ExecuteSQLCommands(cmds);
-
-            UpdateDatabaseVersion(thisVersion);
-        }
-
-        private static void UpdateSchema_039(int currentVersionNumber)
-        {
-            int thisVersion = 39;
-            if (currentVersionNumber >= thisVersion) return;
-
-            logger.Info("Updating schema to VERSION: {0}", thisVersion);
-
-            DatabaseHelper.FixHashes();
-
-            UpdateDatabaseVersion(thisVersion);
-        }
-
-        private static void UpdateSchema_040(int currentVersionNumber)
-        {
-            int thisVersion = 40;
-            if (currentVersionNumber >= thisVersion) return;
-
-            logger.Info("Updating schema to VERSION: {0}", thisVersion);
-
-            List<string> cmds = new List<string>();
-            cmds.Add("DROP TABLE LogMessage;");
-
-            ExecuteSQLCommands(cmds);
-
-            UpdateDatabaseVersion(thisVersion);
-        }
-
-        private static void UpdateSchema_041(int currentVersionNumber)
-        {
-            int thisVersion = 41;
-            if (currentVersionNumber >= thisVersion) return;
-
-            logger.Info("Updating schema to VERSION: {0}", thisVersion);
-
-            List<string> cmds = new List<string>();
-            cmds.Add("ALTER TABLE AnimeSeries ADD DefaultFolder text NULL");
-
-            ExecuteSQLCommands(cmds);
-
-            UpdateDatabaseVersion(thisVersion);
-        }
-        private static void UpdateSchema_042(int currentVersionNumber)
-        {
-            int thisVersion = 42;
-            if (currentVersionNumber >= thisVersion) return;
-
-            logger.Info("Updating schema to VERSION: {0}", thisVersion);
-
-            List<string> cmds = new List<string>();
-            cmds.Add("ALTER TABLE JMMUser ADD PlexUsers text NULL");
-
-            ExecuteSQLCommands(cmds);
-
-            UpdateDatabaseVersion(thisVersion);
-        }
-
-        private static void UpdateSchema_043(int currentVersionNumber)
-        {
-            int thisVersion = 43;
-            if (currentVersionNumber >= thisVersion) return;
-
-            logger.Info("Updating schema to VERSION: {0}", thisVersion);
-
-            SQLiteConnection myConn = new SQLiteConnection(GetConnectionString());
-            myConn.Open();
-
-            List<string> cmds = new List<string>();
-            cmds.Add("ALTER TABLE GroupFilter ADD FilterType int NOT NULL DEFAULT 1");
-            //Add Migration as SQL, since Groupfilters Cache is not init yet.
-            cmds.Add("UPDATE GroupFilter SET FilterType = 2 WHERE GroupFilterName='" + Constants.GroupFilterName.ContinueWatching + "'");
-
-            foreach (string cmdTable in cmds)
-            {
-                SQLiteCommand sqCommand = new SQLiteCommand(cmdTable);
-                sqCommand.Connection = myConn;
-                sqCommand.ExecuteNonQuery();
-            }
-
-            myConn.Close();
-
-            UpdateDatabaseVersion(thisVersion);
-
-            // Now do the migratiuon
-            //DatabaseHelper.FixContinueWatchingGroupFilter_20160406();
-        }
-        private static void UpdateSchema_044(int currentVersionNumber)
-        {
-            int thisVersion = 44;
-            if (currentVersionNumber >= thisVersion) return;
-
-            logger.Info("Updating schema to VERSION: {0}", thisVersion);
-
-            SQLiteConnection myConn = new SQLiteConnection(GetConnectionString());
-            myConn.Open();
-
-            List<string> cmds = new List<string>();
-            cmds.Add("ALTER TABLE AniDB_Anime ADD ContractVersion int NOT NULL DEFAULT 0");
-            cmds.Add("ALTER TABLE AniDB_Anime ADD ContractString text NULL");
-            cmds.Add("ALTER TABLE AnimeGroup ADD ContractVersion int NOT NULL DEFAULT 0");
-            cmds.Add("ALTER TABLE AnimeGroup ADD ContractString text NULL");
-            cmds.Add("ALTER TABLE AnimeGroup_User ADD PlexContractVersion int NOT NULL DEFAULT 0");
-            cmds.Add("ALTER TABLE AnimeGroup_User ADD PlexContractString text NULL");
-            cmds.Add("ALTER TABLE AnimeGroup_User ADD KodiContractVersion int NOT NULL DEFAULT 0");
-            cmds.Add("ALTER TABLE AnimeGroup_User ADD KodiContractString text NULL");
-            cmds.Add("ALTER TABLE AnimeSeries ADD ContractVersion int NOT NULL DEFAULT 0");
-            cmds.Add("ALTER TABLE AnimeSeries ADD ContractString text NULL");
-            cmds.Add("ALTER TABLE AnimeSeries_User ADD PlexContractVersion int NOT NULL DEFAULT 0");
-            cmds.Add("ALTER TABLE AnimeSeries_User ADD PlexContractString text NULL");
-            cmds.Add("ALTER TABLE AnimeSeries_User ADD KodiContractVersion int NOT NULL DEFAULT 0");
-            cmds.Add("ALTER TABLE AnimeSeries_User ADD KodiContractString text NULL");
-            cmds.Add("ALTER TABLE GroupFilter ADD GroupsIdsVersion int NOT NULL DEFAULT 0");
-            cmds.Add("ALTER TABLE GroupFilter ADD GroupsIdsString text NULL");
-            cmds.Add("ALTER TABLE AnimeEpisode_User ADD ContractVersion int NOT NULL DEFAULT 0");
-            cmds.Add("ALTER TABLE AnimeEpisode_User ADD ContractString text NULL");
-
-            foreach (string cmdTable in cmds)
-            {
-                SQLiteCommand sqCommand = new SQLiteCommand(cmdTable);
-                sqCommand.Connection = myConn;
-                sqCommand.ExecuteNonQuery();
-            }
-
-            myConn.Close();
-
-            UpdateDatabaseVersion(thisVersion);
-
-            // Now do the migratiuon
-            DatabaseHelper.FixContinueWatchingGroupFilter_20160406();
-        }
-        private static void UpdateSchema_045(int currentVersionNumber)
-        {
-            int thisVersion = 45;
-            if (currentVersionNumber >= thisVersion) return;
-
-            logger.Info("Updating schema to VERSION: {0}", thisVersion);
-
-            SQLiteConnection myConn = new SQLiteConnection(GetConnectionString());
-            myConn.Open();
-
-            List<string> cmds = new List<string>();
-            cmds.Add("ALTER TABLE AnimeEpisode ADD PlexContractVersion int NOT NULL DEFAULT 0");
-            cmds.Add("ALTER TABLE AnimeEpisode ADD PlexContractString text NULL");
-            cmds.Add("ALTER TABLE VideoLocal ADD MediaVersion int NOT NULL DEFAULT 0");
-            cmds.Add("ALTER TABLE Videolocal ADD MediaString text NULL");
-            foreach (string cmdTable in cmds)
-            {
-                SQLiteCommand sqCommand = new SQLiteCommand(cmdTable);
-                sqCommand.Connection = myConn;
-                sqCommand.ExecuteNonQuery();
-            }
-
-            myConn.Close();
-
-            UpdateDatabaseVersion(thisVersion);
-
-
-        }
-        private static void UpdateSchema_046(int currentVersionNumber)
-        {
-            int thisVersion = 46;
-            if (currentVersionNumber >= thisVersion) return;
-
-            logger.Info("Updating schema to VERSION: {0}", thisVersion);
-
-            SQLiteConnection myConn = new SQLiteConnection(GetConnectionString());
-            myConn.Open();
-
-            List<string> cmds = new List<string>();
-            cmds.Add("ALTER TABLE AnimeGroup_User DROP COLUMN KodiContractVersion");
-            cmds.Add("ALTER TABLE AnimeGroup_User DROP COLUMN KodiContractString");
-            cmds.Add("ALTER TABLE AnimeSeries_User DROP COLUMN KodiContractVersion");
-            cmds.Add("ALTER TABLE AnimeSeries_User DROP COLUMN KodiContractString");
-
-            foreach (string cmdTable in cmds)
-            {
-                SQLiteCommand sqCommand = new SQLiteCommand(cmdTable);
-                sqCommand.Connection = myConn;
-                sqCommand.ExecuteNonQuery();
-            }
-
-            myConn.Close();
-
-            UpdateDatabaseVersion(thisVersion);
-
-
-        }
-
-
-        private static void UpdateSchema_044(int currentVersionNumber)
-        {
-            int thisVersion = 44;
-            if (currentVersionNumber >= thisVersion) return;
-
-            logger.Info("Updating schema to VERSION: {0}", thisVersion);
-
-            List<string> cmds = new List<string>();
-            cmds.Add("ALTER TABLE AniDB_Anime ADD LatestEpisodeAirDate timestamp NULL");
-            cmds.Add("ALTER TABLE AnimeGroup ADD LatestEpisodeAirDate timestamp NULL");
-
-            ExecuteSQLCommands(cmds);
-
-            UpdateDatabaseVersion(thisVersion);
-        }
-
-        private static void ExecuteSQLCommands(List<string> cmds)
-		{
-			SQLiteConnection myConn = new SQLiteConnection(GetConnectionString());
-			myConn.Open();
-
-			foreach (string cmdTable in cmds)
-			{
-				SQLiteCommand sqCommand = new SQLiteCommand(cmdTable);
-				sqCommand.Connection = myConn;
-				sqCommand.ExecuteNonQuery();
-			}
-
-			myConn.Close();
-		}
-
-		private static void UpdateDatabaseVersion(int versionNumber)
-		{
-			VersionsRepository repVersions = new VersionsRepository();
-			Versions ver = repVersions.GetByVersionType(Constants.DatabaseTypeKey);
-			if (ver == null) return;
-
-			ver.VersionValue = versionNumber.ToString();
-			repVersions.Save(ver);
-		}
-
-		#endregion
-
-		#region Create Initial Schema
-
-		public static void CreateInitialSchema()
-		{
-			SQLiteConnection myConn = new SQLiteConnection(GetConnectionString());
-			myConn.Open(); 
-
-			string cmd = string.Format("SELECT count(*) as NumTables FROM sqlite_master WHERE name='Versions'");
-			SQLiteCommand sqCommandCheck = new SQLiteCommand(cmd);
-			sqCommandCheck.Connection = myConn;
-			long count = long.Parse(sqCommandCheck.ExecuteScalar().ToString());
-
-			// if the Versions already exists, it means we have done this already
-			if (count > 0) return;
-
-			//Create all the commands to be executed
-			List<string> commands = new List<string>();
-			commands.AddRange(CreateTableString_Versions());
-			commands.AddRange(CreateTableString_AniDB_Anime());
-			commands.AddRange(CreateTableString_AniDB_Anime_Category());
-			commands.AddRange(CreateTableString_AniDB_Anime_Character());
-			commands.AddRange(CreateTableString_AniDB_Anime_Relation());
-			commands.AddRange(CreateTableString_AniDB_Anime_Review());
-			commands.AddRange(CreateTableString_AniDB_Anime_Similar());
-			commands.AddRange(CreateTableString_AniDB_Anime_Tag());
-			commands.AddRange(CreateTableString_AniDB_Anime_Title());
-			commands.AddRange(CreateTableString_AniDB_Category());
-			commands.AddRange(CreateTableString_AniDB_Character());
-			commands.AddRange(CreateTableString_AniDB_Character_Seiyuu());
-			commands.AddRange(CreateTableString_AniDB_Seiyuu());
-			commands.AddRange(CreateTableString_AniDB_Episode());
-			commands.AddRange(CreateTableString_AniDB_File());
-			commands.AddRange(CreateTableString_AniDB_GroupStatus());
-			commands.AddRange(CreateTableString_AniDB_ReleaseGroup());
-			commands.AddRange(CreateTableString_AniDB_Review());
-			commands.AddRange(CreateTableString_AniDB_Tag());
-			commands.AddRange(CreateTableString_AnimeEpisode());
-			commands.AddRange(CreateTableString_AnimeGroup());
-			commands.AddRange(CreateTableString_AnimeSeries());
-			commands.AddRange(CreateTableString_CommandRequest());
-			commands.AddRange(CreateTableString_CrossRef_AniDB_Other());
-			commands.AddRange(CreateTableString_CrossRef_AniDB_TvDB());
-			commands.AddRange(CreateTableString_CrossRef_File_Episode());
-			commands.AddRange(CreateTableString_CrossRef_Languages_AniDB_File());
-			commands.AddRange(CreateTableString_CrossRef_Subtitles_AniDB_File());
-			commands.AddRange(CreateTableString_FileNameHash());
-			commands.AddRange(CreateTableString_Language());
-			commands.AddRange(CreateTableString_ImportFolder());
-			commands.AddRange(CreateTableString_ScheduledUpdate());
-			commands.AddRange(CreateTableString_VideoInfo());
-			commands.AddRange(CreateTableString_VideoLocal());
-			commands.AddRange(CreateTableString_DuplicateFile());
-			commands.AddRange(CreateTableString_GroupFilter());
-			commands.AddRange(CreateTableString_GroupFilterCondition());
-			commands.AddRange(CreateTableString_AniDB_Vote());
-			commands.AddRange(CreateTableString_TvDB_ImageFanart());
-			commands.AddRange(CreateTableString_TvDB_ImageWideBanner());
-			commands.AddRange(CreateTableString_TvDB_ImagePoster());
-			commands.AddRange(CreateTableString_TvDB_Episode());
-			commands.AddRange(CreateTableString_TvDB_Series());
-			commands.AddRange(CreateTableString_AniDB_Anime_DefaultImage());
-			commands.AddRange(CreateTableString_MovieDB_Movie());
-			commands.AddRange(CreateTableString_MovieDB_Poster());
-			commands.AddRange(CreateTableString_MovieDB_Fanart());
-			commands.AddRange(CreateTableString_JMMUser());
-			commands.AddRange(CreateTableString_Trakt_Episode());
-			commands.AddRange(CreateTableString_Trakt_ImagePoster());
-			commands.AddRange(CreateTableString_Trakt_ImageFanart());
-			commands.AddRange(CreateTableString_Trakt_Show());
-			commands.AddRange(CreateTableString_Trakt_Season());
-			commands.AddRange(CreateTableString_CrossRef_AniDB_Trakt());
-
-			commands.AddRange(CreateTableString_AnimeEpisode_User());
-			commands.AddRange(CreateTableString_AnimeSeries_User());
-			commands.AddRange(CreateTableString_AnimeGroup_User());
-			commands.AddRange(CreateTableString_VideoLocal_User());
-
-			foreach (string cmdTable in commands)
-			{
-				SQLiteCommand sqCommand = new SQLiteCommand(cmdTable); 
-				sqCommand.Connection = myConn;
-				sqCommand.ExecuteNonQuery(); 
-			}
-
-			myConn.Close();
-
-			logger.Trace("Creating version...");
-			Versions ver1 = new Versions();
-			ver1.VersionType = Constants.DatabaseTypeKey;
-			ver1.VersionValue = "1";
-
-			VersionsRepository repVer = new VersionsRepository();
-			repVer.Save(ver1);
-			
-		}
-
-		public static List<string> CreateTableString_Versions()
-		{
-			List<string> cmds = new List<string>();
-			cmds.Add("CREATE TABLE Versions ( " +
-				" VersionsID INTEGER PRIMARY KEY AUTOINCREMENT, " +
-				" VersionType Text NOT NULL, " +
-				" VersionValue Text NOT NULL)");
-
-			return cmds;
-		}
-
-		public static List<string> CreateTableString_AniDB_Anime()
-		{
-			List<string> cmds = new List<string>();
-			cmds.Add("CREATE TABLE AniDB_Anime ( " +
-				" AniDB_AnimeID INTEGER PRIMARY KEY AUTOINCREMENT, " +
-				" AnimeID int NOT NULL, " +
-				" EpisodeCount int NOT NULL, " +
-				" AirDate timestamp NULL, " +
-				" EndDate timestamp NULL, " +
-				" URL text NULL, " +
-				" Picname text NULL, " +
-				" BeginYear int NOT NULL, " +
-				" EndYear int NOT NULL, " +
-				" AnimeType int NOT NULL, " +
-				" MainTitle text NOT NULL, " +
-				" AllTitles text NOT NULL, " +
-				" AllCategories text NOT NULL, " +
-				" AllTags text NOT NULL, " +
-				" Description text NOT NULL, " +
-				" EpisodeCountNormal int NOT NULL, " +
-				" EpisodeCountSpecial int NOT NULL, " +
-				" Rating int NOT NULL, " +
-				" VoteCount int NOT NULL, " +
-				" TempRating int NOT NULL, " +
-				" TempVoteCount int NOT NULL, " +
-				" AvgReviewRating int NOT NULL, " +
-				" ReviewCount int NOT NULL, " +
-				" DateTimeUpdated timestamp NOT NULL, " +
-				" DateTimeDescUpdated timestamp NOT NULL, " +
-				" ImageEnabled int NOT NULL, " +
-				" AwardList text NOT NULL, " +
-				" Restricted int NOT NULL, " +
-				" AnimePlanetID int NULL, " +
-				" ANNID int NULL, " +
-				" AllCinemaID int NULL, " +
-				" AnimeNfo int NULL, " +
-				" LatestEpisodeNumber int NULL " +
-                " LatestEpisodeAirDate timestamp NULL " +
-                " );");
-
-			cmds.Add("CREATE UNIQUE INDEX [UIX_AniDB_Anime_AnimeID] ON [AniDB_Anime] ([AnimeID]);");
-
-			return cmds;
-		}
-
-		public static List<string> CreateTableString_AniDB_Anime_Category()
-		{
-			List<string> cmds = new List<string>();
-			cmds.Add("CREATE TABLE AniDB_Anime_Category ( " +
-				" AniDB_Anime_CategoryID INTEGER PRIMARY KEY AUTOINCREMENT, " +
-				" AnimeID int NOT NULL, " +
-       			" CategoryID int NOT NULL, " +
-       			" Weighting int NOT NULL " +
-				" ); ");
-
-			cmds.Add("CREATE INDEX IX_AniDB_Anime_Category_AnimeID on AniDB_Anime_Category(AnimeID);");
-			cmds.Add("CREATE UNIQUE INDEX UIX_AniDB_Anime_Category_AnimeID_CategoryID ON AniDB_Anime_Category (AnimeID, CategoryID);");
-
-			return cmds;
-		}
-
-		public static List<string> CreateTableString_AniDB_Anime_Character()
-		{
-			List<string> cmds = new List<string>();
-			cmds.Add("CREATE TABLE AniDB_Anime_Character ( " +
-				" AniDB_Anime_CharacterID INTEGER PRIMARY KEY AUTOINCREMENT, " +
-				" AnimeID int NOT NULL, " +
-				" CharID int NOT NULL, " +
-				" CharType text NOT NULL, " +
-				" EpisodeListRaw text NOT NULL " +
-				" ); ");
-
-			cmds.Add("CREATE INDEX IX_AniDB_Anime_Character_AnimeID on AniDB_Anime_Character(AnimeID);");
-			cmds.Add("CREATE UNIQUE INDEX UIX_AniDB_Anime_Character_AnimeID_CharID ON AniDB_Anime_Character(AnimeID, CharID);");
-
-			return cmds;
-		}
-
-		public static List<string> CreateTableString_AniDB_Anime_Relation()
-		{
-			List<string> cmds = new List<string>();
-			cmds.Add("CREATE TABLE AniDB_Anime_Relation ( " +
-				" AniDB_Anime_RelationID INTEGER PRIMARY KEY AUTOINCREMENT, " +
-				" AnimeID int NOT NULL, " +
-				" RelatedAnimeID int NOT NULL, " +
-				" RelationType text NOT NULL " +
-				" ); ");
-
-			cmds.Add("CREATE INDEX IX_AniDB_Anime_Relation_AnimeID on AniDB_Anime_Relation(AnimeID);");
-			cmds.Add("CREATE UNIQUE INDEX UIX_AniDB_Anime_Relation_AnimeID_RelatedAnimeID ON AniDB_Anime_Relation(AnimeID, RelatedAnimeID);");
-
-			return cmds;
-		}
-
-		public static List<string> CreateTableString_AniDB_Anime_Review()
-		{
-			List<string> cmds = new List<string>();
-			cmds.Add("CREATE TABLE AniDB_Anime_Review ( " +
-				" AniDB_Anime_ReviewID INTEGER PRIMARY KEY AUTOINCREMENT, " +
-				" AnimeID int NOT NULL, " +
-				" ReviewID int NOT NULL " +
-				" ); ");
-
-			cmds.Add("CREATE INDEX IX_AniDB_Anime_Review_AnimeID on AniDB_Anime_Review(AnimeID);");
-			cmds.Add("CREATE UNIQUE INDEX UIX_AniDB_Anime_Review_AnimeID_ReviewID ON AniDB_Anime_Review(AnimeID, ReviewID);");
-
-			return cmds;
-		}
-
-		public static List<string> CreateTableString_AniDB_Anime_Similar()
-		{
-			List<string> cmds = new List<string>();
-			cmds.Add("CREATE TABLE AniDB_Anime_Similar ( " +
-				" AniDB_Anime_SimilarID INTEGER PRIMARY KEY AUTOINCREMENT, " +
-				" AnimeID int NOT NULL, " +
-				" SimilarAnimeID int NOT NULL, " +
-				" Approval int NOT NULL, " +
-				" Total int NOT NULL " +
-				" ); ");
-
-			cmds.Add("CREATE INDEX IX_AniDB_Anime_Similar_AnimeID on AniDB_Anime_Similar(AnimeID);");
-			cmds.Add("CREATE UNIQUE INDEX UIX_AniDB_Anime_Similar_AnimeID_SimilarAnimeID ON AniDB_Anime_Similar(AnimeID, SimilarAnimeID);");
-
-			return cmds;
-		}
-
-		public static List<string> CreateTableString_AniDB_Anime_Tag()
-		{
-			List<string> cmds = new List<string>();
-			cmds.Add("CREATE TABLE AniDB_Anime_Tag ( " +
-				" AniDB_Anime_TagID INTEGER PRIMARY KEY AUTOINCREMENT, " +
-				" AnimeID int NOT NULL, " +
-				" TagID int NOT NULL, " +
-				" Approval int NOT NULL " +
-				" ); ");
-
-			cmds.Add("CREATE INDEX IX_AniDB_Anime_Tag_AnimeID on AniDB_Anime_Tag(AnimeID);");
-			cmds.Add("CREATE UNIQUE INDEX UIX_AniDB_Anime_Tag_AnimeID_TagID ON AniDB_Anime_Tag(AnimeID, TagID);");
-
-			return cmds;
-		}
-
-		public static List<string> CreateTableString_AniDB_Anime_Title()
-		{
-			List<string> cmds = new List<string>();
-			cmds.Add("CREATE TABLE AniDB_Anime_Title ( " +
-				" AniDB_Anime_TitleID INTEGER PRIMARY KEY AUTOINCREMENT, " +
-				" AnimeID int NOT NULL, " +
-				" TitleType text NOT NULL, " +
-				" Language text NOT NULL, " +
-				" Title text NULL " +
-				" ); ");
-
-			cmds.Add("CREATE INDEX IX_AniDB_Anime_Title_AnimeID on AniDB_Anime_Title(AnimeID);");
-
-			return cmds;
-		}
-
-		public static List<string> CreateTableString_AniDB_Category()
-		{
-			List<string> cmds = new List<string>();
-			cmds.Add("CREATE TABLE AniDB_Category ( " +
-				" AniDB_CategoryID INTEGER PRIMARY KEY AUTOINCREMENT, " +
-				" CategoryID int NOT NULL, " +
-       			" ParentID int NOT NULL, " +
-       			" IsHentai int NOT NULL, " +
-       			" CategoryName text NOT NULL, " +
-				" CategoryDescription text NOT NULL  " +  
-				" ); ");
-
-			cmds.Add("CREATE UNIQUE INDEX UIX_AniDB_Category_CategoryID ON AniDB_Category(CategoryID);");
-
-			return cmds;
-		}
-
-		public static List<string> CreateTableString_AniDB_Character()
-		{
-			List<string> cmds = new List<string>();
-			cmds.Add("CREATE TABLE AniDB_Character ( " +
-				" AniDB_CharacterID INTEGER PRIMARY KEY AUTOINCREMENT, " +
-				" CharID int NOT NULL, " +
-				" CharName text NOT NULL, " +
-				" PicName text NOT NULL, " +
-				" CharKanjiName text NOT NULL, " +
-				" CharDescription text NOT NULL, " +
-				" CreatorListRaw text NOT NULL " +
-				" ); ");
-
-			cmds.Add("CREATE UNIQUE INDEX UIX_AniDB_Character_CharID ON AniDB_Character(CharID);");
-
-			return cmds;
-		}
-
-		public static List<string> CreateTableString_AniDB_Character_Seiyuu()
-		{
-			List<string> cmds = new List<string>();
-
-			cmds.Add("CREATE TABLE AniDB_Character_Seiyuu ( " +
-				" AniDB_Character_SeiyuuID INTEGER PRIMARY KEY AUTOINCREMENT, " +
-				" CharID int NOT NULL, " +
-				" SeiyuuID int NOT NULL " +
-				" ); ");
-
-			cmds.Add("CREATE INDEX IX_AniDB_Character_Seiyuu_CharID on AniDB_Character_Seiyuu(CharID);");
-			cmds.Add("CREATE INDEX IX_AniDB_Character_Seiyuu_SeiyuuID on AniDB_Character_Seiyuu(SeiyuuID);");
-			cmds.Add("CREATE UNIQUE INDEX UIX_AniDB_Character_Seiyuu_CharID_SeiyuuID ON AniDB_Character_Seiyuu(CharID, SeiyuuID);");
-
-			return cmds;
-		}
-
-		public static List<string> CreateTableString_AniDB_Seiyuu()
-		{
-			List<string> cmds = new List<string>();
-
-			cmds.Add("CREATE TABLE AniDB_Seiyuu ( " +
-				" AniDB_SeiyuuID INTEGER PRIMARY KEY AUTOINCREMENT, " +
-				" SeiyuuID int NOT NULL, " +
-				" SeiyuuName text NOT NULL, " +
-				" PicName text NOT NULL " +
-				" ); ");
-
-			cmds.Add("CREATE UNIQUE INDEX UIX_AniDB_Seiyuu_SeiyuuID ON AniDB_Seiyuu(SeiyuuID);");
-
-
-			return cmds;
-		}
-
-		public static List<string> CreateTableString_AniDB_Episode()
-		{
-			List<string> cmds = new List<string>();
-			cmds.Add("CREATE TABLE AniDB_Episode ( " +
-				" AniDB_EpisodeID INTEGER PRIMARY KEY AUTOINCREMENT, " +
-				" EpisodeID int NOT NULL, " +
-				" AnimeID int NOT NULL, " +
-				" LengthSeconds int NOT NULL, " +
-				" Rating text NOT NULL, " +
-				" Votes text NOT NULL, " +
-				" EpisodeNumber int NOT NULL, " +
-				" EpisodeType int NOT NULL, " +
-				" RomajiName text NOT NULL, " +
-				" EnglishName text NOT NULL, " +
-				" AirDate int NOT NULL, " +
-				" DateTimeUpdated timestamp NOT NULL " +
-				" ); ");
-
-			cmds.Add("CREATE INDEX IX_AniDB_Episode_AnimeID on AniDB_Episode(AnimeID);");
-			cmds.Add("CREATE UNIQUE INDEX UIX_AniDB_Episode_EpisodeID ON AniDB_Episode(EpisodeID);");
-
-			return cmds;
-		}
-
-		public static List<string> CreateTableString_AniDB_File()
-		{
-			List<string> cmds = new List<string>();
-			cmds.Add("CREATE TABLE AniDB_File ( " +
-				" AniDB_FileID INTEGER PRIMARY KEY AUTOINCREMENT, " +
-				" FileID int NOT NULL, " +
-				" Hash text NOT NULL, " +
-				" AnimeID int NOT NULL, " +
-				" GroupID int NOT NULL, " +
-				" File_Source text NOT NULL, " +
-				" File_AudioCodec text NOT NULL, " +
-				" File_VideoCodec text NOT NULL, " +
-				" File_VideoResolution text NOT NULL, " +
-				" File_FileExtension text NOT NULL, " +
-				" File_LengthSeconds int NOT NULL, " +
-				" File_Description text NOT NULL, " +
-				" File_ReleaseDate int NOT NULL, " +
-				" Anime_GroupName text NOT NULL, " +
-				" Anime_GroupNameShort text NOT NULL, " +
-				" Episode_Rating int NOT NULL, " +
-				" Episode_Votes int NOT NULL, " +
-				" DateTimeUpdated timestamp NOT NULL, " +
-				" IsWatched int NOT NULL, " +
-				" WatchedDate timestamp NULL, " +
-				" CRC text NOT NULL, " +
-				" MD5 text NOT NULL, " +
-				" SHA1 text NOT NULL, " +
-				" FileName text NOT NULL, " +
-				" FileSize INTEGER NOT NULL " +
-				" ); ");
-
-			cmds.Add("CREATE UNIQUE INDEX UIX_AniDB_File_Hash on AniDB_File(Hash);");
-			cmds.Add("CREATE UNIQUE INDEX UIX_AniDB_File_FileID ON AniDB_File(FileID);");
-			cmds.Add("CREATE INDEX IX_AniDB_File_File_Source on AniDB_File(File_Source);");
-
-			return cmds;
-		}
-
-		public static List<string> CreateTableString_AniDB_GroupStatus()
-		{
-			List<string> cmds = new List<string>();
-			cmds.Add("CREATE TABLE AniDB_GroupStatus ( " +
-				" AniDB_GroupStatusID INTEGER PRIMARY KEY AUTOINCREMENT, " +
-				" AnimeID int NOT NULL, " +
-				" GroupID int NOT NULL, " +
-				" GroupName text NOT NULL, " +
-				" CompletionState int NOT NULL, " +
-				" LastEpisodeNumber int NOT NULL, " +
-				" Rating int NOT NULL, " +
-				" Votes int NOT NULL, " +
-				" EpisodeRange text NOT NULL " +
-				" ); ");
-
-			cmds.Add("CREATE INDEX IX_AniDB_GroupStatus_AnimeID on AniDB_GroupStatus(AnimeID);");
-			cmds.Add("CREATE UNIQUE INDEX UIX_AniDB_GroupStatus_AnimeID_GroupID ON AniDB_GroupStatus(AnimeID, GroupID);");
-
-
-			return cmds;
-		}
-
-		public static List<string> CreateTableString_AniDB_ReleaseGroup()
-		{
-			List<string> cmds = new List<string>();
-			cmds.Add("CREATE TABLE AniDB_ReleaseGroup ( " +
-				" AniDB_ReleaseGroupID INTEGER PRIMARY KEY AUTOINCREMENT, " +
-				" GroupID int NOT NULL, " +
-				" Rating int NOT NULL, " +
-				" Votes int NOT NULL, " +
-				" AnimeCount int NOT NULL, " +
-				" FileCount int NOT NULL, " +
-				" GroupName text NOT NULL, " +
-				" GroupNameShort text NOT NULL, " +
-				" IRCChannel text NOT NULL, " +
-				" IRCServer text NOT NULL, " +
-				" URL text NOT NULL, " +
-				" Picname text NOT NULL " +
-				" ); ");
-
-			cmds.Add("CREATE UNIQUE INDEX UIX_AniDB_ReleaseGroup_GroupID ON AniDB_ReleaseGroup(GroupID);");
-
-
-			return cmds;
-		}
-
-		public static List<string> CreateTableString_AniDB_Review()
-		{
-			List<string> cmds = new List<string>();
-			cmds.Add("CREATE TABLE AniDB_Review ( " +
-				" AniDB_ReviewID INTEGER PRIMARY KEY AUTOINCREMENT, " +
-				" ReviewID int NOT NULL, " +
-				" AuthorID int NOT NULL, " +
-				" RatingAnimation int NOT NULL, " +
-				" RatingSound int NOT NULL, " +
-				" RatingStory int NOT NULL, " +
-				" RatingCharacter int NOT NULL, " +
-				" RatingValue int NOT NULL, " +
-				" RatingEnjoyment int NOT NULL, " +
-				" ReviewText text NOT NULL " +
-				" ); ");
-
-
-			cmds.Add("CREATE UNIQUE INDEX UIX_AniDB_Review_ReviewID ON AniDB_Review(ReviewID);");
-
-
-			return cmds;
-		}
-
-		public static List<string> CreateTableString_AniDB_Tag()
-		{
-			List<string> cmds = new List<string>();
-			cmds.Add("CREATE TABLE AniDB_Tag ( " +
-				" AniDB_TagID INTEGER PRIMARY KEY AUTOINCREMENT, " +
-				" TagID int NOT NULL, " +
-       			" Spoiler int NOT NULL, " +
-       			" LocalSpoiler int NOT NULL, " +
-       			" GlobalSpoiler int NOT NULL, " +
-       			" TagName text NOT NULL, " +
-       			" TagCount int NOT NULL, " +
-				" TagDescription text NOT NULL " +   
-				" ); ");
-
-			cmds.Add("CREATE UNIQUE INDEX UIX_AniDB_Tag_TagID ON AniDB_Tag(TagID);");
-
-			return cmds;
-		}
-
-		public static List<string> CreateTableString_AnimeEpisode()
-		{
-			List<string> cmds = new List<string>();
-			cmds.Add("CREATE TABLE [AnimeEpisode]( " +
-				" AnimeEpisodeID INTEGER PRIMARY KEY AUTOINCREMENT, " +
-				" AnimeSeriesID int NOT NULL, " +
-				" AniDB_EpisodeID int NOT NULL, " +
-				" DateTimeUpdated timestamp NOT NULL, " +
-				" DateTimeCreated timestamp NOT NULL " +
-				" );");
-
-			cmds.Add("CREATE UNIQUE INDEX UIX_AnimeEpisode_AniDB_EpisodeID ON AnimeEpisode(AniDB_EpisodeID);");
-			cmds.Add("CREATE INDEX IX_AnimeEpisode_AnimeSeriesID on AnimeEpisode(AnimeSeriesID);");
-
-			return cmds;
-		}
-
-		public static List<string> CreateTableString_AnimeEpisode_User()
-		{
-			List<string> cmds = new List<string>();
-			cmds.Add("CREATE TABLE AnimeEpisode_User( " +
-				" AnimeEpisode_UserID INTEGER PRIMARY KEY AUTOINCREMENT, " +
-				" JMMUserID int NOT NULL, " +
-				" AnimeEpisodeID int NOT NULL, " +
-				" AnimeSeriesID int NOT NULL, " + // we only have this column to improve performance
-				" WatchedDate timestamp NULL, " +
-				" PlayedCount int NOT NULL, " +
-				" WatchedCount int NOT NULL, " +
-				" StoppedCount int NOT NULL " +
-				" );");
-
-			cmds.Add("CREATE UNIQUE INDEX UIX_AnimeEpisode_User_User_EpisodeID ON AnimeEpisode_User(JMMUserID, AnimeEpisodeID);");
-			cmds.Add("CREATE INDEX IX_AnimeEpisode_User_User_AnimeSeriesID on AnimeEpisode_User(JMMUserID, AnimeSeriesID);");
-
-			return cmds;
-		}
-
-		public static List<string> CreateTableString_AnimeGroup()
-		{
-			List<string> cmds = new List<string>();
-			cmds.Add("CREATE TABLE AnimeGroup ( " +
-				" AnimeGroupID INTEGER PRIMARY KEY AUTOINCREMENT, " +
-				" AnimeGroupParentID int NULL, " +
-				" GroupName text NOT NULL, " +
-				" Description text NULL, " +
-				" IsManuallyNamed int NOT NULL, " +
-				" DateTimeUpdated timestamp NOT NULL, " +
-				" DateTimeCreated timestamp NOT NULL, " +
-				" SortName text NOT NULL, " +
-				" MissingEpisodeCount int NOT NULL, " +
-				" MissingEpisodeCountGroups int NOT NULL, " +
-				" OverrideDescription int NOT NULL, " +
-				" EpisodeAddedDate timestamp NULL " +
-                " LatestEpisodeAirDate timestamp NULL " +
-                " ); ");
-
-			return cmds;
-		}
-
-		public static List<string> CreateTableString_AnimeGroup_User()
-		{
-			List<string> cmds = new List<string>();
-			cmds.Add("CREATE TABLE AnimeGroup_User( " +
-				" AnimeGroup_UserID INTEGER PRIMARY KEY AUTOINCREMENT, " +
-				" JMMUserID int NOT NULL, " +
-				" AnimeGroupID int NOT NULL, " +
-				" IsFave int NOT NULL, " +
-				" UnwatchedEpisodeCount int NOT NULL, " +
-				" WatchedEpisodeCount int NOT NULL, " +
-				" WatchedDate timestamp NULL, " +
-				" PlayedCount int NOT NULL, " +
-				" WatchedCount int NOT NULL, " +
-				" StoppedCount int NOT NULL " +
-				" ); ");
-
-			cmds.Add("CREATE UNIQUE INDEX UIX_AnimeGroup_User_User_GroupID ON AnimeGroup_User(JMMUserID, AnimeGroupID);");
-
-			return cmds;
-		}
-
-		public static List<string> CreateTableString_AnimeSeries()
-		{
-			List<string> cmds = new List<string>();
-			cmds.Add("CREATE TABLE AnimeSeries ( " +
-					" AnimeSeriesID INTEGER PRIMARY KEY AUTOINCREMENT, " +
-					" AnimeGroupID int NOT NULL, " +
-					" AniDB_ID int NOT NULL, " +
-					" DateTimeUpdated timestamp NOT NULL, " +
-					" DateTimeCreated timestamp NOT NULL, " +
-					" DefaultAudioLanguage text NULL, " +
-					" DefaultSubtitleLanguage text NULL, " +
-					" MissingEpisodeCount int NOT NULL, " +
-					" MissingEpisodeCountGroups int NOT NULL, " +
-					" LatestLocalEpisodeNumber int NOT NULL, " +
-					" EpisodeAddedDate timestamp NULL " +
-					" ); ");
-
-			cmds.Add("CREATE UNIQUE INDEX UIX_AnimeSeries_AniDB_ID ON AnimeSeries(AniDB_ID);");
-
-			return cmds;
-		}
-
-		public static List<string> CreateTableString_AnimeSeries_User()
-		{
-			List<string> cmds = new List<string>();
-			cmds.Add("CREATE TABLE AnimeSeries_User( " +
-				" AnimeSeries_UserID INTEGER PRIMARY KEY AUTOINCREMENT, " +
-				" JMMUserID int NOT NULL, " +
-				" AnimeSeriesID int NOT NULL, " +
-				" UnwatchedEpisodeCount int NOT NULL, " +
-				" WatchedEpisodeCount int NOT NULL, " +
-				" WatchedDate timestamp NULL, " +
-				" PlayedCount int NOT NULL, " +
-				" WatchedCount int NOT NULL, " +
-				" StoppedCount int NOT NULL " +
-				" ); ");
-
-			cmds.Add("CREATE UNIQUE INDEX UIX_AnimeSeries_User_User_SeriesID ON AnimeSeries_User(JMMUserID, AnimeSeriesID);");
-
-			return cmds;
-		}
-
-		public static List<string> CreateTableString_CommandRequest()
-		{
-			List<string> cmds = new List<string>();
-			cmds.Add("CREATE TABLE CommandRequest ( " +
-				" CommandRequestID INTEGER PRIMARY KEY AUTOINCREMENT, " +
-				" Priority int NOT NULL, " +
-				" CommandType int NOT NULL, " +
-				" CommandID text NOT NULL, " +
-				" CommandDetails text NOT NULL, " +
-				" DateTimeUpdated timestamp NOT NULL " +
-				" ); ");
-
-			return cmds;
-		}
-
-		public static List<string> CreateTableString_CrossRef_AniDB_TvDB()
-		{
-			List<string> cmds = new List<string>();
-			cmds.Add("CREATE TABLE CrossRef_AniDB_TvDB( " +
-				" CrossRef_AniDB_TvDBID INTEGER PRIMARY KEY AUTOINCREMENT, " +
-				" AnimeID int NOT NULL, " +
-				" TvDBID int NOT NULL, " +
-				" TvDBSeasonNumber int NOT NULL, " +
-				" CrossRefSource int NOT NULL " +
-				" ); ");
-
-			cmds.Add("CREATE UNIQUE INDEX UIX_CrossRef_AniDB_TvDB ON CrossRef_AniDB_TvDB(AnimeID, TvDBID, TvDBSeasonNumber, CrossRefSource);");
-
-			return cmds;
-		}
-
-		public static List<string> CreateTableString_CrossRef_AniDB_Other()
-		{
-			List<string> cmds = new List<string>();
-			cmds.Add("CREATE TABLE CrossRef_AniDB_Other( " +
-				" CrossRef_AniDB_OtherID INTEGER PRIMARY KEY AUTOINCREMENT, " +
-				" AnimeID int NOT NULL, " +
-				" CrossRefID text NOT NULL, " +
-				" CrossRefSource int NOT NULL, " +
-				" CrossRefType int NOT NULL " +
-				" ); ");
-
-			cmds.Add("CREATE UNIQUE INDEX UIX_CrossRef_AniDB_Other ON CrossRef_AniDB_Other(AnimeID, CrossRefID, CrossRefSource, CrossRefType);");
-
-			return cmds;
-		}
-
-		public static List<string> CreateTableString_CrossRef_File_Episode()
-		{
-			List<string> cmds = new List<string>();
-			cmds.Add("CREATE TABLE CrossRef_File_Episode ( " +
-				" CrossRef_File_EpisodeID INTEGER PRIMARY KEY AUTOINCREMENT, " +
-				" Hash text NULL, " +
-				" FileName text NOT NULL, " +
-				" FileSize INTEGER NOT NULL, " +
-				" CrossRefSource int NOT NULL, " +
-				" AnimeID int NOT NULL, " +
-				" EpisodeID int NOT NULL, " +
-				" Percentage int NOT NULL, " +
-				" EpisodeOrder int NOT NULL " +
-				" ); ");
-
-			cmds.Add("CREATE UNIQUE INDEX UIX_CrossRef_File_Episode_Hash_EpisodeID ON CrossRef_File_Episode(Hash, EpisodeID);");
-
-			return cmds;
-		}
-
-		public static List<string> CreateTableString_CrossRef_Languages_AniDB_File()
-		{
-			List<string> cmds = new List<string>();
-			cmds.Add("CREATE TABLE CrossRef_Languages_AniDB_File ( " +
-				" CrossRef_Languages_AniDB_FileID INTEGER PRIMARY KEY AUTOINCREMENT, " +
-				" FileID int NOT NULL, " +
-				" LanguageID int NOT NULL " +
-				" ); ");
-
-			return cmds;
-		}
-
-		public static List<string> CreateTableString_CrossRef_Subtitles_AniDB_File()
-		{
-			List<string> cmds = new List<string>();
-			cmds.Add("CREATE TABLE CrossRef_Subtitles_AniDB_File ( " +
-				" CrossRef_Subtitles_AniDB_FileID INTEGER PRIMARY KEY AUTOINCREMENT, " +
-				" FileID int NOT NULL, " +
-				" LanguageID int NOT NULL " +
-				" ); ");
-
-			return cmds;
-		}
-
-		public static List<string> CreateTableString_FileNameHash()
-		{
-			List<string> cmds = new List<string>();
-			cmds.Add("CREATE TABLE FileNameHash ( " +
-				" FileNameHashID INTEGER PRIMARY KEY AUTOINCREMENT, " +
-				" FileName text NOT NULL, " +
-				" FileSize INTEGER NOT NULL, " +
-				" Hash text NOT NULL, " +
-				" DateTimeUpdated timestamp NOT NULL " +
-				" ); ");
-
-			cmds.Add("CREATE UNIQUE INDEX UIX_FileNameHash ON FileNameHash(FileName, FileSize, Hash);");
-
-			return cmds;
-		}
-
-		public static List<string> CreateTableString_Language()
-		{
-			List<string> cmds = new List<string>();
-			cmds.Add("CREATE TABLE Language ( " +
-				" LanguageID INTEGER PRIMARY KEY AUTOINCREMENT, " +
-				" LanguageName text NOT NULL " +
-				" ); ");
-
-			cmds.Add("CREATE UNIQUE INDEX UIX_Language_LanguageName ON Language(LanguageName);");
-
-			return cmds;
-		}
-
-		public static List<string> CreateTableString_ImportFolder()
-		{
-			List<string> cmds = new List<string>();
-			cmds.Add("CREATE TABLE ImportFolder ( " +
-				" ImportFolderID INTEGER PRIMARY KEY AUTOINCREMENT, " +
-				" ImportFolderType int NOT NULL, " +
-				" ImportFolderName text NOT NULL, " +
-				" ImportFolderLocation text NOT NULL, " +
-				" IsDropSource int NOT NULL, " +
-				" IsDropDestination int NOT NULL " +
-				" ); ");
-
-			return cmds;
-		}
-
-		public static List<string> CreateTableString_ScheduledUpdate()
-		{
-			List<string> cmds = new List<string>();
-			cmds.Add("CREATE TABLE ScheduledUpdate( " +
-				" ScheduledUpdateID INTEGER PRIMARY KEY AUTOINCREMENT,  " +
-				" UpdateType int NOT NULL, " +
-				" LastUpdate timestamp NOT NULL, " +
-				" UpdateDetails text NOT NULL " +
-				" ); ");
-
-			cmds.Add("CREATE UNIQUE INDEX UIX_ScheduledUpdate_UpdateType ON ScheduledUpdate(UpdateType);");
-
-			return cmds;
-		}
-
-		public static List<string> CreateTableString_VideoInfo()
-		{
-			List<string> cmds = new List<string>();
-			cmds.Add("CREATE TABLE VideoInfo ( " +
-				" VideoInfoID INTEGER PRIMARY KEY AUTOINCREMENT, " +
-				" Hash text NOT NULL, " +
-				" FileSize INTEGER NOT NULL, " +
-				" FileName text NOT NULL, " +
-				" DateTimeUpdated timestamp NOT NULL, " +
-				" VideoCodec text NOT NULL, " +
-				" VideoBitrate text NOT NULL, " +
-				" VideoFrameRate text NOT NULL, " +
-				" VideoResolution text NOT NULL, " +
-				" AudioCodec text NOT NULL, " +
-				" AudioBitrate text NOT NULL, " +
-				" Duration INTEGER NOT NULL " +
-				" ); ");
-
-			cmds.Add("CREATE UNIQUE INDEX UIX_VideoInfo_Hash on VideoInfo(Hash);");
-
-			return cmds;
-		}
-
-		public static List<string> CreateTableString_VideoLocal()
-		{
-			List<string> cmds = new List<string>();
-			cmds.Add("CREATE TABLE VideoLocal ( " +
-				" VideoLocalID INTEGER PRIMARY KEY AUTOINCREMENT, " +
-				" FilePath text NOT NULL, " +
-				" ImportFolderID int NOT NULL, " +
-				" Hash text NOT NULL, " +
-				" CRC32 text NULL, " +
-				" MD5 text NULL, " +
-				" SHA1 text NULL, " +
-				" HashSource int NOT NULL, " +
-				" FileSize INTEGER NOT NULL, " +
-				" IsIgnored int NOT NULL, " +
-				" DateTimeUpdated timestamp NOT NULL " +
-				" ); ");
-
-			cmds.Add("CREATE UNIQUE INDEX UIX_VideoLocal_Hash on VideoLocal(Hash)");
-
-			return cmds;
-		}
-
-		public static List<string> CreateTableString_VideoLocal_User()
-		{
-			List<string> cmds = new List<string>();
-			cmds.Add("CREATE TABLE VideoLocal_User( " +
-				" VideoLocal_UserID INTEGER PRIMARY KEY AUTOINCREMENT, " +
-				" JMMUserID int NOT NULL, " +
-				" VideoLocalID int NOT NULL, " +
-				" WatchedDate timestamp NOT NULL " +
-				" ); ");
-
-			cmds.Add("CREATE UNIQUE INDEX UIX_VideoLocal_User_User_VideoLocalID ON VideoLocal_User(JMMUserID, VideoLocalID);");
-
-			return cmds;
-		}
-
-		public static List<string> CreateTableString_DuplicateFile()
-		{
-			List<string> cmds = new List<string>();
-			cmds.Add("CREATE TABLE DuplicateFile ( " +
-				" DuplicateFileID INTEGER PRIMARY KEY AUTOINCREMENT, " +
-				" FilePathFile1 text NOT NULL, " +
-				" FilePathFile2 text NOT NULL, " +
-				" ImportFolderIDFile1 int NOT NULL, " +
-				" ImportFolderIDFile2 int NOT NULL, " +
-				" Hash text NOT NULL, " +
-				" DateTimeUpdated timestamp NOT NULL " +
-				" ); ");
-
-			return cmds;
-		}
-
-		public static List<string> CreateTableString_GroupFilter()
-		{
-			List<string> cmds = new List<string>();
-			cmds.Add("CREATE TABLE GroupFilter( " +
-				" GroupFilterID INTEGER PRIMARY KEY AUTOINCREMENT, " +
-				" GroupFilterName text NOT NULL, " +
-				" ApplyToSeries int NOT NULL, " +
-				" BaseCondition int NOT NULL, " +
-				" SortingCriteria text " +
-				" ); ");
-
-			return cmds;
-		}
-
-		public static List<string> CreateTableString_GroupFilterCondition()
-		{
-			List<string> cmds = new List<string>();
-			cmds.Add("CREATE TABLE GroupFilterCondition( " +
-				" GroupFilterConditionID INTEGER PRIMARY KEY AUTOINCREMENT, " +
-				" GroupFilterID int NOT NULL, " +
-				" ConditionType int NOT NULL, " +
-				" ConditionOperator int NOT NULL, " +
-				" ConditionParameter text NOT NULL " +
-				" ); ");
-
-			return cmds;
-		}
-
-		public static List<string> CreateTableString_AniDB_Vote()
-		{
-			List<string> cmds = new List<string>();
-			cmds.Add("CREATE TABLE AniDB_Vote ( " +
-				" AniDB_VoteID INTEGER PRIMARY KEY AUTOINCREMENT, " +
-				" EntityID int NOT NULL, " +
-				" VoteValue int NOT NULL, " +
-				" VoteType int NOT NULL " +
-				" ); ");
-
-			return cmds;
-		}
-
-		public static List<string> CreateTableString_TvDB_ImageFanart()
-		{
-			List<string> cmds = new List<string>();
-
-			cmds.Add("CREATE TABLE TvDB_ImageFanart ( " +
-				" TvDB_ImageFanartID INTEGER PRIMARY KEY AUTOINCREMENT, " +
-				" Id integer NOT NULL, " +
-				" SeriesID integer NOT NULL, " +
-				" BannerPath text, " +
-				" BannerType text, " +
-				" BannerType2 text, " +
-				" Colors text, " +
-				" Language text, " +
-				" ThumbnailPath text, " +
-				" VignettePath text, " +
-				" Enabled integer NOT NULL, " +
-				" Chosen INTEGER NULL)");
-
-			cmds.Add("CREATE UNIQUE INDEX UIX_TvDB_ImageFanart_Id ON TvDB_ImageFanart(Id)");
-
-			return cmds;
-		}
-
-		public static List<string> CreateTableString_TvDB_ImageWideBanner()
-		{
-			List<string> cmds = new List<string>();
-
-			cmds.Add("CREATE TABLE TvDB_ImageWideBanner ( " +
-				" TvDB_ImageWideBannerID INTEGER PRIMARY KEY AUTOINCREMENT, " +
-				" Id integer NOT NULL, " +
-				" SeriesID integer NOT NULL, " +
-				" BannerPath text, " +
-				" BannerType text, " +
-				" BannerType2 text, " +
-				" Language text, " +
-				" Enabled integer NOT NULL, " +
-				" SeasonNumber integer)");
-
-			cmds.Add("CREATE UNIQUE INDEX UIX_TvDB_ImageWideBanner_Id ON TvDB_ImageWideBanner(Id);");
-
-			return cmds;
-		}
-
-		public static List<string> CreateTableString_TvDB_ImagePoster()
-		{
-			List<string> cmds = new List<string>();
-
-			cmds.Add("CREATE TABLE TvDB_ImagePoster ( " +
-				" TvDB_ImagePosterID INTEGER PRIMARY KEY AUTOINCREMENT, " +
-				" Id integer NOT NULL, " +
-				" SeriesID integer NOT NULL, " +
-				" BannerPath text, " +
-				" BannerType text, " +
-				" BannerType2 text, " +
-				" Language text, " +
-				" Enabled integer NOT NULL, " +
-				" SeasonNumber integer)");
-
-			cmds.Add("CREATE UNIQUE INDEX UIX_TvDB_ImagePoster_Id ON TvDB_ImagePoster(Id)");
-
-			return cmds;
-		}
-
-		public static List<string> CreateTableString_TvDB_Episode()
-		{
-			List<string> cmds = new List<string>();
-
-			cmds.Add("CREATE TABLE TvDB_Episode ( " +
-				" TvDB_EpisodeID INTEGER PRIMARY KEY AUTOINCREMENT, " +
-				" Id integer NOT NULL, " +
-				" SeriesID integer NOT NULL, " +
-				" SeasonID integer NOT NULL, " +
-				" SeasonNumber integer NOT NULL, " +
-				" EpisodeNumber integer NOT NULL, " +
-				" EpisodeName text, " +
-				" Overview text, " +
-				" Filename text, " +
-				" EpImgFlag integer NOT NULL, " +
-				" FirstAired text, " +
-				" AbsoluteNumber integer, " +
-				" AirsAfterSeason integer, " +
-				" AirsBeforeEpisode integer, " +
-				" AirsBeforeSeason integer)");
-
-			cmds.Add("CREATE UNIQUE INDEX UIX_TvDB_Episode_Id ON TvDB_Episode(Id);");
-
-			return cmds;
-		}
-
-		public static List<string> CreateTableString_TvDB_Series()
-		{
-			List<string> cmds = new List<string>();
-
-			cmds.Add("CREATE TABLE TvDB_Series( " +
-				" TvDB_SeriesID INTEGER PRIMARY KEY AUTOINCREMENT, " +
-				" SeriesID integer NOT NULL, " +
-				" Overview text, " +
-				" SeriesName text, " +
-				" Status text, " +
-				" Banner text, " +
-				" Fanart text, " +
-				" Poster text, " +
-				" Lastupdated text)");
-
-			cmds.Add("CREATE UNIQUE INDEX UIX_TvDB_Series_Id ON TvDB_Series(SeriesID);");
-
-			return cmds;
-		}
-
-		public static List<string> CreateTableString_AniDB_Anime_DefaultImage()
-		{
-			List<string> cmds = new List<string>();
-
-			cmds.Add("CREATE TABLE AniDB_Anime_DefaultImage ( " +
-				" AniDB_Anime_DefaultImageID INTEGER PRIMARY KEY AUTOINCREMENT, " +
-				" AnimeID int NOT NULL, " +
-				" ImageParentID int NOT NULL, " +
-				" ImageParentType int NOT NULL, " +
-				" ImageType int NOT NULL " +
-				" );");
-
-			cmds.Add("CREATE UNIQUE INDEX UIX_AniDB_Anime_DefaultImage_ImageType ON AniDB_Anime_DefaultImage(AnimeID, ImageType)");
-
-			return cmds;
-		}
-
-		public static List<string> CreateTableString_MovieDB_Movie()
-		{
-			List<string> cmds = new List<string>();
-			cmds.Add("CREATE TABLE MovieDB_Movie( " +
-				" MovieDB_MovieID INTEGER PRIMARY KEY AUTOINCREMENT, " +
-				" MovieId int NOT NULL, " +
-				" MovieName text, " +
-				" OriginalName text, " +
-				" Overview text " +
-				" );");
-
-			cmds.Add("CREATE UNIQUE INDEX UIX_MovieDB_Movie_Id ON MovieDB_Movie(MovieId)");
-
-			return cmds;
-		}
-
-		public static List<string> CreateTableString_MovieDB_Poster()
-		{
-			List<string> cmds = new List<string>();
-			cmds.Add("CREATE TABLE MovieDB_Poster( " +
-				" MovieDB_PosterID INTEGER PRIMARY KEY AUTOINCREMENT, " +
-				" ImageID text, " +
-				" MovieId int NOT NULL, " +
-				" ImageType text, " +
-				" ImageSize text,  " +
-				" URL text,  " +
-				" ImageWidth int NOT NULL,  " +
-				" ImageHeight int NOT NULL,  " +
-				" Enabled int NOT NULL " +
-				" );");
-
-			return cmds;
-		}
-
-		public static List<string> CreateTableString_MovieDB_Fanart()
-		{
-			List<string> cmds = new List<string>();
-			cmds.Add("CREATE TABLE MovieDB_Fanart( " +
-				" MovieDB_FanartID INTEGER PRIMARY KEY AUTOINCREMENT, " +
-				" ImageID text, " +
-				" MovieId int NOT NULL, " +
-				" ImageType text, " +
-				" ImageSize text,  " +
-				" URL text,  " +
-				" ImageWidth int NOT NULL,  " +
-				" ImageHeight int NOT NULL,  " +
-				" Enabled int NOT NULL " +
-				" );");
-
-			return cmds;
-		}
-
-		public static List<string> CreateTableString_JMMUser()
-		{
-			List<string> cmds = new List<string>();
-			cmds.Add("CREATE TABLE JMMUser( " +
-				" JMMUserID INTEGER PRIMARY KEY AUTOINCREMENT, " +
-				" Username text, " +
-				" Password text, " +
-				" IsAdmin int NOT NULL, " +
-				" IsAniDBUser int NOT NULL, " +
-				" IsTraktUser int NOT NULL, " +
-				" HideCategories text " +
-				" );");
-
-			return cmds;
-		}
-
-		public static List<string> CreateTableString_Trakt_Episode()
-		{
-			List<string> cmds = new List<string>();
-
-			cmds.Add("CREATE TABLE Trakt_Episode( " +
-				" Trakt_EpisodeID INTEGER PRIMARY KEY AUTOINCREMENT, " +
-				" Trakt_ShowID int NOT NULL, " +
-				" Season int NOT NULL, " +
-				" EpisodeNumber int NOT NULL, " +
-				" Title text, " +
-				" URL text, " +
-				" Overview text, " +
-				" EpisodeImage text " +
-				" );");
-
-			return cmds;
-		}
-
-		public static List<string> CreateTableString_Trakt_ImagePoster()
-		{
-			List<string> cmds = new List<string>();
-
-			cmds.Add("CREATE TABLE Trakt_ImagePoster( " +
-				" Trakt_ImagePosterID INTEGER PRIMARY KEY AUTOINCREMENT, " +
-				" Trakt_ShowID int NOT NULL, " +
-				" Season int NOT NULL, " +
-				" ImageURL text, " +
-				" Enabled int NOT NULL " +
-				" );");
-
-			return cmds;
-		}
-
-		public static List<string> CreateTableString_Trakt_ImageFanart()
-		{
-			List<string> cmds = new List<string>();
-
-			cmds.Add("CREATE TABLE Trakt_ImageFanart( " +
-				" Trakt_ImageFanartID INTEGER PRIMARY KEY AUTOINCREMENT, " +
-				" Trakt_ShowID int NOT NULL, " +
-				" Season int NOT NULL, " +
-				" ImageURL text, " +
-				" Enabled int NOT NULL " +
-				" );");
-
-			return cmds;
-		}
-
-		public static List<string> CreateTableString_Trakt_Show()
-		{
-			List<string> cmds = new List<string>();
-
-			cmds.Add("CREATE TABLE Trakt_Show( " +
-				" Trakt_ShowID INTEGER PRIMARY KEY AUTOINCREMENT, " +
-				" TraktID text, " +
-				" Title text, " +
-				" Year text, " +
-				" URL text, " +
-				" Overview text, " +
-				" TvDB_ID int NULL " +
-				" );");
-
-			return cmds;
-		}
-
-		public static List<string> CreateTableString_Trakt_Season()
-		{
-			List<string> cmds = new List<string>();
-
-			cmds.Add("CREATE TABLE Trakt_Season( " +
-				" Trakt_SeasonID INTEGER PRIMARY KEY AUTOINCREMENT, " +
-				" Trakt_ShowID int NOT NULL, " +
-				" Season int NOT NULL, " +
-				" URL text " +
-				" );");
-
-			return cmds;
-		}
-
-		public static List<string> CreateTableString_CrossRef_AniDB_Trakt()
-		{
-			List<string> cmds = new List<string>();
-
-			cmds.Add("CREATE TABLE CrossRef_AniDB_Trakt( " +
-				" CrossRef_AniDB_TraktID INTEGER PRIMARY KEY AUTOINCREMENT, " +
-				" AnimeID int NOT NULL, " +
-				" TraktID text, " +
-				" TraktSeasonNumber int NOT NULL, " +
-				" CrossRefSource int NOT NULL " +
-				" );");
-
-			return cmds;
-		}
-
-		#endregion
-
-		
-	}
-}
+﻿using System;
+using System.Collections.Generic;
+using System.Linq;
+using System.Text;
+using System.IO;
+using System.Data.SqlClient;
+using System.Data.SQLite;
+using JMMServer.Entities;
+using JMMServer.Repositories;
+using NLog;
+using System.Collections;
+
+namespace JMMServer.Databases
+{
+	public class SQLite
+	{
+		private static Logger logger = LogManager.GetCurrentClassLogger();
+		public const string DefaultDBName = @"JMMServer.db3";
+
+		public static string GetDatabasePath()
+		{
+			string appPath = System.IO.Path.GetDirectoryName(System.Reflection.Assembly.GetExecutingAssembly().Location);
+			string dbPath = Path.Combine(appPath, "SQLite");
+			return dbPath;
+		}
+
+		public static string GetDatabaseFilePath()
+		{
+			string dbName = Path.Combine(GetDatabasePath(), DefaultDBName);
+			return dbName;
+		}
+
+		public static string GetConnectionString()
+		{
+			return string.Format(@"data source={0};useutf16encoding=True", GetDatabaseFilePath());
+		}
+
+		public static bool DatabaseAlreadyExists()
+		{
+			if (SQLite.GetDatabaseFilePath().Length == 0) return false;
+
+			if (File.Exists(SQLite.GetDatabaseFilePath()))
+				return true;
+			else
+				return false;
+
+		}
+
+		public static bool TestLogin(string serverName, string user, string password)
+		{
+			return true;
+		}
+
+		public static void CreateDatabase()
+		{
+			if (DatabaseAlreadyExists()) return;
+
+			if (!Directory.Exists(GetDatabasePath()))
+				Directory.CreateDirectory(GetDatabasePath());
+
+			if (!File.Exists(GetDatabaseFilePath()))
+				SQLiteConnection.CreateFile(GetDatabaseFilePath());
+
+			ServerSettings.DatabaseFile = GetDatabaseFilePath();
+		}
+
+		public static ArrayList GetData(string sql)
+		{
+			ArrayList rowList = new ArrayList();
+			try
+			{
+				SQLiteConnection myConn = new SQLiteConnection(GetConnectionString());
+				myConn.Open();
+
+				SQLiteCommand sqCommand = new SQLiteCommand(sql);
+				sqCommand.Connection = myConn;
+				SQLiteDataReader reader = sqCommand.ExecuteReader();
+
+				while (reader.Read())
+				{
+					object[] values = new object[reader.FieldCount];
+					reader.GetValues(values);
+					rowList.Add(values);
+				}
+
+				myConn.Close();
+				reader.Close();
+			}
+			catch (Exception ex)
+			{
+				logger.Error(sql + " - " + ex.Message);
+			}
+			return rowList;
+		}
+
+		#region Schema Updates
+
+		public static void UpdateSchema()
+		{
+
+			VersionsRepository repVersions = new VersionsRepository();
+			Versions ver = repVersions.GetByVersionType(Constants.DatabaseTypeKey);
+			if (ver == null) return;
+
+			int versionNumber = 0;
+			int.TryParse(ver.VersionValue, out versionNumber);
+
+			try
+			{
+				UpdateSchema_002(versionNumber);
+				UpdateSchema_003(versionNumber);
+				UpdateSchema_004(versionNumber);
+				UpdateSchema_005(versionNumber);
+				UpdateSchema_006(versionNumber);
+				UpdateSchema_007(versionNumber);
+				UpdateSchema_008(versionNumber);
+				UpdateSchema_009(versionNumber);
+				UpdateSchema_010(versionNumber);
+				UpdateSchema_011(versionNumber);
+				UpdateSchema_012(versionNumber);
+				UpdateSchema_013(versionNumber);
+				UpdateSchema_014(versionNumber);
+				UpdateSchema_015(versionNumber);
+				UpdateSchema_016(versionNumber);
+				UpdateSchema_017(versionNumber);
+				UpdateSchema_018(versionNumber);
+				UpdateSchema_019(versionNumber);
+				UpdateSchema_020(versionNumber);
+				UpdateSchema_021(versionNumber);
+				UpdateSchema_022(versionNumber);
+				UpdateSchema_023(versionNumber);
+				UpdateSchema_024(versionNumber);
+				UpdateSchema_025(versionNumber);
+				UpdateSchema_026(versionNumber);
+				UpdateSchema_027(versionNumber);
+				UpdateSchema_028(versionNumber);
+				UpdateSchema_029(versionNumber);
+				UpdateSchema_030(versionNumber);
+                UpdateSchema_031(versionNumber);
+                UpdateSchema_032(versionNumber);
+                UpdateSchema_033(versionNumber);
+                UpdateSchema_034(versionNumber);
+                UpdateSchema_035(versionNumber);
+                UpdateSchema_036(versionNumber);
+                UpdateSchema_037(versionNumber);
+                UpdateSchema_038(versionNumber);
+                UpdateSchema_039(versionNumber);
+                UpdateSchema_040(versionNumber);
+                UpdateSchema_041(versionNumber);
+                UpdateSchema_042(versionNumber);
+                UpdateSchema_043(versionNumber);
+                UpdateSchema_044(versionNumber);
+                UpdateSchema_045(versionNumber);
+                UpdateSchema_046(versionNumber);
+		UpdateSchema_047(versionNumber);
+            }
+            catch (Exception ex)
+			{
+				logger.ErrorException("Error updating schema: " + ex.ToString(), ex);
+			}
+
+		}
+
+		private static void UpdateSchema_002(int currentVersionNumber)
+		{
+			int thisVersion = 2;
+			if (currentVersionNumber >= thisVersion) return;
+
+			logger.Info("Updating schema to VERSION: {0}", thisVersion);
+
+			SQLiteConnection myConn = new SQLiteConnection(GetConnectionString());
+			myConn.Open();
+
+			List<string> cmds = new List<string>();
+			cmds.Add("CREATE TABLE IgnoreAnime( " +
+				" IgnoreAnimeID INTEGER PRIMARY KEY AUTOINCREMENT, " +
+				" JMMUserID int NOT NULL, " +
+				" AnimeID int NOT NULL, " +
+				" IgnoreType int NOT NULL)");
+
+			cmds.Add("CREATE UNIQUE INDEX UIX_IgnoreAnime_User_AnimeID ON IgnoreAnime(JMMUserID, AnimeID, IgnoreType);");
+
+
+			foreach (string cmdTable in cmds)
+			{
+				SQLiteCommand sqCommand = new SQLiteCommand(cmdTable);
+				sqCommand.Connection = myConn;
+				sqCommand.ExecuteNonQuery();
+			}
+
+			myConn.Close();
+
+			UpdateDatabaseVersion(thisVersion);
+
+		}
+
+		private static void UpdateSchema_003(int currentVersionNumber)
+		{
+			int thisVersion = 3;
+			if (currentVersionNumber >= thisVersion) return;
+
+			logger.Info("Updating schema to VERSION: {0}", thisVersion);
+
+			SQLiteConnection myConn = new SQLiteConnection(GetConnectionString());
+			myConn.Open();
+
+			List<string> cmds = new List<string>();
+			cmds.Add("CREATE TABLE Trakt_Friend( " +
+				" Trakt_FriendID INTEGER PRIMARY KEY AUTOINCREMENT, " +
+				" Username text NOT NULL, " +
+				" FullName text NULL, " +
+				" Gender text NULL, " +
+				" Age text NULL, " +
+				" Location text NULL, " +
+				" About text NULL, " +
+				" Joined int NOT NULL, " +
+				" Avatar text NULL, " +
+				" Url text NULL, " +
+				" LastAvatarUpdate timestamp NOT NULL)");
+
+			cmds.Add("CREATE UNIQUE INDEX UIX_Trakt_Friend_Username ON Trakt_Friend(Username);");
+
+
+			foreach (string cmdTable in cmds)
+			{
+				SQLiteCommand sqCommand = new SQLiteCommand(cmdTable);
+				sqCommand.Connection = myConn;
+				sqCommand.ExecuteNonQuery();
+			}
+
+			myConn.Close();
+
+			UpdateDatabaseVersion(thisVersion);
+
+		}
+
+		private static void UpdateSchema_004(int currentVersionNumber)
+		{
+			int thisVersion = 4;
+			if (currentVersionNumber >= thisVersion) return;
+
+			logger.Info("Updating schema to VERSION: {0}", thisVersion);
+
+			SQLiteConnection myConn = new SQLiteConnection(GetConnectionString());
+			myConn.Open();
+
+			List<string> cmds = new List<string>();
+			cmds.Add("ALTER TABLE AnimeGroup ADD DefaultAnimeSeriesID int NULL");
+
+			foreach (string cmdTable in cmds)
+			{
+				SQLiteCommand sqCommand = new SQLiteCommand(cmdTable);
+				sqCommand.Connection = myConn;
+				sqCommand.ExecuteNonQuery();
+			}
+
+			myConn.Close();
+
+			UpdateDatabaseVersion(thisVersion);
+
+		}
+
+		private static void UpdateSchema_005(int currentVersionNumber)
+		{
+			int thisVersion = 5;
+			if (currentVersionNumber >= thisVersion) return;
+
+			logger.Info("Updating schema to VERSION: {0}", thisVersion);
+
+			SQLiteConnection myConn = new SQLiteConnection(GetConnectionString());
+			myConn.Open();
+
+			List<string> cmds = new List<string>();
+			cmds.Add("ALTER TABLE JMMUser ADD CanEditServerSettings int NULL");
+
+			foreach (string cmdTable in cmds)
+			{
+				SQLiteCommand sqCommand = new SQLiteCommand(cmdTable);
+				sqCommand.Connection = myConn;
+				sqCommand.ExecuteNonQuery();
+			}
+
+			myConn.Close();
+
+			UpdateDatabaseVersion(thisVersion);
+
+		}
+
+		private static void UpdateSchema_006(int currentVersionNumber)
+		{
+			int thisVersion = 6;
+			if (currentVersionNumber >= thisVersion) return;
+
+			logger.Info("Updating schema to VERSION: {0}", thisVersion);
+
+			DatabaseHelper.FixDuplicateTvDBLinks();
+			DatabaseHelper.FixDuplicateTraktLinks();
+
+			SQLiteConnection myConn = new SQLiteConnection(GetConnectionString());
+			myConn.Open();
+
+			List<string> cmds = new List<string>();
+			cmds.Add("CREATE UNIQUE INDEX UIX_CrossRef_AniDB_TvDB_Season ON CrossRef_AniDB_TvDB(TvDBID, TvDBSeasonNumber);");
+			cmds.Add("CREATE UNIQUE INDEX UIX_CrossRef_AniDB_TvDB_AnimeID ON CrossRef_AniDB_TvDB(AnimeID);");
+
+			cmds.Add("CREATE UNIQUE INDEX UIX_CrossRef_AniDB_Trakt_Season ON CrossRef_AniDB_Trakt(TraktID, TraktSeasonNumber);");
+			cmds.Add("CREATE UNIQUE INDEX UIX_CrossRef_AniDB_Trakt_Anime ON CrossRef_AniDB_Trakt(AnimeID);");
+
+			foreach (string cmdTable in cmds)
+			{
+				SQLiteCommand sqCommand = new SQLiteCommand(cmdTable);
+				sqCommand.Connection = myConn;
+				sqCommand.ExecuteNonQuery();
+			}
+
+			myConn.Close();
+
+			UpdateDatabaseVersion(thisVersion);
+
+		}
+
+		private static void UpdateSchema_007(int currentVersionNumber)
+		{
+			int thisVersion = 7;
+			if (currentVersionNumber >= thisVersion) return;
+
+			logger.Info("Updating schema to VERSION: {0}", thisVersion);
+
+			SQLiteConnection myConn = new SQLiteConnection(GetConnectionString());
+			myConn.Open();
+
+			List<string> cmds = new List<string>();
+			cmds.Add("ALTER TABLE VideoInfo ADD VideoBitDepth text NULL");
+
+			foreach (string cmdTable in cmds)
+			{
+				SQLiteCommand sqCommand = new SQLiteCommand(cmdTable);
+				sqCommand.Connection = myConn;
+				sqCommand.ExecuteNonQuery();
+			}
+
+			myConn.Close();
+
+			UpdateDatabaseVersion(thisVersion);
+
+		}
+
+		private static void UpdateSchema_008(int currentVersionNumber)
+		{
+			int thisVersion = 8;
+			if (currentVersionNumber >= thisVersion) return;
+
+			logger.Info("Updating schema to VERSION: {0}", thisVersion);
+
+			UpdateDatabaseVersion(thisVersion);
+		}
+
+		private static void UpdateSchema_009(int currentVersionNumber)
+		{
+			int thisVersion = 9;
+			if (currentVersionNumber >= thisVersion) return;
+
+			logger.Info("Updating schema to VERSION: {0}", thisVersion);
+
+			SQLiteConnection myConn = new SQLiteConnection(GetConnectionString());
+			myConn.Open();
+
+			List<string> cmds = new List<string>();
+			cmds.Add("ALTER TABLE ImportFolder ADD IsWatched int NOT NULL DEFAULT 1");
+
+			foreach (string cmdTable in cmds)
+			{
+				SQLiteCommand sqCommand = new SQLiteCommand(cmdTable);
+				sqCommand.Connection = myConn;
+				sqCommand.ExecuteNonQuery();
+			}
+
+			myConn.Close();
+
+			UpdateDatabaseVersion(thisVersion);
+		}
+
+		private static void UpdateSchema_010(int currentVersionNumber)
+		{
+			int thisVersion = 10;
+			if (currentVersionNumber >= thisVersion) return;
+
+			logger.Info("Updating schema to VERSION: {0}", thisVersion);
+
+			SQLiteConnection myConn = new SQLiteConnection(GetConnectionString());
+			myConn.Open();
+
+			List<string> cmds = new List<string>();
+
+			cmds.Add("CREATE TABLE CrossRef_AniDB_MAL( " +
+				" CrossRef_AniDB_MALID INTEGER PRIMARY KEY AUTOINCREMENT, " +
+				" AnimeID int NOT NULL, " +
+				" MALID int NOT NULL, " +
+				" MALTitle text, " +
+				" CrossRefSource int NOT NULL " +
+				" ); ");
+
+			cmds.Add("CREATE UNIQUE INDEX UIX_CrossRef_AniDB_MAL_AnimeID ON CrossRef_AniDB_MAL(AnimeID);");
+			cmds.Add("CREATE UNIQUE INDEX UIX_CrossRef_AniDB_MAL_MALID ON CrossRef_AniDB_MAL(MALID);");
+
+
+			foreach (string cmdTable in cmds)
+			{
+				SQLiteCommand sqCommand = new SQLiteCommand(cmdTable);
+				sqCommand.Connection = myConn;
+				sqCommand.ExecuteNonQuery();
+			}
+
+			myConn.Close();
+
+			UpdateDatabaseVersion(thisVersion);
+		}
+
+		private static void UpdateSchema_011(int currentVersionNumber)
+		{
+			int thisVersion = 11;
+			if (currentVersionNumber >= thisVersion) return;
+
+			logger.Info("Updating schema to VERSION: {0}", thisVersion);
+
+			SQLiteConnection myConn = new SQLiteConnection(GetConnectionString());
+			myConn.Open();
+
+			List<string> cmds = new List<string>();
+
+			cmds.Add("DROP TABLE CrossRef_AniDB_MAL;");
+
+			cmds.Add("CREATE TABLE CrossRef_AniDB_MAL( " +
+				" CrossRef_AniDB_MALID INTEGER PRIMARY KEY AUTOINCREMENT, " +
+				" AnimeID int NOT NULL, " +
+				" MALID int NOT NULL, " +
+				" MALTitle text, " +
+				" StartEpisodeType int NOT NULL, " +
+				" StartEpisodeNumber int NOT NULL, " +
+				" CrossRefSource int NOT NULL " +
+				" ); ");
+
+			cmds.Add("CREATE UNIQUE INDEX UIX_CrossRef_AniDB_MAL_MALID ON CrossRef_AniDB_MAL(MALID);");
+			cmds.Add("CREATE UNIQUE INDEX UIX_CrossRef_AniDB_MAL_Anime ON CrossRef_AniDB_MAL(AnimeID, StartEpisodeType, StartEpisodeNumber);");
+
+
+			foreach (string cmdTable in cmds)
+			{
+				SQLiteCommand sqCommand = new SQLiteCommand(cmdTable);
+				sqCommand.Connection = myConn;
+				sqCommand.ExecuteNonQuery();
+			}
+
+			myConn.Close();
+
+			UpdateDatabaseVersion(thisVersion);
+		}
+
+		private static void UpdateSchema_012(int currentVersionNumber)
+		{
+			int thisVersion = 12;
+			if (currentVersionNumber >= thisVersion) return;
+
+			logger.Info("Updating schema to VERSION: {0}", thisVersion);
+
+			SQLiteConnection myConn = new SQLiteConnection(GetConnectionString());
+			myConn.Open();
+
+			List<string> cmds = new List<string>();
+
+			cmds.Add("CREATE TABLE Playlist( " +
+				" PlaylistID INTEGER PRIMARY KEY AUTOINCREMENT, " +
+				" PlaylistName text, " +
+				" PlaylistItems text, " +
+				" DefaultPlayOrder int NOT NULL, " +
+				" PlayWatched int NOT NULL, " +
+				" PlayUnwatched int NOT NULL " +
+				" ); ");
+
+
+			foreach (string cmdTable in cmds)
+			{
+				SQLiteCommand sqCommand = new SQLiteCommand(cmdTable);
+				sqCommand.Connection = myConn;
+				sqCommand.ExecuteNonQuery();
+			}
+
+			myConn.Close();
+
+			UpdateDatabaseVersion(thisVersion);
+		}
+
+		private static void UpdateSchema_013(int currentVersionNumber)
+		{
+			int thisVersion = 13;
+			if (currentVersionNumber >= thisVersion) return;
+
+			logger.Info("Updating schema to VERSION: {0}", thisVersion);
+
+			SQLiteConnection myConn = new SQLiteConnection(GetConnectionString());
+			myConn.Open();
+
+			List<string> cmds = new List<string>();
+			cmds.Add("ALTER TABLE AnimeSeries ADD SeriesNameOverride text");
+
+			foreach (string cmdTable in cmds)
+			{
+				SQLiteCommand sqCommand = new SQLiteCommand(cmdTable);
+				sqCommand.Connection = myConn;
+				sqCommand.ExecuteNonQuery();
+			}
+
+			myConn.Close();
+
+			UpdateDatabaseVersion(thisVersion);
+		}
+
+		private static void UpdateSchema_014(int currentVersionNumber)
+		{
+			int thisVersion = 14;
+			if (currentVersionNumber >= thisVersion) return;
+
+			logger.Info("Updating schema to VERSION: {0}", thisVersion);
+
+			SQLiteConnection myConn = new SQLiteConnection(GetConnectionString());
+			myConn.Open();
+
+			List<string> cmds = new List<string>();
+
+			cmds.Add("CREATE TABLE BookmarkedAnime( " +
+				" BookmarkedAnimeID INTEGER PRIMARY KEY AUTOINCREMENT, " +
+				" AnimeID int NOT NULL, " +
+				" Priority int NOT NULL, " +
+				" Notes text, " +
+				" Downloading int NOT NULL " +
+				" ); ");
+
+			cmds.Add("CREATE UNIQUE INDEX UIX_BookmarkedAnime_AnimeID ON BookmarkedAnime(BookmarkedAnimeID)");
+
+
+			foreach (string cmdTable in cmds)
+			{
+				SQLiteCommand sqCommand = new SQLiteCommand(cmdTable);
+				sqCommand.Connection = myConn;
+				sqCommand.ExecuteNonQuery();
+			}
+
+			myConn.Close();
+
+			UpdateDatabaseVersion(thisVersion);
+		}
+
+		private static void UpdateSchema_015(int currentVersionNumber)
+		{
+			int thisVersion = 15;
+			if (currentVersionNumber >= thisVersion) return;
+
+			logger.Info("Updating schema to VERSION: {0}", thisVersion);
+
+			SQLiteConnection myConn = new SQLiteConnection(GetConnectionString());
+			myConn.Open();
+
+			List<string> cmds = new List<string>();
+			cmds.Add("ALTER TABLE VideoLocal ADD DateTimeCreated timestamp NULL");
+			cmds.Add("UPDATE VideoLocal SET DateTimeCreated = DateTimeUpdated");
+
+			foreach (string cmdTable in cmds)
+			{
+				SQLiteCommand sqCommand = new SQLiteCommand(cmdTable);
+				sqCommand.Connection = myConn;
+				sqCommand.ExecuteNonQuery();
+			}
+
+			myConn.Close();
+
+			UpdateDatabaseVersion(thisVersion);
+		}
+
+		private static void UpdateSchema_016(int currentVersionNumber)
+		{
+			int thisVersion = 16;
+			if (currentVersionNumber >= thisVersion) return;
+
+			logger.Info("Updating schema to VERSION: {0}", thisVersion);
+
+			SQLiteConnection myConn = new SQLiteConnection(GetConnectionString());
+			myConn.Open();
+
+			List<string> cmds = new List<string>();
+
+			cmds.Add("CREATE TABLE CrossRef_AniDB_TvDB_Episode( " +
+				" CrossRef_AniDB_TvDB_EpisodeID INTEGER PRIMARY KEY AUTOINCREMENT, " +
+				" AnimeID int NOT NULL, " +
+				" AniDBEpisodeID int NOT NULL, " +
+				" TvDBEpisodeID int NOT NULL " +
+				" ); ");
+
+			cmds.Add("CREATE UNIQUE INDEX UIX_CrossRef_AniDB_TvDB_Episode_AniDBEpisodeID ON CrossRef_AniDB_TvDB_Episode(AniDBEpisodeID);");
+
+			foreach (string cmdTable in cmds)
+			{
+				SQLiteCommand sqCommand = new SQLiteCommand(cmdTable);
+				sqCommand.Connection = myConn;
+				sqCommand.ExecuteNonQuery();
+			}
+
+			myConn.Close();
+
+			UpdateDatabaseVersion(thisVersion);
+		}
+
+		private static void UpdateSchema_017(int currentVersionNumber)
+		{
+			int thisVersion = 17;
+			if (currentVersionNumber >= thisVersion) return;
+
+			logger.Info("Updating schema to VERSION: {0}", thisVersion);
+
+			SQLiteConnection myConn = new SQLiteConnection(GetConnectionString());
+			myConn.Open();
+
+			List<string> cmds = new List<string>();
+
+			cmds.Add("CREATE TABLE AniDB_MylistStats( " +
+				" AniDB_MylistStatsID INTEGER PRIMARY KEY AUTOINCREMENT, " +
+				" Animes int NOT NULL, " +
+				" Episodes int NOT NULL, " +
+				" Files int NOT NULL, " +
+				" SizeOfFiles INTEGER NOT NULL, " +
+				" AddedAnimes int NOT NULL, " +
+				" AddedEpisodes int NOT NULL, " +
+				" AddedFiles int NOT NULL, " +
+				" AddedGroups int NOT NULL, " +
+				" LeechPct int NOT NULL, " +
+				" GloryPct int NOT NULL, " +
+				" ViewedPct int NOT NULL, " +
+				" MylistPct int NOT NULL, " +
+				" ViewedMylistPct int NOT NULL, " +
+				" EpisodesViewed int NOT NULL, " +
+				" Votes int NOT NULL, " +
+				" Reviews int NOT NULL, " +
+				" ViewiedLength int NOT NULL " +
+				" ); ");
+
+
+			foreach (string cmdTable in cmds)
+			{
+				SQLiteCommand sqCommand = new SQLiteCommand(cmdTable);
+				sqCommand.Connection = myConn;
+				sqCommand.ExecuteNonQuery();
+			}
+
+			myConn.Close();
+
+			UpdateDatabaseVersion(thisVersion);
+		}
+
+		private static void UpdateSchema_018(int currentVersionNumber)
+		{
+			int thisVersion = 18;
+			if (currentVersionNumber >= thisVersion) return;
+
+			logger.Info("Updating schema to VERSION: {0}", thisVersion);
+
+			SQLiteConnection myConn = new SQLiteConnection(GetConnectionString());
+			myConn.Open();
+
+			List<string> cmds = new List<string>();
+
+			cmds.Add("CREATE TABLE FileFfdshowPreset( " +
+				" FileFfdshowPresetID INTEGER PRIMARY KEY AUTOINCREMENT, " +
+				" Hash int NOT NULL, " +
+				" FileSize INTEGER NOT NULL, " +
+				" Preset text " +
+				" ); ");
+
+			cmds.Add("CREATE UNIQUE INDEX UIX_FileFfdshowPreset_Hash ON FileFfdshowPreset(Hash, FileSize);");
+
+
+			foreach (string cmdTable in cmds)
+			{
+				SQLiteCommand sqCommand = new SQLiteCommand(cmdTable);
+				sqCommand.Connection = myConn;
+				sqCommand.ExecuteNonQuery();
+			}
+
+			myConn.Close();
+
+			UpdateDatabaseVersion(thisVersion);
+		}
+
+		private static void UpdateSchema_019(int currentVersionNumber)
+		{
+			int thisVersion = 19;
+			if (currentVersionNumber >= thisVersion) return;
+
+			logger.Info("Updating schema to VERSION: {0}", thisVersion);
+
+			SQLiteConnection myConn = new SQLiteConnection(GetConnectionString());
+			myConn.Open();
+
+			List<string> cmds = new List<string>();
+			cmds.Add("ALTER TABLE AniDB_Anime ADD DisableExternalLinksFlag int NULL");
+			cmds.Add("UPDATE AniDB_Anime SET DisableExternalLinksFlag = 0");
+
+			foreach (string cmdTable in cmds)
+			{
+				SQLiteCommand sqCommand = new SQLiteCommand(cmdTable);
+				sqCommand.Connection = myConn;
+				sqCommand.ExecuteNonQuery();
+			}
+
+			myConn.Close();
+
+			UpdateDatabaseVersion(thisVersion);
+		}
+
+		private static void UpdateSchema_020(int currentVersionNumber)
+		{
+			int thisVersion = 20;
+			if (currentVersionNumber >= thisVersion) return;
+
+			logger.Info("Updating schema to VERSION: {0}", thisVersion);
+
+			SQLiteConnection myConn = new SQLiteConnection(GetConnectionString());
+			myConn.Open();
+
+			List<string> cmds = new List<string>();
+			cmds.Add("ALTER TABLE AniDB_File ADD FileVersion int NULL");
+			cmds.Add("UPDATE AniDB_File SET FileVersion = 1");
+
+			foreach (string cmdTable in cmds)
+			{
+				SQLiteCommand sqCommand = new SQLiteCommand(cmdTable);
+				sqCommand.Connection = myConn;
+				sqCommand.ExecuteNonQuery();
+			}
+
+			myConn.Close();
+
+			UpdateDatabaseVersion(thisVersion);
+		}
+
+		private static void UpdateSchema_021(int currentVersionNumber)
+		{
+			int thisVersion = 21;
+			if (currentVersionNumber >= thisVersion) return;
+
+			logger.Info("Updating schema to VERSION: {0}", thisVersion);
+
+			SQLiteConnection myConn = new SQLiteConnection(GetConnectionString());
+			myConn.Open();
+
+			List<string> cmds = new List<string>();
+
+			cmds.Add("CREATE TABLE RenameScript( " +
+				" RenameScriptID INTEGER PRIMARY KEY AUTOINCREMENT, " +
+				" ScriptName text, " +
+				" Script text, " +
+				" IsEnabledOnImport int NOT NULL " +
+				" ); ");
+
+
+			foreach (string cmdTable in cmds)
+			{
+				SQLiteCommand sqCommand = new SQLiteCommand(cmdTable);
+				sqCommand.Connection = myConn;
+				sqCommand.ExecuteNonQuery();
+			}
+
+			myConn.Close();
+
+			UpdateDatabaseVersion(thisVersion);
+		}
+
+		private static void UpdateSchema_022(int currentVersionNumber)
+		{
+			int thisVersion = 22;
+			if (currentVersionNumber >= thisVersion) return;
+
+			logger.Info("Updating schema to VERSION: {0}", thisVersion);
+
+			SQLiteConnection myConn = new SQLiteConnection(GetConnectionString());
+			myConn.Open();
+
+			List<string> cmds = new List<string>();
+			cmds.Add("ALTER TABLE AniDB_File ADD IsCensored int NULL");
+			cmds.Add("ALTER TABLE AniDB_File ADD IsDeprecated int NULL");
+
+			try
+			{
+				foreach (string cmdTable in cmds)
+				{
+					SQLiteCommand sqCommand = new SQLiteCommand(cmdTable);
+					sqCommand.Connection = myConn;
+					sqCommand.ExecuteNonQuery();
+				}
+			}
+			catch { }
+
+			cmds.Clear();
+			cmds.Add("ALTER TABLE AniDB_File ADD InternalVersion int NULL");
+
+			cmds.Add("UPDATE AniDB_File SET IsCensored = 0");
+			cmds.Add("UPDATE AniDB_File SET IsDeprecated = 0");
+			cmds.Add("UPDATE AniDB_File SET InternalVersion = 1");
+
+			foreach (string cmdTable in cmds)
+			{
+				SQLiteCommand sqCommand = new SQLiteCommand(cmdTable);
+				sqCommand.Connection = myConn;
+				sqCommand.ExecuteNonQuery();
+			}
+
+			myConn.Close();
+
+			UpdateDatabaseVersion(thisVersion);
+		}
+
+		private static void UpdateSchema_023(int currentVersionNumber)
+		{
+			int thisVersion = 23;
+			if (currentVersionNumber >= thisVersion) return;
+
+			logger.Info("Updating schema to VERSION: {0}", thisVersion);
+
+			SQLiteConnection myConn = new SQLiteConnection(GetConnectionString());
+			myConn.Open();
+
+			List<string> cmds = new List<string>();
+
+			cmds.Add("UPDATE JMMUser SET CanEditServerSettings = 1");
+
+			foreach (string cmdTable in cmds)
+			{
+				SQLiteCommand sqCommand = new SQLiteCommand(cmdTable);
+				sqCommand.Connection = myConn;
+				sqCommand.ExecuteNonQuery();
+			}
+
+			myConn.Close();
+
+			UpdateDatabaseVersion(thisVersion);
+		}
+
+		private static void UpdateSchema_024(int currentVersionNumber)
+		{
+			int thisVersion = 24;
+			if (currentVersionNumber >= thisVersion) return;
+
+			logger.Info("Updating schema to VERSION: {0}", thisVersion);
+
+			SQLiteConnection myConn = new SQLiteConnection(GetConnectionString());
+			myConn.Open();
+
+			List<string> cmds = new List<string>();
+			cmds.Add("ALTER TABLE VideoLocal ADD IsVariation int NULL");
+			cmds.Add("UPDATE VideoLocal SET IsVariation = 0");
+
+			foreach (string cmdTable in cmds)
+			{
+				SQLiteCommand sqCommand = new SQLiteCommand(cmdTable);
+				sqCommand.Connection = myConn;
+				sqCommand.ExecuteNonQuery();
+			}
+
+			myConn.Close();
+
+			UpdateDatabaseVersion(thisVersion);
+		}
+
+		private static void UpdateSchema_025(int currentVersionNumber)
+		{
+			int thisVersion = 25;
+			if (currentVersionNumber >= thisVersion) return;
+
+			logger.Info("Updating schema to VERSION: {0}", thisVersion);
+
+			SQLiteConnection myConn = new SQLiteConnection(GetConnectionString());
+			myConn.Open();
+
+			List<string> cmds = new List<string>();
+
+			cmds.Add("CREATE TABLE AniDB_Recommendation( " +
+				" AniDB_RecommendationID INTEGER PRIMARY KEY AUTOINCREMENT, " +
+				" AnimeID int NOT NULL, " +
+				" UserID int NOT NULL, " +
+				" RecommendationType int NOT NULL, " +
+				" RecommendationText text " +
+				" ); ");
+
+			cmds.Add("CREATE UNIQUE INDEX UIX_AniDB_Recommendation ON AniDB_Recommendation(AnimeID, UserID);");
+
+
+			foreach (string cmdTable in cmds)
+			{
+				SQLiteCommand sqCommand = new SQLiteCommand(cmdTable);
+				sqCommand.Connection = myConn;
+				sqCommand.ExecuteNonQuery();
+			}
+
+			myConn.Close();
+
+			UpdateDatabaseVersion(thisVersion);
+		}
+
+		private static void UpdateSchema_026(int currentVersionNumber)
+		{
+			int thisVersion = 26;
+			if (currentVersionNumber >= thisVersion) return;
+
+			logger.Info("Updating schema to VERSION: {0}", thisVersion);
+
+			SQLiteConnection myConn = new SQLiteConnection(GetConnectionString());
+			myConn.Open();
+
+			List<string> cmds = new List<string>();
+
+			cmds.Add("CREATE INDEX IX_CrossRef_File_Episode_Hash ON CrossRef_File_Episode(Hash);");
+			cmds.Add("CREATE INDEX IX_CrossRef_File_Episode_EpisodeID ON CrossRef_File_Episode(EpisodeID);");
+
+
+			foreach (string cmdTable in cmds)
+			{
+				SQLiteCommand sqCommand = new SQLiteCommand(cmdTable);
+				sqCommand.Connection = myConn;
+				sqCommand.ExecuteNonQuery();
+			}
+
+			myConn.Close();
+
+			UpdateDatabaseVersion(thisVersion);
+		}
+
+		private static void UpdateSchema_027(int currentVersionNumber)
+		{
+			int thisVersion = 27;
+			if (currentVersionNumber >= thisVersion) return;
+
+			logger.Info("Updating schema to VERSION: {0}", thisVersion);
+
+			SQLiteConnection myConn = new SQLiteConnection(GetConnectionString());
+			myConn.Open();
+
+			List<string> cmds = new List<string>();
+
+			cmds.Add("update CrossRef_File_Episode SET CrossRefSource=1 WHERE Hash IN (Select Hash from ANIDB_File) AND CrossRefSource=2;");
+
+
+			foreach (string cmdTable in cmds)
+			{
+				SQLiteCommand sqCommand = new SQLiteCommand(cmdTable);
+				sqCommand.Connection = myConn;
+				sqCommand.ExecuteNonQuery();
+			}
+
+			myConn.Close();
+
+			UpdateDatabaseVersion(thisVersion);
+		}
+
+		private static void UpdateSchema_028(int currentVersionNumber)
+		{
+			int thisVersion = 28;
+			if (currentVersionNumber >= thisVersion) return;
+
+			logger.Info("Updating schema to VERSION: {0}", thisVersion);
+
+			SQLiteConnection myConn = new SQLiteConnection(GetConnectionString());
+			myConn.Open();
+
+			List<string> cmds = new List<string>();
+
+			cmds.Add("CREATE TABLE LogMessage( " +
+				" LogMessageID INTEGER PRIMARY KEY AUTOINCREMENT, " +
+				" LogType text, " +
+				" LogContent text, " +
+				" LogDate timestamp NOT NULL " +
+				" ); ");
+
+
+			foreach (string cmdTable in cmds)
+			{
+				SQLiteCommand sqCommand = new SQLiteCommand(cmdTable);
+				sqCommand.Connection = myConn;
+				sqCommand.ExecuteNonQuery();
+			}
+
+			myConn.Close();
+
+			UpdateDatabaseVersion(thisVersion);
+		}
+
+		private static void UpdateSchema_029(int currentVersionNumber)
+		{
+			int thisVersion = 29;
+			if (currentVersionNumber >= thisVersion) return;
+
+			logger.Info("Updating schema to VERSION: {0}", thisVersion);
+
+			SQLiteConnection myConn = new SQLiteConnection(GetConnectionString());
+			myConn.Open();
+
+			List<string> cmds = new List<string>();
+
+			cmds.Add("CREATE TABLE CrossRef_AniDB_TvDBV2( " +
+				" CrossRef_AniDB_TvDBV2ID INTEGER PRIMARY KEY AUTOINCREMENT, " +
+				" AnimeID int NOT NULL, " +
+				" AniDBStartEpisodeType int NOT NULL, " +
+				" AniDBStartEpisodeNumber int NOT NULL, " +
+				" TvDBID int NOT NULL, " +
+				" TvDBSeasonNumber int NOT NULL, " +
+				" TvDBStartEpisodeNumber int NOT NULL, " +
+				" TvDBTitle text, " +
+				" CrossRefSource int NOT NULL " +
+				" ); ");
+
+			cmds.Add("CREATE UNIQUE INDEX UIX_CrossRef_AniDB_TvDBV2 ON CrossRef_AniDB_TvDBV2(AnimeID, TvDBID, TvDBSeasonNumber, TvDBStartEpisodeNumber, AniDBStartEpisodeType, AniDBStartEpisodeNumber);");
+
+			foreach (string cmdTable in cmds)
+			{
+				SQLiteCommand sqCommand = new SQLiteCommand(cmdTable);
+				sqCommand.Connection = myConn;
+				sqCommand.ExecuteNonQuery();
+			}
+
+			myConn.Close();
+
+			UpdateDatabaseVersion(thisVersion);
+
+			// Now do the migratiuon
+			DatabaseHelper.MigrateTvDBLinks_V1_to_V2();
+		}
+
+		private static void UpdateSchema_030(int currentVersionNumber)
+		{
+			int thisVersion = 30;
+			if (currentVersionNumber >= thisVersion) return;
+
+			logger.Info("Updating schema to VERSION: {0}", thisVersion);
+
+			List<string> cmds = new List<string>();
+			cmds.Add("ALTER TABLE GroupFilter ADD Locked int NULL");
+
+			ExecuteSQLCommands(cmds);
+
+			UpdateDatabaseVersion(thisVersion);
+		}
+		private static void UpdateSchema_031(int currentVersionNumber)
+		{
+			int thisVersion = 31;
+			if (currentVersionNumber >= thisVersion) return;
+
+			logger.Info("Updating schema to VERSION: {0}", thisVersion);
+
+			List<string> cmds = new List<string>();
+            cmds.Add("ALTER TABLE VideoInfo ADD FullInfo text NULL");
+
+			ExecuteSQLCommands(cmds);
+
+			UpdateDatabaseVersion(thisVersion);
+		}
+
+        private static void UpdateSchema_032(int currentVersionNumber)
+        {
+            int thisVersion = 32;
+            if (currentVersionNumber >= thisVersion) return;
+
+            logger.Info("Updating schema to VERSION: {0}", thisVersion);
+
+            SQLiteConnection myConn = new SQLiteConnection(GetConnectionString());
+            myConn.Open();
+
+            List<string> cmds = new List<string>();
+
+            cmds.Add("CREATE TABLE CrossRef_AniDB_TraktV2( " +
+                " CrossRef_AniDB_TraktV2ID INTEGER PRIMARY KEY AUTOINCREMENT, " +
+                " AnimeID int NOT NULL, " +
+                " AniDBStartEpisodeType int NOT NULL, " +
+                " AniDBStartEpisodeNumber int NOT NULL, " +
+                " TraktID text, " +
+                " TraktSeasonNumber int NOT NULL, " +
+                " TraktStartEpisodeNumber int NOT NULL, " +
+                " TraktTitle text, " +
+                " CrossRefSource int NOT NULL " +
+                " ); ");
+
+            cmds.Add("CREATE UNIQUE INDEX UIX_CrossRef_AniDB_TraktV2 ON CrossRef_AniDB_TraktV2(AnimeID, TraktSeasonNumber, TraktStartEpisodeNumber, AniDBStartEpisodeType, AniDBStartEpisodeNumber);");
+
+            foreach (string cmdTable in cmds)
+            {
+                SQLiteCommand sqCommand = new SQLiteCommand(cmdTable);
+                sqCommand.Connection = myConn;
+                sqCommand.ExecuteNonQuery();
+            }
+
+            myConn.Close();
+
+            UpdateDatabaseVersion(thisVersion);
+
+            // Now do the migratiuon
+            DatabaseHelper.MigrateTraktLinks_V1_to_V2();
+        }
+
+
+        private static void UpdateSchema_033(int currentVersionNumber)
+        {
+            int thisVersion = 33;
+            if (currentVersionNumber >= thisVersion) return;
+
+            logger.Info("Updating schema to VERSION: {0}", thisVersion);
+
+            SQLiteConnection myConn = new SQLiteConnection(GetConnectionString());
+            myConn.Open();
+
+            List<string> cmds = new List<string>();
+
+            cmds.Add("CREATE TABLE CrossRef_AniDB_Trakt_Episode( " +
+                " CrossRef_AniDB_Trakt_EpisodeID INTEGER PRIMARY KEY AUTOINCREMENT, " +
+                " AnimeID int NOT NULL, " +
+                " AniDBEpisodeID int NOT NULL, " +
+                 "TraktID text, " +
+                " Season int NOT NULL, " +
+                " EpisodeNumber int NOT NULL " +
+                " ); ");
+
+            cmds.Add("CREATE UNIQUE INDEX UIX_CrossRef_AniDB_Trakt_Episode_AniDBEpisodeID ON CrossRef_AniDB_Trakt_Episode(AniDBEpisodeID);");
+
+            foreach (string cmdTable in cmds)
+            {
+                SQLiteCommand sqCommand = new SQLiteCommand(cmdTable);
+                sqCommand.Connection = myConn;
+                sqCommand.ExecuteNonQuery();
+            }
+
+            myConn.Close();
+
+            UpdateDatabaseVersion(thisVersion);
+        }
+
+
+        private static void UpdateSchema_034(int currentVersionNumber)
+        {
+            int thisVersion = 34;
+            if (currentVersionNumber >= thisVersion) return;
+
+            logger.Info("Updating schema to VERSION: {0}", thisVersion);
+
+            UpdateDatabaseVersion(thisVersion);
+
+            // Now do the migration
+            DatabaseHelper.RemoveOldMovieDBImageRecords();
+        }
+
+        private static void UpdateSchema_035(int currentVersionNumber)
+        {
+            int thisVersion = 35;
+            if (currentVersionNumber >= thisVersion) return;
+
+            logger.Info("Updating schema to VERSION: {0}", thisVersion);
+
+            SQLiteConnection myConn = new SQLiteConnection(GetConnectionString());
+            myConn.Open();
+
+            List<string> cmds = new List<string>();
+
+            cmds.Add("CREATE TABLE CustomTag( " +
+                " CustomTagID INTEGER PRIMARY KEY AUTOINCREMENT, " +
+                " TagName text, " +
+                " TagDescription text " +
+                " ); ");
+
+            cmds.Add("CREATE TABLE CrossRef_CustomTag( " +
+                " CrossRef_CustomTagID INTEGER PRIMARY KEY AUTOINCREMENT, " +
+                " CustomTagID int NOT NULL, " +
+                " CrossRefID int NOT NULL, " +
+                " CrossRefType int NOT NULL " +
+                " ); ");
+
+
+            foreach (string cmdTable in cmds)
+            {
+                SQLiteCommand sqCommand = new SQLiteCommand(cmdTable);
+                sqCommand.Connection = myConn;
+                sqCommand.ExecuteNonQuery();
+            }
+
+            myConn.Close();
+
+            UpdateDatabaseVersion(thisVersion);
+
+            DatabaseHelper.CreateInitialCustomTags();
+        }
+
+        private static void UpdateSchema_036(int currentVersionNumber)
+        {
+            int thisVersion = 36;
+            if (currentVersionNumber >= thisVersion) return;
+
+            logger.Info("Updating schema to VERSION: {0}", thisVersion);
+
+            List<string> cmds = new List<string>();
+            cmds.Add("ALTER TABLE AniDB_Anime_Tag ADD Weight int NULL");
+
+            ExecuteSQLCommands(cmds);
+
+            UpdateDatabaseVersion(thisVersion);
+        }
+
+        private static void UpdateSchema_037(int currentVersionNumber)
+        {
+            int thisVersion = 37;
+            if (currentVersionNumber >= thisVersion) return;
+
+            logger.Info("Updating schema to VERSION: {0}", thisVersion);
+
+            UpdateDatabaseVersion(thisVersion);
+
+            DatabaseHelper.PopulateTagWeight();
+        }
+
+        private static void UpdateSchema_038(int currentVersionNumber)
+        {
+            int thisVersion = 38;
+            if (currentVersionNumber >= thisVersion) return;
+
+            logger.Info("Updating schema to VERSION: {0}", thisVersion);
+
+            List<string> cmds = new List<string>();
+            cmds.Add("ALTER TABLE Trakt_Episode ADD TraktID int NULL");
+
+            ExecuteSQLCommands(cmds);
+
+            UpdateDatabaseVersion(thisVersion);
+        }
+
+        private static void UpdateSchema_039(int currentVersionNumber)
+        {
+            int thisVersion = 39;
+            if (currentVersionNumber >= thisVersion) return;
+
+            logger.Info("Updating schema to VERSION: {0}", thisVersion);
+
+            DatabaseHelper.FixHashes();
+
+            UpdateDatabaseVersion(thisVersion);
+        }
+
+        private static void UpdateSchema_040(int currentVersionNumber)
+        {
+            int thisVersion = 40;
+            if (currentVersionNumber >= thisVersion) return;
+
+            logger.Info("Updating schema to VERSION: {0}", thisVersion);
+
+            List<string> cmds = new List<string>();
+            cmds.Add("DROP TABLE LogMessage;");
+
+            ExecuteSQLCommands(cmds);
+
+            UpdateDatabaseVersion(thisVersion);
+        }
+
+        private static void UpdateSchema_041(int currentVersionNumber)
+        {
+            int thisVersion = 41;
+            if (currentVersionNumber >= thisVersion) return;
+
+            logger.Info("Updating schema to VERSION: {0}", thisVersion);
+
+            List<string> cmds = new List<string>();
+            cmds.Add("ALTER TABLE AnimeSeries ADD DefaultFolder text NULL");
+
+            ExecuteSQLCommands(cmds);
+
+            UpdateDatabaseVersion(thisVersion);
+        }
+        private static void UpdateSchema_042(int currentVersionNumber)
+        {
+            int thisVersion = 42;
+            if (currentVersionNumber >= thisVersion) return;
+
+            logger.Info("Updating schema to VERSION: {0}", thisVersion);
+
+            List<string> cmds = new List<string>();
+            cmds.Add("ALTER TABLE JMMUser ADD PlexUsers text NULL");
+
+            ExecuteSQLCommands(cmds);
+
+            UpdateDatabaseVersion(thisVersion);
+        }
+
+        private static void UpdateSchema_043(int currentVersionNumber)
+        {
+            int thisVersion = 43;
+            if (currentVersionNumber >= thisVersion) return;
+
+            logger.Info("Updating schema to VERSION: {0}", thisVersion);
+
+            SQLiteConnection myConn = new SQLiteConnection(GetConnectionString());
+            myConn.Open();
+
+            List<string> cmds = new List<string>();
+            cmds.Add("ALTER TABLE GroupFilter ADD FilterType int NOT NULL DEFAULT 1");
+            //Add Migration as SQL, since Groupfilters Cache is not init yet.
+            cmds.Add("UPDATE GroupFilter SET FilterType = 2 WHERE GroupFilterName='" + Constants.GroupFilterName.ContinueWatching + "'");
+
+            foreach (string cmdTable in cmds)
+            {
+                SQLiteCommand sqCommand = new SQLiteCommand(cmdTable);
+                sqCommand.Connection = myConn;
+                sqCommand.ExecuteNonQuery();
+            }
+
+            myConn.Close();
+
+            UpdateDatabaseVersion(thisVersion);
+
+            // Now do the migratiuon
+            //DatabaseHelper.FixContinueWatchingGroupFilter_20160406();
+        }
+        private static void UpdateSchema_044(int currentVersionNumber)
+        {
+            int thisVersion = 44;
+            if (currentVersionNumber >= thisVersion) return;
+
+            logger.Info("Updating schema to VERSION: {0}", thisVersion);
+
+            SQLiteConnection myConn = new SQLiteConnection(GetConnectionString());
+            myConn.Open();
+
+            List<string> cmds = new List<string>();
+            cmds.Add("ALTER TABLE AniDB_Anime ADD ContractVersion int NOT NULL DEFAULT 0");
+            cmds.Add("ALTER TABLE AniDB_Anime ADD ContractString text NULL");
+            cmds.Add("ALTER TABLE AnimeGroup ADD ContractVersion int NOT NULL DEFAULT 0");
+            cmds.Add("ALTER TABLE AnimeGroup ADD ContractString text NULL");
+            cmds.Add("ALTER TABLE AnimeGroup_User ADD PlexContractVersion int NOT NULL DEFAULT 0");
+            cmds.Add("ALTER TABLE AnimeGroup_User ADD PlexContractString text NULL");
+            cmds.Add("ALTER TABLE AnimeGroup_User ADD KodiContractVersion int NOT NULL DEFAULT 0");
+            cmds.Add("ALTER TABLE AnimeGroup_User ADD KodiContractString text NULL");
+            cmds.Add("ALTER TABLE AnimeSeries ADD ContractVersion int NOT NULL DEFAULT 0");
+            cmds.Add("ALTER TABLE AnimeSeries ADD ContractString text NULL");
+            cmds.Add("ALTER TABLE AnimeSeries_User ADD PlexContractVersion int NOT NULL DEFAULT 0");
+            cmds.Add("ALTER TABLE AnimeSeries_User ADD PlexContractString text NULL");
+            cmds.Add("ALTER TABLE AnimeSeries_User ADD KodiContractVersion int NOT NULL DEFAULT 0");
+            cmds.Add("ALTER TABLE AnimeSeries_User ADD KodiContractString text NULL");
+            cmds.Add("ALTER TABLE GroupFilter ADD GroupsIdsVersion int NOT NULL DEFAULT 0");
+            cmds.Add("ALTER TABLE GroupFilter ADD GroupsIdsString text NULL");
+            cmds.Add("ALTER TABLE AnimeEpisode_User ADD ContractVersion int NOT NULL DEFAULT 0");
+            cmds.Add("ALTER TABLE AnimeEpisode_User ADD ContractString text NULL");
+
+            foreach (string cmdTable in cmds)
+            {
+                SQLiteCommand sqCommand = new SQLiteCommand(cmdTable);
+                sqCommand.Connection = myConn;
+                sqCommand.ExecuteNonQuery();
+            }
+
+            myConn.Close();
+
+            UpdateDatabaseVersion(thisVersion);
+
+            // Now do the migratiuon
+            DatabaseHelper.FixContinueWatchingGroupFilter_20160406();
+        }
+        private static void UpdateSchema_045(int currentVersionNumber)
+        {
+            int thisVersion = 45;
+            if (currentVersionNumber >= thisVersion) return;
+
+            logger.Info("Updating schema to VERSION: {0}", thisVersion);
+
+            SQLiteConnection myConn = new SQLiteConnection(GetConnectionString());
+            myConn.Open();
+
+            List<string> cmds = new List<string>();
+            cmds.Add("ALTER TABLE AnimeEpisode ADD PlexContractVersion int NOT NULL DEFAULT 0");
+            cmds.Add("ALTER TABLE AnimeEpisode ADD PlexContractString text NULL");
+            cmds.Add("ALTER TABLE VideoLocal ADD MediaVersion int NOT NULL DEFAULT 0");
+            cmds.Add("ALTER TABLE Videolocal ADD MediaString text NULL");
+            foreach (string cmdTable in cmds)
+            {
+                SQLiteCommand sqCommand = new SQLiteCommand(cmdTable);
+                sqCommand.Connection = myConn;
+                sqCommand.ExecuteNonQuery();
+            }
+
+            myConn.Close();
+
+            UpdateDatabaseVersion(thisVersion);
+
+
+        }
+        private static void UpdateSchema_046(int currentVersionNumber)
+        {
+            int thisVersion = 46;
+            if (currentVersionNumber >= thisVersion) return;
+
+            logger.Info("Updating schema to VERSION: {0}", thisVersion);
+
+            SQLiteConnection myConn = new SQLiteConnection(GetConnectionString());
+            myConn.Open();
+
+            List<string> cmds = new List<string>();
+            cmds.Add("ALTER TABLE AnimeGroup_User DROP COLUMN KodiContractVersion");
+            cmds.Add("ALTER TABLE AnimeGroup_User DROP COLUMN KodiContractString");
+            cmds.Add("ALTER TABLE AnimeSeries_User DROP COLUMN KodiContractVersion");
+            cmds.Add("ALTER TABLE AnimeSeries_User DROP COLUMN KodiContractString");
+
+            foreach (string cmdTable in cmds)
+            {
+                SQLiteCommand sqCommand = new SQLiteCommand(cmdTable);
+                sqCommand.Connection = myConn;
+                sqCommand.ExecuteNonQuery();
+            }
+
+            myConn.Close();
+
+            UpdateDatabaseVersion(thisVersion);
+
+
+        }
+
+        private static void UpdateSchema_047(int currentVersionNumber)
+        {
+            int thisVersion = 47;
+            if (currentVersionNumber >= thisVersion) return;
+
+            logger.Info("Updating schema to VERSION: {0}", thisVersion);
+
+            List<string> cmds = new List<string>();
+            cmds.Add("ALTER TABLE AniDB_Anime ADD LatestEpisodeAirDate timestamp NULL");
+            cmds.Add("ALTER TABLE AnimeGroup ADD LatestEpisodeAirDate timestamp NULL");
+            foreach (string cmdTable in cmds)
+            {
+                SQLiteCommand sqCommand = new SQLiteCommand(cmdTable);
+                sqCommand.Connection = myConn;
+try
+{
+sqCommand.ExecuteNonQuery();
+}
+catch (Exception e) //This might fall on mixed branches
+                {}
+            }
+            ExecuteSQLCommands(cmds);
+
+            UpdateDatabaseVersion(thisVersion);
+        }
+        private static void ExecuteSQLCommands(List<string> cmds)
+		{
+			SQLiteConnection myConn = new SQLiteConnection(GetConnectionString());
+			myConn.Open();
+
+			foreach (string cmdTable in cmds)
+			{
+				SQLiteCommand sqCommand = new SQLiteCommand(cmdTable);
+				sqCommand.Connection = myConn;
+				sqCommand.ExecuteNonQuery();
+			}
+
+			myConn.Close();
+		}
+
+		private static void UpdateDatabaseVersion(int versionNumber)
+		{
+			VersionsRepository repVersions = new VersionsRepository();
+			Versions ver = repVersions.GetByVersionType(Constants.DatabaseTypeKey);
+			if (ver == null) return;
+
+			ver.VersionValue = versionNumber.ToString();
+			repVersions.Save(ver);
+		}
+
+		#endregion
+
+		#region Create Initial Schema
+
+		public static void CreateInitialSchema()
+		{
+			SQLiteConnection myConn = new SQLiteConnection(GetConnectionString());
+			myConn.Open(); 
+
+			string cmd = string.Format("SELECT count(*) as NumTables FROM sqlite_master WHERE name='Versions'");
+			SQLiteCommand sqCommandCheck = new SQLiteCommand(cmd);
+			sqCommandCheck.Connection = myConn;
+			long count = long.Parse(sqCommandCheck.ExecuteScalar().ToString());
+
+			// if the Versions already exists, it means we have done this already
+			if (count > 0) return;
+
+			//Create all the commands to be executed
+			List<string> commands = new List<string>();
+			commands.AddRange(CreateTableString_Versions());
+			commands.AddRange(CreateTableString_AniDB_Anime());
+			commands.AddRange(CreateTableString_AniDB_Anime_Category());
+			commands.AddRange(CreateTableString_AniDB_Anime_Character());
+			commands.AddRange(CreateTableString_AniDB_Anime_Relation());
+			commands.AddRange(CreateTableString_AniDB_Anime_Review());
+			commands.AddRange(CreateTableString_AniDB_Anime_Similar());
+			commands.AddRange(CreateTableString_AniDB_Anime_Tag());
+			commands.AddRange(CreateTableString_AniDB_Anime_Title());
+			commands.AddRange(CreateTableString_AniDB_Category());
+			commands.AddRange(CreateTableString_AniDB_Character());
+			commands.AddRange(CreateTableString_AniDB_Character_Seiyuu());
+			commands.AddRange(CreateTableString_AniDB_Seiyuu());
+			commands.AddRange(CreateTableString_AniDB_Episode());
+			commands.AddRange(CreateTableString_AniDB_File());
+			commands.AddRange(CreateTableString_AniDB_GroupStatus());
+			commands.AddRange(CreateTableString_AniDB_ReleaseGroup());
+			commands.AddRange(CreateTableString_AniDB_Review());
+			commands.AddRange(CreateTableString_AniDB_Tag());
+			commands.AddRange(CreateTableString_AnimeEpisode());
+			commands.AddRange(CreateTableString_AnimeGroup());
+			commands.AddRange(CreateTableString_AnimeSeries());
+			commands.AddRange(CreateTableString_CommandRequest());
+			commands.AddRange(CreateTableString_CrossRef_AniDB_Other());
+			commands.AddRange(CreateTableString_CrossRef_AniDB_TvDB());
+			commands.AddRange(CreateTableString_CrossRef_File_Episode());
+			commands.AddRange(CreateTableString_CrossRef_Languages_AniDB_File());
+			commands.AddRange(CreateTableString_CrossRef_Subtitles_AniDB_File());
+			commands.AddRange(CreateTableString_FileNameHash());
+			commands.AddRange(CreateTableString_Language());
+			commands.AddRange(CreateTableString_ImportFolder());
+			commands.AddRange(CreateTableString_ScheduledUpdate());
+			commands.AddRange(CreateTableString_VideoInfo());
+			commands.AddRange(CreateTableString_VideoLocal());
+			commands.AddRange(CreateTableString_DuplicateFile());
+			commands.AddRange(CreateTableString_GroupFilter());
+			commands.AddRange(CreateTableString_GroupFilterCondition());
+			commands.AddRange(CreateTableString_AniDB_Vote());
+			commands.AddRange(CreateTableString_TvDB_ImageFanart());
+			commands.AddRange(CreateTableString_TvDB_ImageWideBanner());
+			commands.AddRange(CreateTableString_TvDB_ImagePoster());
+			commands.AddRange(CreateTableString_TvDB_Episode());
+			commands.AddRange(CreateTableString_TvDB_Series());
+			commands.AddRange(CreateTableString_AniDB_Anime_DefaultImage());
+			commands.AddRange(CreateTableString_MovieDB_Movie());
+			commands.AddRange(CreateTableString_MovieDB_Poster());
+			commands.AddRange(CreateTableString_MovieDB_Fanart());
+			commands.AddRange(CreateTableString_JMMUser());
+			commands.AddRange(CreateTableString_Trakt_Episode());
+			commands.AddRange(CreateTableString_Trakt_ImagePoster());
+			commands.AddRange(CreateTableString_Trakt_ImageFanart());
+			commands.AddRange(CreateTableString_Trakt_Show());
+			commands.AddRange(CreateTableString_Trakt_Season());
+			commands.AddRange(CreateTableString_CrossRef_AniDB_Trakt());
+
+			commands.AddRange(CreateTableString_AnimeEpisode_User());
+			commands.AddRange(CreateTableString_AnimeSeries_User());
+			commands.AddRange(CreateTableString_AnimeGroup_User());
+			commands.AddRange(CreateTableString_VideoLocal_User());
+
+			foreach (string cmdTable in commands)
+			{
+				SQLiteCommand sqCommand = new SQLiteCommand(cmdTable); 
+				sqCommand.Connection = myConn;
+				sqCommand.ExecuteNonQuery(); 
+			}
+
+			myConn.Close();
+
+			logger.Trace("Creating version...");
+			Versions ver1 = new Versions();
+			ver1.VersionType = Constants.DatabaseTypeKey;
+			ver1.VersionValue = "1";
+
+			VersionsRepository repVer = new VersionsRepository();
+			repVer.Save(ver1);
+			
+		}
+
+		public static List<string> CreateTableString_Versions()
+		{
+			List<string> cmds = new List<string>();
+			cmds.Add("CREATE TABLE Versions ( " +
+				" VersionsID INTEGER PRIMARY KEY AUTOINCREMENT, " +
+				" VersionType Text NOT NULL, " +
+				" VersionValue Text NOT NULL)");
+
+			return cmds;
+		}
+
+		public static List<string> CreateTableString_AniDB_Anime()
+		{
+			List<string> cmds = new List<string>();
+			cmds.Add("CREATE TABLE AniDB_Anime ( " +
+				" AniDB_AnimeID INTEGER PRIMARY KEY AUTOINCREMENT, " +
+				" AnimeID int NOT NULL, " +
+				" EpisodeCount int NOT NULL, " +
+				" AirDate timestamp NULL, " +
+				" EndDate timestamp NULL, " +
+				" URL text NULL, " +
+				" Picname text NULL, " +
+				" BeginYear int NOT NULL, " +
+				" EndYear int NOT NULL, " +
+				" AnimeType int NOT NULL, " +
+				" MainTitle text NOT NULL, " +
+				" AllTitles text NOT NULL, " +
+				" AllCategories text NOT NULL, " +
+				" AllTags text NOT NULL, " +
+				" Description text NOT NULL, " +
+				" EpisodeCountNormal int NOT NULL, " +
+				" EpisodeCountSpecial int NOT NULL, " +
+				" Rating int NOT NULL, " +
+				" VoteCount int NOT NULL, " +
+				" TempRating int NOT NULL, " +
+				" TempVoteCount int NOT NULL, " +
+				" AvgReviewRating int NOT NULL, " +
+				" ReviewCount int NOT NULL, " +
+				" DateTimeUpdated timestamp NOT NULL, " +
+				" DateTimeDescUpdated timestamp NOT NULL, " +
+				" ImageEnabled int NOT NULL, " +
+				" AwardList text NOT NULL, " +
+				" Restricted int NOT NULL, " +
+				" AnimePlanetID int NULL, " +
+				" ANNID int NULL, " +
+				" AllCinemaID int NULL, " +
+				" AnimeNfo int NULL, " +
+				" LatestEpisodeNumber int NULL " +
+				" );");
+
+			cmds.Add("CREATE UNIQUE INDEX [UIX_AniDB_Anime_AnimeID] ON [AniDB_Anime] ([AnimeID]);");
+
+			return cmds;
+		}
+
+		public static List<string> CreateTableString_AniDB_Anime_Category()
+		{
+			List<string> cmds = new List<string>();
+			cmds.Add("CREATE TABLE AniDB_Anime_Category ( " +
+				" AniDB_Anime_CategoryID INTEGER PRIMARY KEY AUTOINCREMENT, " +
+				" AnimeID int NOT NULL, " +
+       			" CategoryID int NOT NULL, " +
+       			" Weighting int NOT NULL " +
+				" ); ");
+
+			cmds.Add("CREATE INDEX IX_AniDB_Anime_Category_AnimeID on AniDB_Anime_Category(AnimeID);");
+			cmds.Add("CREATE UNIQUE INDEX UIX_AniDB_Anime_Category_AnimeID_CategoryID ON AniDB_Anime_Category (AnimeID, CategoryID);");
+
+			return cmds;
+		}
+
+		public static List<string> CreateTableString_AniDB_Anime_Character()
+		{
+			List<string> cmds = new List<string>();
+			cmds.Add("CREATE TABLE AniDB_Anime_Character ( " +
+				" AniDB_Anime_CharacterID INTEGER PRIMARY KEY AUTOINCREMENT, " +
+				" AnimeID int NOT NULL, " +
+				" CharID int NOT NULL, " +
+				" CharType text NOT NULL, " +
+				" EpisodeListRaw text NOT NULL " +
+				" ); ");
+
+			cmds.Add("CREATE INDEX IX_AniDB_Anime_Character_AnimeID on AniDB_Anime_Character(AnimeID);");
+			cmds.Add("CREATE UNIQUE INDEX UIX_AniDB_Anime_Character_AnimeID_CharID ON AniDB_Anime_Character(AnimeID, CharID);");
+
+			return cmds;
+		}
+
+		public static List<string> CreateTableString_AniDB_Anime_Relation()
+		{
+			List<string> cmds = new List<string>();
+			cmds.Add("CREATE TABLE AniDB_Anime_Relation ( " +
+				" AniDB_Anime_RelationID INTEGER PRIMARY KEY AUTOINCREMENT, " +
+				" AnimeID int NOT NULL, " +
+				" RelatedAnimeID int NOT NULL, " +
+				" RelationType text NOT NULL " +
+				" ); ");
+
+			cmds.Add("CREATE INDEX IX_AniDB_Anime_Relation_AnimeID on AniDB_Anime_Relation(AnimeID);");
+			cmds.Add("CREATE UNIQUE INDEX UIX_AniDB_Anime_Relation_AnimeID_RelatedAnimeID ON AniDB_Anime_Relation(AnimeID, RelatedAnimeID);");
+
+			return cmds;
+		}
+
+		public static List<string> CreateTableString_AniDB_Anime_Review()
+		{
+			List<string> cmds = new List<string>();
+			cmds.Add("CREATE TABLE AniDB_Anime_Review ( " +
+				" AniDB_Anime_ReviewID INTEGER PRIMARY KEY AUTOINCREMENT, " +
+				" AnimeID int NOT NULL, " +
+				" ReviewID int NOT NULL " +
+				" ); ");
+
+			cmds.Add("CREATE INDEX IX_AniDB_Anime_Review_AnimeID on AniDB_Anime_Review(AnimeID);");
+			cmds.Add("CREATE UNIQUE INDEX UIX_AniDB_Anime_Review_AnimeID_ReviewID ON AniDB_Anime_Review(AnimeID, ReviewID);");
+
+			return cmds;
+		}
+
+		public static List<string> CreateTableString_AniDB_Anime_Similar()
+		{
+			List<string> cmds = new List<string>();
+			cmds.Add("CREATE TABLE AniDB_Anime_Similar ( " +
+				" AniDB_Anime_SimilarID INTEGER PRIMARY KEY AUTOINCREMENT, " +
+				" AnimeID int NOT NULL, " +
+				" SimilarAnimeID int NOT NULL, " +
+				" Approval int NOT NULL, " +
+				" Total int NOT NULL " +
+				" ); ");
+
+			cmds.Add("CREATE INDEX IX_AniDB_Anime_Similar_AnimeID on AniDB_Anime_Similar(AnimeID);");
+			cmds.Add("CREATE UNIQUE INDEX UIX_AniDB_Anime_Similar_AnimeID_SimilarAnimeID ON AniDB_Anime_Similar(AnimeID, SimilarAnimeID);");
+
+			return cmds;
+		}
+
+		public static List<string> CreateTableString_AniDB_Anime_Tag()
+		{
+			List<string> cmds = new List<string>();
+			cmds.Add("CREATE TABLE AniDB_Anime_Tag ( " +
+				" AniDB_Anime_TagID INTEGER PRIMARY KEY AUTOINCREMENT, " +
+				" AnimeID int NOT NULL, " +
+				" TagID int NOT NULL, " +
+				" Approval int NOT NULL " +
+				" ); ");
+
+			cmds.Add("CREATE INDEX IX_AniDB_Anime_Tag_AnimeID on AniDB_Anime_Tag(AnimeID);");
+			cmds.Add("CREATE UNIQUE INDEX UIX_AniDB_Anime_Tag_AnimeID_TagID ON AniDB_Anime_Tag(AnimeID, TagID);");
+
+			return cmds;
+		}
+
+		public static List<string> CreateTableString_AniDB_Anime_Title()
+		{
+			List<string> cmds = new List<string>();
+			cmds.Add("CREATE TABLE AniDB_Anime_Title ( " +
+				" AniDB_Anime_TitleID INTEGER PRIMARY KEY AUTOINCREMENT, " +
+				" AnimeID int NOT NULL, " +
+				" TitleType text NOT NULL, " +
+				" Language text NOT NULL, " +
+				" Title text NULL " +
+				" ); ");
+
+			cmds.Add("CREATE INDEX IX_AniDB_Anime_Title_AnimeID on AniDB_Anime_Title(AnimeID);");
+
+			return cmds;
+		}
+
+		public static List<string> CreateTableString_AniDB_Category()
+		{
+			List<string> cmds = new List<string>();
+			cmds.Add("CREATE TABLE AniDB_Category ( " +
+				" AniDB_CategoryID INTEGER PRIMARY KEY AUTOINCREMENT, " +
+				" CategoryID int NOT NULL, " +
+       			" ParentID int NOT NULL, " +
+       			" IsHentai int NOT NULL, " +
+       			" CategoryName text NOT NULL, " +
+				" CategoryDescription text NOT NULL  " +  
+				" ); ");
+
+			cmds.Add("CREATE UNIQUE INDEX UIX_AniDB_Category_CategoryID ON AniDB_Category(CategoryID);");
+
+			return cmds;
+		}
+
+		public static List<string> CreateTableString_AniDB_Character()
+		{
+			List<string> cmds = new List<string>();
+			cmds.Add("CREATE TABLE AniDB_Character ( " +
+				" AniDB_CharacterID INTEGER PRIMARY KEY AUTOINCREMENT, " +
+				" CharID int NOT NULL, " +
+				" CharName text NOT NULL, " +
+				" PicName text NOT NULL, " +
+				" CharKanjiName text NOT NULL, " +
+				" CharDescription text NOT NULL, " +
+				" CreatorListRaw text NOT NULL " +
+				" ); ");
+
+			cmds.Add("CREATE UNIQUE INDEX UIX_AniDB_Character_CharID ON AniDB_Character(CharID);");
+
+			return cmds;
+		}
+
+		public static List<string> CreateTableString_AniDB_Character_Seiyuu()
+		{
+			List<string> cmds = new List<string>();
+
+			cmds.Add("CREATE TABLE AniDB_Character_Seiyuu ( " +
+				" AniDB_Character_SeiyuuID INTEGER PRIMARY KEY AUTOINCREMENT, " +
+				" CharID int NOT NULL, " +
+				" SeiyuuID int NOT NULL " +
+				" ); ");
+
+			cmds.Add("CREATE INDEX IX_AniDB_Character_Seiyuu_CharID on AniDB_Character_Seiyuu(CharID);");
+			cmds.Add("CREATE INDEX IX_AniDB_Character_Seiyuu_SeiyuuID on AniDB_Character_Seiyuu(SeiyuuID);");
+			cmds.Add("CREATE UNIQUE INDEX UIX_AniDB_Character_Seiyuu_CharID_SeiyuuID ON AniDB_Character_Seiyuu(CharID, SeiyuuID);");
+
+			return cmds;
+		}
+
+		public static List<string> CreateTableString_AniDB_Seiyuu()
+		{
+			List<string> cmds = new List<string>();
+
+			cmds.Add("CREATE TABLE AniDB_Seiyuu ( " +
+				" AniDB_SeiyuuID INTEGER PRIMARY KEY AUTOINCREMENT, " +
+				" SeiyuuID int NOT NULL, " +
+				" SeiyuuName text NOT NULL, " +
+				" PicName text NOT NULL " +
+				" ); ");
+
+			cmds.Add("CREATE UNIQUE INDEX UIX_AniDB_Seiyuu_SeiyuuID ON AniDB_Seiyuu(SeiyuuID);");
+
+
+			return cmds;
+		}
+
+		public static List<string> CreateTableString_AniDB_Episode()
+		{
+			List<string> cmds = new List<string>();
+			cmds.Add("CREATE TABLE AniDB_Episode ( " +
+				" AniDB_EpisodeID INTEGER PRIMARY KEY AUTOINCREMENT, " +
+				" EpisodeID int NOT NULL, " +
+				" AnimeID int NOT NULL, " +
+				" LengthSeconds int NOT NULL, " +
+				" Rating text NOT NULL, " +
+				" Votes text NOT NULL, " +
+				" EpisodeNumber int NOT NULL, " +
+				" EpisodeType int NOT NULL, " +
+				" RomajiName text NOT NULL, " +
+				" EnglishName text NOT NULL, " +
+				" AirDate int NOT NULL, " +
+				" DateTimeUpdated timestamp NOT NULL " +
+				" ); ");
+
+			cmds.Add("CREATE INDEX IX_AniDB_Episode_AnimeID on AniDB_Episode(AnimeID);");
+			cmds.Add("CREATE UNIQUE INDEX UIX_AniDB_Episode_EpisodeID ON AniDB_Episode(EpisodeID);");
+
+			return cmds;
+		}
+
+		public static List<string> CreateTableString_AniDB_File()
+		{
+			List<string> cmds = new List<string>();
+			cmds.Add("CREATE TABLE AniDB_File ( " +
+				" AniDB_FileID INTEGER PRIMARY KEY AUTOINCREMENT, " +
+				" FileID int NOT NULL, " +
+				" Hash text NOT NULL, " +
+				" AnimeID int NOT NULL, " +
+				" GroupID int NOT NULL, " +
+				" File_Source text NOT NULL, " +
+				" File_AudioCodec text NOT NULL, " +
+				" File_VideoCodec text NOT NULL, " +
+				" File_VideoResolution text NOT NULL, " +
+				" File_FileExtension text NOT NULL, " +
+				" File_LengthSeconds int NOT NULL, " +
+				" File_Description text NOT NULL, " +
+				" File_ReleaseDate int NOT NULL, " +
+				" Anime_GroupName text NOT NULL, " +
+				" Anime_GroupNameShort text NOT NULL, " +
+				" Episode_Rating int NOT NULL, " +
+				" Episode_Votes int NOT NULL, " +
+				" DateTimeUpdated timestamp NOT NULL, " +
+				" IsWatched int NOT NULL, " +
+				" WatchedDate timestamp NULL, " +
+				" CRC text NOT NULL, " +
+				" MD5 text NOT NULL, " +
+				" SHA1 text NOT NULL, " +
+				" FileName text NOT NULL, " +
+				" FileSize INTEGER NOT NULL " +
+				" ); ");
+
+			cmds.Add("CREATE UNIQUE INDEX UIX_AniDB_File_Hash on AniDB_File(Hash);");
+			cmds.Add("CREATE UNIQUE INDEX UIX_AniDB_File_FileID ON AniDB_File(FileID);");
+			cmds.Add("CREATE INDEX IX_AniDB_File_File_Source on AniDB_File(File_Source);");
+
+			return cmds;
+		}
+
+		public static List<string> CreateTableString_AniDB_GroupStatus()
+		{
+			List<string> cmds = new List<string>();
+			cmds.Add("CREATE TABLE AniDB_GroupStatus ( " +
+				" AniDB_GroupStatusID INTEGER PRIMARY KEY AUTOINCREMENT, " +
+				" AnimeID int NOT NULL, " +
+				" GroupID int NOT NULL, " +
+				" GroupName text NOT NULL, " +
+				" CompletionState int NOT NULL, " +
+				" LastEpisodeNumber int NOT NULL, " +
+				" Rating int NOT NULL, " +
+				" Votes int NOT NULL, " +
+				" EpisodeRange text NOT NULL " +
+				" ); ");
+
+			cmds.Add("CREATE INDEX IX_AniDB_GroupStatus_AnimeID on AniDB_GroupStatus(AnimeID);");
+			cmds.Add("CREATE UNIQUE INDEX UIX_AniDB_GroupStatus_AnimeID_GroupID ON AniDB_GroupStatus(AnimeID, GroupID);");
+
+
+			return cmds;
+		}
+
+		public static List<string> CreateTableString_AniDB_ReleaseGroup()
+		{
+			List<string> cmds = new List<string>();
+			cmds.Add("CREATE TABLE AniDB_ReleaseGroup ( " +
+				" AniDB_ReleaseGroupID INTEGER PRIMARY KEY AUTOINCREMENT, " +
+				" GroupID int NOT NULL, " +
+				" Rating int NOT NULL, " +
+				" Votes int NOT NULL, " +
+				" AnimeCount int NOT NULL, " +
+				" FileCount int NOT NULL, " +
+				" GroupName text NOT NULL, " +
+				" GroupNameShort text NOT NULL, " +
+				" IRCChannel text NOT NULL, " +
+				" IRCServer text NOT NULL, " +
+				" URL text NOT NULL, " +
+				" Picname text NOT NULL " +
+				" ); ");
+
+			cmds.Add("CREATE UNIQUE INDEX UIX_AniDB_ReleaseGroup_GroupID ON AniDB_ReleaseGroup(GroupID);");
+
+
+			return cmds;
+		}
+
+		public static List<string> CreateTableString_AniDB_Review()
+		{
+			List<string> cmds = new List<string>();
+			cmds.Add("CREATE TABLE AniDB_Review ( " +
+				" AniDB_ReviewID INTEGER PRIMARY KEY AUTOINCREMENT, " +
+				" ReviewID int NOT NULL, " +
+				" AuthorID int NOT NULL, " +
+				" RatingAnimation int NOT NULL, " +
+				" RatingSound int NOT NULL, " +
+				" RatingStory int NOT NULL, " +
+				" RatingCharacter int NOT NULL, " +
+				" RatingValue int NOT NULL, " +
+				" RatingEnjoyment int NOT NULL, " +
+				" ReviewText text NOT NULL " +
+				" ); ");
+
+
+			cmds.Add("CREATE UNIQUE INDEX UIX_AniDB_Review_ReviewID ON AniDB_Review(ReviewID);");
+
+
+			return cmds;
+		}
+
+		public static List<string> CreateTableString_AniDB_Tag()
+		{
+			List<string> cmds = new List<string>();
+			cmds.Add("CREATE TABLE AniDB_Tag ( " +
+				" AniDB_TagID INTEGER PRIMARY KEY AUTOINCREMENT, " +
+				" TagID int NOT NULL, " +
+       			" Spoiler int NOT NULL, " +
+       			" LocalSpoiler int NOT NULL, " +
+       			" GlobalSpoiler int NOT NULL, " +
+       			" TagName text NOT NULL, " +
+       			" TagCount int NOT NULL, " +
+				" TagDescription text NOT NULL " +   
+				" ); ");
+
+			cmds.Add("CREATE UNIQUE INDEX UIX_AniDB_Tag_TagID ON AniDB_Tag(TagID);");
+
+			return cmds;
+		}
+
+		public static List<string> CreateTableString_AnimeEpisode()
+		{
+			List<string> cmds = new List<string>();
+			cmds.Add("CREATE TABLE [AnimeEpisode]( " +
+				" AnimeEpisodeID INTEGER PRIMARY KEY AUTOINCREMENT, " +
+				" AnimeSeriesID int NOT NULL, " +
+				" AniDB_EpisodeID int NOT NULL, " +
+				" DateTimeUpdated timestamp NOT NULL, " +
+				" DateTimeCreated timestamp NOT NULL " +
+				" );");
+
+			cmds.Add("CREATE UNIQUE INDEX UIX_AnimeEpisode_AniDB_EpisodeID ON AnimeEpisode(AniDB_EpisodeID);");
+			cmds.Add("CREATE INDEX IX_AnimeEpisode_AnimeSeriesID on AnimeEpisode(AnimeSeriesID);");
+
+			return cmds;
+		}
+
+		public static List<string> CreateTableString_AnimeEpisode_User()
+		{
+			List<string> cmds = new List<string>();
+			cmds.Add("CREATE TABLE AnimeEpisode_User( " +
+				" AnimeEpisode_UserID INTEGER PRIMARY KEY AUTOINCREMENT, " +
+				" JMMUserID int NOT NULL, " +
+				" AnimeEpisodeID int NOT NULL, " +
+				" AnimeSeriesID int NOT NULL, " + // we only have this column to improve performance
+				" WatchedDate timestamp NULL, " +
+				" PlayedCount int NOT NULL, " +
+				" WatchedCount int NOT NULL, " +
+				" StoppedCount int NOT NULL " +
+				" );");
+
+			cmds.Add("CREATE UNIQUE INDEX UIX_AnimeEpisode_User_User_EpisodeID ON AnimeEpisode_User(JMMUserID, AnimeEpisodeID);");
+			cmds.Add("CREATE INDEX IX_AnimeEpisode_User_User_AnimeSeriesID on AnimeEpisode_User(JMMUserID, AnimeSeriesID);");
+
+			return cmds;
+		}
+
+		public static List<string> CreateTableString_AnimeGroup()
+		{
+			List<string> cmds = new List<string>();
+			cmds.Add("CREATE TABLE AnimeGroup ( " +
+				" AnimeGroupID INTEGER PRIMARY KEY AUTOINCREMENT, " +
+				" AnimeGroupParentID int NULL, " +
+				" GroupName text NOT NULL, " +
+				" Description text NULL, " +
+				" IsManuallyNamed int NOT NULL, " +
+				" DateTimeUpdated timestamp NOT NULL, " +
+				" DateTimeCreated timestamp NOT NULL, " +
+				" SortName text NOT NULL, " +
+				" MissingEpisodeCount int NOT NULL, " +
+				" MissingEpisodeCountGroups int NOT NULL, " +
+				" OverrideDescription int NOT NULL, " +
+				" EpisodeAddedDate timestamp NULL " +
+				" ); ");
+
+			return cmds;
+		}
+
+		public static List<string> CreateTableString_AnimeGroup_User()
+		{
+			List<string> cmds = new List<string>();
+			cmds.Add("CREATE TABLE AnimeGroup_User( " +
+				" AnimeGroup_UserID INTEGER PRIMARY KEY AUTOINCREMENT, " +
+				" JMMUserID int NOT NULL, " +
+				" AnimeGroupID int NOT NULL, " +
+				" IsFave int NOT NULL, " +
+				" UnwatchedEpisodeCount int NOT NULL, " +
+				" WatchedEpisodeCount int NOT NULL, " +
+				" WatchedDate timestamp NULL, " +
+				" PlayedCount int NOT NULL, " +
+				" WatchedCount int NOT NULL, " +
+				" StoppedCount int NOT NULL " +
+				" ); ");
+
+			cmds.Add("CREATE UNIQUE INDEX UIX_AnimeGroup_User_User_GroupID ON AnimeGroup_User(JMMUserID, AnimeGroupID);");
+
+			return cmds;
+		}
+
+		public static List<string> CreateTableString_AnimeSeries()
+		{
+			List<string> cmds = new List<string>();
+			cmds.Add("CREATE TABLE AnimeSeries ( " +
+					" AnimeSeriesID INTEGER PRIMARY KEY AUTOINCREMENT, " +
+					" AnimeGroupID int NOT NULL, " +
+					" AniDB_ID int NOT NULL, " +
+					" DateTimeUpdated timestamp NOT NULL, " +
+					" DateTimeCreated timestamp NOT NULL, " +
+					" DefaultAudioLanguage text NULL, " +
+					" DefaultSubtitleLanguage text NULL, " +
+					" MissingEpisodeCount int NOT NULL, " +
+					" MissingEpisodeCountGroups int NOT NULL, " +
+					" LatestLocalEpisodeNumber int NOT NULL, " +
+					" EpisodeAddedDate timestamp NULL " +
+					" ); ");
+
+			cmds.Add("CREATE UNIQUE INDEX UIX_AnimeSeries_AniDB_ID ON AnimeSeries(AniDB_ID);");
+
+			return cmds;
+		}
+
+		public static List<string> CreateTableString_AnimeSeries_User()
+		{
+			List<string> cmds = new List<string>();
+			cmds.Add("CREATE TABLE AnimeSeries_User( " +
+				" AnimeSeries_UserID INTEGER PRIMARY KEY AUTOINCREMENT, " +
+				" JMMUserID int NOT NULL, " +
+				" AnimeSeriesID int NOT NULL, " +
+				" UnwatchedEpisodeCount int NOT NULL, " +
+				" WatchedEpisodeCount int NOT NULL, " +
+				" WatchedDate timestamp NULL, " +
+				" PlayedCount int NOT NULL, " +
+				" WatchedCount int NOT NULL, " +
+				" StoppedCount int NOT NULL " +
+				" ); ");
+
+			cmds.Add("CREATE UNIQUE INDEX UIX_AnimeSeries_User_User_SeriesID ON AnimeSeries_User(JMMUserID, AnimeSeriesID);");
+
+			return cmds;
+		}
+
+		public static List<string> CreateTableString_CommandRequest()
+		{
+			List<string> cmds = new List<string>();
+			cmds.Add("CREATE TABLE CommandRequest ( " +
+				" CommandRequestID INTEGER PRIMARY KEY AUTOINCREMENT, " +
+				" Priority int NOT NULL, " +
+				" CommandType int NOT NULL, " +
+				" CommandID text NOT NULL, " +
+				" CommandDetails text NOT NULL, " +
+				" DateTimeUpdated timestamp NOT NULL " +
+				" ); ");
+
+			return cmds;
+		}
+
+		public static List<string> CreateTableString_CrossRef_AniDB_TvDB()
+		{
+			List<string> cmds = new List<string>();
+			cmds.Add("CREATE TABLE CrossRef_AniDB_TvDB( " +
+				" CrossRef_AniDB_TvDBID INTEGER PRIMARY KEY AUTOINCREMENT, " +
+				" AnimeID int NOT NULL, " +
+				" TvDBID int NOT NULL, " +
+				" TvDBSeasonNumber int NOT NULL, " +
+				" CrossRefSource int NOT NULL " +
+				" ); ");
+
+			cmds.Add("CREATE UNIQUE INDEX UIX_CrossRef_AniDB_TvDB ON CrossRef_AniDB_TvDB(AnimeID, TvDBID, TvDBSeasonNumber, CrossRefSource);");
+
+			return cmds;
+		}
+
+		public static List<string> CreateTableString_CrossRef_AniDB_Other()
+		{
+			List<string> cmds = new List<string>();
+			cmds.Add("CREATE TABLE CrossRef_AniDB_Other( " +
+				" CrossRef_AniDB_OtherID INTEGER PRIMARY KEY AUTOINCREMENT, " +
+				" AnimeID int NOT NULL, " +
+				" CrossRefID text NOT NULL, " +
+				" CrossRefSource int NOT NULL, " +
+				" CrossRefType int NOT NULL " +
+				" ); ");
+
+			cmds.Add("CREATE UNIQUE INDEX UIX_CrossRef_AniDB_Other ON CrossRef_AniDB_Other(AnimeID, CrossRefID, CrossRefSource, CrossRefType);");
+
+			return cmds;
+		}
+
+		public static List<string> CreateTableString_CrossRef_File_Episode()
+		{
+			List<string> cmds = new List<string>();
+			cmds.Add("CREATE TABLE CrossRef_File_Episode ( " +
+				" CrossRef_File_EpisodeID INTEGER PRIMARY KEY AUTOINCREMENT, " +
+				" Hash text NULL, " +
+				" FileName text NOT NULL, " +
+				" FileSize INTEGER NOT NULL, " +
+				" CrossRefSource int NOT NULL, " +
+				" AnimeID int NOT NULL, " +
+				" EpisodeID int NOT NULL, " +
+				" Percentage int NOT NULL, " +
+				" EpisodeOrder int NOT NULL " +
+				" ); ");
+
+			cmds.Add("CREATE UNIQUE INDEX UIX_CrossRef_File_Episode_Hash_EpisodeID ON CrossRef_File_Episode(Hash, EpisodeID);");
+
+			return cmds;
+		}
+
+		public static List<string> CreateTableString_CrossRef_Languages_AniDB_File()
+		{
+			List<string> cmds = new List<string>();
+			cmds.Add("CREATE TABLE CrossRef_Languages_AniDB_File ( " +
+				" CrossRef_Languages_AniDB_FileID INTEGER PRIMARY KEY AUTOINCREMENT, " +
+				" FileID int NOT NULL, " +
+				" LanguageID int NOT NULL " +
+				" ); ");
+
+			return cmds;
+		}
+
+		public static List<string> CreateTableString_CrossRef_Subtitles_AniDB_File()
+		{
+			List<string> cmds = new List<string>();
+			cmds.Add("CREATE TABLE CrossRef_Subtitles_AniDB_File ( " +
+				" CrossRef_Subtitles_AniDB_FileID INTEGER PRIMARY KEY AUTOINCREMENT, " +
+				" FileID int NOT NULL, " +
+				" LanguageID int NOT NULL " +
+				" ); ");
+
+			return cmds;
+		}
+
+		public static List<string> CreateTableString_FileNameHash()
+		{
+			List<string> cmds = new List<string>();
+			cmds.Add("CREATE TABLE FileNameHash ( " +
+				" FileNameHashID INTEGER PRIMARY KEY AUTOINCREMENT, " +
+				" FileName text NOT NULL, " +
+				" FileSize INTEGER NOT NULL, " +
+				" Hash text NOT NULL, " +
+				" DateTimeUpdated timestamp NOT NULL " +
+				" ); ");
+
+			cmds.Add("CREATE UNIQUE INDEX UIX_FileNameHash ON FileNameHash(FileName, FileSize, Hash);");
+
+			return cmds;
+		}
+
+		public static List<string> CreateTableString_Language()
+		{
+			List<string> cmds = new List<string>();
+			cmds.Add("CREATE TABLE Language ( " +
+				" LanguageID INTEGER PRIMARY KEY AUTOINCREMENT, " +
+				" LanguageName text NOT NULL " +
+				" ); ");
+
+			cmds.Add("CREATE UNIQUE INDEX UIX_Language_LanguageName ON Language(LanguageName);");
+
+			return cmds;
+		}
+
+		public static List<string> CreateTableString_ImportFolder()
+		{
+			List<string> cmds = new List<string>();
+			cmds.Add("CREATE TABLE ImportFolder ( " +
+				" ImportFolderID INTEGER PRIMARY KEY AUTOINCREMENT, " +
+				" ImportFolderType int NOT NULL, " +
+				" ImportFolderName text NOT NULL, " +
+				" ImportFolderLocation text NOT NULL, " +
+				" IsDropSource int NOT NULL, " +
+				" IsDropDestination int NOT NULL " +
+				" ); ");
+
+			return cmds;
+		}
+
+		public static List<string> CreateTableString_ScheduledUpdate()
+		{
+			List<string> cmds = new List<string>();
+			cmds.Add("CREATE TABLE ScheduledUpdate( " +
+				" ScheduledUpdateID INTEGER PRIMARY KEY AUTOINCREMENT,  " +
+				" UpdateType int NOT NULL, " +
+				" LastUpdate timestamp NOT NULL, " +
+				" UpdateDetails text NOT NULL " +
+				" ); ");
+
+			cmds.Add("CREATE UNIQUE INDEX UIX_ScheduledUpdate_UpdateType ON ScheduledUpdate(UpdateType);");
+
+			return cmds;
+		}
+
+		public static List<string> CreateTableString_VideoInfo()
+		{
+			List<string> cmds = new List<string>();
+			cmds.Add("CREATE TABLE VideoInfo ( " +
+				" VideoInfoID INTEGER PRIMARY KEY AUTOINCREMENT, " +
+				" Hash text NOT NULL, " +
+				" FileSize INTEGER NOT NULL, " +
+				" FileName text NOT NULL, " +
+				" DateTimeUpdated timestamp NOT NULL, " +
+				" VideoCodec text NOT NULL, " +
+				" VideoBitrate text NOT NULL, " +
+				" VideoFrameRate text NOT NULL, " +
+				" VideoResolution text NOT NULL, " +
+				" AudioCodec text NOT NULL, " +
+				" AudioBitrate text NOT NULL, " +
+				" Duration INTEGER NOT NULL " +
+				" ); ");
+
+			cmds.Add("CREATE UNIQUE INDEX UIX_VideoInfo_Hash on VideoInfo(Hash);");
+
+			return cmds;
+		}
+
+		public static List<string> CreateTableString_VideoLocal()
+		{
+			List<string> cmds = new List<string>();
+			cmds.Add("CREATE TABLE VideoLocal ( " +
+				" VideoLocalID INTEGER PRIMARY KEY AUTOINCREMENT, " +
+				" FilePath text NOT NULL, " +
+				" ImportFolderID int NOT NULL, " +
+				" Hash text NOT NULL, " +
+				" CRC32 text NULL, " +
+				" MD5 text NULL, " +
+				" SHA1 text NULL, " +
+				" HashSource int NOT NULL, " +
+				" FileSize INTEGER NOT NULL, " +
+				" IsIgnored int NOT NULL, " +
+				" DateTimeUpdated timestamp NOT NULL " +
+				" ); ");
+
+			cmds.Add("CREATE UNIQUE INDEX UIX_VideoLocal_Hash on VideoLocal(Hash)");
+
+			return cmds;
+		}
+
+		public static List<string> CreateTableString_VideoLocal_User()
+		{
+			List<string> cmds = new List<string>();
+			cmds.Add("CREATE TABLE VideoLocal_User( " +
+				" VideoLocal_UserID INTEGER PRIMARY KEY AUTOINCREMENT, " +
+				" JMMUserID int NOT NULL, " +
+				" VideoLocalID int NOT NULL, " +
+				" WatchedDate timestamp NOT NULL " +
+				" ); ");
+
+			cmds.Add("CREATE UNIQUE INDEX UIX_VideoLocal_User_User_VideoLocalID ON VideoLocal_User(JMMUserID, VideoLocalID);");
+
+			return cmds;
+		}
+
+		public static List<string> CreateTableString_DuplicateFile()
+		{
+			List<string> cmds = new List<string>();
+			cmds.Add("CREATE TABLE DuplicateFile ( " +
+				" DuplicateFileID INTEGER PRIMARY KEY AUTOINCREMENT, " +
+				" FilePathFile1 text NOT NULL, " +
+				" FilePathFile2 text NOT NULL, " +
+				" ImportFolderIDFile1 int NOT NULL, " +
+				" ImportFolderIDFile2 int NOT NULL, " +
+				" Hash text NOT NULL, " +
+				" DateTimeUpdated timestamp NOT NULL " +
+				" ); ");
+
+			return cmds;
+		}
+
+		public static List<string> CreateTableString_GroupFilter()
+		{
+			List<string> cmds = new List<string>();
+			cmds.Add("CREATE TABLE GroupFilter( " +
+				" GroupFilterID INTEGER PRIMARY KEY AUTOINCREMENT, " +
+				" GroupFilterName text NOT NULL, " +
+				" ApplyToSeries int NOT NULL, " +
+				" BaseCondition int NOT NULL, " +
+				" SortingCriteria text " +
+				" ); ");
+
+			return cmds;
+		}
+
+		public static List<string> CreateTableString_GroupFilterCondition()
+		{
+			List<string> cmds = new List<string>();
+			cmds.Add("CREATE TABLE GroupFilterCondition( " +
+				" GroupFilterConditionID INTEGER PRIMARY KEY AUTOINCREMENT, " +
+				" GroupFilterID int NOT NULL, " +
+				" ConditionType int NOT NULL, " +
+				" ConditionOperator int NOT NULL, " +
+				" ConditionParameter text NOT NULL " +
+				" ); ");
+
+			return cmds;
+		}
+
+		public static List<string> CreateTableString_AniDB_Vote()
+		{
+			List<string> cmds = new List<string>();
+			cmds.Add("CREATE TABLE AniDB_Vote ( " +
+				" AniDB_VoteID INTEGER PRIMARY KEY AUTOINCREMENT, " +
+				" EntityID int NOT NULL, " +
+				" VoteValue int NOT NULL, " +
+				" VoteType int NOT NULL " +
+				" ); ");
+
+			return cmds;
+		}
+
+		public static List<string> CreateTableString_TvDB_ImageFanart()
+		{
+			List<string> cmds = new List<string>();
+
+			cmds.Add("CREATE TABLE TvDB_ImageFanart ( " +
+				" TvDB_ImageFanartID INTEGER PRIMARY KEY AUTOINCREMENT, " +
+				" Id integer NOT NULL, " +
+				" SeriesID integer NOT NULL, " +
+				" BannerPath text, " +
+				" BannerType text, " +
+				" BannerType2 text, " +
+				" Colors text, " +
+				" Language text, " +
+				" ThumbnailPath text, " +
+				" VignettePath text, " +
+				" Enabled integer NOT NULL, " +
+				" Chosen INTEGER NULL)");
+
+			cmds.Add("CREATE UNIQUE INDEX UIX_TvDB_ImageFanart_Id ON TvDB_ImageFanart(Id)");
+
+			return cmds;
+		}
+
+		public static List<string> CreateTableString_TvDB_ImageWideBanner()
+		{
+			List<string> cmds = new List<string>();
+
+			cmds.Add("CREATE TABLE TvDB_ImageWideBanner ( " +
+				" TvDB_ImageWideBannerID INTEGER PRIMARY KEY AUTOINCREMENT, " +
+				" Id integer NOT NULL, " +
+				" SeriesID integer NOT NULL, " +
+				" BannerPath text, " +
+				" BannerType text, " +
+				" BannerType2 text, " +
+				" Language text, " +
+				" Enabled integer NOT NULL, " +
+				" SeasonNumber integer)");
+
+			cmds.Add("CREATE UNIQUE INDEX UIX_TvDB_ImageWideBanner_Id ON TvDB_ImageWideBanner(Id);");
+
+			return cmds;
+		}
+
+		public static List<string> CreateTableString_TvDB_ImagePoster()
+		{
+			List<string> cmds = new List<string>();
+
+			cmds.Add("CREATE TABLE TvDB_ImagePoster ( " +
+				" TvDB_ImagePosterID INTEGER PRIMARY KEY AUTOINCREMENT, " +
+				" Id integer NOT NULL, " +
+				" SeriesID integer NOT NULL, " +
+				" BannerPath text, " +
+				" BannerType text, " +
+				" BannerType2 text, " +
+				" Language text, " +
+				" Enabled integer NOT NULL, " +
+				" SeasonNumber integer)");
+
+			cmds.Add("CREATE UNIQUE INDEX UIX_TvDB_ImagePoster_Id ON TvDB_ImagePoster(Id)");
+
+			return cmds;
+		}
+
+		public static List<string> CreateTableString_TvDB_Episode()
+		{
+			List<string> cmds = new List<string>();
+
+			cmds.Add("CREATE TABLE TvDB_Episode ( " +
+				" TvDB_EpisodeID INTEGER PRIMARY KEY AUTOINCREMENT, " +
+				" Id integer NOT NULL, " +
+				" SeriesID integer NOT NULL, " +
+				" SeasonID integer NOT NULL, " +
+				" SeasonNumber integer NOT NULL, " +
+				" EpisodeNumber integer NOT NULL, " +
+				" EpisodeName text, " +
+				" Overview text, " +
+				" Filename text, " +
+				" EpImgFlag integer NOT NULL, " +
+				" FirstAired text, " +
+				" AbsoluteNumber integer, " +
+				" AirsAfterSeason integer, " +
+				" AirsBeforeEpisode integer, " +
+				" AirsBeforeSeason integer)");
+
+			cmds.Add("CREATE UNIQUE INDEX UIX_TvDB_Episode_Id ON TvDB_Episode(Id);");
+
+			return cmds;
+		}
+
+		public static List<string> CreateTableString_TvDB_Series()
+		{
+			List<string> cmds = new List<string>();
+
+			cmds.Add("CREATE TABLE TvDB_Series( " +
+				" TvDB_SeriesID INTEGER PRIMARY KEY AUTOINCREMENT, " +
+				" SeriesID integer NOT NULL, " +
+				" Overview text, " +
+				" SeriesName text, " +
+				" Status text, " +
+				" Banner text, " +
+				" Fanart text, " +
+				" Poster text, " +
+				" Lastupdated text)");
+
+			cmds.Add("CREATE UNIQUE INDEX UIX_TvDB_Series_Id ON TvDB_Series(SeriesID);");
+
+			return cmds;
+		}
+
+		public static List<string> CreateTableString_AniDB_Anime_DefaultImage()
+		{
+			List<string> cmds = new List<string>();
+
+			cmds.Add("CREATE TABLE AniDB_Anime_DefaultImage ( " +
+				" AniDB_Anime_DefaultImageID INTEGER PRIMARY KEY AUTOINCREMENT, " +
+				" AnimeID int NOT NULL, " +
+				" ImageParentID int NOT NULL, " +
+				" ImageParentType int NOT NULL, " +
+				" ImageType int NOT NULL " +
+				" );");
+
+			cmds.Add("CREATE UNIQUE INDEX UIX_AniDB_Anime_DefaultImage_ImageType ON AniDB_Anime_DefaultImage(AnimeID, ImageType)");
+
+			return cmds;
+		}
+
+		public static List<string> CreateTableString_MovieDB_Movie()
+		{
+			List<string> cmds = new List<string>();
+			cmds.Add("CREATE TABLE MovieDB_Movie( " +
+				" MovieDB_MovieID INTEGER PRIMARY KEY AUTOINCREMENT, " +
+				" MovieId int NOT NULL, " +
+				" MovieName text, " +
+				" OriginalName text, " +
+				" Overview text " +
+				" );");
+
+			cmds.Add("CREATE UNIQUE INDEX UIX_MovieDB_Movie_Id ON MovieDB_Movie(MovieId)");
+
+			return cmds;
+		}
+
+		public static List<string> CreateTableString_MovieDB_Poster()
+		{
+			List<string> cmds = new List<string>();
+			cmds.Add("CREATE TABLE MovieDB_Poster( " +
+				" MovieDB_PosterID INTEGER PRIMARY KEY AUTOINCREMENT, " +
+				" ImageID text, " +
+				" MovieId int NOT NULL, " +
+				" ImageType text, " +
+				" ImageSize text,  " +
+				" URL text,  " +
+				" ImageWidth int NOT NULL,  " +
+				" ImageHeight int NOT NULL,  " +
+				" Enabled int NOT NULL " +
+				" );");
+
+			return cmds;
+		}
+
+		public static List<string> CreateTableString_MovieDB_Fanart()
+		{
+			List<string> cmds = new List<string>();
+			cmds.Add("CREATE TABLE MovieDB_Fanart( " +
+				" MovieDB_FanartID INTEGER PRIMARY KEY AUTOINCREMENT, " +
+				" ImageID text, " +
+				" MovieId int NOT NULL, " +
+				" ImageType text, " +
+				" ImageSize text,  " +
+				" URL text,  " +
+				" ImageWidth int NOT NULL,  " +
+				" ImageHeight int NOT NULL,  " +
+				" Enabled int NOT NULL " +
+				" );");
+
+			return cmds;
+		}
+
+		public static List<string> CreateTableString_JMMUser()
+		{
+			List<string> cmds = new List<string>();
+			cmds.Add("CREATE TABLE JMMUser( " +
+				" JMMUserID INTEGER PRIMARY KEY AUTOINCREMENT, " +
+				" Username text, " +
+				" Password text, " +
+				" IsAdmin int NOT NULL, " +
+				" IsAniDBUser int NOT NULL, " +
+				" IsTraktUser int NOT NULL, " +
+				" HideCategories text " +
+				" );");
+
+			return cmds;
+		}
+
+		public static List<string> CreateTableString_Trakt_Episode()
+		{
+			List<string> cmds = new List<string>();
+
+			cmds.Add("CREATE TABLE Trakt_Episode( " +
+				" Trakt_EpisodeID INTEGER PRIMARY KEY AUTOINCREMENT, " +
+				" Trakt_ShowID int NOT NULL, " +
+				" Season int NOT NULL, " +
+				" EpisodeNumber int NOT NULL, " +
+				" Title text, " +
+				" URL text, " +
+				" Overview text, " +
+				" EpisodeImage text " +
+				" );");
+
+			return cmds;
+		}
+
+		public static List<string> CreateTableString_Trakt_ImagePoster()
+		{
+			List<string> cmds = new List<string>();
+
+			cmds.Add("CREATE TABLE Trakt_ImagePoster( " +
+				" Trakt_ImagePosterID INTEGER PRIMARY KEY AUTOINCREMENT, " +
+				" Trakt_ShowID int NOT NULL, " +
+				" Season int NOT NULL, " +
+				" ImageURL text, " +
+				" Enabled int NOT NULL " +
+				" );");
+
+			return cmds;
+		}
+
+		public static List<string> CreateTableString_Trakt_ImageFanart()
+		{
+			List<string> cmds = new List<string>();
+
+			cmds.Add("CREATE TABLE Trakt_ImageFanart( " +
+				" Trakt_ImageFanartID INTEGER PRIMARY KEY AUTOINCREMENT, " +
+				" Trakt_ShowID int NOT NULL, " +
+				" Season int NOT NULL, " +
+				" ImageURL text, " +
+				" Enabled int NOT NULL " +
+				" );");
+
+			return cmds;
+		}
+
+		public static List<string> CreateTableString_Trakt_Show()
+		{
+			List<string> cmds = new List<string>();
+
+			cmds.Add("CREATE TABLE Trakt_Show( " +
+				" Trakt_ShowID INTEGER PRIMARY KEY AUTOINCREMENT, " +
+				" TraktID text, " +
+				" Title text, " +
+				" Year text, " +
+				" URL text, " +
+				" Overview text, " +
+				" TvDB_ID int NULL " +
+				" );");
+
+			return cmds;
+		}
+
+		public static List<string> CreateTableString_Trakt_Season()
+		{
+			List<string> cmds = new List<string>();
+
+			cmds.Add("CREATE TABLE Trakt_Season( " +
+				" Trakt_SeasonID INTEGER PRIMARY KEY AUTOINCREMENT, " +
+				" Trakt_ShowID int NOT NULL, " +
+				" Season int NOT NULL, " +
+				" URL text " +
+				" );");
+
+			return cmds;
+		}
+
+		public static List<string> CreateTableString_CrossRef_AniDB_Trakt()
+		{
+			List<string> cmds = new List<string>();
+
+			cmds.Add("CREATE TABLE CrossRef_AniDB_Trakt( " +
+				" CrossRef_AniDB_TraktID INTEGER PRIMARY KEY AUTOINCREMENT, " +
+				" AnimeID int NOT NULL, " +
+				" TraktID text, " +
+				" TraktSeasonNumber int NOT NULL, " +
+				" CrossRefSource int NOT NULL " +
+				" );");
+
+			return cmds;
+		}
+
+		#endregion
+
+		
+	}
+}