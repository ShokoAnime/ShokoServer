--- conflicted
+++ resolved
@@ -1,3586 +1,3538 @@
-﻿using System;
-using System.Collections;
-using System.Collections.Generic;
-using FluentNHibernate.Cfg;
-using FluentNHibernate.Cfg.Db;
-using JMMServer.Entities;
-using JMMServer.Repositories;
-using MySql.Data.MySqlClient;
-using NHibernate;
-using NLog;
-
-namespace JMMServer.Databases
-{
-    public class MySQL : IDatabase
-    {
-        private static Logger logger = LogManager.GetCurrentClassLogger();
-
-        public string Name { get; } = "MySQL";
-        public int RequiredVersion { get; } = 53;
-
-        public static MySQL Instance { get; } = new MySQL();
-
-
-        public void BackupDatabase(string fullfilename)
-        {
-            fullfilename += ".sql";
-            using (MySqlConnection conn = new MySqlConnection(GetConnectionString()))
-            {
-                using (MySqlCommand cmd = new MySqlCommand())
-                {
-                    using (MySqlBackup mb = new MySqlBackup(cmd))
-                    {
-                        cmd.Connection = conn;
-                        conn.Open();
-                        mb.ExportToFile(fullfilename);
-                        conn.Close();
-                    }
-                }
-            }
-        }
-
-
-
-        public string GetConnectionString()
-        {
-            return string.Format("Server={0};Database={1};User ID={2};Password={3};Default Command Timeout=3600",
-                ServerSettings.MySQL_Hostname, ServerSettings.MySQL_SchemaName, ServerSettings.MySQL_Username,
-                ServerSettings.MySQL_Password);
-        }
-
-
-        public ISessionFactory CreateSessionFactory()
-        {
-            return Fluently.Configure()
-                  .Database(MySQLConfiguration.Standard.ConnectionString(
-                          x => x.Database(ServerSettings.MySQL_SchemaName + ";CharSet=utf8mb4")
-                              .Server(ServerSettings.MySQL_Hostname)
-                              .Username(ServerSettings.MySQL_Username)
-                              .Password(ServerSettings.MySQL_Password)))
-                  .Mappings(m => m.FluentMappings.AddFromAssemblyOf<JMMService>())
-                  .BuildSessionFactory();
-        }
-
-        public bool DatabaseAlreadyExists()
-        {
-            try
-            {
-                string connStr = string.Format("Server={0};User ID={1};Password={2}", ServerSettings.MySQL_Hostname, ServerSettings.MySQL_Username, ServerSettings.MySQL_Password);
-
-                string sql = string.Format("SELECT SCHEMA_NAME FROM INFORMATION_SCHEMA.SCHEMATA WHERE SCHEMA_NAME = '{0}'", ServerSettings.MySQL_SchemaName);
-                logger.Trace(sql);
-                using (MySqlConnection conn = new MySqlConnection(connStr))
-                {
-                    // if the Versions already exists, it means we have done this already
-                    MySqlCommand cmd = new MySqlCommand(sql, conn);
-                    conn.Open();
-                    MySqlDataReader reader = cmd.ExecuteReader();
-                    while (reader.Read())
-                    {
-                        string db = reader.GetString(0);
-                        logger.Trace("Found db already exists: {0}", db);
-                        return true;
-                    }
-                }
-            }
-            catch (Exception ex)
-            {
-                logger.ErrorException(ex.ToString(), ex);
-            }
-
-            logger.Trace("db does not exist: {0}", ServerSettings.MySQL_SchemaName);
-            return false;
-        }
-
-        public void CreateDatabase()
-        {
-            try
-            {
-                if (DatabaseAlreadyExists()) return;
-
-                string connStr = string.Format("Server={0};User ID={1};Password={2}",
-                    ServerSettings.MySQL_Hostname, ServerSettings.MySQL_Username, ServerSettings.MySQL_Password);
-
-                logger.Trace(connStr);
-                string sql = string.Format("CREATE DATABASE {0} DEFAULT CHARACTER SET utf8mb4 COLLATE utf8mb4_unicode_ci;", ServerSettings.MySQL_SchemaName);
-                logger.Trace(sql);
-                using (MySqlConnection conn = new MySqlConnection(connStr))
-                {
-                    MySqlCommand cmd = new MySqlCommand(sql, conn);
-                    conn.Open();
-                    cmd.ExecuteNonQuery();
-                }
-            }
-            catch (Exception ex)
-            {
-                logger.ErrorException(ex.ToString(), ex);
-            }
-        }
-
-        public ArrayList GetData(string sql)
-        {
-            using (MySqlConnection conn = new MySqlConnection(GetConnectionString()))
-            {
-                ArrayList rowList = new ArrayList();
-                conn.Open();
-                using (MySqlCommand command = new MySqlCommand(sql, conn))
-                {
-                    try
-                    {
-                        MySqlDataReader reader = command.ExecuteReader();
-                        while (reader.Read())
-                        {
-                            object[] values = new object[reader.FieldCount];
-                            reader.GetValues(values);
-                            rowList.Add(values);
-                        }
-                    }
-                    catch (Exception ex)
-                    {
-                        logger.Error(sql + " - " + ex.Message);
-                    }
-                }
-                return rowList;
-            }
-        }
-
-        public bool TestLogin()
-        {
-            return true;
-        }
-
-        #region Schema Updates
-
-
-        public int GetDatabaseVersion()
-        {
-            VersionsRepository repVersions = new VersionsRepository();
-            Versions ver = repVersions.GetByVersionType(Constants.DatabaseTypeKey);
-            if (ver == null) return 0;
-
-            int versionNumber = 0;
-            int.TryParse(ver.VersionValue, out versionNumber);
-            return versionNumber;
-        }
-        public void UpdateSchema()
-        {
-            int versionNumber = GetDatabaseVersion();
-            try
-            {
-                UpdateSchema_002(versionNumber);
-                UpdateSchema_003(versionNumber);
-                UpdateSchema_004(versionNumber);
-                UpdateSchema_005(versionNumber);
-                UpdateSchema_006(versionNumber);
-                UpdateSchema_007(versionNumber);
-                UpdateSchema_008(versionNumber);
-                UpdateSchema_009(versionNumber);
-                UpdateSchema_010(versionNumber);
-                UpdateSchema_011(versionNumber);
-                UpdateSchema_012(versionNumber);
-                UpdateSchema_013(versionNumber);
-                UpdateSchema_014(versionNumber);
-                UpdateSchema_015(versionNumber);
-                UpdateSchema_016(versionNumber);
-                UpdateSchema_017(versionNumber);
-                UpdateSchema_018(versionNumber);
-                UpdateSchema_019(versionNumber);
-                UpdateSchema_020(versionNumber);
-                UpdateSchema_021(versionNumber);
-                UpdateSchema_022(versionNumber);
-                UpdateSchema_023(versionNumber);
-                UpdateSchema_024(versionNumber);
-                UpdateSchema_025(versionNumber);
-                UpdateSchema_026(versionNumber);
-                UpdateSchema_027(versionNumber);
-                UpdateSchema_028(versionNumber);
-                UpdateSchema_029(versionNumber);
-                UpdateSchema_030(versionNumber);
-                UpdateSchema_031(versionNumber);
-                UpdateSchema_032(versionNumber);
-                UpdateSchema_033(versionNumber);
-                UpdateSchema_034(versionNumber);
-                UpdateSchema_035(versionNumber);
-                UpdateSchema_036(versionNumber);
-                UpdateSchema_037(versionNumber);
-                UpdateSchema_038(versionNumber);
-                UpdateSchema_039(versionNumber);
-                UpdateSchema_040(versionNumber);
-                UpdateSchema_041(versionNumber);
-                UpdateSchema_042(versionNumber);
-                UpdateSchema_043(versionNumber);
-                UpdateSchema_044(versionNumber);
-                UpdateSchema_045(versionNumber);
-                UpdateSchema_046(versionNumber);
-                UpdateSchema_047(versionNumber);
-                UpdateSchema_048(versionNumber);
-                UpdateSchema_049(versionNumber);
-                UpdateSchema_050(versionNumber);
-                UpdateSchema_051(versionNumber);
-                UpdateSchema_052(versionNumber);
-                UpdateSchema_053(versionNumber);
-                UpdateSchema_054(versionNumber);
-
-            }
-            catch (Exception ex)
-            {
-                logger.ErrorException("Error updating schema: " + ex.ToString(), ex);
-            }
-        }
-
-        private void UpdateSchema_002(int currentVersionNumber)
-        {
-            int thisVersion = 2;
-            if (currentVersionNumber >= thisVersion) return;
-
-            logger.Info("Updating schema to VERSION: {0}", thisVersion);
-
-            List<string> cmds = new List<string>();
-
-            cmds.Add("CREATE TABLE `IgnoreAnime` ( " +
-                     " `IgnoreAnimeID` INT NOT NULL AUTO_INCREMENT , " +
-                     " `JMMUserID` int NOT NULL, " +
-                     " `AnimeID` int NOT NULL, " +
-                     " `IgnoreType` int NOT NULL, " +
-                     " PRIMARY KEY (`IgnoreAnimeID`) ) ; ");
-
-            cmds.Add(
-                "ALTER TABLE `IgnoreAnime` ADD UNIQUE INDEX `UIX_IgnoreAnime_User_AnimeID` (`JMMUserID` ASC, `AnimeID` ASC, `IgnoreType` ASC) ;");
-
-            using (MySqlConnection conn = new MySqlConnection(GetConnectionString()))
-            {
-                conn.Open();
-
-                foreach (string sql in cmds)
-                {
-                    using (MySqlCommand command = new MySqlCommand(sql, conn))
-                    {
-                        try
-                        {
-                            command.ExecuteNonQuery();
-                        }
-                        catch (Exception ex)
-                        {
-                            logger.Error(sql + " - " + ex.Message);
-                        }
-                    }
-                }
-            }
-
-            UpdateDatabaseVersion(thisVersion);
-        }
-
-        private void UpdateSchema_003(int currentVersionNumber)
-        {
-            int thisVersion = 3;
-            if (currentVersionNumber >= thisVersion) return;
-
-            logger.Info("Updating schema to VERSION: {0}", thisVersion);
-
-            List<string> cmds = new List<string>();
-
-            cmds.Add("CREATE TABLE `Trakt_Friend` ( " +
-                     " `Trakt_FriendID` INT NOT NULL AUTO_INCREMENT , " +
-                     " `Username` varchar(100) character set utf8 NOT NULL, " +
-                     " `FullName` varchar(100) character set utf8 NULL, " +
-                     " `Gender` varchar(100) character set utf8 NULL, " +
-                     " `Age` varchar(100) character set utf8 NULL, " +
-                     " `Location` varchar(100) character set utf8 NULL, " +
-                     " `About` text character set utf8 NULL, " +
-                     " `Joined` int NOT NULL, " +
-                     " `Avatar` text character set utf8 NULL, " +
-                     " `Url` text character set utf8 NULL, " +
-                     " `LastAvatarUpdate` datetime NOT NULL, " +
-                     " PRIMARY KEY (`Trakt_FriendID`) ) ; ");
-
-            cmds.Add("ALTER TABLE `Trakt_Friend` ADD UNIQUE INDEX `UIX_Trakt_Friend_Username` (`Username` ASC) ;");
-
-            using (MySqlConnection conn = new MySqlConnection(GetConnectionString()))
-            {
-                conn.Open();
-
-                foreach (string sql in cmds)
-                {
-                    using (MySqlCommand command = new MySqlCommand(sql, conn))
-                    {
-                        try
-                        {
-                            command.ExecuteNonQuery();
-                        }
-                        catch (Exception ex)
-                        {
-                            logger.Error(sql + " - " + ex.Message);
-                        }
-                    }
-                }
-            }
-
-            UpdateDatabaseVersion(thisVersion);
-        }
-
-        private void UpdateSchema_004(int currentVersionNumber)
-        {
-            int thisVersion = 4;
-            if (currentVersionNumber >= thisVersion) return;
-
-            logger.Info("Updating schema to VERSION: {0}", thisVersion);
-
-            List<string> cmds = new List<string>();
-
-            cmds.Add("ALTER TABLE AnimeGroup ADD DefaultAnimeSeriesID int NULL");
-
-            using (MySqlConnection conn = new MySqlConnection(GetConnectionString()))
-            {
-                conn.Open();
-
-                foreach (string sql in cmds)
-                {
-                    using (MySqlCommand command = new MySqlCommand(sql, conn))
-                    {
-                        try
-                        {
-                            command.ExecuteNonQuery();
-                        }
-                        catch (Exception ex)
-                        {
-                            logger.Error(sql + " - " + ex.Message);
-                        }
-                    }
-                }
-            }
-
-            UpdateDatabaseVersion(thisVersion);
-        }
-
-        private void UpdateSchema_005(int currentVersionNumber)
-        {
-            int thisVersion = 5;
-            if (currentVersionNumber >= thisVersion) return;
-
-            logger.Info("Updating schema to VERSION: {0}", thisVersion);
-
-            List<string> cmds = new List<string>();
-
-            cmds.Add("ALTER TABLE JMMUser ADD CanEditServerSettings int NULL");
-
-            using (MySqlConnection conn = new MySqlConnection(GetConnectionString()))
-            {
-                conn.Open();
-
-                foreach (string sql in cmds)
-                {
-                    using (MySqlCommand command = new MySqlCommand(sql, conn))
-                    {
-                        try
-                        {
-                            command.ExecuteNonQuery();
-                        }
-                        catch (Exception ex)
-                        {
-                            logger.Error(sql + " - " + ex.Message);
-                        }
-                    }
-                }
-            }
-
-            UpdateDatabaseVersion(thisVersion);
-        }
-
-        private void UpdateSchema_006(int currentVersionNumber)
-        {
-            int thisVersion = 6;
-            if (currentVersionNumber >= thisVersion) return;
-
-            logger.Info("Updating schema to VERSION: {0}", thisVersion);
-
-            List<string> cmds = new List<string>();
-
-            cmds.Add("ALTER TABLE VideoInfo ADD VideoBitDepth varchar(100) NULL");
-
-            using (MySqlConnection conn = new MySqlConnection(GetConnectionString()))
-            {
-                conn.Open();
-
-                foreach (string sql in cmds)
-                {
-                    using (MySqlCommand command = new MySqlCommand(sql, conn))
-                    {
-                        try
-                        {
-                            command.ExecuteNonQuery();
-                        }
-                        catch (Exception ex)
-                        {
-                            logger.Error(sql + " - " + ex.Message);
-                        }
-                    }
-                }
-            }
-
-            UpdateDatabaseVersion(thisVersion);
-        }
-
-        private void UpdateSchema_007(int currentVersionNumber)
-        {
-            int thisVersion = 7;
-            if (currentVersionNumber >= thisVersion) return;
-
-            logger.Info("Updating schema to VERSION: {0}", thisVersion);
-
-
-            DatabaseFixes.Fixes.Add(DatabaseFixes.FixDuplicateTvDBLinks);
-            DatabaseFixes.Fixes.Add(DatabaseFixes.FixDuplicateTraktLinks);
-
-            List<string> cmds = new List<string>();
-
-            cmds.Add(
-                "ALTER TABLE `CrossRef_AniDB_TvDB` ADD UNIQUE INDEX `UIX_CrossRef_AniDB_TvDB_Season` (`TvDBID` ASC, `TvDBSeasonNumber` ASC) ;");
-
-            cmds.Add(
-                "ALTER TABLE `CrossRef_AniDB_Trakt` ADD UNIQUE INDEX `UIX_CrossRef_AniDB_Trakt_Season` (`TraktID` ASC, `TraktSeasonNumber` ASC) ;");
-            cmds.Add(
-                "ALTER TABLE `CrossRef_AniDB_Trakt` ADD UNIQUE INDEX `UIX_CrossRef_AniDB_Trakt_Anime` (`AnimeID` ASC) ;");
-
-            using (MySqlConnection conn = new MySqlConnection(GetConnectionString()))
-            {
-                conn.Open();
-
-                foreach (string sql in cmds)
-                {
-                    using (MySqlCommand command = new MySqlCommand(sql, conn))
-                    {
-                        try
-                        {
-                            command.ExecuteNonQuery();
-                        }
-                        catch (Exception ex)
-                        {
-                            logger.Error(sql + " - " + ex.Message);
-                        }
-                    }
-                }
-            }
-
-            UpdateDatabaseVersion(thisVersion);
-        }
-
-        private void UpdateSchema_008(int currentVersionNumber)
-        {
-            int thisVersion = 8;
-            if (currentVersionNumber >= thisVersion) return;
-
-            logger.Info("Updating schema to VERSION: {0}", thisVersion);
-
-
-            List<string> cmds = new List<string>();
-
-            cmds.Add("ALTER TABLE JMMUser CHANGE COLUMN Password Password VARCHAR(150) NULL DEFAULT NULL ;");
-
-            using (MySqlConnection conn = new MySqlConnection(GetConnectionString()))
-            {
-                conn.Open();
-
-                foreach (string sql in cmds)
-                {
-                    using (MySqlCommand command = new MySqlCommand(sql, conn))
-                    {
-                        try
-                        {
-                            command.ExecuteNonQuery();
-                        }
-                        catch (Exception ex)
-                        {
-                            logger.Error(sql + " - " + ex.Message);
-                        }
-                    }
-                }
-            }
-
-            UpdateDatabaseVersion(thisVersion);
-        }
-
-        private void UpdateSchema_009(int currentVersionNumber)
-        {
-            int thisVersion = 9;
-            if (currentVersionNumber >= thisVersion) return;
-
-            logger.Info("Updating schema to VERSION: {0}", thisVersion);
-
-            List<string> cmds = new List<string>();
-
-            cmds.Add(
-                "ALTER TABLE `CommandRequest` CHANGE COLUMN `CommandID` `CommandID` text character set utf8 NOT NULL ;");
-            cmds.Add(
-                "ALTER TABLE `CrossRef_File_Episode` CHANGE COLUMN `FileName` `FileName` text character set utf8 NOT NULL ;");
-            cmds.Add("ALTER TABLE `FileNameHash` CHANGE COLUMN `FileName` `FileName` text character set utf8 NOT NULL ;");
-
-            using (MySqlConnection conn = new MySqlConnection(GetConnectionString()))
-            {
-                conn.Open();
-
-                foreach (string sql in cmds)
-                {
-                    using (MySqlCommand command = new MySqlCommand(sql, conn))
-                    {
-                        try
-                        {
-                            command.ExecuteNonQuery();
-                        }
-                        catch (Exception ex)
-                        {
-                            logger.Error(sql + " - " + ex.Message);
-                        }
-                    }
-                }
-            }
-
-            UpdateDatabaseVersion(thisVersion);
-        }
-
-        private void UpdateSchema_010(int currentVersionNumber)
-        {
-            int thisVersion = 10;
-            if (currentVersionNumber >= thisVersion) return;
-
-            logger.Info("Updating schema to VERSION: {0}", thisVersion);
-
-            List<string> cmds = new List<string>();
-
-            cmds.Add(
-                "ALTER TABLE `AniDB_Category` CHANGE COLUMN `CategoryName` `CategoryName` text character set utf8 NOT NULL ;");
-            cmds.Add(
-                "ALTER TABLE `AniDB_Category` CHANGE COLUMN `CategoryDescription` `CategoryDescription` text character set utf8 NOT NULL ;");
-            cmds.Add(
-                "ALTER TABLE `AniDB_Episode` CHANGE COLUMN `RomajiName` `RomajiName` text character set utf8 NOT NULL ;");
-            cmds.Add(
-                "ALTER TABLE `AniDB_Episode` CHANGE COLUMN `EnglishName` `EnglishName` text character set utf8 NOT NULL ;");
-            cmds.Add(
-                "ALTER TABLE `AniDB_Anime_Relation` CHANGE COLUMN `RelationType` `RelationType` text character set utf8 NOT NULL ;");
-            cmds.Add(
-                "ALTER TABLE `AniDB_Character` CHANGE COLUMN `CharName` `CharName` text character set utf8 NOT NULL ;");
-            cmds.Add(
-                "ALTER TABLE `AniDB_Seiyuu` CHANGE COLUMN `SeiyuuName` `SeiyuuName` text character set utf8 NOT NULL ;");
-
-            cmds.Add(
-                "ALTER TABLE `AniDB_File` CHANGE COLUMN `File_Description` `File_Description` text character set utf8 NOT NULL ;");
-            cmds.Add(
-                "ALTER TABLE `AniDB_File` CHANGE COLUMN `Anime_GroupName` `Anime_GroupName` text character set utf8 NOT NULL ;");
-            cmds.Add(
-                "ALTER TABLE `AniDB_File` CHANGE COLUMN `Anime_GroupNameShort` `Anime_GroupNameShort` text character set utf8 NOT NULL ;");
-            cmds.Add("ALTER TABLE `AniDB_File` CHANGE COLUMN `FileName` `FileName` text character set utf8 NOT NULL ;");
-            cmds.Add(
-                "ALTER TABLE `AniDB_GroupStatus` CHANGE COLUMN `GroupName` `GroupName` text character set utf8 NOT NULL ;");
-
-            cmds.Add(
-                "ALTER TABLE `AniDB_ReleaseGroup` CHANGE COLUMN `GroupName` `GroupName` text character set utf8 NOT NULL ;");
-            cmds.Add(
-                "ALTER TABLE `AniDB_ReleaseGroup` CHANGE COLUMN `GroupNameShort` `GroupNameShort` text character set utf8 NOT NULL ;");
-            cmds.Add("ALTER TABLE `AniDB_ReleaseGroup` CHANGE COLUMN `URL` `URL` text character set utf8 NOT NULL ;");
-
-            cmds.Add("ALTER TABLE `AnimeGroup` CHANGE COLUMN `GroupName` `GroupName` text character set utf8 NOT NULL ;");
-            cmds.Add("ALTER TABLE `AnimeGroup` CHANGE COLUMN `SortName` `SortName` text character set utf8 NOT NULL ;");
-
-            cmds.Add(
-                "ALTER TABLE `CommandRequest` CHANGE COLUMN `CommandID` `CommandID` text character set utf8 NOT NULL ;");
-            cmds.Add(
-                "ALTER TABLE `CrossRef_File_Episode` CHANGE COLUMN `FileName` `FileName` text character set utf8 NOT NULL ;");
-            cmds.Add("ALTER TABLE `FileNameHash` CHANGE COLUMN `FileName` `FileName` text character set utf8 NOT NULL ;");
-            cmds.Add(
-                "ALTER TABLE `ImportFolder` CHANGE COLUMN `ImportFolderLocation` `ImportFolderLocation` text character set utf8 NOT NULL ;");
-            cmds.Add(
-                "ALTER TABLE `DuplicateFile` CHANGE COLUMN `FilePathFile1` `FilePathFile1` text character set utf8 NOT NULL ;");
-            cmds.Add(
-                "ALTER TABLE `DuplicateFile` CHANGE COLUMN `FilePathFile2` `FilePathFile2` text character set utf8 NOT NULL ;");
-
-            cmds.Add("ALTER TABLE `TvDB_Episode` CHANGE COLUMN `Filename` `Filename` text character set utf8 NOT NULL ;");
-            cmds.Add(
-                "ALTER TABLE `TvDB_Episode` CHANGE COLUMN `EpisodeName` `EpisodeName` text character set utf8 NOT NULL ;");
-            cmds.Add(
-                "ALTER TABLE `TvDB_Series` CHANGE COLUMN `SeriesName` `SeriesName` text character set utf8 NOT NULL ;");
-            cmds.Add(
-                "ALTER TABLE `DuplicateFile` CHANGE COLUMN `FilePathFile2` `FilePathFile2` text character set utf8 NOT NULL ;");
-            cmds.Add(
-                "ALTER TABLE `DuplicateFile` CHANGE COLUMN `FilePathFile2` `FilePathFile2` text character set utf8 NOT NULL ;");
-
-            using (MySqlConnection conn = new MySqlConnection(GetConnectionString()))
-            {
-                conn.Open();
-
-                foreach (string sql in cmds)
-                {
-                    using (MySqlCommand command = new MySqlCommand(sql, conn))
-                    {
-                        try
-                        {
-                            command.ExecuteNonQuery();
-                        }
-                        catch (Exception ex)
-                        {
-                            logger.Error(sql + " - " + ex.Message);
-                        }
-                    }
-                }
-            }
-
-            UpdateDatabaseVersion(thisVersion);
-        }
-
-        private void UpdateSchema_011(int currentVersionNumber)
-        {
-            int thisVersion = 11;
-            if (currentVersionNumber >= thisVersion) return;
-
-            logger.Info("Updating schema to VERSION: {0}", thisVersion);
-
-            List<string> cmds = new List<string>();
-
-            cmds.Add("ALTER TABLE `ImportFolder` ADD `IsWatched` int NULL ;");
-            cmds.Add("UPDATE ImportFolder SET IsWatched = 1 ;");
-            cmds.Add("ALTER TABLE `ImportFolder` CHANGE COLUMN `IsWatched` `IsWatched` int NOT NULL ;");
-
-
-            using (MySqlConnection conn = new MySqlConnection(GetConnectionString()))
-            {
-                conn.Open();
-
-                foreach (string sql in cmds)
-                {
-                    using (MySqlCommand command = new MySqlCommand(sql, conn))
-                    {
-                        try
-                        {
-                            command.ExecuteNonQuery();
-                        }
-                        catch (Exception ex)
-                        {
-                            logger.Error(sql + " - " + ex.Message);
-                        }
-                    }
-                }
-            }
-
-            UpdateDatabaseVersion(thisVersion);
-        }
-
-        private void UpdateSchema_012(int currentVersionNumber)
-        {
-            int thisVersion = 12;
-            if (currentVersionNumber >= thisVersion) return;
-
-            logger.Info("Updating schema to VERSION: {0}", thisVersion);
-
-            List<string> cmds = new List<string>();
-
-            cmds.Add("CREATE TABLE CrossRef_AniDB_MAL( " +
-                     " CrossRef_AniDB_MALID INT NOT NULL AUTO_INCREMENT, " +
-                     " AnimeID int NOT NULL, " +
-                     " MALID int NOT NULL, " +
-                     " MALTitle text, " +
-                     " CrossRefSource int NOT NULL, " +
-                     " PRIMARY KEY (`CrossRef_AniDB_MALID`) ) ; ");
-
-            cmds.Add(
-                "ALTER TABLE `CrossRef_AniDB_MAL` ADD UNIQUE INDEX `UIX_CrossRef_AniDB_MAL_AnimeID` (`AnimeID` ASC) ;");
-            cmds.Add("ALTER TABLE `CrossRef_AniDB_MAL` ADD UNIQUE INDEX `UIX_CrossRef_AniDB_MAL_MALID` (`MALID` ASC) ;");
-
-
-            using (MySqlConnection conn = new MySqlConnection(GetConnectionString()))
-            {
-                conn.Open();
-
-                foreach (string sql in cmds)
-                {
-                    using (MySqlCommand command = new MySqlCommand(sql, conn))
-                    {
-                        try
-                        {
-                            command.ExecuteNonQuery();
-                        }
-                        catch (Exception ex)
-                        {
-                            logger.Error(sql + " - " + ex.Message);
-                        }
-                    }
-                }
-            }
-
-            UpdateDatabaseVersion(thisVersion);
-        }
-
-        private void UpdateSchema_013(int currentVersionNumber)
-        {
-            int thisVersion = 13;
-            if (currentVersionNumber >= thisVersion) return;
-
-            logger.Info("Updating schema to VERSION: {0}", thisVersion);
-
-            List<string> cmds = new List<string>();
-
-            cmds.Add("drop table `CrossRef_AniDB_MAL`;");
-
-            cmds.Add("CREATE TABLE CrossRef_AniDB_MAL( " +
-                     " CrossRef_AniDB_MALID INT NOT NULL AUTO_INCREMENT, " +
-                     " AnimeID int NOT NULL, " +
-                     " MALID int NOT NULL, " +
-                     " MALTitle text, " +
-                     " StartEpisodeType int NOT NULL, " +
-                     " StartEpisodeNumber int NOT NULL, " +
-                     " CrossRefSource int NOT NULL, " +
-                     " PRIMARY KEY (`CrossRef_AniDB_MALID`) ) ; ");
-
-            cmds.Add(
-                "ALTER TABLE `CrossRef_AniDB_MAL` ADD UNIQUE INDEX `UIX_CrossRef_AniDB_MAL_AnimeID` (`AnimeID` ASC) ;");
-            cmds.Add(
-                "ALTER TABLE `CrossRef_AniDB_MAL` ADD UNIQUE INDEX `UIX_CrossRef_AniDB_MAL_Anime` (`MALID` ASC, `AnimeID` ASC, `StartEpisodeType` ASC, `StartEpisodeNumber` ASC) ;");
-
-            using (MySqlConnection conn = new MySqlConnection(GetConnectionString()))
-            {
-                conn.Open();
-
-                foreach (string sql in cmds)
-                {
-                    using (MySqlCommand command = new MySqlCommand(sql, conn))
-                    {
-                        try
-                        {
-                            command.ExecuteNonQuery();
-                        }
-                        catch (Exception ex)
-                        {
-                            logger.Error(sql + " - " + ex.Message);
-                        }
-                    }
-                }
-            }
-
-            UpdateDatabaseVersion(thisVersion);
-        }
-
-        private void UpdateSchema_014(int currentVersionNumber)
-        {
-            int thisVersion = 14;
-            if (currentVersionNumber >= thisVersion) return;
-
-            logger.Info("Updating schema to VERSION: {0}", thisVersion);
-
-            List<string> cmds = new List<string>();
-
-            cmds.Add("CREATE TABLE Playlist( " +
-                     " PlaylistID INT NOT NULL AUTO_INCREMENT, " +
-                     " PlaylistName text character set utf8, " +
-                     " PlaylistItems text character set utf8, " +
-                     " DefaultPlayOrder int NOT NULL, " +
-                     " PlayWatched int NOT NULL, " +
-                     " PlayUnwatched int NOT NULL, " +
-                     " PRIMARY KEY (`PlaylistID`) ) ; ");
-
-
-            using (MySqlConnection conn = new MySqlConnection(GetConnectionString()))
-            {
-                conn.Open();
-
-                foreach (string sql in cmds)
-                {
-                    using (MySqlCommand command = new MySqlCommand(sql, conn))
-                    {
-                        try
-                        {
-                            command.ExecuteNonQuery();
-                        }
-                        catch (Exception ex)
-                        {
-                            logger.Error(sql + " - " + ex.Message);
-                        }
-                    }
-                }
-            }
-
-            UpdateDatabaseVersion(thisVersion);
-        }
-
-        private void UpdateSchema_015(int currentVersionNumber)
-        {
-            int thisVersion = 15;
-            if (currentVersionNumber >= thisVersion) return;
-
-            logger.Info("Updating schema to VERSION: {0}", thisVersion);
-
-            List<string> cmds = new List<string>();
-
-            cmds.Add("ALTER TABLE `AnimeSeries` ADD `SeriesNameOverride` text NULL ;");
-
-            using (MySqlConnection conn = new MySqlConnection(GetConnectionString()))
-            {
-                conn.Open();
-
-                foreach (string sql in cmds)
-                {
-                    using (MySqlCommand command = new MySqlCommand(sql, conn))
-                    {
-                        try
-                        {
-                            command.ExecuteNonQuery();
-                        }
-                        catch (Exception ex)
-                        {
-                            logger.Error(sql + " - " + ex.Message);
-                        }
-                    }
-                }
-            }
-
-            UpdateDatabaseVersion(thisVersion);
-        }
-
-        private void UpdateSchema_016(int currentVersionNumber)
-        {
-            int thisVersion = 16;
-            if (currentVersionNumber >= thisVersion) return;
-
-            logger.Info("Updating schema to VERSION: {0}", thisVersion);
-
-            List<string> cmds = new List<string>();
-
-            cmds.Add("CREATE TABLE BookmarkedAnime( " +
-                     " BookmarkedAnimeID INT NOT NULL AUTO_INCREMENT, " +
-                     " AnimeID int NOT NULL, " +
-                     " Priority int NOT NULL, " +
-                     " Notes text character set utf8, " +
-                     " Downloading int NOT NULL, " +
-                     " PRIMARY KEY (`BookmarkedAnimeID`) ) ; ");
-
-            cmds.Add("ALTER TABLE `BookmarkedAnime` ADD UNIQUE INDEX `UIX_BookmarkedAnime_AnimeID` (`AnimeID` ASC) ;");
-
-
-            using (MySqlConnection conn = new MySqlConnection(GetConnectionString()))
-            {
-                conn.Open();
-
-                foreach (string sql in cmds)
-                {
-                    using (MySqlCommand command = new MySqlCommand(sql, conn))
-                    {
-                        try
-                        {
-                            command.ExecuteNonQuery();
-                        }
-                        catch (Exception ex)
-                        {
-                            logger.Error(sql + " - " + ex.Message);
-                        }
-                    }
-                }
-            }
-
-            UpdateDatabaseVersion(thisVersion);
-        }
-
-        private void UpdateSchema_017(int currentVersionNumber)
-        {
-            int thisVersion = 17;
-            if (currentVersionNumber >= thisVersion) return;
-
-            logger.Info("Updating schema to VERSION: {0}", thisVersion);
-
-            List<string> cmds = new List<string>();
-
-            cmds.Add("ALTER TABLE `VideoLocal` ADD `DateTimeCreated` datetime NULL ;");
-            cmds.Add("UPDATE VideoLocal SET DateTimeCreated = DateTimeUpdated ;");
-            cmds.Add("ALTER TABLE `VideoLocal` CHANGE COLUMN `DateTimeCreated` `DateTimeCreated` datetime NOT NULL ;");
-
-
-            using (MySqlConnection conn = new MySqlConnection(GetConnectionString()))
-            {
-                conn.Open();
-
-                foreach (string sql in cmds)
-                {
-                    using (MySqlCommand command = new MySqlCommand(sql, conn))
-                    {
-                        try
-                        {
-                            command.ExecuteNonQuery();
-                        }
-                        catch (Exception ex)
-                        {
-                            logger.Error(sql + " - " + ex.Message);
-                        }
-                    }
-                }
-            }
-
-            UpdateDatabaseVersion(thisVersion);
-        }
-
-        private void UpdateSchema_018(int currentVersionNumber)
-        {
-            int thisVersion = 18;
-            if (currentVersionNumber >= thisVersion) return;
-
-            logger.Info("Updating schema to VERSION: {0}", thisVersion);
-
-            List<string> cmds = new List<string>();
-
-
-            cmds.Add("CREATE TABLE `CrossRef_AniDB_TvDB_Episode` ( " +
-                     " `CrossRef_AniDB_TvDB_EpisodeID` INT NOT NULL AUTO_INCREMENT, " +
-                     " `AnimeID` int NOT NULL, " +
-                     " `AniDBEpisodeID` int NOT NULL, " +
-                     " `TvDBEpisodeID` int NOT NULL, " +
-                     " PRIMARY KEY (`CrossRef_AniDB_TvDB_EpisodeID`) ) ; ");
-
-            cmds.Add(
-                "ALTER TABLE `CrossRef_AniDB_TvDB_Episode` ADD UNIQUE INDEX `UIX_CrossRef_AniDB_TvDB_Episode_AniDBEpisodeID` (`AniDBEpisodeID` ASC) ;");
-
-            using (MySqlConnection conn = new MySqlConnection(GetConnectionString()))
-            {
-                conn.Open();
-
-                foreach (string sql in cmds)
-                {
-                    using (MySqlCommand command = new MySqlCommand(sql, conn))
-                    {
-                        try
-                        {
-                            command.ExecuteNonQuery();
-                        }
-                        catch (Exception ex)
-                        {
-                            logger.Error(sql + " - " + ex.Message);
-                        }
-                    }
-                }
-            }
-
-            UpdateDatabaseVersion(thisVersion);
-        }
-
-        private void UpdateSchema_019(int currentVersionNumber)
-        {
-            int thisVersion = 19;
-            if (currentVersionNumber >= thisVersion) return;
-
-            logger.Info("Updating schema to VERSION: {0}", thisVersion);
-
-            List<string> cmds = new List<string>();
-
-
-            cmds.Add("CREATE TABLE `AniDB_MylistStats` ( " +
-                     " `AniDB_MylistStatsID` INT NOT NULL AUTO_INCREMENT, " +
-                     " `Animes` int NOT NULL, " +
-                     " `Episodes` int NOT NULL, " +
-                     " `Files` int NOT NULL, " +
-                     " `SizeOfFiles` bigint NOT NULL, " +
-                     " `AddedAnimes` int NOT NULL, " +
-                     " `AddedEpisodes` int NOT NULL, " +
-                     " `AddedFiles` int NOT NULL, " +
-                     " `AddedGroups` int NOT NULL, " +
-                     " `LeechPct` int NOT NULL, " +
-                     " `GloryPct` int NOT NULL, " +
-                     " `ViewedPct` int NOT NULL, " +
-                     " `MylistPct` int NOT NULL, " +
-                     " `ViewedMylistPct` int NOT NULL, " +
-                     " `EpisodesViewed` int NOT NULL, " +
-                     " `Votes` int NOT NULL, " +
-                     " `Reviews` int NOT NULL, " +
-                     " `ViewiedLength` int NOT NULL, " +
-                     " PRIMARY KEY (`AniDB_MylistStatsID`) ) ; ");
-
-
-            using (MySqlConnection conn = new MySqlConnection(GetConnectionString()))
-            {
-                conn.Open();
-
-                foreach (string sql in cmds)
-                {
-                    using (MySqlCommand command = new MySqlCommand(sql, conn))
-                    {
-                        try
-                        {
-                            command.ExecuteNonQuery();
-                        }
-                        catch (Exception ex)
-                        {
-                            logger.Error(sql + " - " + ex.Message);
-                        }
-                    }
-                }
-            }
-
-            UpdateDatabaseVersion(thisVersion);
-        }
-
-        private void UpdateSchema_020(int currentVersionNumber)
-        {
-            int thisVersion = 20;
-            if (currentVersionNumber >= thisVersion) return;
-
-            logger.Info("Updating schema to VERSION: {0}", thisVersion);
-
-            List<string> cmds = new List<string>();
-
-
-            cmds.Add("CREATE TABLE `FileFfdshowPreset` ( " +
-                     " `FileFfdshowPresetID` INT NOT NULL AUTO_INCREMENT, " +
-                     " `Hash` varchar(50) NOT NULL, " +
-                     " `FileSize` bigint NOT NULL, " +
-                     " `Preset` text character set utf8, " +
-                     " PRIMARY KEY (`FileFfdshowPresetID`) ) ; ");
-
-            cmds.Add(
-                "ALTER TABLE `FileFfdshowPreset` ADD UNIQUE INDEX `UIX_FileFfdshowPreset_Hash` (`Hash` ASC, `FileSize` ASC) ;");
-
-
-            using (MySqlConnection conn = new MySqlConnection(GetConnectionString()))
-            {
-                conn.Open();
-
-                foreach (string sql in cmds)
-                {
-                    using (MySqlCommand command = new MySqlCommand(sql, conn))
-                    {
-                        try
-                        {
-                            command.ExecuteNonQuery();
-                        }
-                        catch (Exception ex)
-                        {
-                            logger.Error(sql + " - " + ex.Message);
-                        }
-                    }
-                }
-            }
-
-            UpdateDatabaseVersion(thisVersion);
-        }
-
-        private void UpdateSchema_021(int currentVersionNumber)
-        {
-            int thisVersion = 21;
-            if (currentVersionNumber >= thisVersion) return;
-
-            logger.Info("Updating schema to VERSION: {0}", thisVersion);
-
-            List<string> cmds = new List<string>();
-
-            cmds.Add("ALTER TABLE `AniDB_Anime` ADD `DisableExternalLinksFlag` int NULL ;");
-            cmds.Add("UPDATE AniDB_Anime SET DisableExternalLinksFlag = 0 ;");
-            cmds.Add(
-                "ALTER TABLE `AniDB_Anime` CHANGE COLUMN `DisableExternalLinksFlag` `DisableExternalLinksFlag` int NOT NULL ;");
-
-
-            using (MySqlConnection conn = new MySqlConnection(GetConnectionString()))
-            {
-                conn.Open();
-
-                foreach (string sql in cmds)
-                {
-                    using (MySqlCommand command = new MySqlCommand(sql, conn))
-                    {
-                        try
-                        {
-                            command.ExecuteNonQuery();
-                        }
-                        catch (Exception ex)
-                        {
-                            logger.Error(sql + " - " + ex.Message);
-                        }
-                    }
-                }
-            }
-
-            UpdateDatabaseVersion(thisVersion);
-        }
-
-        private void UpdateSchema_022(int currentVersionNumber)
-        {
-            int thisVersion = 22;
-            if (currentVersionNumber >= thisVersion) return;
-
-            logger.Info("Updating schema to VERSION: {0}", thisVersion);
-
-            List<string> cmds = new List<string>();
-
-            cmds.Add("ALTER TABLE `AniDB_File` ADD `FileVersion` int NULL ;");
-            cmds.Add("UPDATE AniDB_File SET FileVersion = 1 ;");
-            cmds.Add("ALTER TABLE `AniDB_File` CHANGE COLUMN `FileVersion` `FileVersion` int NOT NULL ;");
-
-
-            using (MySqlConnection conn = new MySqlConnection(GetConnectionString()))
-            {
-                conn.Open();
-
-                foreach (string sql in cmds)
-                {
-                    using (MySqlCommand command = new MySqlCommand(sql, conn))
-                    {
-                        try
-                        {
-                            command.ExecuteNonQuery();
-                        }
-                        catch (Exception ex)
-                        {
-                            logger.Error(sql + " - " + ex.Message);
-                        }
-                    }
-                }
-            }
-
-            UpdateDatabaseVersion(thisVersion);
-        }
-
-        private void UpdateSchema_023(int currentVersionNumber)
-        {
-            int thisVersion = 23;
-            if (currentVersionNumber >= thisVersion) return;
-
-            logger.Info("Updating schema to VERSION: {0}", thisVersion);
-
-            List<string> cmds = new List<string>();
-
-            cmds.Add("CREATE TABLE RenameScript( " +
-                     " RenameScriptID INT NOT NULL AUTO_INCREMENT, " +
-                     " ScriptName text character set utf8, " +
-                     " Script text character set utf8, " +
-                     " IsEnabledOnImport int NOT NULL, " +
-                     " PRIMARY KEY (`RenameScriptID`) ) ; ");
-
-
-            using (MySqlConnection conn = new MySqlConnection(GetConnectionString()))
-            {
-                conn.Open();
-
-                foreach (string sql in cmds)
-                {
-                    using (MySqlCommand command = new MySqlCommand(sql, conn))
-                    {
-                        try
-                        {
-                            command.ExecuteNonQuery();
-                        }
-                        catch (Exception ex)
-                        {
-                            logger.Error(sql + " - " + ex.Message);
-                        }
-                    }
-                }
-            }
-
-            UpdateDatabaseVersion(thisVersion);
-        }
-
-        private void UpdateSchema_024(int currentVersionNumber)
-        {
-            int thisVersion = 24;
-            if (currentVersionNumber >= thisVersion) return;
-
-            logger.Info("Updating schema to VERSION: {0}", thisVersion);
-
-            List<string> cmds = new List<string>();
-
-            cmds.Add("ALTER TABLE `AniDB_File` ADD `IsCensored` int NULL ;");
-            cmds.Add("ALTER TABLE `AniDB_File` ADD `IsDeprecated` int NULL ;");
-            cmds.Add("ALTER TABLE `AniDB_File` ADD `InternalVersion` int NULL ;");
-
-            cmds.Add("UPDATE AniDB_File SET IsCensored = 0 ;");
-            cmds.Add("UPDATE AniDB_File SET IsDeprecated = 0 ;");
-            cmds.Add("UPDATE AniDB_File SET InternalVersion = 1 ;");
-
-            cmds.Add("ALTER TABLE `AniDB_File` CHANGE COLUMN `IsCensored` `IsCensored` int NOT NULL ;");
-            cmds.Add("ALTER TABLE `AniDB_File` CHANGE COLUMN `IsDeprecated` `IsDeprecated` int NOT NULL ;");
-            cmds.Add("ALTER TABLE `AniDB_File` CHANGE COLUMN `InternalVersion` `InternalVersion` int NOT NULL ;");
-
-
-            using (MySqlConnection conn = new MySqlConnection(GetConnectionString()))
-            {
-                conn.Open();
-
-                foreach (string sql in cmds)
-                {
-                    using (MySqlCommand command = new MySqlCommand(sql, conn))
-                    {
-                        try
-                        {
-                            command.ExecuteNonQuery();
-                        }
-                        catch (Exception ex)
-                        {
-                            logger.Error(sql + " - " + ex.Message);
-                        }
-                    }
-                }
-            }
-
-            UpdateDatabaseVersion(thisVersion);
-        }
-
-        private void UpdateSchema_025(int currentVersionNumber)
-        {
-            int thisVersion = 25;
-            if (currentVersionNumber >= thisVersion) return;
-
-            logger.Info("Updating schema to VERSION: {0}", thisVersion);
-
-            List<string> cmds = new List<string>();
-
-            cmds.Add("ALTER TABLE `VideoLocal` ADD `IsVariation` int NULL ;");
-            cmds.Add("UPDATE VideoLocal SET IsVariation = 0 ;");
-            cmds.Add("ALTER TABLE `VideoLocal` CHANGE COLUMN `IsVariation` `IsVariation` int NOT NULL ;");
-
-
-            using (MySqlConnection conn = new MySqlConnection(GetConnectionString()))
-            {
-                conn.Open();
-
-                foreach (string sql in cmds)
-                {
-                    using (MySqlCommand command = new MySqlCommand(sql, conn))
-                    {
-                        try
-                        {
-                            command.ExecuteNonQuery();
-                        }
-                        catch (Exception ex)
-                        {
-                            logger.Error(sql + " - " + ex.Message);
-                        }
-                    }
-                }
-            }
-
-            UpdateDatabaseVersion(thisVersion);
-        }
-
-        private void UpdateSchema_026(int currentVersionNumber)
-        {
-            int thisVersion = 26;
-            if (currentVersionNumber >= thisVersion) return;
-
-            logger.Info("Updating schema to VERSION: {0}", thisVersion);
-
-            List<string> cmds = new List<string>();
-
-            cmds.Add("CREATE TABLE AniDB_Recommendation( " +
-                     " AniDB_RecommendationID INT NOT NULL AUTO_INCREMENT, " +
-                     " AnimeID int NOT NULL, " +
-                     " UserID int NOT NULL, " +
-                     " RecommendationType int NOT NULL, " +
-                     " RecommendationText text character set utf8, " +
-                     " PRIMARY KEY (`AniDB_RecommendationID`) ) ; ");
-
-            cmds.Add(
-                "ALTER TABLE `AniDB_Recommendation` ADD UNIQUE INDEX `UIX_AniDB_Recommendation` (`AnimeID` ASC, `UserID` ASC) ;");
-
-
-            using (MySqlConnection conn = new MySqlConnection(GetConnectionString()))
-            {
-                conn.Open();
-
-                foreach (string sql in cmds)
-                {
-                    using (MySqlCommand command = new MySqlCommand(sql, conn))
-                    {
-                        try
-                        {
-                            command.ExecuteNonQuery();
-                        }
-                        catch (Exception ex)
-                        {
-                            logger.Error(sql + " - " + ex.Message);
-                        }
-                    }
-                }
-            }
-
-            UpdateDatabaseVersion(thisVersion);
-        }
-
-        private void UpdateSchema_027(int currentVersionNumber)
-        {
-            int thisVersion = 27;
-            if (currentVersionNumber >= thisVersion) return;
-
-            logger.Info("Updating schema to VERSION: {0}", thisVersion);
-
-            List<string> cmds = new List<string>();
-
-            cmds.Add(
-                "update CrossRef_File_Episode SET CrossRefSource=1 WHERE Hash IN (Select Hash from AniDB_File) AND CrossRefSource=2 ;");
-
-
-            using (MySqlConnection conn = new MySqlConnection(GetConnectionString()))
-            {
-                conn.Open();
-
-                foreach (string sql in cmds)
-                {
-                    using (MySqlCommand command = new MySqlCommand(sql, conn))
-                    {
-                        try
-                        {
-                            command.ExecuteNonQuery();
-                        }
-                        catch (Exception ex)
-                        {
-                            logger.Error(sql + " - " + ex.Message);
-                        }
-                    }
-                }
-            }
-
-            UpdateDatabaseVersion(thisVersion);
-        }
-
-        private void UpdateSchema_028(int currentVersionNumber)
-        {
-            int thisVersion = 28;
-            if (currentVersionNumber >= thisVersion) return;
-
-            logger.Info("Updating schema to VERSION: {0}", thisVersion);
-
-            List<string> cmds = new List<string>();
-
-            cmds.Add("CREATE TABLE LogMessage( " +
-                     " LogMessageID INT NOT NULL AUTO_INCREMENT, " +
-                     " LogType text character set utf8, " +
-                     " LogContent text character set utf8, " +
-                     " LogDate datetime NOT NULL, " +
-                     " PRIMARY KEY (`LogMessageID`) ) ; ");
-
-            using (MySqlConnection conn = new MySqlConnection(GetConnectionString()))
-            {
-                conn.Open();
-
-                foreach (string sql in cmds)
-                {
-                    using (MySqlCommand command = new MySqlCommand(sql, conn))
-                    {
-                        try
-                        {
-                            command.ExecuteNonQuery();
-                        }
-                        catch (Exception ex)
-                        {
-                            logger.Error(sql + " - " + ex.Message);
-                        }
-                    }
-                }
-            }
-
-            UpdateDatabaseVersion(thisVersion);
-        }
-
-        private void UpdateSchema_029(int currentVersionNumber)
-        {
-            int thisVersion = 29;
-            if (currentVersionNumber >= thisVersion) return;
-
-            logger.Info("Updating schema to VERSION: {0}", thisVersion);
-
-            List<string> cmds = new List<string>();
-
-            cmds.Add("CREATE TABLE CrossRef_AniDB_TvDBV2( " +
-                     " CrossRef_AniDB_TvDBV2ID INT NOT NULL AUTO_INCREMENT, " +
-                     " AnimeID int NOT NULL, " +
-                     " AniDBStartEpisodeType int NOT NULL, " +
-                     " AniDBStartEpisodeNumber int NOT NULL, " +
-                     " TvDBID int NOT NULL, " +
-                     " TvDBSeasonNumber int NOT NULL, " +
-                     " TvDBStartEpisodeNumber int NOT NULL, " +
-                     " TvDBTitle text character set utf8, " +
-                     " CrossRefSource int NOT NULL, " +
-                     " PRIMARY KEY (`CrossRef_AniDB_TvDBV2ID`) ) ; ");
-
-            cmds.Add(
-                "ALTER TABLE `CrossRef_AniDB_TvDBV2` ADD UNIQUE INDEX `UIX_CrossRef_AniDB_TvDBV2` (`AnimeID` ASC, `TvDBID` ASC, `TvDBSeasonNumber` ASC, `TvDBStartEpisodeNumber` ASC, `AniDBStartEpisodeType` ASC, `AniDBStartEpisodeNumber` ASC) ;");
-
-            using (MySqlConnection conn = new MySqlConnection(GetConnectionString()))
-            {
-                conn.Open();
-
-                foreach (string sql in cmds)
-                {
-                    using (MySqlCommand command = new MySqlCommand(sql, conn))
-                    {
-                        try
-                        {
-                            command.ExecuteNonQuery();
-                        }
-                        catch (Exception ex)
-                        {
-                            logger.Error(sql + " - " + ex.Message);
-                        }
-                    }
-                }
-            }
-
-            UpdateDatabaseVersion(thisVersion);
-
-            // Now do the migratiuon
-            DatabaseFixes.Fixes.Add(DatabaseFixes.MigrateTvDBLinks_V1_to_V2);
-        }
-
-        private void UpdateSchema_030(int currentVersionNumber)
-        {
-            int thisVersion = 30;
-            if (currentVersionNumber >= thisVersion) return;
-
-            logger.Info("Updating schema to VERSION: {0}", thisVersion);
-
-            List<string> cmds = new List<string>();
-
-            cmds.Add("ALTER TABLE `GroupFilter` ADD `Locked` int NULL ;");
-
-            ExecuteSQLCommands(cmds);
-
-            UpdateDatabaseVersion(thisVersion);
-        }
-
-        private void UpdateSchema_031(int currentVersionNumber)
-        {
-            int thisVersion = 31;
-            if (currentVersionNumber >= thisVersion) return;
-
-            logger.Info("Updating schema to VERSION: {0}", thisVersion);
-
-            List<string> cmds = new List<string>();
-
-            cmds.Add("ALTER TABLE VideoInfo ADD FullInfo varchar(10000) NULL");
-
-            ExecuteSQLCommands(cmds);
-
-            UpdateDatabaseVersion(thisVersion);
-        }
-
-        private void UpdateSchema_032(int currentVersionNumber)
-        {
-            int thisVersion = 32;
-            if (currentVersionNumber >= thisVersion) return;
-
-            logger.Info("Updating schema to VERSION: {0}", thisVersion);
-
-            List<string> cmds = new List<string>();
-
-            cmds.Add("CREATE TABLE CrossRef_AniDB_TraktV2( " +
-                     " CrossRef_AniDB_TraktV2ID INT NOT NULL AUTO_INCREMENT, " +
-                     " AnimeID int NOT NULL, " +
-                     " AniDBStartEpisodeType int NOT NULL, " +
-                     " AniDBStartEpisodeNumber int NOT NULL, " +
-                     " TraktID varchar(100) character set utf8, " +
-                     " TraktSeasonNumber int NOT NULL, " +
-                     " TraktStartEpisodeNumber int NOT NULL, " +
-                     " TraktTitle text character set utf8, " +
-                     " CrossRefSource int NOT NULL, " +
-                     " PRIMARY KEY (`CrossRef_AniDB_TraktV2ID`) ) ; ");
-
-            cmds.Add(
-                "ALTER TABLE `CrossRef_AniDB_TraktV2` ADD UNIQUE INDEX `UIX_CrossRef_AniDB_TraktV2` (`AnimeID` ASC, `TraktSeasonNumber` ASC, `TraktStartEpisodeNumber` ASC, `AniDBStartEpisodeType` ASC, `AniDBStartEpisodeNumber` ASC) ;");
-
-            using (MySqlConnection conn = new MySqlConnection(GetConnectionString()))
-            {
-                conn.Open();
-
-                foreach (string sql in cmds)
-                {
-                    using (MySqlCommand command = new MySqlCommand(sql, conn))
-                    {
-                        try
-                        {
-                            command.ExecuteNonQuery();
-                        }
-                        catch (Exception ex)
-                        {
-                            logger.Error(sql + " - " + ex.Message);
-                        }
-                    }
-                }
-            }
-
-            UpdateDatabaseVersion(thisVersion);
-
-            // Now do the migratiuon
-            DatabaseFixes.Fixes.Add(DatabaseFixes.MigrateTraktLinks_V1_to_V2);
-        }
-
-        private void UpdateSchema_033(int currentVersionNumber)
-        {
-            int thisVersion = 33;
-            if (currentVersionNumber >= thisVersion) return;
-
-            logger.Info("Updating schema to VERSION: {0}", thisVersion);
-
-            List<string> cmds = new List<string>();
-
-
-            cmds.Add("CREATE TABLE `CrossRef_AniDB_Trakt_Episode` ( " +
-                     " `CrossRef_AniDB_Trakt_EpisodeID` INT NOT NULL AUTO_INCREMENT, " +
-                     " `AnimeID` int NOT NULL, " +
-                     " `AniDBEpisodeID` int NOT NULL, " +
-                     " `TraktID` varchar(100) character set utf8, " +
-                     " `Season` int NOT NULL, " +
-                     " `EpisodeNumber` int NOT NULL, " +
-                     " PRIMARY KEY (`CrossRef_AniDB_Trakt_EpisodeID`) ) ; ");
-
-            cmds.Add(
-                "ALTER TABLE `CrossRef_AniDB_Trakt_Episode` ADD UNIQUE INDEX `UIX_CrossRef_AniDB_Trakt_Episode_AniDBEpisodeID` (`AniDBEpisodeID` ASC) ;");
-
-            using (MySqlConnection conn = new MySqlConnection(GetConnectionString()))
-            {
-                conn.Open();
-
-                foreach (string sql in cmds)
-                {
-                    using (MySqlCommand command = new MySqlCommand(sql, conn))
-                    {
-                        try
-                        {
-                            command.ExecuteNonQuery();
-                        }
-                        catch (Exception ex)
-                        {
-                            logger.Error(sql + " - " + ex.Message);
-                        }
-                    }
-                }
-            }
-
-            UpdateDatabaseVersion(thisVersion);
-        }
-
-        private void UpdateSchema_034(int currentVersionNumber)
-        {
-            int thisVersion = 34;
-            if (currentVersionNumber >= thisVersion) return;
-
-            logger.Info("Updating schema to VERSION: {0}", thisVersion);
-
-            UpdateDatabaseVersion(thisVersion);
-
-            // Now do the migration
-            DatabaseFixes.Fixes.Add(DatabaseFixes.RemoveOldMovieDBImageRecords);
-        }
-
-        private void UpdateSchema_035(int currentVersionNumber)
-        {
-            int thisVersion = 35;
-            if (currentVersionNumber >= thisVersion) return;
-
-            logger.Info("Updating schema to VERSION: {0}", thisVersion);
-
-            List<string> cmds = new List<string>();
-
-            cmds.Add("CREATE TABLE `CustomTag` ( " +
-                     " `CustomTagID` INT NOT NULL AUTO_INCREMENT, " +
-                     " `TagName` text character set utf8, " +
-                     " `TagDescription` text character set utf8, " +
-                     " PRIMARY KEY (`CustomTagID`) ) ; ");
-
-            cmds.Add("CREATE TABLE `CrossRef_CustomTag` ( " +
-                     " `CrossRef_CustomTagID` INT NOT NULL AUTO_INCREMENT, " +
-                     " `CustomTagID` int NOT NULL, " +
-                     " `CrossRefID` int NOT NULL, " +
-                     " `CrossRefType` int NOT NULL, " +
-                     " PRIMARY KEY (`CrossRef_CustomTagID`) ) ; ");
-
-
-            using (MySqlConnection conn = new MySqlConnection(GetConnectionString()))
-            {
-                conn.Open();
-
-                foreach (string sql in cmds)
-                {
-                    using (MySqlCommand command = new MySqlCommand(sql, conn))
-                    {
-                        try
-                        {
-                            command.ExecuteNonQuery();
-                        }
-                        catch (Exception ex)
-                        {
-                            logger.Error(sql + " - " + ex.Message);
-                        }
-                    }
-                }
-            }
-
-            UpdateDatabaseVersion(thisVersion);
-            this.CreateInitialCustomTags();
-        }
-
-        private void UpdateSchema_036(int currentVersionNumber)
-        {
-            int thisVersion = 36;
-            if (currentVersionNumber >= thisVersion) return;
-
-            logger.Info("Updating schema to VERSION: {0}", thisVersion);
-
-            List<string> cmds = new List<string>();
-
-            cmds.Add(string.Format("ALTER DATABASE {0} CHARACTER SET = utf8mb4 COLLATE = utf8mb4_unicode_ci;",
-                ServerSettings.MySQL_SchemaName));
-
-            using (MySqlConnection conn = new MySqlConnection(GetConnectionString()))
-            {
-                conn.Open();
-
-                foreach (string sql in cmds)
-                {
-                    using (MySqlCommand command = new MySqlCommand(sql, conn))
-                    {
-                        try
-                        {
-                            command.ExecuteNonQuery();
-                        }
-                        catch (Exception ex)
-                        {
-                            logger.Error(sql + " - " + ex.Message);
-                        }
-                    }
-                }
-            }
-
-            UpdateDatabaseVersion(thisVersion);
-
-        }
-
-        private void UpdateSchema_037(int currentVersionNumber)
-        {
-            int thisVersion = 37;
-            if (currentVersionNumber >= thisVersion) return;
-
-            logger.Info("Updating schema to VERSION: {0}", thisVersion);
-
-            List<string> cmds = new List<string>();
-
-            cmds.Add("ALTER TABLE `CrossRef_AniDB_MAL` DROP INDEX `UIX_CrossRef_AniDB_MAL_AnimeID` ;");
-            cmds.Add("ALTER TABLE `CrossRef_AniDB_MAL` DROP INDEX `UIX_CrossRef_AniDB_MAL_Anime` ;");
-
-            cmds.Add("ALTER TABLE `CrossRef_AniDB_MAL` ADD UNIQUE INDEX `UIX_CrossRef_AniDB_MAL_MALID` (`MALID` ASC) ;");
-            cmds.Add(
-                "ALTER TABLE `CrossRef_AniDB_MAL` ADD UNIQUE INDEX `UIX_CrossRef_AniDB_MAL_Anime` (`AnimeID` ASC, `StartEpisodeType` ASC, `StartEpisodeNumber` ASC) ;");
-
-
-            using (MySqlConnection conn = new MySqlConnection(GetConnectionString()))
-            {
-                conn.Open();
-
-                foreach (string sql in cmds)
-                {
-                    using (MySqlCommand command = new MySqlCommand(sql, conn))
-                    {
-                        try
-                        {
-                            command.ExecuteNonQuery();
-                        }
-                        catch (Exception ex)
-                        {
-                            logger.Error(sql + " - " + ex.Message);
-                        }
-                    }
-                }
-            }
-
-            UpdateDatabaseVersion(thisVersion);
-
-        }
-
-        private void UpdateSchema_038(int currentVersionNumber)
-        {
-            int thisVersion = 38;
-            if (currentVersionNumber >= thisVersion) return;
-
-            logger.Info("Updating schema to VERSION: {0}", thisVersion);
-
-            List<string> cmds = new List<string>();
-
-            cmds.Add("ALTER TABLE AniDB_Anime_Tag ADD Weight int NULL");
-
-            ExecuteSQLCommands(cmds);
-
-            UpdateDatabaseVersion(thisVersion);
-        }
-
-        private void UpdateSchema_039(int currentVersionNumber)
-        {
-            int thisVersion = 39;
-            if (currentVersionNumber >= thisVersion) return;
-
-            logger.Info("Updating schema to VERSION: {0}", thisVersion);
-
-            UpdateDatabaseVersion(thisVersion);
-
-            DatabaseFixes.Fixes.Add(DatabaseFixes.PopulateTagWeight);
-        }
-
-        private void UpdateSchema_040(int currentVersionNumber)
-        {
-            int thisVersion = 40;
-            if (currentVersionNumber >= thisVersion) return;
-
-            logger.Info("Updating schema to VERSION: {0}", thisVersion);
-
-            List<string> cmds = new List<string>();
-
-            cmds.Add("ALTER TABLE Trakt_Episode ADD TraktID int NULL");
-
-            ExecuteSQLCommands(cmds);
-
-            UpdateDatabaseVersion(thisVersion);
-        }
-
-        private void UpdateSchema_041(int currentVersionNumber)
-        {
-            int thisVersion = 41;
-            if (currentVersionNumber >= thisVersion) return;
-
-            logger.Info("Updating schema to VERSION: {0}", thisVersion);
-
-            // Now do the migration
-            DatabaseFixes.Fixes.Add(DatabaseFixes.FixHashes);
-
-            UpdateDatabaseVersion(thisVersion);
-        }
-
-        private void UpdateSchema_042(int currentVersionNumber)
-        {
-            int thisVersion = 42;
-            if (currentVersionNumber >= thisVersion) return;
-
-            logger.Info("Updating schema to VERSION: {0}", thisVersion);
-
-            List<string> cmds = new List<string>();
-            cmds.Add("drop table `LogMessage`;");
-
-            ExecuteSQLCommands(cmds);
-
-            UpdateDatabaseVersion(thisVersion);
-        }
-
-        private void UpdateSchema_043(int currentVersionNumber)
-        {
-            int thisVersion = 43;
-            if (currentVersionNumber >= thisVersion) return;
-
-            logger.Info("Updating schema to VERSION: {0}", thisVersion);
-
-            List<string> cmds = new List<string>();
-
-            cmds.Add("ALTER TABLE AnimeSeries ADD DefaultFolder text character set utf8");
-
-            ExecuteSQLCommands(cmds);
-
-            UpdateDatabaseVersion(thisVersion);
-        }
-
-        private void UpdateSchema_044(int currentVersionNumber)
-        {
-            int thisVersion = 44;
-            if (currentVersionNumber >= thisVersion) return;
-
-            logger.Info("Updating schema to VERSION: {0}", thisVersion);
-
-            List<string> cmds = new List<string>();
-
-            cmds.Add("ALTER TABLE JMMUser ADD PlexUsers text character set utf8");
-
-            ExecuteSQLCommands(cmds);
-
-            UpdateDatabaseVersion(thisVersion);
-        }
-
-        private void UpdateSchema_045(int currentVersionNumber)
-        {
-            int thisVersion = 45;
-            if (currentVersionNumber >= thisVersion) return;
-
-            logger.Info("Updating schema to VERSION: {0}", thisVersion);
-
-            List<string> cmds = new List<string>();
-
-            cmds.Add("ALTER TABLE `GroupFilter` ADD `FilterType` int NULL ;");
-            cmds.Add("UPDATE GroupFilter SET FilterType = 1 ;");
-            cmds.Add("ALTER TABLE `GroupFilter` CHANGE COLUMN `FilterType` `FilterType` int NOT NULL ;");
-
-            using (MySqlConnection conn = new MySqlConnection(GetConnectionString()))
-            {
-                conn.Open();
-
-                foreach (string sql in cmds)
-                {
-                    using (MySqlCommand command = new MySqlCommand(sql, conn))
-                    {
-                        try
-                        {
-                            command.ExecuteNonQuery();
-                        }
-                        catch (Exception ex)
-                        {
-                            logger.Error(sql + " - " + ex.Message);
-                        }
-                    }
-                }
-            }
-
-            UpdateDatabaseVersion(thisVersion);
-
-            DatabaseFixes.Fixes.Add(DatabaseFixes.FixContinueWatchingGroupFilter_20160406);
-        }
-
-        private void UpdateSchema_046(int currentVersionNumber)
-        {
-            int thisVersion = 46;
-            if (currentVersionNumber >= thisVersion) return;
-
-            logger.Info("Updating schema to VERSION: {0}", thisVersion);
-
-            List<string> cmds = new List<string>();
-
-            cmds.Add("ALTER TABLE `AniDB_Anime` ADD `ContractVersion` int NOT NULL DEFAULT 0");
-            cmds.Add("ALTER TABLE `AniDB_Anime` ADD `ContractString` mediumtext character set utf8 NULL");
-            cmds.Add("ALTER TABLE `AnimeGroup` ADD `ContractVersion` int NOT NULL DEFAULT 0");
-            cmds.Add("ALTER TABLE `AnimeGroup` ADD `ContractString` mediumtext character set utf8 NULL");
-            cmds.Add("ALTER TABLE `AnimeGroup_User` ADD `PlexContractVersion` int NOT NULL DEFAULT 0");
-            cmds.Add("ALTER TABLE `AnimeGroup_User` ADD `PlexContractString` mediumtext character set utf8 NULL");
-            cmds.Add("ALTER TABLE `AnimeGroup_User` ADD `KodiContractVersion` int NOT NULL DEFAULT 0");
-            cmds.Add("ALTER TABLE `AnimeGroup_User` ADD `KodiContractString` mediumtext character set utf8 NULL");
-            cmds.Add("ALTER TABLE `AnimeSeries` ADD `ContractVersion` int NOT NULL DEFAULT 0");
-            cmds.Add("ALTER TABLE `AnimeSeries` ADD `ContractString` mediumtext character set utf8 NULL");
-            cmds.Add("ALTER TABLE `AnimeSeries_User` ADD `PlexContractVersion` int NOT NULL DEFAULT 0");
-            cmds.Add("ALTER TABLE `AnimeSeries_User` ADD `PlexContractString` mediumtext character set utf8 NULL");
-            cmds.Add("ALTER TABLE `AnimeSeries_User` ADD `KodiContractVersion` int NOT NULL DEFAULT 0");
-            cmds.Add("ALTER TABLE `AnimeSeries_User` ADD `KodiContractString` mediumtext character set utf8 NULL");
-            cmds.Add("ALTER TABLE `GroupFilter` ADD `GroupsIdsVersion` int NOT NULL DEFAULT 0");
-            cmds.Add("ALTER TABLE `GroupFilter` ADD `GroupsIdsString` mediumtext character set utf8 NULL");
-            cmds.Add("ALTER TABLE `AnimeEpisode_User` ADD `ContractVersion` int NOT NULL DEFAULT 0");
-            cmds.Add("ALTER TABLE `AnimeEpisode_User` ADD `ContractString` mediumtext character set utf8 NULL");
-
-
-            try
-            {
-                using (MySqlConnection conn = new MySqlConnection(GetConnectionString()))
-                {
-                    conn.Open();
-
-                    foreach (string sql in cmds)
-                    {
-                        using (MySqlCommand command = new MySqlCommand(sql, conn))
-                        {
-                            command.ExecuteNonQuery();
-                        }
-                    }
-                }
-                UpdateDatabaseVersion(thisVersion);
-            }
-            catch (Exception ex)
-            {
-                logger.Error(ex.Message);
-            }
-        }
-
-        private void UpdateSchema_047(int currentVersionNumber)
-        {
-            int thisVersion = 47;
-            if (currentVersionNumber >= thisVersion) return;
-
-            logger.Info("Updating schema to VERSION: {0}", thisVersion);
-
-            List<string> cmds = new List<string>();
-
-            cmds.Add("ALTER TABLE `AnimeEpisode` ADD `PlexContractVersion` int NOT NULL DEFAULT 0");
-            cmds.Add("ALTER TABLE `AnimeEpisode` ADD `PlexContractString` mediumtext character set utf8 NULL");
-            cmds.Add("ALTER TABLE `VideoLocal` ADD `MediaVersion` int NOT NULL DEFAULT 0");
-            cmds.Add("ALTER TABLE `VideoLocal` ADD `MediaString` mediumtext character set utf8 NULL");
-
-
-            try
-            {
-                using (MySqlConnection conn = new MySqlConnection(GetConnectionString()))
-                {
-                    conn.Open();
-
-                    foreach (string sql in cmds)
-                    {
-                        using (MySqlCommand command = new MySqlCommand(sql, conn))
-                        {
-                            command.ExecuteNonQuery();
-                        }
-                    }
-                }
-                UpdateDatabaseVersion(thisVersion);
-            }
-            catch (Exception ex)
-            {
-                logger.Error(ex.Message);
-            }
-        }
-
-        private void UpdateSchema_048(int currentVersionNumber)
-        {
-            int thisVersion = 48;
-            if (currentVersionNumber >= thisVersion) return;
-
-            logger.Info("Updating schema to VERSION: {0}", thisVersion);
-
-            List<string> cmds = new List<string>();
-
-            cmds.Add("ALTER TABLE `AnimeSeries_User` DROP COLUMN `KodiContractVersion`");
-            cmds.Add("ALTER TABLE `AnimeSeries_User` DROP COLUMN `KodiContractString`");
-            cmds.Add("ALTER TABLE `AnimeGroup_User` DROP COLUMN `KodiContractVersion`");
-            cmds.Add("ALTER TABLE `AnimeGroup_User` DROP COLUMN `KodiContractString`");
-
-            try
-            {
-                using (MySqlConnection conn = new MySqlConnection(GetConnectionString()))
-                {
-                    conn.Open();
-
-                    foreach (string sql in cmds)
-                    {
-                        using (MySqlCommand command = new MySqlCommand(sql, conn))
-                        {
-                            command.ExecuteNonQuery();
-                        }
-                    }
-                }
-                UpdateDatabaseVersion(thisVersion);
-            }
-            catch (Exception ex)
-            {
-                logger.Error(ex.Message);
-            }
-        }
-
-        private void UpdateSchema_049(int currentVersionNumber)
-        {
-            int thisVersion = 49;
-            if (currentVersionNumber >= thisVersion) return;
-
-            logger.Info("Updating schema to VERSION: {0}", thisVersion);
-
-            List<string> cmds = new List<string>();
-
-            cmds.Add("ALTER TABLE AnimeSeries ADD LatestEpisodeAirDate datetime NULL");
-            cmds.Add("ALTER TABLE AnimeGroup ADD LatestEpisodeAirDate datetime NULL");
-
-            ExecuteSQLCommands(cmds);
-
-            UpdateDatabaseVersion(thisVersion);
-        }
-
-        private void UpdateSchema_050(int currentVersionNumber)
-        {
-            int thisVersion = 50;
-            if (currentVersionNumber >= thisVersion) return;
-
-            logger.Info("Updating schema to VERSION: {0}", thisVersion);
-
-            List<string> cmds = new List<string>();
-            cmds.Add("ALTER TABLE `GroupFilter` ADD `GroupConditionsVersion` int NOT NULL DEFAULT 0");
-            cmds.Add("ALTER TABLE `GroupFilter` ADD `GroupConditions` mediumtext character set utf8 NULL");
-            cmds.Add("ALTER TABLE `GroupFilter` ADD `ParentGroupFilterID` int NULL");
-            cmds.Add("ALTER TABLE `GroupFilter` ADD `InvisibleInClients` int NOT NULL DEFAULT 0");
-            cmds.Add("ALTER TABLE `GroupFilter` ADD `SeriesIdsVersion` int NOT NULL DEFAULT 0");
-            cmds.Add("ALTER TABLE `GroupFilter` ADD `SeriesIdsString` mediumtext character set utf8 NULL");
-
-            try
-            {
-                using (MySqlConnection conn = new MySqlConnection(GetConnectionString()))
-                {
-                    conn.Open();
-
-                    foreach (string sql in cmds)
-                    {
-                        using (MySqlCommand command = new MySqlCommand(sql, conn))
-                        {
-                            command.ExecuteNonQuery();
-                        }
-                    }
-                }
-                UpdateDatabaseVersion(thisVersion);
-            }
-            catch (Exception ex)
-            {
-                logger.Error(ex.Message);
-            }
-        }
-<<<<<<< HEAD
-
-        private static void UpdateSchema_051(int currentVersionNumber)
-=======
-        private void UpdateSchema_051(int currentVersionNumber)
->>>>>>> 10f04ab0
-        {
-            int thisVersion = 51;
-            if (currentVersionNumber >= thisVersion) return;
-
-            logger.Info("Updating schema to VERSION: {0}", thisVersion);
-
-            List<string> cmds = new List<string>();
-            cmds.Add("ALTER TABLE `AniDB_Anime` ADD `ContractBlob` mediumblob NULL");
-            cmds.Add("ALTER TABLE `AniDB_Anime` ADD `ContractSize` int NOT NULL DEFAULT 0");
-            cmds.Add("ALTER TABLE `AniDB_Anime` DROP COLUMN `ContractString`");
-            cmds.Add("ALTER TABLE `VideoLocal` ADD `MediaBlob` mediumblob NULL");
-            cmds.Add("ALTER TABLE `VideoLocal` ADD `MediaSize` int NOT NULL DEFAULT 0");
-            cmds.Add("ALTER TABLE `VideoLocal` DROP COLUMN `MediaString`");
-            cmds.Add("ALTER TABLE `AnimeEpisode` ADD `PlexContractBlob` mediumblob NULL");
-            cmds.Add("ALTER TABLE `AnimeEpisode` ADD `PlexContractSize` int NOT NULL DEFAULT 0");
-            cmds.Add("ALTER TABLE `AnimeEpisode` DROP COLUMN `PlexContractString`");
-            cmds.Add("ALTER TABLE `AnimeEpisode_User` ADD `ContractBlob` mediumblob NULL");
-            cmds.Add("ALTER TABLE `AnimeEpisode_User` ADD `ContractSize` int NOT NULL DEFAULT 0");
-            cmds.Add("ALTER TABLE `AnimeEpisode_User` DROP COLUMN `ContractString`");
-            cmds.Add("ALTER TABLE `AnimeSeries` ADD `ContractBlob` mediumblob NULL");
-            cmds.Add("ALTER TABLE `AnimeSeries` ADD `ContractSize` int NOT NULL DEFAULT 0");
-            cmds.Add("ALTER TABLE `AnimeSeries` DROP COLUMN `ContractString`");
-            cmds.Add("ALTER TABLE `AnimeSeries_User` ADD `PlexContractBlob` mediumblob NULL");
-            cmds.Add("ALTER TABLE `AnimeSeries_User` ADD `PlexContractSize` int NOT NULL DEFAULT 0");
-            cmds.Add("ALTER TABLE `AnimeSeries_User` DROP COLUMN `PlexContractString`");
-            cmds.Add("ALTER TABLE `AnimeGroup_User` ADD `PlexContractBlob` mediumblob NULL");
-            cmds.Add("ALTER TABLE `AnimeGroup_User` ADD `PlexContractSize` int NOT NULL DEFAULT 0");
-            cmds.Add("ALTER TABLE `AnimeGroup_User` DROP COLUMN `PlexContractString`");
-            cmds.Add("ALTER TABLE `AnimeGroup` ADD `ContractBlob` mediumblob NULL");
-            cmds.Add("ALTER TABLE `AnimeGroup` ADD `ContractSize` int NOT NULL DEFAULT 0");
-            cmds.Add("ALTER TABLE `AnimeGroup` DROP COLUMN `ContractString`");
-
-            try
-            {
-                using (MySqlConnection conn = new MySqlConnection(GetConnectionString()))
-                {
-                    conn.Open();
-
-                    foreach (string sql in cmds)
-                    {
-                        using (MySqlCommand command = new MySqlCommand(sql, conn))
-                        {
-                            command.ExecuteNonQuery();
-                        }
-                    }
-                }
-                UpdateDatabaseVersion(thisVersion);
-            }
-            catch (Exception ex)
-            {
-                logger.Error(ex.Message);
-            }
-        }
-<<<<<<< HEAD
-
-        private static void UpdateSchema_052(int currentVersionNumber)
-=======
-        private void UpdateSchema_052(int currentVersionNumber)
->>>>>>> 10f04ab0
-        {
-            int thisVersion = 52;
-            if (currentVersionNumber >= thisVersion) return;
-
-            logger.Info("Updating schema to VERSION: {0}", thisVersion);
-
-            List<string> cmds = new List<string>();
-            cmds.Add("ALTER TABLE `AniDB_Anime` DROP COLUMN `AllCategories`");
-
-            try
-            {
-                using (MySqlConnection conn = new MySqlConnection(GetConnectionString()))
-                {
-                    conn.Open();
-
-                    foreach (string sql in cmds)
-                    {
-                        using (MySqlCommand command = new MySqlCommand(sql, conn))
-                        {
-                            command.ExecuteNonQuery();
-                        }
-                    }
-                }
-                UpdateDatabaseVersion(thisVersion);
-            }
-            catch (Exception ex)
-            {
-                logger.Error(ex.Message);
-            }
-        }
-<<<<<<< HEAD
-
-        private static void UpdateSchema_053(int currentVersionNumber)
-=======
-        private void UpdateSchema_053(int currentVersionNumber)
->>>>>>> 10f04ab0
-        {
-            int thisVersion = 53;
-            if (currentVersionNumber >= thisVersion) return;
-
-            logger.Info("Updating schema to VERSION: {0}", thisVersion);
-
-            try
-            {
-                DatabaseFixes.Fixes.Add(DatabaseFixes.DeleteSerieUsersWithoutSeries);
-                UpdateDatabaseVersion(thisVersion);
-            }
-            catch (Exception ex)
-            {
-                logger.Error(ex.Message);
-            }
-        }
-
-        private static void UpdateSchema_054(int currentVersionNumber)
-        {
-            int thisVersion = 54;
-            if (currentVersionNumber >= thisVersion) return;
-
-            logger.Info("Updating schema to VERSION: {0}", thisVersion);
-
-            List<string> cmds = new List<string>();
-
-            cmds.Add("CREATE TABLE `AuthTokens` ( " +
-                                   " `AuthID` INT NOT NULL AUTO_INCREMENT, " +
-                                   " `UserID` int NOT NULL, " +
-                                   " `DeviceName` text character set utf8, " +
-                                   " `Token` text character set utf8 " +
-                                   " PRIMARY KEY (`AuthID`) ) ; ");
-
-
-            using (MySqlConnection conn = new MySqlConnection(GetConnectionString()))
-            {
-                conn.Open();
-
-                foreach (string sql in cmds)
-                {
-                    using (MySqlCommand command = new MySqlCommand(sql, conn))
-                    {
-                        try
-                        {
-                            command.ExecuteNonQuery();
-                        }
-                        catch (Exception ex)
-                        {
-                            logger.Error(sql + " - " + ex.Message);
-                        }
-                    }
-                }
-            }
-
-            UpdateDatabaseVersion(thisVersion);
-        }
-
-
-        private void ExecuteSQLCommands(List<string> cmds)
-        {
-            using (MySqlConnection conn = new MySqlConnection(GetConnectionString()))
-            {
-                conn.Open();
-
-                foreach (string sql in cmds)
-                {
-                    using (MySqlCommand command = new MySqlCommand(sql, conn))
-                    {
-                        try
-                        {
-                            command.ExecuteNonQuery();
-                        }
-                        catch (Exception ex)
-                        {
-                            logger.Error(sql + " - " + ex.Message);
-                        }
-                    }
-                }
-            }
-        }
-
-        public void UpdateSchema_Fix()
-        {
-            List<string> cmds = new List<string>();
-
-            cmds.Add("drop table `crossref_anidb_mal`;");
-
-            cmds.Add("CREATE TABLE CrossRef_AniDB_MAL( " +
-                     " CrossRef_AniDB_MALID INT NOT NULL AUTO_INCREMENT, " +
-                     " AnimeID int NOT NULL, " +
-                     " MALID int NOT NULL, " +
-                     " MALTitle text, " +
-                     " StartEpisodeType int NOT NULL, " +
-                     " StartEpisodeNumber int NOT NULL, " +
-                     " CrossRefSource int NOT NULL, " +
-                     " PRIMARY KEY (`CrossRef_AniDB_MALID`) ) ; ");
-
-            cmds.Add(
-                "ALTER TABLE `CrossRef_AniDB_MAL` ADD UNIQUE INDEX `UIX_CrossRef_AniDB_MAL_AnimeID` (`AnimeID` ASC) ;");
-            cmds.Add(
-                "ALTER TABLE `CrossRef_AniDB_MAL` ADD UNIQUE INDEX `UIX_CrossRef_AniDB_MAL_Anime` (`MALID` ASC, `AnimeID` ASC, `StartEpisodeType` ASC, `StartEpisodeNumber` ASC) ;");
-
-            using (MySqlConnection conn = new MySqlConnection(GetConnectionString()))
-            {
-                conn.Open();
-
-                foreach (string sql in cmds)
-                {
-                    using (MySqlCommand command = new MySqlCommand(sql, conn))
-                    {
-                        try
-                        {
-                            command.ExecuteNonQuery();
-                        }
-                        catch (Exception ex)
-                        {
-                            logger.Error(sql + " - " + ex.Message);
-                        }
-                    }
-                }
-            }
-        }
-
-        private void UpdateDatabaseVersion(int versionNumber)
-        {
-            VersionsRepository repVersions = new VersionsRepository();
-            Versions ver = repVersions.GetByVersionType(Constants.DatabaseTypeKey);
-            if (ver == null) return;
-
-            ver.VersionValue = versionNumber.ToString();
-            repVersions.Save(ver);
-        }
-
-        #endregion
-
-        #region Create Initial Schema
-
-        public bool CreateInitialSchema()
-        {
-            int count = 0;
-
-            //string sql = string.Format("select count(VERSIONS) from INFORMATION_SCHEMA where TABLE_SCHEMA = '{0}' and TABLE_NAME = 'VERSIONS' group by TABLE_NAME",
-            //	ServerSettings.MySQL_SchemaName);
-            string sql =
-                string.Format(
-                    "select count(*) from information_schema.tables where table_schema='{0}' and table_name = 'Versions'",
-                    ServerSettings.MySQL_SchemaName);
-            logger.Trace(sql);
-            using (MySqlConnection conn = new MySqlConnection(GetConnectionString()))
-            {
-                conn.Open();
-                MySqlCommand cmd = new MySqlCommand(sql, conn);
-                object result = cmd.ExecuteScalar();
-                count = int.Parse(result.ToString());
-            }
-
-            // if the Versions already exists, it means we have done this already
-            if (count > 0)
-            {
-                logger.Trace("Initial schema already exists");
-                return false;
-            }
-
-            // let's check for Linux MySQL users who have renamed all thier table to lower case
-            sql =
-                string.Format(
-                    "select count(*) from information_schema.tables where table_schema='{0}' and table_name = 'versions'",
-                    ServerSettings.MySQL_SchemaName);
-            using (MySqlConnection conn = new MySqlConnection(GetConnectionString()))
-            {
-                conn.Open();
-                MySqlCommand cmd = new MySqlCommand(sql, conn);
-                object result = cmd.ExecuteScalar();
-                count = int.Parse(result.ToString());
-            }
-
-            // if the 'versions' already exists, it means we need to fix up the table names
-            if (count > 0)
-            {
-                FixLinuxTables();
-                return false;
-            }
-
-            logger.Trace("Initial schema doesn't exists, creating now...");
-
-            //Create all the commands to be executed
-            List<string> commands = new List<string>();
-            commands.AddRange(CreateTableString_Versions());
-            commands.AddRange(CreateTableString_AniDB_Anime());
-            commands.AddRange(CreateTableString_AniDB_Anime_Category());
-            commands.AddRange(CreateTableString_AniDB_Anime_Character());
-            commands.AddRange(CreateTableString_AniDB_Anime_Relation());
-            commands.AddRange(CreateTableString_AniDB_Anime_Review());
-            commands.AddRange(CreateTableString_AniDB_Anime_Similar());
-            commands.AddRange(CreateTableString_AniDB_Anime_Tag());
-            commands.AddRange(CreateTableString_AniDB_Anime_Title());
-            commands.AddRange(CreateTableString_AniDB_Category());
-            commands.AddRange(CreateTableString_AniDB_Character());
-            commands.AddRange(CreateTableString_AniDB_Character_Seiyuu());
-            commands.AddRange(CreateTableString_AniDB_Seiyuu());
-            commands.AddRange(CreateTableString_AniDB_Episode());
-            commands.AddRange(CreateTableString_AniDB_File());
-            commands.AddRange(CreateTableString_AniDB_GroupStatus());
-            commands.AddRange(CreateTableString_AniDB_ReleaseGroup());
-            commands.AddRange(CreateTableString_AniDB_Review());
-            commands.AddRange(CreateTableString_AniDB_Tag());
-            commands.AddRange(CreateTableString_AnimeEpisode());
-            commands.AddRange(CreateTableString_AnimeEpisode_User());
-            commands.AddRange(CreateTableString_AnimeGroup());
-            commands.AddRange(CreateTableString_AnimeSeries());
-            commands.AddRange(CreateTableString_AnimeSeries_User());
-            commands.AddRange(CreateTableString_AnimeGroup_User());
-            commands.AddRange(CreateTableString_VideoLocal());
-            commands.AddRange(CreateTableString_VideoLocal_User());
-            commands.AddRange(CreateTableString_CommandRequest());
-            commands.AddRange(CreateTableString_CrossRef_AniDB_Other());
-            commands.AddRange(CreateTableString_CrossRef_AniDB_TvDB());
-            commands.AddRange(CreateTableString_CrossRef_File_Episode());
-            commands.AddRange(CreateTableString_CrossRef_Languages_AniDB_File());
-            commands.AddRange(CreateTableString_CrossRef_Subtitles_AniDB_File());
-            commands.AddRange(CreateTableString_FileNameHash());
-            commands.AddRange(CreateTableString_Language());
-            commands.AddRange(CreateTableString_ImportFolder());
-            commands.AddRange(CreateTableString_ScheduledUpdate());
-            commands.AddRange(CreateTableString_VideoInfo());
-
-            commands.AddRange(CreateTableString_DuplicateFile());
-            commands.AddRange(CreateTableString_GroupFilter());
-            commands.AddRange(CreateTableString_GroupFilterCondition());
-            commands.AddRange(CreateTableString_AniDB_Vote());
-            commands.AddRange(CreateTableString_TvDB_ImageFanart());
-            commands.AddRange(CreateTableString_TvDB_ImageWideBanner());
-            commands.AddRange(CreateTableString_TvDB_ImagePoster());
-            commands.AddRange(CreateTableString_TvDB_Episode());
-            commands.AddRange(CreateTableString_TvDB_Series());
-            commands.AddRange(CreateTableString_AniDB_Anime_DefaultImage());
-            commands.AddRange(CreateTableString_MovieDB_Movie());
-            commands.AddRange(CreateTableString_MovieDB_Poster());
-            commands.AddRange(CreateTableString_MovieDB_Fanart());
-            commands.AddRange(CreateTableString_JMMUser());
-            commands.AddRange(CreateTableString_Trakt_Episode());
-            commands.AddRange(CreateTableString_Trakt_ImagePoster());
-            commands.AddRange(CreateTableString_Trakt_ImageFanart());
-            commands.AddRange(CreateTableString_Trakt_Show());
-            commands.AddRange(CreateTableString_Trakt_Season());
-            commands.AddRange(CreateTableString_CrossRef_AniDB_Trakt());
-
-
-            using (MySqlConnection conn = new MySqlConnection(GetConnectionString()))
-            {
-                conn.Open();
-
-                foreach (string cmdTable in commands)
-                {
-                    using (MySqlCommand command = new MySqlCommand(cmdTable, conn))
-                    {
-                        try
-                        {
-                            command.ExecuteNonQuery();
-                        }
-                        catch (Exception ex)
-                        {
-                            logger.Error(cmdTable + " - " + ex.Message);
-                        }
-                    }
-                }
-            }
-
-            Console.WriteLine("Creating version...");
-            Versions ver1 = new Versions();
-            ver1.VersionType = Constants.DatabaseTypeKey;
-            ver1.VersionValue = "1";
-
-            VersionsRepository repVer = new VersionsRepository();
-            repVer.Save(ver1);
-            return true;
-        }
-
-        private void FixLinuxTables()
-        {
-            logger.Info("Fixing MySQL/Linux table names");
-
-            List<string> fixCmds = new List<string>();
-            fixCmds.Add("RENAME TABLE anidb_anime TO AniDB_Anime;");
-            fixCmds.Add("RENAME TABLE anidb_anime_category TO AniDB_Anime_Category;");
-            fixCmds.Add("RENAME TABLE anidb_anime_character TO AniDB_Anime_Character;");
-            fixCmds.Add("RENAME TABLE anidb_anime_defaultimage TO AniDB_Anime_DefaultImage;");
-            fixCmds.Add("RENAME TABLE anidb_anime_relation TO AniDB_Anime_Relation;");
-            fixCmds.Add("RENAME TABLE anidb_anime_review TO AniDB_Anime_Review;");
-            fixCmds.Add("RENAME TABLE anidb_anime_similar TO AniDB_Anime_Similar;");
-            fixCmds.Add("RENAME TABLE anidb_anime_tag TO AniDB_Anime_Tag;");
-            fixCmds.Add("RENAME TABLE anidb_anime_title TO AniDB_Anime_Title;");
-            fixCmds.Add("RENAME TABLE anidb_category TO AniDB_Category;");
-            fixCmds.Add("RENAME TABLE anidb_character TO AniDB_Character;");
-            fixCmds.Add("RENAME TABLE anidb_character_seiyuu TO AniDB_Character_Seiyuu;");
-            fixCmds.Add("RENAME TABLE anidb_episode TO AniDB_Episode;");
-            fixCmds.Add("RENAME TABLE anidb_file TO AniDB_File;");
-            fixCmds.Add("RENAME TABLE anidb_groupstatus TO AniDB_GroupStatus;");
-            fixCmds.Add("RENAME TABLE anidb_myliststats TO AniDB_MylistStats;");
-            fixCmds.Add("RENAME TABLE anidb_recommendation TO AniDB_Recommendation;");
-            fixCmds.Add("RENAME TABLE anidb_releasegroup TO AniDB_ReleaseGroup;");
-            fixCmds.Add("RENAME TABLE anidb_review TO AniDB_Review;");
-            fixCmds.Add("RENAME TABLE anidb_seiyuu TO AniDB_Seiyuu;");
-            fixCmds.Add("RENAME TABLE anidb_tag TO AniDB_Tag;");
-            fixCmds.Add("RENAME TABLE anidb_vote TO AniDB_Vote;");
-            fixCmds.Add("RENAME TABLE animeepisode TO AnimeEpisode;");
-            fixCmds.Add("RENAME TABLE animeepisode_user TO AnimeEpisode_User;");
-            fixCmds.Add("RENAME TABLE animegroup TO AnimeGroup;");
-            fixCmds.Add("RENAME TABLE animegroup_user TO AnimeGroup_User;");
-            fixCmds.Add("RENAME TABLE animeseries TO AnimeSeries;");
-            fixCmds.Add("RENAME TABLE animeseries_user TO AnimeSeries_User;");
-            fixCmds.Add("RENAME TABLE bookmarkedanime TO BookmarkedAnime;");
-            fixCmds.Add("RENAME TABLE commandrequest TO CommandRequest;");
-            fixCmds.Add("RENAME TABLE crossref_anidb_mal TO CrossRef_AniDB_MAL;");
-            fixCmds.Add("RENAME TABLE crossref_anidb_other TO CrossRef_AniDB_Other;");
-            fixCmds.Add("RENAME TABLE crossref_anidb_trakt TO CrossRef_AniDB_Trakt;");
-            fixCmds.Add("RENAME TABLE crossref_anidb_trakt_episode TO CrossRef_AniDB_Trakt_Episode;");
-            fixCmds.Add("RENAME TABLE crossref_anidb_traktv2 TO CrossRef_AniDB_TraktV2;");
-            fixCmds.Add("RENAME TABLE crossref_anidb_tvdb TO CrossRef_AniDB_TvDB;");
-            fixCmds.Add("RENAME TABLE crossref_anidb_tvdb_episode TO CrossRef_AniDB_TvDB_Episode;");
-            fixCmds.Add("RENAME TABLE crossref_anidb_tvdbv2 TO CrossRef_AniDB_TvDBV2;");
-            fixCmds.Add("RENAME TABLE crossref_customtag TO CrossRef_CustomTag;");
-            fixCmds.Add("RENAME TABLE crossref_file_episode TO CrossRef_File_Episode;");
-            fixCmds.Add("RENAME TABLE crossref_languages_anidb_file TO CrossRef_Languages_AniDB_File;");
-            fixCmds.Add("RENAME TABLE crossref_subtitles_anidb_file TO CrossRef_Subtitles_AniDB_File;");
-            fixCmds.Add("RENAME TABLE customtag TO CustomTag;");
-            fixCmds.Add("RENAME TABLE duplicatefile TO DuplicateFile;");
-            fixCmds.Add("RENAME TABLE fileffdshowpreset TO FileFfdshowPreset;");
-            fixCmds.Add("RENAME TABLE filenamehash TO FileNameHash;");
-            fixCmds.Add("RENAME TABLE groupfilter TO GroupFilter;");
-            fixCmds.Add("RENAME TABLE groupfiltercondition TO GroupFilterCondition;");
-            fixCmds.Add("RENAME TABLE ignoreanime TO IgnoreAnime;");
-            fixCmds.Add("RENAME TABLE importfolder TO ImportFolder;");
-            fixCmds.Add("RENAME TABLE jmmuser TO JMMUser;");
-            fixCmds.Add("RENAME TABLE language TO Language;");
-            fixCmds.Add("RENAME TABLE logmessage TO LogMessage;");
-            fixCmds.Add("RENAME TABLE moviedb_fanart TO MovieDB_Fanart;");
-            fixCmds.Add("RENAME TABLE moviedb_movie TO MovieDB_Movie;");
-            fixCmds.Add("RENAME TABLE moviedb_poster TO MovieDB_Poster;");
-            fixCmds.Add("RENAME TABLE playlist TO Playlist;");
-            fixCmds.Add("RENAME TABLE renamescript TO RenameScript;");
-            fixCmds.Add("RENAME TABLE scheduledupdate TO ScheduledUpdate;");
-            fixCmds.Add("RENAME TABLE trakt_episode TO Trakt_Episode;");
-            fixCmds.Add("RENAME TABLE trakt_friend TO Trakt_Friend;");
-            fixCmds.Add("RENAME TABLE trakt_imagefanart TO Trakt_ImageFanart;");
-            fixCmds.Add("RENAME TABLE trakt_imageposter TO Trakt_ImagePoster;");
-            fixCmds.Add("RENAME TABLE trakt_season TO Trakt_Season;");
-            fixCmds.Add("RENAME TABLE trakt_show TO Trakt_Show;");
-            fixCmds.Add("RENAME TABLE tvdb_episode TO TvDB_Episode;");
-            fixCmds.Add("RENAME TABLE tvdb_imagefanart TO TvDB_ImageFanart;");
-            fixCmds.Add("RENAME TABLE tvdb_imageposter TO TvDB_ImagePoster;");
-            fixCmds.Add("RENAME TABLE tvdb_imagewidebanner TO TvDB_ImageWideBanner;");
-            fixCmds.Add("RENAME TABLE tvdb_series TO TvDB_Series;");
-            fixCmds.Add("RENAME TABLE versions TO Versions;");
-            fixCmds.Add("RENAME TABLE videoinfo TO VideoInfo;");
-            fixCmds.Add("RENAME TABLE videolocal TO VideoLocal;");
-            fixCmds.Add("RENAME TABLE videolocal_user TO VideoLocal_User;");
-
-            using (MySqlConnection conn = new MySqlConnection(GetConnectionString()))
-            {
-                conn.Open();
-
-                foreach (string cmdFix in fixCmds)
-                {
-                    try
-                    {
-                        logger.Info(cmdFix);
-                        using (MySqlCommand command = new MySqlCommand(cmdFix, conn))
-                        {
-                            try
-                            {
-                                command.ExecuteNonQuery();
-                            }
-                            catch (Exception ex)
-                            {
-                                logger.Error(cmdFix + " - " + ex.Message);
-                            }
-                        }
-                    }
-                    catch (Exception ex)
-                    {
-                        logger.ErrorException(ex.ToString(), ex);
-                    }
-                }
-            }
-        }
-
-        public List<string> CreateTableString_Versions()
-        {
-            List<string> cmds = new List<string>();
-            cmds.Add("CREATE TABLE `Versions` ( " +
-                     " `VersionsID` INT NOT NULL AUTO_INCREMENT , " +
-                     " `VersionType` VARCHAR(100) NOT NULL , " +
-                     " `VersionValue` VARCHAR(100) NOT NULL ,  " +
-                     " PRIMARY KEY (`VersionsID`) ) ; ");
-
-            cmds.Add("ALTER TABLE `Versions` ADD UNIQUE INDEX `UIX_Versions_VersionType` (`VersionType` ASC) ;");
-
-            return cmds;
-        }
-
-        public List<string> CreateTableString_AniDB_Anime()
-        {
-            List<string> cmds = new List<string>();
-            cmds.Add("CREATE TABLE `AniDB_Anime` ( " +
-                     " `AniDB_AnimeID` INT NOT NULL AUTO_INCREMENT, " +
-                     " `AnimeID` INT NOT NULL, " +
-                     " `EpisodeCount` INT NOT NULL, " +
-                     " `AirDate` datetime NULL, " +
-                     " `EndDate` datetime NULL, " +
-                     " `URL` text character set utf8 NULL, " +
-                     " `Picname` text character set utf8 NULL, " +
-                     " `BeginYear` INT NOT NULL, " +
-                     " `EndYear` INT NOT NULL, " +
-                     " `AnimeType` INT NOT NULL, " +
-                     " `MainTitle` varchar(500) character set utf8 NOT NULL, " +
-                     " `AllTitles` varchar(1500) character set utf8 NOT NULL, " +
-                     " `AllCategories` text character set utf8 NOT NULL, " +
-                     " `AllTags` text character set utf8 NOT NULL, " +
-                     " `Description` text character set utf8 NOT NULL, " +
-                     " `EpisodeCountNormal` INT NOT NULL, " +
-                     " `EpisodeCountSpecial` INT NOT NULL, " +
-                     " `Rating` INT NOT NULL, " +
-                     " `VoteCount` INT NOT NULL, " +
-                     " `TempRating` INT NOT NULL, " +
-                     " `TempVoteCount` INT NOT NULL, " +
-                     " `AvgReviewRating` INT NOT NULL, " +
-                     " `ReviewCount` int NOT NULL, " +
-                     " `DateTimeUpdated` datetime NOT NULL, " +
-                     " `DateTimeDescUpdated` datetime NOT NULL, " +
-                     " `ImageEnabled` int NOT NULL, " +
-                     " `AwardList` text character set utf8 NOT NULL, " +
-                     " `Restricted` int NOT NULL, " +
-                     " `AnimePlanetID` int NULL, " +
-                     " `ANNID` int NULL, " +
-                     " `AllCinemaID` int NULL, " +
-                     " `AnimeNfo` int NULL, " +
-                     " `LatestEpisodeNumber` int NULL, " +
-                     " PRIMARY KEY (`AniDB_AnimeID`) ) ; ");
-
-            cmds.Add("ALTER TABLE `AniDB_Anime` ADD UNIQUE INDEX `UIX_AniDB_Anime_AnimeID` (`AnimeID` ASC) ;");
-
-            return cmds;
-        }
-
-        public List<string> CreateTableString_AniDB_Anime_Category()
-        {
-            List<string> cmds = new List<string>();
-            cmds.Add("CREATE TABLE `AniDB_Anime_Category` ( " +
-                     " `AniDB_Anime_CategoryID` INT NOT NULL AUTO_INCREMENT, " +
-                     " `AnimeID` int NOT NULL, " +
-                     " `CategoryID` int NOT NULL, " +
-                     " `Weighting` int NOT NULL, " +
-                     " PRIMARY KEY (`AniDB_Anime_CategoryID`) ) ; ");
-
-            cmds.Add("ALTER TABLE `AniDB_Anime_Category` ADD INDEX `IX_AniDB_Anime_Category_AnimeID` (`AnimeID` ASC) ;");
-            cmds.Add(
-                "ALTER TABLE `AniDB_Anime_Category` ADD UNIQUE INDEX `UIX_AniDB_Anime_Category_AnimeID_CategoryID` (`AnimeID` ASC, `CategoryID` ASC) ;");
-
-            return cmds;
-        }
-
-        public List<string> CreateTableString_AniDB_Anime_Character()
-        {
-            List<string> cmds = new List<string>();
-            cmds.Add("CREATE TABLE AniDB_Anime_Character ( " +
-                     " `AniDB_Anime_CharacterID`  INT NOT NULL AUTO_INCREMENT, " +
-                     " `AnimeID` int NOT NULL, " +
-                     " `CharID` int NOT NULL, " +
-                     " `CharType` varchar(100) NOT NULL, " +
-                     " `EpisodeListRaw` text NULL, " +
-                     " PRIMARY KEY (`AniDB_Anime_CharacterID`) ) ; ");
-
-            cmds.Add(
-                "ALTER TABLE `AniDB_Anime_Character` ADD INDEX `IX_AniDB_Anime_Character_AnimeID` (`AnimeID` ASC) ;");
-            cmds.Add(
-                "ALTER TABLE `AniDB_Anime_Character` ADD UNIQUE INDEX `UIX_AniDB_Anime_Character_AnimeID_CharID` (`AnimeID` ASC, `CharID` ASC) ;");
-
-            return cmds;
-        }
-
-        public List<string> CreateTableString_AniDB_Anime_Relation()
-        {
-            List<string> cmds = new List<string>();
-            cmds.Add("CREATE TABLE `AniDB_Anime_Relation` ( " +
-                     " `AniDB_Anime_RelationID`  INT NOT NULL AUTO_INCREMENT, " +
-                     " `AnimeID` int NOT NULL, " +
-                     " `RelatedAnimeID` int NOT NULL, " +
-                     " `RelationType` varchar(100) NOT NULL, " +
-                     " PRIMARY KEY (`AniDB_Anime_RelationID`) ) ; ");
-
-            cmds.Add("ALTER TABLE `AniDB_Anime_Relation` ADD INDEX `IX_AniDB_Anime_Relation_AnimeID` (`AnimeID` ASC) ;");
-            cmds.Add(
-                "ALTER TABLE `AniDB_Anime_Relation` ADD UNIQUE INDEX `UIX_AniDB_Anime_Relation_AnimeID_RelatedAnimeID` (`AnimeID` ASC, `RelatedAnimeID` ASC) ;");
-
-            return cmds;
-        }
-
-        public List<string> CreateTableString_AniDB_Anime_Review()
-        {
-            List<string> cmds = new List<string>();
-            cmds.Add("CREATE TABLE `AniDB_Anime_Review` ( " +
-                     " `AniDB_Anime_ReviewID` INT NOT NULL AUTO_INCREMENT, " +
-                     " `AnimeID` int NOT NULL, " +
-                     " `ReviewID` int NOT NULL, " +
-                     " PRIMARY KEY (`AniDB_Anime_ReviewID`) ) ; ");
-
-            cmds.Add("ALTER TABLE `AniDB_Anime_Review` ADD INDEX `IX_AniDB_Anime_Review_AnimeID` (`AnimeID` ASC) ;");
-            cmds.Add(
-                "ALTER TABLE `AniDB_Anime_Review` ADD UNIQUE INDEX `UIX_AniDB_Anime_Review_AnimeID_ReviewID` (`AnimeID` ASC, `ReviewID` ASC) ;");
-
-            return cmds;
-        }
-
-        public List<string> CreateTableString_AniDB_Anime_Similar()
-        {
-            List<string> cmds = new List<string>();
-            cmds.Add("CREATE TABLE `AniDB_Anime_Similar` ( " +
-                     " `AniDB_Anime_SimilarID` INT NOT NULL AUTO_INCREMENT, " +
-                     " `AnimeID` int NOT NULL, " +
-                     " `SimilarAnimeID` int NOT NULL, " +
-                     " `Approval` int NOT NULL, " +
-                     " `Total` int NOT NULL, " +
-                     " PRIMARY KEY (`AniDB_Anime_SimilarID`) ) ; ");
-
-            cmds.Add("ALTER TABLE `AniDB_Anime_Similar` ADD INDEX `IX_AniDB_Anime_Similar_AnimeID` (`AnimeID` ASC) ;");
-            cmds.Add(
-                "ALTER TABLE `AniDB_Anime_Similar` ADD UNIQUE INDEX `UIX_AniDB_Anime_Similar_AnimeID_SimilarAnimeID` (`AnimeID` ASC, `SimilarAnimeID` ASC) ;");
-
-            return cmds;
-        }
-
-        public List<string> CreateTableString_AniDB_Anime_Tag()
-        {
-            List<string> cmds = new List<string>();
-            cmds.Add("CREATE TABLE `AniDB_Anime_Tag` ( " +
-                     " `AniDB_Anime_TagID` INT NOT NULL AUTO_INCREMENT, " +
-                     " `AnimeID` int NOT NULL, " +
-                     " `TagID` int NOT NULL, " +
-                     " `Approval` int NOT NULL, " +
-                     " PRIMARY KEY (`AniDB_Anime_TagID`) ) ; ");
-
-            cmds.Add("ALTER TABLE `AniDB_Anime_Tag` ADD INDEX `IX_AniDB_Anime_Tag_AnimeID` (`AnimeID` ASC) ;");
-            cmds.Add(
-                "ALTER TABLE `AniDB_Anime_Tag` ADD UNIQUE INDEX `UIX_AniDB_Anime_Tag_AnimeID_TagID` (`AnimeID` ASC, `TagID` ASC) ;");
-
-            return cmds;
-        }
-
-        public List<string> CreateTableString_AniDB_Anime_Title()
-        {
-            List<string> cmds = new List<string>();
-            cmds.Add("CREATE TABLE `AniDB_Anime_Title` ( " +
-                     " `AniDB_Anime_TitleID` INT NOT NULL AUTO_INCREMENT, " +
-                     " `AnimeID` int NOT NULL, " +
-                     " `TitleType` varchar(50) character set utf8 NOT NULL, " +
-                     " `Language` varchar(50) character set utf8 NOT NULL, " +
-                     " `Title` varchar(500) character set utf8 NOT NULL, " +
-                     " PRIMARY KEY (`AniDB_Anime_TitleID`) ) ; ");
-
-            cmds.Add("ALTER TABLE `AniDB_Anime_Title` ADD INDEX `IX_AniDB_Anime_Title_AnimeID` (`AnimeID` ASC) ;");
-
-
-            return cmds;
-        }
-
-        public List<string> CreateTableString_AniDB_Category()
-        {
-            List<string> cmds = new List<string>();
-            cmds.Add("CREATE TABLE `AniDB_Category` ( " +
-                     " `AniDB_CategoryID` INT NOT NULL AUTO_INCREMENT, " +
-                     " `CategoryID` int NOT NULL, " +
-                     " `ParentID` int NOT NULL, " +
-                     " `IsHentai` int NOT NULL, " +
-                     " `CategoryName` varchar(50) NOT NULL, " +
-                     " `CategoryDescription` text NOT NULL, " +
-                     " PRIMARY KEY (`AniDB_CategoryID`) ) ; ");
-
-            cmds.Add(
-                "ALTER TABLE `AniDB_Category` ADD UNIQUE INDEX `UIX_AniDB_Category_CategoryID` (`CategoryID` ASC) ;");
-
-            return cmds;
-        }
-
-        public List<string> CreateTableString_AniDB_Character()
-        {
-            List<string> cmds = new List<string>();
-            cmds.Add("CREATE TABLE `AniDB_Character` ( " +
-                     " `AniDB_CharacterID` INT NOT NULL AUTO_INCREMENT, " +
-                     " `CharID` int NOT NULL, " +
-                     " `CharName` varchar(200) character set utf8 NOT NULL, " +
-                     " `PicName` varchar(100) NOT NULL, " +
-                     " `CharKanjiName` text character set utf8 NOT NULL, " +
-                     " `CharDescription` text character set utf8 NOT NULL, " +
-                     " `CreatorListRaw` text NOT NULL, " +
-                     " PRIMARY KEY (`AniDB_CharacterID`) ) ; ");
-
-            cmds.Add("ALTER TABLE `AniDB_Character` ADD UNIQUE INDEX `UIX_AniDB_Character_CharID` (`CharID` ASC) ;");
-
-            return cmds;
-        }
-
-        public List<string> CreateTableString_AniDB_Character_Seiyuu()
-        {
-            List<string> cmds = new List<string>();
-            cmds.Add("CREATE TABLE `AniDB_Character_Seiyuu` ( " +
-                     " `AniDB_Character_SeiyuuID` INT NOT NULL AUTO_INCREMENT, " +
-                     " `CharID` int NOT NULL, " +
-                     " `SeiyuuID` int NOT NULL, " +
-                     " PRIMARY KEY (`AniDB_Character_SeiyuuID`) ) ; ");
-
-            cmds.Add(
-                "ALTER TABLE `AniDB_Character_Seiyuu` ADD INDEX `IX_AniDB_Character_Seiyuu_CharID` (`CharID` ASC) ;");
-            cmds.Add(
-                "ALTER TABLE `AniDB_Character_Seiyuu` ADD INDEX `IX_AniDB_Character_Seiyuu_SeiyuuID` (`SeiyuuID` ASC) ;");
-            cmds.Add(
-                "ALTER TABLE `AniDB_Character_Seiyuu` ADD UNIQUE INDEX `UIX_AniDB_Character_Seiyuu_CharID_SeiyuuID` (`CharID` ASC, `SeiyuuID` ASC) ;");
-
-            return cmds;
-        }
-
-        public List<string> CreateTableString_AniDB_Seiyuu()
-        {
-            List<string> cmds = new List<string>();
-            cmds.Add("CREATE TABLE `AniDB_Seiyuu` ( " +
-                     " `AniDB_SeiyuuID` INT NOT NULL AUTO_INCREMENT, " +
-                     " `SeiyuuID` int NOT NULL, " +
-                     " `SeiyuuName` varchar(200) character set utf8 NOT NULL, " +
-                     " `PicName` varchar(100) NOT NULL, " +
-                     " PRIMARY KEY (`AniDB_SeiyuuID`) ) ; ");
-
-            cmds.Add("ALTER TABLE `AniDB_Seiyuu` ADD UNIQUE INDEX `UIX_AniDB_Seiyuu_SeiyuuID` (`SeiyuuID` ASC) ;");
-
-            return cmds;
-        }
-
-        public List<string> CreateTableString_AniDB_Episode()
-        {
-            List<string> cmds = new List<string>();
-            cmds.Add("CREATE TABLE `AniDB_Episode` ( " +
-                     " `AniDB_EpisodeID` INT NOT NULL AUTO_INCREMENT, " +
-                     " `EpisodeID` int NOT NULL, " +
-                     " `AnimeID` int NOT NULL, " +
-                     " `LengthSeconds` int NOT NULL, " +
-                     " `Rating` varchar(200) NOT NULL, " +
-                     " `Votes` varchar(200) NOT NULL, " +
-                     " `EpisodeNumber` int NOT NULL, " +
-                     " `EpisodeType` int NOT NULL, " +
-                     " `RomajiName` varchar(200) character set utf8 NOT NULL, " +
-                     " `EnglishName` varchar(200) character set utf8 NOT NULL, " +
-                     " `AirDate` int NOT NULL, " +
-                     " `DateTimeUpdated` datetime NOT NULL, " +
-                     " PRIMARY KEY (`AniDB_EpisodeID`) ) ; ");
-
-            cmds.Add("ALTER TABLE `AniDB_Episode` ADD INDEX `IX_AniDB_Episode_AnimeID` (`AnimeID` ASC) ;");
-            cmds.Add("ALTER TABLE `AniDB_Episode` ADD UNIQUE INDEX `UIX_AniDB_Episode_EpisodeID` (`EpisodeID` ASC) ;");
-
-            return cmds;
-        }
-
-        public List<string> CreateTableString_AniDB_File()
-        {
-            List<string> cmds = new List<string>();
-            cmds.Add("CREATE TABLE `AniDB_File`( " +
-                     " `AniDB_FileID` INT NOT NULL AUTO_INCREMENT, " +
-                     " `FileID` int NOT NULL, " +
-                     " `Hash` varchar(50) NOT NULL, " +
-                     " `AnimeID` int NOT NULL, " +
-                     " `GroupID` int NOT NULL, " +
-                     " `File_Source` varchar(200) NOT NULL, " +
-                     " `File_AudioCodec` varchar(200) NOT NULL, " +
-                     " `File_VideoCodec` varchar(200) NOT NULL, " +
-                     " `File_VideoResolution` varchar(200) NOT NULL, " +
-                     " `File_FileExtension` varchar(200) NOT NULL, " +
-                     " `File_LengthSeconds` int NOT NULL, " +
-                     " `File_Description` varchar(500) NOT NULL, " +
-                     " `File_ReleaseDate` int NOT NULL, " +
-                     " `Anime_GroupName` varchar(200) character set utf8 NOT NULL, " +
-                     " `Anime_GroupNameShort` varchar(50) character set utf8 NOT NULL, " +
-                     " `Episode_Rating` int NOT NULL, " +
-                     " `Episode_Votes` int NOT NULL, " +
-                     " `DateTimeUpdated` datetime NOT NULL, " +
-                     " `IsWatched` int NOT NULL, " +
-                     " `WatchedDate` datetime NULL, " +
-                     " `CRC` varchar(200) NOT NULL, " +
-                     " `MD5` varchar(200) NOT NULL, " +
-                     " `SHA1` varchar(200) NOT NULL, " +
-                     " `FileName` varchar(500) character set utf8 NOT NULL, " +
-                     " `FileSize` bigint NOT NULL, " +
-                     " PRIMARY KEY (`AniDB_FileID`) ) ; ");
-
-            cmds.Add("ALTER TABLE `AniDB_File` ADD UNIQUE INDEX `UIX_AniDB_File_Hash` (`Hash` ASC) ;");
-            cmds.Add("ALTER TABLE `AniDB_File` ADD UNIQUE INDEX `UIX_AniDB_File_FileID` (`FileID` ASC) ;");
-
-            return cmds;
-        }
-
-        public List<string> CreateTableString_AniDB_GroupStatus()
-        {
-            List<string> cmds = new List<string>();
-            cmds.Add("CREATE TABLE `AniDB_GroupStatus` ( " +
-                     " `AniDB_GroupStatusID` INT NOT NULL AUTO_INCREMENT, " +
-                     " `AnimeID` int NOT NULL, " +
-                     " `GroupID` int NOT NULL, " +
-                     " `GroupName` varchar(200) character set utf8 NOT NULL, " +
-                     " `CompletionState` int NOT NULL, " +
-                     " `LastEpisodeNumber` int NOT NULL, " +
-                     " `Rating` int NOT NULL, " +
-                     " `Votes` int NOT NULL, " +
-                     " `EpisodeRange` text NOT NULL, " +
-                     " PRIMARY KEY (`AniDB_GroupStatusID`) ) ; ");
-
-            cmds.Add("ALTER TABLE `AniDB_GroupStatus` ADD INDEX `IX_AniDB_GroupStatus_AnimeID` (`AnimeID` ASC) ;");
-            cmds.Add(
-                "ALTER TABLE `AniDB_GroupStatus` ADD UNIQUE INDEX `UIX_AniDB_GroupStatus_AnimeID_GroupID` (`AnimeID` ASC, `GroupID` ASC) ;");
-
-
-            return cmds;
-        }
-
-        public List<string> CreateTableString_AniDB_ReleaseGroup()
-        {
-            List<string> cmds = new List<string>();
-            cmds.Add("CREATE TABLE `AniDB_ReleaseGroup` ( " +
-                     " `AniDB_ReleaseGroupID` INT NOT NULL AUTO_INCREMENT, " +
-                     " `GroupID` int NOT NULL, " +
-                     " `Rating` int NOT NULL, " +
-                     " `Votes` int NOT NULL, " +
-                     " `AnimeCount` int NOT NULL, " +
-                     " `FileCount` int NOT NULL, " +
-                     " `GroupName` varchar(200) character set utf8 NOT NULL, " +
-                     " `GroupNameShort` varchar(50) character set utf8 NOT NULL, " +
-                     " `IRCChannel` varchar(200) character set utf8 NOT NULL, " +
-                     " `IRCServer` varchar(200) character set utf8 NOT NULL, " +
-                     " `URL` varchar(200) character set utf8 NOT NULL, " +
-                     " `Picname` varchar(50) NOT NULL, " +
-                     " PRIMARY KEY (`AniDB_ReleaseGroupID`) ) ; ");
-
-            cmds.Add(
-                "ALTER TABLE `AniDB_ReleaseGroup` ADD UNIQUE INDEX `UIX_AniDB_ReleaseGroup_GroupID` (`GroupID` ASC) ;");
-
-
-            return cmds;
-        }
-
-        public List<string> CreateTableString_AniDB_Review()
-        {
-            List<string> cmds = new List<string>();
-            cmds.Add("CREATE TABLE `AniDB_Review` ( " +
-                     " `AniDB_ReviewID` INT NOT NULL AUTO_INCREMENT, " +
-                     " `ReviewID` int NOT NULL, " +
-                     " `AuthorID` int NOT NULL, " +
-                     " `RatingAnimation` int NOT NULL, " +
-                     " `RatingSound` int NOT NULL, " +
-                     " `RatingStory` int NOT NULL, " +
-                     " `RatingCharacter` int NOT NULL, " +
-                     " `RatingValue` int NOT NULL, " +
-                     " `RatingEnjoyment` int NOT NULL, " +
-                     " `ReviewText` text character set utf8 NOT NULL, " +
-                     " PRIMARY KEY (`AniDB_ReviewID`) ) ; ");
-
-            cmds.Add("ALTER TABLE `AniDB_Review` ADD UNIQUE INDEX `UIX_AniDB_Review_ReviewID` (`ReviewID` ASC) ;");
-
-            return cmds;
-        }
-
-        public List<string> CreateTableString_AniDB_Tag()
-        {
-            List<string> cmds = new List<string>();
-            cmds.Add("CREATE TABLE `AniDB_Tag` ( " +
-                     " `AniDB_TagID` INT NOT NULL AUTO_INCREMENT, " +
-                     " `TagID` int NOT NULL, " +
-                     " `Spoiler` int NOT NULL, " +
-                     " `LocalSpoiler` int NOT NULL, " +
-                     " `GlobalSpoiler` int NOT NULL, " +
-                     " `TagName` varchar(150) character set utf8 NOT NULL, " +
-                     " `TagCount` int NOT NULL, " +
-                     " `TagDescription` text character set utf8 NOT NULL, " +
-                     " PRIMARY KEY (`AniDB_TagID`) ) ; ");
-
-            cmds.Add("ALTER TABLE `AniDB_Tag` ADD UNIQUE INDEX `UIX_AniDB_Tag_TagID` (`TagID` ASC) ;");
-
-            return cmds;
-        }
-
-        public List<string> CreateTableString_AnimeEpisode()
-        {
-            List<string> cmds = new List<string>();
-            cmds.Add("CREATE TABLE `AnimeEpisode` ( " +
-                     " `AnimeEpisodeID` INT NOT NULL AUTO_INCREMENT, " +
-                     " `AnimeSeriesID` int NOT NULL, " +
-                     " `AniDB_EpisodeID` int NOT NULL, " +
-                     " `DateTimeUpdated` datetime NOT NULL, " +
-                     " `DateTimeCreated` datetime NOT NULL, " +
-                     " PRIMARY KEY (`AnimeEpisodeID`) ) ; ");
-
-            cmds.Add(
-                "ALTER TABLE `AnimeEpisode` ADD UNIQUE INDEX `UIX_AnimeEpisode_AniDB_EpisodeID` (`AniDB_EpisodeID` ASC) ;");
-            cmds.Add("ALTER TABLE `AnimeEpisode` ADD INDEX `IX_AnimeEpisode_AnimeSeriesID` (`AnimeSeriesID` ASC) ;");
-
-            return cmds;
-        }
-
-        public List<string> CreateTableString_AnimeEpisode_User()
-        {
-            List<string> cmds = new List<string>();
-            cmds.Add("CREATE TABLE `AnimeEpisode_User` ( " +
-                     " `AnimeEpisode_UserID` INT NOT NULL AUTO_INCREMENT, " +
-                     " `JMMUserID` int NOT NULL, " +
-                     " `AnimeEpisodeID` int NOT NULL, " +
-                     " `AnimeSeriesID` int NOT NULL, " + // we only have this column to improve performance
-                     " `WatchedDate` datetime NULL, " +
-                     " `PlayedCount` int NOT NULL, " +
-                     " `WatchedCount` int NOT NULL, " +
-                     " `StoppedCount` int NOT NULL, " +
-                     " PRIMARY KEY (`AnimeEpisode_UserID`) ) ; ");
-
-            cmds.Add(
-                "ALTER TABLE `AnimeEpisode_User` ADD UNIQUE INDEX `UIX_AnimeEpisode_User_User_EpisodeID` (`JMMUserID` ASC, `AnimeEpisodeID` ASC) ;");
-            cmds.Add(
-                "ALTER TABLE `AnimeEpisode_User` ADD INDEX `IX_AnimeEpisode_User_User_AnimeSeriesID` (`JMMUserID` ASC, `AnimeSeriesID` ASC) ;");
-
-            return cmds;
-        }
-
-        public List<string> CreateTableString_VideoLocal()
-        {
-            List<string> cmds = new List<string>();
-            cmds.Add("CREATE TABLE `VideoLocal` ( " +
-                     " `VideoLocalID` INT NOT NULL AUTO_INCREMENT, " +
-                     " `FilePath` text character set utf8 NOT NULL, " +
-                     " `ImportFolderID` int NOT NULL, " +
-                     " `Hash` varchar(50) NOT NULL, " +
-                     " `CRC32` varchar(50) NULL, " +
-                     " `MD5` varchar(50) NULL, " +
-                     " `SHA1` varchar(50) NULL, " +
-                     " `HashSource` int NOT NULL, " +
-                     " `FileSize` bigint NOT NULL, " +
-                     " `IsIgnored` int NOT NULL, " +
-                     " `DateTimeUpdated` datetime NOT NULL, " +
-                     " PRIMARY KEY (`VideoLocalID`) ) ; ");
-
-            cmds.Add("ALTER TABLE `VideoLocal` ADD UNIQUE INDEX `UIX_VideoLocal_Hash` (`Hash` ASC) ;");
-
-            return cmds;
-        }
-
-        public List<string> CreateTableString_VideoLocal_User()
-        {
-            List<string> cmds = new List<string>();
-            cmds.Add("CREATE TABLE VideoLocal_User( " +
-                     " `VideoLocal_UserID` INT NOT NULL AUTO_INCREMENT, " +
-                     " `JMMUserID` int NOT NULL, " +
-                     " `VideoLocalID` int NOT NULL, " +
-                     " `WatchedDate` datetime NOT NULL, " +
-                     " PRIMARY KEY (`VideoLocal_UserID`) ) ; ");
-
-            cmds.Add(
-                "ALTER TABLE `VideoLocal_User` ADD UNIQUE INDEX `UIX_VideoLocal_User_User_VideoLocalID` (`JMMUserID` ASC, `VideoLocalID` ASC) ;");
-
-            return cmds;
-        }
-
-        public List<string> CreateTableString_AnimeGroup()
-        {
-            List<string> cmds = new List<string>();
-            cmds.Add("CREATE TABLE `AnimeGroup` ( " +
-                     " `AnimeGroupID` INT NOT NULL AUTO_INCREMENT, " +
-                     " `AnimeGroupParentID` int NULL, " +
-                     " `GroupName` varchar(200) character set utf8 NOT NULL, " +
-                     " `Description` text character set utf8 NULL, " +
-                     " `IsManuallyNamed` int NOT NULL, " +
-                     " `DateTimeUpdated` datetime NOT NULL, " +
-                     " `DateTimeCreated` datetime NOT NULL, " +
-                     " `SortName` varchar(200) character set utf8 NOT NULL, " +
-                     " `MissingEpisodeCount` int NOT NULL, " +
-                     " `MissingEpisodeCountGroups` int NOT NULL, " +
-                     " `OverrideDescription` int NOT NULL, " +
-                     " `EpisodeAddedDate` datetime NULL, " +
-                     " PRIMARY KEY (`AnimeGroupID`) ) ; ");
-
-            return cmds;
-        }
-
-        public List<string> CreateTableString_AnimeGroup_User()
-        {
-            List<string> cmds = new List<string>();
-            cmds.Add("CREATE TABLE `AnimeGroup_User` ( " +
-                     " `AnimeGroup_UserID` INT NOT NULL AUTO_INCREMENT, " +
-                     " `JMMUserID` int NOT NULL, " +
-                     " `AnimeGroupID` int NOT NULL, " +
-                     " `IsFave` int NOT NULL, " +
-                     " `UnwatchedEpisodeCount` int NOT NULL, " +
-                     " `WatchedEpisodeCount` int NOT NULL, " +
-                     " `WatchedDate` datetime NULL, " +
-                     " `PlayedCount` int NOT NULL, " +
-                     " `WatchedCount` int NOT NULL, " +
-                     " `StoppedCount` int NOT NULL, " +
-                     " PRIMARY KEY (`AnimeGroup_UserID`) ) ; ");
-
-            cmds.Add(
-                "ALTER TABLE `AnimeGroup_User` ADD UNIQUE INDEX `UIX_AnimeGroup_User_User_GroupID` (`JMMUserID` ASC, `AnimeGroupID` ASC) ;");
-
-            return cmds;
-        }
-
-        public List<string> CreateTableString_AnimeSeries()
-        {
-            List<string> cmds = new List<string>();
-            cmds.Add("CREATE TABLE `AnimeSeries` ( " +
-                     " `AnimeSeriesID` INT NOT NULL AUTO_INCREMENT, " +
-                     " `AnimeGroupID` int NOT NULL, " +
-                     " `AniDB_ID` int NOT NULL, " +
-                     " `DateTimeUpdated` datetime NOT NULL, " +
-                     " `DateTimeCreated` datetime NOT NULL, " +
-                     " `DefaultAudioLanguage` varchar(50) NULL, " +
-                     " `DefaultSubtitleLanguage` varchar(50) NULL, " +
-                     " `MissingEpisodeCount` int NOT NULL, " +
-                     " `MissingEpisodeCountGroups` int NOT NULL, " +
-                     " `LatestLocalEpisodeNumber` int NOT NULL, " +
-                     " `EpisodeAddedDate` datetime NULL, " +
-                     " PRIMARY KEY (`AnimeSeriesID`) ) ; ");
-
-            cmds.Add("ALTER TABLE `AnimeSeries` ADD UNIQUE INDEX `UIX_AnimeSeries_AniDB_ID` (`AniDB_ID` ASC) ;");
-
-            return cmds;
-        }
-
-        public List<string> CreateTableString_AnimeSeries_User()
-        {
-            List<string> cmds = new List<string>();
-            cmds.Add("CREATE TABLE `AnimeSeries_User` ( " +
-                     " `AnimeSeries_UserID` INT NOT NULL AUTO_INCREMENT, " +
-                     " `JMMUserID` int NOT NULL, " +
-                     " `AnimeSeriesID` int NOT NULL, " +
-                     " `UnwatchedEpisodeCount` int NOT NULL, " +
-                     " `WatchedEpisodeCount` int NOT NULL, " +
-                     " `WatchedDate` datetime NULL, " +
-                     " `PlayedCount` int NOT NULL, " +
-                     " `WatchedCount` int NOT NULL, " +
-                     " `StoppedCount` int NOT NULL, " +
-                     " PRIMARY KEY (`AnimeSeries_UserID`) ) ; ");
-
-            cmds.Add(
-                "ALTER TABLE `AnimeSeries_User` ADD UNIQUE INDEX `UIX_AnimeSeries_User_User_SeriesID` (`JMMUserID` ASC, `AnimeSeriesID` ASC) ;");
-
-            return cmds;
-        }
-
-        public List<string> CreateTableString_CommandRequest()
-        {
-            List<string> cmds = new List<string>();
-            cmds.Add("CREATE TABLE `CommandRequest` ( " +
-                     " `CommandRequestID` INT NOT NULL AUTO_INCREMENT, " +
-                     " `Priority` int NOT NULL, " +
-                     " `CommandType` int NOT NULL, " +
-                     " `CommandID` varchar(250) NOT NULL, " +
-                     " `CommandDetails` text character set utf8 NOT NULL, " +
-                     " `DateTimeUpdated` datetime NOT NULL, " +
-                     " PRIMARY KEY (`CommandRequestID`) ) ; ");
-
-            return cmds;
-        }
-
-
-        public List<string> CreateTableString_CrossRef_AniDB_TvDB()
-        {
-            List<string> cmds = new List<string>();
-            cmds.Add("CREATE TABLE `CrossRef_AniDB_TvDB` ( " +
-                     " `CrossRef_AniDB_TvDBID` INT NOT NULL AUTO_INCREMENT, " +
-                     " `AnimeID` int NOT NULL, " +
-                     " `TvDBID` int NOT NULL, " +
-                     " `TvDBSeasonNumber` int NOT NULL, " +
-                     " `CrossRefSource` int NOT NULL, " +
-                     " PRIMARY KEY (`CrossRef_AniDB_TvDBID`) ) ; ");
-
-            cmds.Add(
-                "ALTER TABLE `CrossRef_AniDB_TvDB` ADD UNIQUE INDEX `UIX_CrossRef_AniDB_TvDB_AnimeID` (`AnimeID` ASC) ;");
-
-            return cmds;
-        }
-
-        public List<string> CreateTableString_CrossRef_AniDB_Other()
-        {
-            List<string> cmds = new List<string>();
-            cmds.Add("CREATE TABLE `CrossRef_AniDB_Other` ( " +
-                     " `CrossRef_AniDB_OtherID` INT NOT NULL AUTO_INCREMENT, " +
-                     " `AnimeID` int NOT NULL, " +
-                     " `CrossRefID` varchar(100) character set utf8 NOT NULL, " +
-                     " `CrossRefSource` int NOT NULL, " +
-                     " `CrossRefType` int NOT NULL, " +
-                     " PRIMARY KEY (`CrossRef_AniDB_OtherID`) ) ; ");
-
-            cmds.Add(
-                "ALTER TABLE `CrossRef_AniDB_Other` ADD UNIQUE INDEX `UIX_CrossRef_AniDB_Other` (`AnimeID` ASC, `CrossRefID` ASC, `CrossRefSource` ASC, `CrossRefType` ASC) ;");
-
-            return cmds;
-        }
-
-        public List<string> CreateTableString_CrossRef_File_Episode()
-        {
-            List<string> cmds = new List<string>();
-            cmds.Add("CREATE TABLE `CrossRef_File_Episode` ( " +
-                     " `CrossRef_File_EpisodeID` INT NOT NULL AUTO_INCREMENT, " +
-                     " `Hash` varchar(50) NULL, " +
-                     " `FileName` varchar(500) character set utf8 NOT NULL, " +
-                     " `FileSize` bigint NOT NULL, " +
-                     " `CrossRefSource` int NOT NULL, " +
-                     " `AnimeID` int NOT NULL, " +
-                     " `EpisodeID` int NOT NULL, " +
-                     " `Percentage` int NOT NULL, " +
-                     " `EpisodeOrder` int NOT NULL, " +
-                     " PRIMARY KEY (`CrossRef_File_EpisodeID`) ) ; ");
-
-            cmds.Add(
-                "ALTER TABLE `CrossRef_File_Episode` ADD UNIQUE INDEX `UIX_CrossRef_File_Episode_Hash_EpisodeID` (`Hash` ASC, `EpisodeID` ASC) ;");
-
-            return cmds;
-        }
-
-        public List<string> CreateTableString_CrossRef_Languages_AniDB_File()
-        {
-            List<string> cmds = new List<string>();
-            cmds.Add("CREATE TABLE `CrossRef_Languages_AniDB_File` ( " +
-                     " `CrossRef_Languages_AniDB_FileID` INT NOT NULL AUTO_INCREMENT, " +
-                     " `FileID` int NOT NULL, " +
-                     " `LanguageID` int NOT NULL, " +
-                     " PRIMARY KEY (`CrossRef_Languages_AniDB_FileID`) ) ; ");
-
-            return cmds;
-        }
-
-        public List<string> CreateTableString_CrossRef_Subtitles_AniDB_File()
-        {
-            List<string> cmds = new List<string>();
-            cmds.Add("CREATE TABLE `CrossRef_Subtitles_AniDB_File` ( " +
-                     " `CrossRef_Subtitles_AniDB_FileID` INT NOT NULL AUTO_INCREMENT, " +
-                     " `FileID` int NOT NULL, " +
-                     " `LanguageID` int NOT NULL, " +
-                     " PRIMARY KEY (`CrossRef_Subtitles_AniDB_FileID`) ) ; ");
-
-            return cmds;
-        }
-
-        public List<string> CreateTableString_FileNameHash()
-        {
-            List<string> cmds = new List<string>();
-            cmds.Add("CREATE TABLE `FileNameHash` ( " +
-                     " `FileNameHashID` INT NOT NULL AUTO_INCREMENT, " +
-                     " `FileName` varchar(500) character set utf8 NOT NULL, " +
-                     " `FileSize` bigint NOT NULL, " +
-                     " `Hash` varchar(50) NOT NULL, " +
-                     " `DateTimeUpdated` datetime NOT NULL, " +
-                     " PRIMARY KEY (`FileNameHashID`) ) ; ");
-
-            // can't do this because of restrictions on index key sizes
-            //cmds.Add("ALTER TABLE `FileNameHash` ADD UNIQUE INDEX `UIX_FileNameHash` (`FileName` ASC, `FileSize` ASC, `Hash` ASC) ;");
-
-            return cmds;
-        }
-
-        public List<string> CreateTableString_Language()
-        {
-            List<string> cmds = new List<string>();
-            cmds.Add("CREATE TABLE `Language` ( " +
-                     " `LanguageID` INT NOT NULL AUTO_INCREMENT, " +
-                     " `LanguageName` varchar(100) NOT NULL, " +
-                     " PRIMARY KEY (`LanguageID`) ) ; ");
-
-            cmds.Add("ALTER TABLE `Language` ADD UNIQUE INDEX `UIX_Language_LanguageName` (`LanguageName` ASC) ;");
-
-            return cmds;
-        }
-
-        public List<string> CreateTableString_ImportFolder()
-        {
-            List<string> cmds = new List<string>();
-            cmds.Add("CREATE TABLE `ImportFolder` ( " +
-                     " `ImportFolderID` INT NOT NULL AUTO_INCREMENT, " +
-                     " `ImportFolderType` int NOT NULL, " +
-                     " `ImportFolderName` varchar(500) character set utf8 NOT NULL, " +
-                     " `ImportFolderLocation` varchar(500) character set utf8 NOT NULL, " +
-                     " `IsDropSource` int NOT NULL, " +
-                     " `IsDropDestination` int NOT NULL, " +
-                     " PRIMARY KEY (`ImportFolderID`) ) ; ");
-
-            return cmds;
-        }
-
-        public List<string> CreateTableString_ScheduledUpdate()
-        {
-            List<string> cmds = new List<string>();
-            cmds.Add("CREATE TABLE `ScheduledUpdate` ( " +
-                     " `ScheduledUpdateID` INT NOT NULL AUTO_INCREMENT, " +
-                     " `UpdateType` int NOT NULL, " +
-                     " `LastUpdate` datetime NOT NULL, " +
-                     " `UpdateDetails` text character set utf8 NOT NULL, " +
-                     " PRIMARY KEY (`ScheduledUpdateID`) ) ; ");
-
-            cmds.Add(
-                "ALTER TABLE `ScheduledUpdate` ADD UNIQUE INDEX `UIX_ScheduledUpdate_UpdateType` (`UpdateType` ASC) ;");
-
-            return cmds;
-        }
-
-        public List<string> CreateTableString_VideoInfo()
-        {
-            List<string> cmds = new List<string>();
-            cmds.Add("CREATE TABLE `VideoInfo` ( " +
-                     " `VideoInfoID` INT NOT NULL AUTO_INCREMENT, " +
-                     " `Hash` varchar(50) NOT NULL, " +
-                     " `FileSize` bigint NOT NULL, " +
-                     " `FileName` text character set utf8 NOT NULL, " +
-                     " `DateTimeUpdated` datetime NOT NULL, " +
-                     " `VideoCodec` varchar(100) NOT NULL, " +
-                     " `VideoBitrate` varchar(100) NOT NULL, " +
-                     " `VideoFrameRate` varchar(100) NOT NULL, " +
-                     " `VideoResolution` varchar(100) NOT NULL, " +
-                     " `AudioCodec` varchar(100) NOT NULL, " +
-                     " `AudioBitrate` varchar(100) NOT NULL, " +
-                     " `Duration` bigint NOT NULL, " +
-                     " PRIMARY KEY (`VideoInfoID`) ) ; ");
-
-            cmds.Add("ALTER TABLE `VideoInfo` ADD UNIQUE INDEX `UIX_VideoInfo_Hash` (`Hash` ASC) ;");
-
-            return cmds;
-        }
-
-        public List<string> CreateTableString_DuplicateFile()
-        {
-            List<string> cmds = new List<string>();
-            cmds.Add("CREATE TABLE `DuplicateFile` ( " +
-                     " `DuplicateFileID` INT NOT NULL AUTO_INCREMENT, " +
-                     " `FilePathFile1` varchar(500) character set utf8 NOT NULL, " +
-                     " `FilePathFile2` varchar(500) character set utf8 NOT NULL, " +
-                     " `ImportFolderIDFile1` int NOT NULL, " +
-                     " `ImportFolderIDFile2` int NOT NULL, " +
-                     " `Hash` varchar(50) NOT NULL, " +
-                     " `DateTimeUpdated` datetime NOT NULL, " +
-                     " PRIMARY KEY (`DuplicateFileID`) ) ; ");
-
-            return cmds;
-        }
-
-        public List<string> CreateTableString_GroupFilter()
-        {
-            List<string> cmds = new List<string>();
-            cmds.Add("CREATE TABLE `GroupFilter` ( " +
-                     " `GroupFilterID` INT NOT NULL AUTO_INCREMENT, " +
-                     " `GroupFilterName` varchar(500) character set utf8 NOT NULL, " +
-                     " `ApplyToSeries` int NOT NULL, " +
-                     " `BaseCondition` int NOT NULL, " +
-                     " `SortingCriteria` text character set utf8, " +
-                     " PRIMARY KEY (`GroupFilterID`) ) ; ");
-
-            return cmds;
-        }
-
-        public List<string> CreateTableString_GroupFilterCondition()
-        {
-            List<string> cmds = new List<string>();
-            cmds.Add("CREATE TABLE `GroupFilterCondition` ( " +
-                     " `GroupFilterConditionID` INT NOT NULL AUTO_INCREMENT, " +
-                     " `GroupFilterID` int NOT NULL, " +
-                     " `ConditionType` int NOT NULL, " +
-                     " `ConditionOperator` int NOT NULL, " +
-                     " `ConditionParameter` text character set utf8 NOT NULL, " +
-                     " PRIMARY KEY (`GroupFilterConditionID`) ) ; ");
-
-            return cmds;
-        }
-
-        public List<string> CreateTableString_AniDB_Vote()
-        {
-            List<string> cmds = new List<string>();
-            cmds.Add("CREATE TABLE `AniDB_Vote` ( " +
-                     " `AniDB_VoteID` INT NOT NULL AUTO_INCREMENT, " +
-                     " `EntityID` int NOT NULL, " +
-                     " `VoteValue` int NOT NULL, " +
-                     " `VoteType` int NOT NULL, " +
-                     " PRIMARY KEY (`AniDB_VoteID`) ) ; ");
-
-            return cmds;
-        }
-
-        public List<string> CreateTableString_TvDB_ImageFanart()
-        {
-            List<string> cmds = new List<string>();
-            cmds.Add("CREATE TABLE `TvDB_ImageFanart` ( " +
-                     " `TvDB_ImageFanartID` INT NOT NULL AUTO_INCREMENT, " +
-                     " `Id` int NOT NULL, " +
-                     " `SeriesID` int NOT NULL, " +
-                     " `BannerPath` varchar(200) character set utf8,  " +
-                     " `BannerType` varchar(200) character set utf8,  " +
-                     " `BannerType2` varchar(200) character set utf8,  " +
-                     " `Colors` varchar(200) character set utf8,  " +
-                     " `Language` varchar(200) character set utf8,  " +
-                     " `ThumbnailPath` varchar(200) character set utf8,  " +
-                     " `VignettePath` varchar(200) character set utf8,  " +
-                     " `Enabled` int NOT NULL, " +
-                     " `Chosen` int NOT NULL, " +
-                     " PRIMARY KEY (`TvDB_ImageFanartID`) ) ; ");
-
-            cmds.Add("ALTER TABLE `TvDB_ImageFanart` ADD UNIQUE INDEX `UIX_TvDB_ImageFanart_Id` (`Id` ASC) ;");
-
-            return cmds;
-        }
-
-        public List<string> CreateTableString_TvDB_ImageWideBanner()
-        {
-            List<string> cmds = new List<string>();
-            cmds.Add("CREATE TABLE `TvDB_ImageWideBanner` ( " +
-                     " `TvDB_ImageWideBannerID` INT NOT NULL AUTO_INCREMENT, " +
-                     " `Id` int NOT NULL, " +
-                     " `SeriesID` int NOT NULL, " +
-                     " `BannerPath` varchar(200) character set utf8,  " +
-                     " `BannerType` varchar(200) character set utf8,  " +
-                     " `BannerType2` varchar(200) character set utf8,  " +
-                     " `Language`varchar(200) character set utf8,  " +
-                     " `Enabled` int NOT NULL, " +
-                     " `SeasonNumber` int, " +
-                     " PRIMARY KEY (`TvDB_ImageWideBannerID`) ) ; ");
-
-            cmds.Add("ALTER TABLE `TvDB_ImageWideBanner` ADD UNIQUE INDEX `UIX_TvDB_ImageWideBanner_Id` (`Id` ASC) ;");
-
-            return cmds;
-        }
-
-        public List<string> CreateTableString_TvDB_ImagePoster()
-        {
-            List<string> cmds = new List<string>();
-            cmds.Add("CREATE TABLE `TvDB_ImagePoster` ( " +
-                     " `TvDB_ImagePosterID` INT NOT NULL AUTO_INCREMENT, " +
-                     " `Id` int NOT NULL, " +
-                     " `SeriesID` int NOT NULL, " +
-                     " `BannerPath` varchar(200) character set utf8,  " +
-                     " `BannerType` varchar(200) character set utf8,  " +
-                     " `BannerType2` varchar(200) character set utf8,  " +
-                     " `Language` varchar(200) character set utf8,  " +
-                     " `Enabled` int NOT NULL, " +
-                     " `SeasonNumber` int, " +
-                     " PRIMARY KEY (`TvDB_ImagePosterID`) ) ; ");
-
-            cmds.Add("ALTER TABLE `TvDB_ImagePoster` ADD UNIQUE INDEX `UIX_TvDB_ImagePoster_Id` (`Id` ASC) ;");
-
-            return cmds;
-        }
-
-        public List<string> CreateTableString_TvDB_Episode()
-        {
-            List<string> cmds = new List<string>();
-            cmds.Add("CREATE TABLE `TvDB_Episode` ( " +
-                     " `TvDB_EpisodeID` INT NOT NULL AUTO_INCREMENT, " +
-                     " `Id` int NOT NULL, " +
-                     " `SeriesID` int NOT NULL, " +
-                     " `SeasonID` int NOT NULL, " +
-                     " `SeasonNumber` int NOT NULL, " +
-                     " `EpisodeNumber` int NOT NULL, " +
-                     " `EpisodeName` varchar(200) character set utf8, " +
-                     " `Overview` text character set utf8, " +
-                     " `Filename` varchar(500) character set utf8, " +
-                     " `EpImgFlag` int NOT NULL, " +
-                     " `FirstAired` varchar(100) character set utf8, " +
-                     " `AbsoluteNumber` int, " +
-                     " `AirsAfterSeason` int, " +
-                     " `AirsBeforeEpisode` int, " +
-                     " `AirsBeforeSeason` int, " +
-                     " PRIMARY KEY (`TvDB_EpisodeID`) ) ; ");
-
-            cmds.Add("ALTER TABLE `TvDB_Episode` ADD UNIQUE INDEX `UIX_TvDB_Episode_Id` (`Id` ASC) ;");
-
-            return cmds;
-        }
-
-        public List<string> CreateTableString_TvDB_Series()
-        {
-            List<string> cmds = new List<string>();
-            cmds.Add("CREATE TABLE `TvDB_Series` ( " +
-                     " `TvDB_SeriesID` INT NOT NULL AUTO_INCREMENT, " +
-                     " `SeriesID` int NOT NULL, " +
-                     " `Overview` text character set utf8, " +
-                     " `SeriesName` varchar(250) character set utf8, " +
-                     " `Status` varchar(100), " +
-                     " `Banner` varchar(100), " +
-                     " `Fanart` varchar(100), " +
-                     " `Poster` varchar(100), " +
-                     " `Lastupdated` varchar(100), " +
-                     " PRIMARY KEY (`TvDB_SeriesID`) ) ; ");
-
-            cmds.Add("ALTER TABLE `TvDB_Series` ADD UNIQUE INDEX `UIX_TvDB_Series_Id` (`SeriesID` ASC) ;");
-
-            return cmds;
-        }
-
-        public List<string> CreateTableString_AniDB_Anime_DefaultImage()
-        {
-            List<string> cmds = new List<string>();
-            cmds.Add("CREATE TABLE `AniDB_Anime_DefaultImage` ( " +
-                     " `AniDB_Anime_DefaultImageID` INT NOT NULL AUTO_INCREMENT, " +
-                     " `AnimeID` int NOT NULL, " +
-                     " `ImageParentID` int NOT NULL, " +
-                     " `ImageParentType` int NOT NULL, " +
-                     " `ImageType` int NOT NULL, " +
-                     " PRIMARY KEY (`AniDB_Anime_DefaultImageID`) ) ; ");
-
-            cmds.Add(
-                "ALTER TABLE `AniDB_Anime_DefaultImage` ADD UNIQUE INDEX `UIX_AniDB_Anime_DefaultImage_ImageType` (`AnimeID` ASC, `ImageType` ASC) ;");
-
-            return cmds;
-        }
-
-        public List<string> CreateTableString_MovieDB_Movie()
-        {
-            List<string> cmds = new List<string>();
-
-            cmds.Add("CREATE TABLE `MovieDB_Movie` ( " +
-                     " `MovieDB_MovieID` INT NOT NULL AUTO_INCREMENT, " +
-                     " `MovieId` int NOT NULL, " +
-                     " `MovieName` varchar(250) character set utf8, " +
-                     " `OriginalName` varchar(250) character set utf8, " +
-                     " `Overview` text character set utf8, " +
-                     " PRIMARY KEY (`MovieDB_MovieID`) ) ; ");
-
-            cmds.Add("ALTER TABLE `MovieDB_Movie` ADD UNIQUE INDEX `UIX_MovieDB_Movie_Id` (`MovieId` ASC) ;");
-
-            return cmds;
-        }
-
-        public List<string> CreateTableString_MovieDB_Poster()
-        {
-            List<string> cmds = new List<string>();
-
-            cmds.Add("CREATE TABLE `MovieDB_Poster` ( " +
-                     " `MovieDB_PosterID` INT NOT NULL AUTO_INCREMENT, " +
-                     " `ImageID` varchar(100), " +
-                     " `MovieId` int NOT NULL, " +
-                     " `ImageType` varchar(100), " +
-                     " `ImageSize` varchar(100),  " +
-                     " `URL` text character set utf8,  " +
-                     " `ImageWidth` int NOT NULL,  " +
-                     " `ImageHeight` int NOT NULL,  " +
-                     " `Enabled` int NOT NULL, " +
-                     " PRIMARY KEY (`MovieDB_PosterID`) ) ; ");
-
-            return cmds;
-        }
-
-        public List<string> CreateTableString_MovieDB_Fanart()
-        {
-            List<string> cmds = new List<string>();
-
-            cmds.Add("CREATE TABLE `MovieDB_Fanart` ( " +
-                     " `MovieDB_FanartID` INT NOT NULL AUTO_INCREMENT, " +
-                     " `ImageID` varchar(100), " +
-                     " `MovieId` int NOT NULL, " +
-                     " `ImageType` varchar(100), " +
-                     " `ImageSize` varchar(100),  " +
-                     " `URL` text character set utf8,  " +
-                     " `ImageWidth` int NOT NULL,  " +
-                     " `ImageHeight` int NOT NULL,  " +
-                     " `Enabled` int NOT NULL, " +
-                     " PRIMARY KEY (`MovieDB_FanartID`) ) ; ");
-
-            return cmds;
-        }
-
-        public List<string> CreateTableString_JMMUser()
-        {
-            List<string> cmds = new List<string>();
-
-            cmds.Add("CREATE TABLE `JMMUser` ( " +
-                     " `JMMUserID` INT NOT NULL AUTO_INCREMENT, " +
-                     " `Username` varchar(100) character set utf8, " +
-                     " `Password` varchar(100) character set utf8, " +
-                     " `IsAdmin` int NOT NULL, " +
-                     " `IsAniDBUser` int NOT NULL, " +
-                     " `IsTraktUser` int NOT NULL, " +
-                     " `HideCategories` text character set utf8, " +
-                     " PRIMARY KEY (`JMMUserID`) ) ; ");
-
-            return cmds;
-        }
-
-        public List<string> CreateTableString_Trakt_Episode()
-        {
-            List<string> cmds = new List<string>();
-
-            cmds.Add("CREATE TABLE `Trakt_Episode` ( " +
-                     " `Trakt_EpisodeID` INT NOT NULL AUTO_INCREMENT, " +
-                     " `Trakt_ShowID` int NOT NULL, " +
-                     " `Season` int NOT NULL, " +
-                     " `EpisodeNumber` int NOT NULL, " +
-                     " `Title` varchar(500) character set utf8, " +
-                     " `URL` text character set utf8, " +
-                     " `Overview` text character set utf8, " +
-                     " `EpisodeImage` varchar(500) character set utf8, " +
-                     " PRIMARY KEY (`Trakt_EpisodeID`) ) ; ");
-
-            return cmds;
-        }
-
-        public List<string> CreateTableString_Trakt_ImagePoster()
-        {
-            List<string> cmds = new List<string>();
-
-            cmds.Add("CREATE TABLE `Trakt_ImagePoster` ( " +
-                     " `Trakt_ImagePosterID` INT NOT NULL AUTO_INCREMENT, " +
-                     " `Trakt_ShowID` int NOT NULL, " +
-                     " `Season` int NOT NULL, " +
-                     " `ImageURL` varchar(500) character set utf8, " +
-                     " `Enabled` int NOT NULL, " +
-                     " PRIMARY KEY (`Trakt_ImagePosterID`) ) ; ");
-
-            return cmds;
-        }
-
-        public List<string> CreateTableString_Trakt_ImageFanart()
-        {
-            List<string> cmds = new List<string>();
-
-            cmds.Add("CREATE TABLE `Trakt_ImageFanart` ( " +
-                     " `Trakt_ImageFanartID` INT NOT NULL AUTO_INCREMENT, " +
-                     " `Trakt_ShowID` int NOT NULL, " +
-                     " `Season` int NOT NULL, " +
-                     " `ImageURL` varchar(500) character set utf8, " +
-                     " `Enabled` int NOT NULL, " +
-                     " PRIMARY KEY (`Trakt_ImageFanartID`) ) ; ");
-
-            return cmds;
-        }
-
-        public List<string> CreateTableString_Trakt_Show()
-        {
-            List<string> cmds = new List<string>();
-
-            cmds.Add("CREATE TABLE `Trakt_Show` ( " +
-                     " `Trakt_ShowID` INT NOT NULL AUTO_INCREMENT, " +
-                     " `TraktID` varchar(100) character set utf8, " +
-                     " `Title` varchar(500) character set utf8, " +
-                     " `Year` varchar(50) character set utf8, " +
-                     " `URL` text character set utf8, " +
-                     " `Overview` text character set utf8, " +
-                     " `TvDB_ID` int NULL, " +
-                     " PRIMARY KEY (`Trakt_ShowID`) ) ; ");
-
-            return cmds;
-        }
-
-        public List<string> CreateTableString_Trakt_Season()
-        {
-            List<string> cmds = new List<string>();
-
-            cmds.Add("CREATE TABLE `Trakt_Season` ( " +
-                     " `Trakt_SeasonID` INT NOT NULL AUTO_INCREMENT, " +
-                     " `Trakt_ShowID` int NOT NULL, " +
-                     " `Season` int NOT NULL, " +
-                     " `URL` text character set utf8, " +
-                     " PRIMARY KEY (`Trakt_SeasonID`) ) ; ");
-
-            return cmds;
-        }
-
-        public List<string> CreateTableString_CrossRef_AniDB_Trakt()
-        {
-            List<string> cmds = new List<string>();
-
-            cmds.Add("CREATE TABLE `CrossRef_AniDB_Trakt` ( " +
-                     " `CrossRef_AniDB_TraktID` INT NOT NULL AUTO_INCREMENT, " +
-                     " `AnimeID` int NOT NULL, " +
-                     " `TraktID` varchar(100) character set utf8, " +
-                     " `TraktSeasonNumber` int NOT NULL, " +
-                     " `CrossRefSource` int NOT NULL, " +
-                     " PRIMARY KEY (`CrossRef_AniDB_TraktID`) ) ; ");
-
-            return cmds;
-        }
-
-        #endregion
-    }
+﻿using System;
+using System.Collections;
+using System.Collections.Generic;
+using FluentNHibernate.Cfg;
+using FluentNHibernate.Cfg.Db;
+using JMMServer.Entities;
+using JMMServer.Repositories;
+using MySql.Data.MySqlClient;
+using NHibernate;
+using NLog;
+
+namespace JMMServer.Databases
+{
+    public class MySQL : IDatabase
+    {
+        private static Logger logger = LogManager.GetCurrentClassLogger();
+
+        public string Name { get; } = "MySQL";
+        public int RequiredVersion { get; } = 53;
+
+        public static MySQL Instance { get; } = new MySQL();
+
+
+        public void BackupDatabase(string fullfilename)
+        {
+            fullfilename += ".sql";
+            using (MySqlConnection conn = new MySqlConnection(GetConnectionString()))
+            {
+                using (MySqlCommand cmd = new MySqlCommand())
+                {
+                    using (MySqlBackup mb = new MySqlBackup(cmd))
+                    {
+                        cmd.Connection = conn;
+                        conn.Open();
+                        mb.ExportToFile(fullfilename);
+                        conn.Close();
+                    }
+                }
+            }
+        }
+
+
+
+        public string GetConnectionString()
+        {
+            return string.Format("Server={0};Database={1};User ID={2};Password={3};Default Command Timeout=3600",
+                ServerSettings.MySQL_Hostname, ServerSettings.MySQL_SchemaName, ServerSettings.MySQL_Username,
+                ServerSettings.MySQL_Password);
+        }
+
+
+        public ISessionFactory CreateSessionFactory()
+        {
+            return Fluently.Configure()
+                  .Database(MySQLConfiguration.Standard.ConnectionString(
+                          x => x.Database(ServerSettings.MySQL_SchemaName + ";CharSet=utf8mb4")
+                              .Server(ServerSettings.MySQL_Hostname)
+                              .Username(ServerSettings.MySQL_Username)
+                              .Password(ServerSettings.MySQL_Password)))
+                  .Mappings(m => m.FluentMappings.AddFromAssemblyOf<JMMService>())
+                  .BuildSessionFactory();
+        }
+
+        public bool DatabaseAlreadyExists()
+        {
+            try
+            {
+                string connStr = string.Format("Server={0};User ID={1};Password={2}", ServerSettings.MySQL_Hostname, ServerSettings.MySQL_Username, ServerSettings.MySQL_Password);
+
+                string sql = string.Format("SELECT SCHEMA_NAME FROM INFORMATION_SCHEMA.SCHEMATA WHERE SCHEMA_NAME = '{0}'", ServerSettings.MySQL_SchemaName);
+                logger.Trace(sql);
+                using (MySqlConnection conn = new MySqlConnection(connStr))
+                {
+                    // if the Versions already exists, it means we have done this already
+                    MySqlCommand cmd = new MySqlCommand(sql, conn);
+                    conn.Open();
+                    MySqlDataReader reader = cmd.ExecuteReader();
+                    while (reader.Read())
+                    {
+                        string db = reader.GetString(0);
+                        logger.Trace("Found db already exists: {0}", db);
+                        return true;
+                    }
+                }
+            }
+            catch (Exception ex)
+            {
+                logger.ErrorException(ex.ToString(), ex);
+            }
+
+            logger.Trace("db does not exist: {0}", ServerSettings.MySQL_SchemaName);
+            return false;
+        }
+
+        public void CreateDatabase()
+        {
+            try
+            {
+                if (DatabaseAlreadyExists()) return;
+
+                string connStr = string.Format("Server={0};User ID={1};Password={2}",
+                    ServerSettings.MySQL_Hostname, ServerSettings.MySQL_Username, ServerSettings.MySQL_Password);
+
+                logger.Trace(connStr);
+                string sql = string.Format("CREATE DATABASE {0} DEFAULT CHARACTER SET utf8mb4 COLLATE utf8mb4_unicode_ci;", ServerSettings.MySQL_SchemaName);
+                logger.Trace(sql);
+                using (MySqlConnection conn = new MySqlConnection(connStr))
+                {
+                    MySqlCommand cmd = new MySqlCommand(sql, conn);
+                    conn.Open();
+                    cmd.ExecuteNonQuery();
+                }
+            }
+            catch (Exception ex)
+            {
+                logger.ErrorException(ex.ToString(), ex);
+            }
+        }
+
+        public ArrayList GetData(string sql)
+        {
+            using (MySqlConnection conn = new MySqlConnection(GetConnectionString()))
+            {
+                ArrayList rowList = new ArrayList();
+                conn.Open();
+                using (MySqlCommand command = new MySqlCommand(sql, conn))
+                {
+                    try
+                    {
+                        MySqlDataReader reader = command.ExecuteReader();
+                        while (reader.Read())
+                        {
+                            object[] values = new object[reader.FieldCount];
+                            reader.GetValues(values);
+                            rowList.Add(values);
+                        }
+                    }
+                    catch (Exception ex)
+                    {
+                        logger.Error(sql + " - " + ex.Message);
+                    }
+                }
+                return rowList;
+            }
+        }
+
+        public bool TestLogin()
+        {
+            return true;
+        }
+
+        #region Schema Updates
+
+
+        public int GetDatabaseVersion()
+        {
+            VersionsRepository repVersions = new VersionsRepository();
+            Versions ver = repVersions.GetByVersionType(Constants.DatabaseTypeKey);
+            if (ver == null) return 0;
+
+            int versionNumber = 0;
+            int.TryParse(ver.VersionValue, out versionNumber);
+            return versionNumber;
+        }
+        public void UpdateSchema()
+        {
+            int versionNumber = GetDatabaseVersion();
+            try
+            {
+                UpdateSchema_002(versionNumber);
+                UpdateSchema_003(versionNumber);
+                UpdateSchema_004(versionNumber);
+                UpdateSchema_005(versionNumber);
+                UpdateSchema_006(versionNumber);
+                UpdateSchema_007(versionNumber);
+                UpdateSchema_008(versionNumber);
+                UpdateSchema_009(versionNumber);
+                UpdateSchema_010(versionNumber);
+                UpdateSchema_011(versionNumber);
+                UpdateSchema_012(versionNumber);
+                UpdateSchema_013(versionNumber);
+                UpdateSchema_014(versionNumber);
+                UpdateSchema_015(versionNumber);
+                UpdateSchema_016(versionNumber);
+                UpdateSchema_017(versionNumber);
+                UpdateSchema_018(versionNumber);
+                UpdateSchema_019(versionNumber);
+                UpdateSchema_020(versionNumber);
+                UpdateSchema_021(versionNumber);
+                UpdateSchema_022(versionNumber);
+                UpdateSchema_023(versionNumber);
+                UpdateSchema_024(versionNumber);
+                UpdateSchema_025(versionNumber);
+                UpdateSchema_026(versionNumber);
+                UpdateSchema_027(versionNumber);
+                UpdateSchema_028(versionNumber);
+                UpdateSchema_029(versionNumber);
+                UpdateSchema_030(versionNumber);
+                UpdateSchema_031(versionNumber);
+                UpdateSchema_032(versionNumber);
+                UpdateSchema_033(versionNumber);
+                UpdateSchema_034(versionNumber);
+                UpdateSchema_035(versionNumber);
+                UpdateSchema_036(versionNumber);
+                UpdateSchema_037(versionNumber);
+                UpdateSchema_038(versionNumber);
+                UpdateSchema_039(versionNumber);
+                UpdateSchema_040(versionNumber);
+                UpdateSchema_041(versionNumber);
+                UpdateSchema_042(versionNumber);
+                UpdateSchema_043(versionNumber);
+                UpdateSchema_044(versionNumber);
+                UpdateSchema_045(versionNumber);
+                UpdateSchema_046(versionNumber);
+                UpdateSchema_047(versionNumber);
+                UpdateSchema_048(versionNumber);
+                UpdateSchema_049(versionNumber);
+                UpdateSchema_050(versionNumber);
+                UpdateSchema_051(versionNumber);
+                UpdateSchema_052(versionNumber);
+                UpdateSchema_053(versionNumber);
+                UpdateSchema_054(versionNumber);
+
+            }
+            catch (Exception ex)
+            {
+                logger.ErrorException("Error updating schema: " + ex.ToString(), ex);
+            }
+        }
+
+        private void UpdateSchema_002(int currentVersionNumber)
+        {
+            int thisVersion = 2;
+            if (currentVersionNumber >= thisVersion) return;
+
+            logger.Info("Updating schema to VERSION: {0}", thisVersion);
+
+            List<string> cmds = new List<string>();
+
+            cmds.Add("CREATE TABLE `IgnoreAnime` ( " +
+                     " `IgnoreAnimeID` INT NOT NULL AUTO_INCREMENT , " +
+                     " `JMMUserID` int NOT NULL, " +
+                     " `AnimeID` int NOT NULL, " +
+                     " `IgnoreType` int NOT NULL, " +
+                     " PRIMARY KEY (`IgnoreAnimeID`) ) ; ");
+
+            cmds.Add(
+                "ALTER TABLE `IgnoreAnime` ADD UNIQUE INDEX `UIX_IgnoreAnime_User_AnimeID` (`JMMUserID` ASC, `AnimeID` ASC, `IgnoreType` ASC) ;");
+
+            using (MySqlConnection conn = new MySqlConnection(GetConnectionString()))
+            {
+                conn.Open();
+
+                foreach (string sql in cmds)
+                {
+                    using (MySqlCommand command = new MySqlCommand(sql, conn))
+                    {
+                        try
+                        {
+                            command.ExecuteNonQuery();
+                        }
+                        catch (Exception ex)
+                        {
+                            logger.Error(sql + " - " + ex.Message);
+                        }
+                    }
+                }
+            }
+
+            UpdateDatabaseVersion(thisVersion);
+        }
+
+        private void UpdateSchema_003(int currentVersionNumber)
+        {
+            int thisVersion = 3;
+            if (currentVersionNumber >= thisVersion) return;
+
+            logger.Info("Updating schema to VERSION: {0}", thisVersion);
+
+            List<string> cmds = new List<string>();
+
+            cmds.Add("CREATE TABLE `Trakt_Friend` ( " +
+                     " `Trakt_FriendID` INT NOT NULL AUTO_INCREMENT , " +
+                     " `Username` varchar(100) character set utf8 NOT NULL, " +
+                     " `FullName` varchar(100) character set utf8 NULL, " +
+                     " `Gender` varchar(100) character set utf8 NULL, " +
+                     " `Age` varchar(100) character set utf8 NULL, " +
+                     " `Location` varchar(100) character set utf8 NULL, " +
+                     " `About` text character set utf8 NULL, " +
+                     " `Joined` int NOT NULL, " +
+                     " `Avatar` text character set utf8 NULL, " +
+                     " `Url` text character set utf8 NULL, " +
+                     " `LastAvatarUpdate` datetime NOT NULL, " +
+                     " PRIMARY KEY (`Trakt_FriendID`) ) ; ");
+
+            cmds.Add("ALTER TABLE `Trakt_Friend` ADD UNIQUE INDEX `UIX_Trakt_Friend_Username` (`Username` ASC) ;");
+
+            using (MySqlConnection conn = new MySqlConnection(GetConnectionString()))
+            {
+                conn.Open();
+
+                foreach (string sql in cmds)
+                {
+                    using (MySqlCommand command = new MySqlCommand(sql, conn))
+                    {
+                        try
+                        {
+                            command.ExecuteNonQuery();
+                        }
+                        catch (Exception ex)
+                        {
+                            logger.Error(sql + " - " + ex.Message);
+                        }
+                    }
+                }
+            }
+
+            UpdateDatabaseVersion(thisVersion);
+        }
+
+        private void UpdateSchema_004(int currentVersionNumber)
+        {
+            int thisVersion = 4;
+            if (currentVersionNumber >= thisVersion) return;
+
+            logger.Info("Updating schema to VERSION: {0}", thisVersion);
+
+            List<string> cmds = new List<string>();
+
+            cmds.Add("ALTER TABLE AnimeGroup ADD DefaultAnimeSeriesID int NULL");
+
+            using (MySqlConnection conn = new MySqlConnection(GetConnectionString()))
+            {
+                conn.Open();
+
+                foreach (string sql in cmds)
+                {
+                    using (MySqlCommand command = new MySqlCommand(sql, conn))
+                    {
+                        try
+                        {
+                            command.ExecuteNonQuery();
+                        }
+                        catch (Exception ex)
+                        {
+                            logger.Error(sql + " - " + ex.Message);
+                        }
+                    }
+                }
+            }
+
+            UpdateDatabaseVersion(thisVersion);
+        }
+
+        private void UpdateSchema_005(int currentVersionNumber)
+        {
+            int thisVersion = 5;
+            if (currentVersionNumber >= thisVersion) return;
+
+            logger.Info("Updating schema to VERSION: {0}", thisVersion);
+
+            List<string> cmds = new List<string>();
+
+            cmds.Add("ALTER TABLE JMMUser ADD CanEditServerSettings int NULL");
+
+            using (MySqlConnection conn = new MySqlConnection(GetConnectionString()))
+            {
+                conn.Open();
+
+                foreach (string sql in cmds)
+                {
+                    using (MySqlCommand command = new MySqlCommand(sql, conn))
+                    {
+                        try
+                        {
+                            command.ExecuteNonQuery();
+                        }
+                        catch (Exception ex)
+                        {
+                            logger.Error(sql + " - " + ex.Message);
+                        }
+                    }
+                }
+            }
+
+            UpdateDatabaseVersion(thisVersion);
+        }
+
+        private void UpdateSchema_006(int currentVersionNumber)
+        {
+            int thisVersion = 6;
+            if (currentVersionNumber >= thisVersion) return;
+
+            logger.Info("Updating schema to VERSION: {0}", thisVersion);
+
+            List<string> cmds = new List<string>();
+
+            cmds.Add("ALTER TABLE VideoInfo ADD VideoBitDepth varchar(100) NULL");
+
+            using (MySqlConnection conn = new MySqlConnection(GetConnectionString()))
+            {
+                conn.Open();
+
+                foreach (string sql in cmds)
+                {
+                    using (MySqlCommand command = new MySqlCommand(sql, conn))
+                    {
+                        try
+                        {
+                            command.ExecuteNonQuery();
+                        }
+                        catch (Exception ex)
+                        {
+                            logger.Error(sql + " - " + ex.Message);
+                        }
+                    }
+                }
+            }
+
+            UpdateDatabaseVersion(thisVersion);
+        }
+
+        private void UpdateSchema_007(int currentVersionNumber)
+        {
+            int thisVersion = 7;
+            if (currentVersionNumber >= thisVersion) return;
+
+            logger.Info("Updating schema to VERSION: {0}", thisVersion);
+
+
+            DatabaseFixes.Fixes.Add(DatabaseFixes.FixDuplicateTvDBLinks);
+            DatabaseFixes.Fixes.Add(DatabaseFixes.FixDuplicateTraktLinks);
+
+            List<string> cmds = new List<string>();
+
+            cmds.Add(
+                "ALTER TABLE `CrossRef_AniDB_TvDB` ADD UNIQUE INDEX `UIX_CrossRef_AniDB_TvDB_Season` (`TvDBID` ASC, `TvDBSeasonNumber` ASC) ;");
+
+            cmds.Add(
+                "ALTER TABLE `CrossRef_AniDB_Trakt` ADD UNIQUE INDEX `UIX_CrossRef_AniDB_Trakt_Season` (`TraktID` ASC, `TraktSeasonNumber` ASC) ;");
+            cmds.Add(
+                "ALTER TABLE `CrossRef_AniDB_Trakt` ADD UNIQUE INDEX `UIX_CrossRef_AniDB_Trakt_Anime` (`AnimeID` ASC) ;");
+
+            using (MySqlConnection conn = new MySqlConnection(GetConnectionString()))
+            {
+                conn.Open();
+
+                foreach (string sql in cmds)
+                {
+                    using (MySqlCommand command = new MySqlCommand(sql, conn))
+                    {
+                        try
+                        {
+                            command.ExecuteNonQuery();
+                        }
+                        catch (Exception ex)
+                        {
+                            logger.Error(sql + " - " + ex.Message);
+                        }
+                    }
+                }
+            }
+
+            UpdateDatabaseVersion(thisVersion);
+        }
+
+        private void UpdateSchema_008(int currentVersionNumber)
+        {
+            int thisVersion = 8;
+            if (currentVersionNumber >= thisVersion) return;
+
+            logger.Info("Updating schema to VERSION: {0}", thisVersion);
+
+
+            List<string> cmds = new List<string>();
+
+            cmds.Add("ALTER TABLE JMMUser CHANGE COLUMN Password Password VARCHAR(150) NULL DEFAULT NULL ;");
+
+            using (MySqlConnection conn = new MySqlConnection(GetConnectionString()))
+            {
+                conn.Open();
+
+                foreach (string sql in cmds)
+                {
+                    using (MySqlCommand command = new MySqlCommand(sql, conn))
+                    {
+                        try
+                        {
+                            command.ExecuteNonQuery();
+                        }
+                        catch (Exception ex)
+                        {
+                            logger.Error(sql + " - " + ex.Message);
+                        }
+                    }
+                }
+            }
+
+            UpdateDatabaseVersion(thisVersion);
+        }
+
+        private void UpdateSchema_009(int currentVersionNumber)
+        {
+            int thisVersion = 9;
+            if (currentVersionNumber >= thisVersion) return;
+
+            logger.Info("Updating schema to VERSION: {0}", thisVersion);
+
+            List<string> cmds = new List<string>();
+
+            cmds.Add(
+                "ALTER TABLE `CommandRequest` CHANGE COLUMN `CommandID` `CommandID` text character set utf8 NOT NULL ;");
+            cmds.Add(
+                "ALTER TABLE `CrossRef_File_Episode` CHANGE COLUMN `FileName` `FileName` text character set utf8 NOT NULL ;");
+            cmds.Add("ALTER TABLE `FileNameHash` CHANGE COLUMN `FileName` `FileName` text character set utf8 NOT NULL ;");
+
+            using (MySqlConnection conn = new MySqlConnection(GetConnectionString()))
+            {
+                conn.Open();
+
+                foreach (string sql in cmds)
+                {
+                    using (MySqlCommand command = new MySqlCommand(sql, conn))
+                    {
+                        try
+                        {
+                            command.ExecuteNonQuery();
+                        }
+                        catch (Exception ex)
+                        {
+                            logger.Error(sql + " - " + ex.Message);
+                        }
+                    }
+                }
+            }
+
+            UpdateDatabaseVersion(thisVersion);
+        }
+
+        private void UpdateSchema_010(int currentVersionNumber)
+        {
+            int thisVersion = 10;
+            if (currentVersionNumber >= thisVersion) return;
+
+            logger.Info("Updating schema to VERSION: {0}", thisVersion);
+
+            List<string> cmds = new List<string>();
+
+            cmds.Add(
+                "ALTER TABLE `AniDB_Category` CHANGE COLUMN `CategoryName` `CategoryName` text character set utf8 NOT NULL ;");
+            cmds.Add(
+                "ALTER TABLE `AniDB_Category` CHANGE COLUMN `CategoryDescription` `CategoryDescription` text character set utf8 NOT NULL ;");
+            cmds.Add(
+                "ALTER TABLE `AniDB_Episode` CHANGE COLUMN `RomajiName` `RomajiName` text character set utf8 NOT NULL ;");
+            cmds.Add(
+                "ALTER TABLE `AniDB_Episode` CHANGE COLUMN `EnglishName` `EnglishName` text character set utf8 NOT NULL ;");
+            cmds.Add(
+                "ALTER TABLE `AniDB_Anime_Relation` CHANGE COLUMN `RelationType` `RelationType` text character set utf8 NOT NULL ;");
+            cmds.Add(
+                "ALTER TABLE `AniDB_Character` CHANGE COLUMN `CharName` `CharName` text character set utf8 NOT NULL ;");
+            cmds.Add(
+                "ALTER TABLE `AniDB_Seiyuu` CHANGE COLUMN `SeiyuuName` `SeiyuuName` text character set utf8 NOT NULL ;");
+
+            cmds.Add(
+                "ALTER TABLE `AniDB_File` CHANGE COLUMN `File_Description` `File_Description` text character set utf8 NOT NULL ;");
+            cmds.Add(
+                "ALTER TABLE `AniDB_File` CHANGE COLUMN `Anime_GroupName` `Anime_GroupName` text character set utf8 NOT NULL ;");
+            cmds.Add(
+                "ALTER TABLE `AniDB_File` CHANGE COLUMN `Anime_GroupNameShort` `Anime_GroupNameShort` text character set utf8 NOT NULL ;");
+            cmds.Add("ALTER TABLE `AniDB_File` CHANGE COLUMN `FileName` `FileName` text character set utf8 NOT NULL ;");
+            cmds.Add(
+                "ALTER TABLE `AniDB_GroupStatus` CHANGE COLUMN `GroupName` `GroupName` text character set utf8 NOT NULL ;");
+
+            cmds.Add(
+                "ALTER TABLE `AniDB_ReleaseGroup` CHANGE COLUMN `GroupName` `GroupName` text character set utf8 NOT NULL ;");
+            cmds.Add(
+                "ALTER TABLE `AniDB_ReleaseGroup` CHANGE COLUMN `GroupNameShort` `GroupNameShort` text character set utf8 NOT NULL ;");
+            cmds.Add("ALTER TABLE `AniDB_ReleaseGroup` CHANGE COLUMN `URL` `URL` text character set utf8 NOT NULL ;");
+
+            cmds.Add("ALTER TABLE `AnimeGroup` CHANGE COLUMN `GroupName` `GroupName` text character set utf8 NOT NULL ;");
+            cmds.Add("ALTER TABLE `AnimeGroup` CHANGE COLUMN `SortName` `SortName` text character set utf8 NOT NULL ;");
+
+            cmds.Add(
+                "ALTER TABLE `CommandRequest` CHANGE COLUMN `CommandID` `CommandID` text character set utf8 NOT NULL ;");
+            cmds.Add(
+                "ALTER TABLE `CrossRef_File_Episode` CHANGE COLUMN `FileName` `FileName` text character set utf8 NOT NULL ;");
+            cmds.Add("ALTER TABLE `FileNameHash` CHANGE COLUMN `FileName` `FileName` text character set utf8 NOT NULL ;");
+            cmds.Add(
+                "ALTER TABLE `ImportFolder` CHANGE COLUMN `ImportFolderLocation` `ImportFolderLocation` text character set utf8 NOT NULL ;");
+            cmds.Add(
+                "ALTER TABLE `DuplicateFile` CHANGE COLUMN `FilePathFile1` `FilePathFile1` text character set utf8 NOT NULL ;");
+            cmds.Add(
+                "ALTER TABLE `DuplicateFile` CHANGE COLUMN `FilePathFile2` `FilePathFile2` text character set utf8 NOT NULL ;");
+
+            cmds.Add("ALTER TABLE `TvDB_Episode` CHANGE COLUMN `Filename` `Filename` text character set utf8 NOT NULL ;");
+            cmds.Add(
+                "ALTER TABLE `TvDB_Episode` CHANGE COLUMN `EpisodeName` `EpisodeName` text character set utf8 NOT NULL ;");
+            cmds.Add(
+                "ALTER TABLE `TvDB_Series` CHANGE COLUMN `SeriesName` `SeriesName` text character set utf8 NOT NULL ;");
+            cmds.Add(
+                "ALTER TABLE `DuplicateFile` CHANGE COLUMN `FilePathFile2` `FilePathFile2` text character set utf8 NOT NULL ;");
+            cmds.Add(
+                "ALTER TABLE `DuplicateFile` CHANGE COLUMN `FilePathFile2` `FilePathFile2` text character set utf8 NOT NULL ;");
+
+            using (MySqlConnection conn = new MySqlConnection(GetConnectionString()))
+            {
+                conn.Open();
+
+                foreach (string sql in cmds)
+                {
+                    using (MySqlCommand command = new MySqlCommand(sql, conn))
+                    {
+                        try
+                        {
+                            command.ExecuteNonQuery();
+                        }
+                        catch (Exception ex)
+                        {
+                            logger.Error(sql + " - " + ex.Message);
+                        }
+                    }
+                }
+            }
+
+            UpdateDatabaseVersion(thisVersion);
+        }
+
+        private void UpdateSchema_011(int currentVersionNumber)
+        {
+            int thisVersion = 11;
+            if (currentVersionNumber >= thisVersion) return;
+
+            logger.Info("Updating schema to VERSION: {0}", thisVersion);
+
+            List<string> cmds = new List<string>();
+
+            cmds.Add("ALTER TABLE `ImportFolder` ADD `IsWatched` int NULL ;");
+            cmds.Add("UPDATE ImportFolder SET IsWatched = 1 ;");
+            cmds.Add("ALTER TABLE `ImportFolder` CHANGE COLUMN `IsWatched` `IsWatched` int NOT NULL ;");
+
+
+            using (MySqlConnection conn = new MySqlConnection(GetConnectionString()))
+            {
+                conn.Open();
+
+                foreach (string sql in cmds)
+                {
+                    using (MySqlCommand command = new MySqlCommand(sql, conn))
+                    {
+                        try
+                        {
+                            command.ExecuteNonQuery();
+                        }
+                        catch (Exception ex)
+                        {
+                            logger.Error(sql + " - " + ex.Message);
+                        }
+                    }
+                }
+            }
+
+            UpdateDatabaseVersion(thisVersion);
+        }
+
+        private void UpdateSchema_012(int currentVersionNumber)
+        {
+            int thisVersion = 12;
+            if (currentVersionNumber >= thisVersion) return;
+
+            logger.Info("Updating schema to VERSION: {0}", thisVersion);
+
+            List<string> cmds = new List<string>();
+
+            cmds.Add("CREATE TABLE CrossRef_AniDB_MAL( " +
+                     " CrossRef_AniDB_MALID INT NOT NULL AUTO_INCREMENT, " +
+                     " AnimeID int NOT NULL, " +
+                     " MALID int NOT NULL, " +
+                     " MALTitle text, " +
+                     " CrossRefSource int NOT NULL, " +
+                     " PRIMARY KEY (`CrossRef_AniDB_MALID`) ) ; ");
+
+            cmds.Add(
+                "ALTER TABLE `CrossRef_AniDB_MAL` ADD UNIQUE INDEX `UIX_CrossRef_AniDB_MAL_AnimeID` (`AnimeID` ASC) ;");
+            cmds.Add("ALTER TABLE `CrossRef_AniDB_MAL` ADD UNIQUE INDEX `UIX_CrossRef_AniDB_MAL_MALID` (`MALID` ASC) ;");
+
+
+            using (MySqlConnection conn = new MySqlConnection(GetConnectionString()))
+            {
+                conn.Open();
+
+                foreach (string sql in cmds)
+                {
+                    using (MySqlCommand command = new MySqlCommand(sql, conn))
+                    {
+                        try
+                        {
+                            command.ExecuteNonQuery();
+                        }
+                        catch (Exception ex)
+                        {
+                            logger.Error(sql + " - " + ex.Message);
+                        }
+                    }
+                }
+            }
+
+            UpdateDatabaseVersion(thisVersion);
+        }
+
+        private void UpdateSchema_013(int currentVersionNumber)
+        {
+            int thisVersion = 13;
+            if (currentVersionNumber >= thisVersion) return;
+
+            logger.Info("Updating schema to VERSION: {0}", thisVersion);
+
+            List<string> cmds = new List<string>();
+
+            cmds.Add("drop table `CrossRef_AniDB_MAL`;");
+
+            cmds.Add("CREATE TABLE CrossRef_AniDB_MAL( " +
+                     " CrossRef_AniDB_MALID INT NOT NULL AUTO_INCREMENT, " +
+                     " AnimeID int NOT NULL, " +
+                     " MALID int NOT NULL, " +
+                     " MALTitle text, " +
+                     " StartEpisodeType int NOT NULL, " +
+                     " StartEpisodeNumber int NOT NULL, " +
+                     " CrossRefSource int NOT NULL, " +
+                     " PRIMARY KEY (`CrossRef_AniDB_MALID`) ) ; ");
+
+            cmds.Add(
+                "ALTER TABLE `CrossRef_AniDB_MAL` ADD UNIQUE INDEX `UIX_CrossRef_AniDB_MAL_AnimeID` (`AnimeID` ASC) ;");
+            cmds.Add(
+                "ALTER TABLE `CrossRef_AniDB_MAL` ADD UNIQUE INDEX `UIX_CrossRef_AniDB_MAL_Anime` (`MALID` ASC, `AnimeID` ASC, `StartEpisodeType` ASC, `StartEpisodeNumber` ASC) ;");
+
+            using (MySqlConnection conn = new MySqlConnection(GetConnectionString()))
+            {
+                conn.Open();
+
+                foreach (string sql in cmds)
+                {
+                    using (MySqlCommand command = new MySqlCommand(sql, conn))
+                    {
+                        try
+                        {
+                            command.ExecuteNonQuery();
+                        }
+                        catch (Exception ex)
+                        {
+                            logger.Error(sql + " - " + ex.Message);
+                        }
+                    }
+                }
+            }
+
+            UpdateDatabaseVersion(thisVersion);
+        }
+
+        private void UpdateSchema_014(int currentVersionNumber)
+        {
+            int thisVersion = 14;
+            if (currentVersionNumber >= thisVersion) return;
+
+            logger.Info("Updating schema to VERSION: {0}", thisVersion);
+
+            List<string> cmds = new List<string>();
+
+            cmds.Add("CREATE TABLE Playlist( " +
+                     " PlaylistID INT NOT NULL AUTO_INCREMENT, " +
+                     " PlaylistName text character set utf8, " +
+                     " PlaylistItems text character set utf8, " +
+                     " DefaultPlayOrder int NOT NULL, " +
+                     " PlayWatched int NOT NULL, " +
+                     " PlayUnwatched int NOT NULL, " +
+                     " PRIMARY KEY (`PlaylistID`) ) ; ");
+
+
+            using (MySqlConnection conn = new MySqlConnection(GetConnectionString()))
+            {
+                conn.Open();
+
+                foreach (string sql in cmds)
+                {
+                    using (MySqlCommand command = new MySqlCommand(sql, conn))
+                    {
+                        try
+                        {
+                            command.ExecuteNonQuery();
+                        }
+                        catch (Exception ex)
+                        {
+                            logger.Error(sql + " - " + ex.Message);
+                        }
+                    }
+                }
+            }
+
+            UpdateDatabaseVersion(thisVersion);
+        }
+
+        private void UpdateSchema_015(int currentVersionNumber)
+        {
+            int thisVersion = 15;
+            if (currentVersionNumber >= thisVersion) return;
+
+            logger.Info("Updating schema to VERSION: {0}", thisVersion);
+
+            List<string> cmds = new List<string>();
+
+            cmds.Add("ALTER TABLE `AnimeSeries` ADD `SeriesNameOverride` text NULL ;");
+
+            using (MySqlConnection conn = new MySqlConnection(GetConnectionString()))
+            {
+                conn.Open();
+
+                foreach (string sql in cmds)
+                {
+                    using (MySqlCommand command = new MySqlCommand(sql, conn))
+                    {
+                        try
+                        {
+                            command.ExecuteNonQuery();
+                        }
+                        catch (Exception ex)
+                        {
+                            logger.Error(sql + " - " + ex.Message);
+                        }
+                    }
+                }
+            }
+
+            UpdateDatabaseVersion(thisVersion);
+        }
+
+        private void UpdateSchema_016(int currentVersionNumber)
+        {
+            int thisVersion = 16;
+            if (currentVersionNumber >= thisVersion) return;
+
+            logger.Info("Updating schema to VERSION: {0}", thisVersion);
+
+            List<string> cmds = new List<string>();
+
+            cmds.Add("CREATE TABLE BookmarkedAnime( " +
+                     " BookmarkedAnimeID INT NOT NULL AUTO_INCREMENT, " +
+                     " AnimeID int NOT NULL, " +
+                     " Priority int NOT NULL, " +
+                     " Notes text character set utf8, " +
+                     " Downloading int NOT NULL, " +
+                     " PRIMARY KEY (`BookmarkedAnimeID`) ) ; ");
+
+            cmds.Add("ALTER TABLE `BookmarkedAnime` ADD UNIQUE INDEX `UIX_BookmarkedAnime_AnimeID` (`AnimeID` ASC) ;");
+
+
+            using (MySqlConnection conn = new MySqlConnection(GetConnectionString()))
+            {
+                conn.Open();
+
+                foreach (string sql in cmds)
+                {
+                    using (MySqlCommand command = new MySqlCommand(sql, conn))
+                    {
+                        try
+                        {
+                            command.ExecuteNonQuery();
+                        }
+                        catch (Exception ex)
+                        {
+                            logger.Error(sql + " - " + ex.Message);
+                        }
+                    }
+                }
+            }
+
+            UpdateDatabaseVersion(thisVersion);
+        }
+
+        private void UpdateSchema_017(int currentVersionNumber)
+        {
+            int thisVersion = 17;
+            if (currentVersionNumber >= thisVersion) return;
+
+            logger.Info("Updating schema to VERSION: {0}", thisVersion);
+
+            List<string> cmds = new List<string>();
+
+            cmds.Add("ALTER TABLE `VideoLocal` ADD `DateTimeCreated` datetime NULL ;");
+            cmds.Add("UPDATE VideoLocal SET DateTimeCreated = DateTimeUpdated ;");
+            cmds.Add("ALTER TABLE `VideoLocal` CHANGE COLUMN `DateTimeCreated` `DateTimeCreated` datetime NOT NULL ;");
+
+
+            using (MySqlConnection conn = new MySqlConnection(GetConnectionString()))
+            {
+                conn.Open();
+
+                foreach (string sql in cmds)
+                {
+                    using (MySqlCommand command = new MySqlCommand(sql, conn))
+                    {
+                        try
+                        {
+                            command.ExecuteNonQuery();
+                        }
+                        catch (Exception ex)
+                        {
+                            logger.Error(sql + " - " + ex.Message);
+                        }
+                    }
+                }
+            }
+
+            UpdateDatabaseVersion(thisVersion);
+        }
+
+        private void UpdateSchema_018(int currentVersionNumber)
+        {
+            int thisVersion = 18;
+            if (currentVersionNumber >= thisVersion) return;
+
+            logger.Info("Updating schema to VERSION: {0}", thisVersion);
+
+            List<string> cmds = new List<string>();
+
+
+            cmds.Add("CREATE TABLE `CrossRef_AniDB_TvDB_Episode` ( " +
+                     " `CrossRef_AniDB_TvDB_EpisodeID` INT NOT NULL AUTO_INCREMENT, " +
+                     " `AnimeID` int NOT NULL, " +
+                     " `AniDBEpisodeID` int NOT NULL, " +
+                     " `TvDBEpisodeID` int NOT NULL, " +
+                     " PRIMARY KEY (`CrossRef_AniDB_TvDB_EpisodeID`) ) ; ");
+
+            cmds.Add(
+                "ALTER TABLE `CrossRef_AniDB_TvDB_Episode` ADD UNIQUE INDEX `UIX_CrossRef_AniDB_TvDB_Episode_AniDBEpisodeID` (`AniDBEpisodeID` ASC) ;");
+
+            using (MySqlConnection conn = new MySqlConnection(GetConnectionString()))
+            {
+                conn.Open();
+
+                foreach (string sql in cmds)
+                {
+                    using (MySqlCommand command = new MySqlCommand(sql, conn))
+                    {
+                        try
+                        {
+                            command.ExecuteNonQuery();
+                        }
+                        catch (Exception ex)
+                        {
+                            logger.Error(sql + " - " + ex.Message);
+                        }
+                    }
+                }
+            }
+
+            UpdateDatabaseVersion(thisVersion);
+        }
+
+        private void UpdateSchema_019(int currentVersionNumber)
+        {
+            int thisVersion = 19;
+            if (currentVersionNumber >= thisVersion) return;
+
+            logger.Info("Updating schema to VERSION: {0}", thisVersion);
+
+            List<string> cmds = new List<string>();
+
+
+            cmds.Add("CREATE TABLE `AniDB_MylistStats` ( " +
+                     " `AniDB_MylistStatsID` INT NOT NULL AUTO_INCREMENT, " +
+                     " `Animes` int NOT NULL, " +
+                     " `Episodes` int NOT NULL, " +
+                     " `Files` int NOT NULL, " +
+                     " `SizeOfFiles` bigint NOT NULL, " +
+                     " `AddedAnimes` int NOT NULL, " +
+                     " `AddedEpisodes` int NOT NULL, " +
+                     " `AddedFiles` int NOT NULL, " +
+                     " `AddedGroups` int NOT NULL, " +
+                     " `LeechPct` int NOT NULL, " +
+                     " `GloryPct` int NOT NULL, " +
+                     " `ViewedPct` int NOT NULL, " +
+                     " `MylistPct` int NOT NULL, " +
+                     " `ViewedMylistPct` int NOT NULL, " +
+                     " `EpisodesViewed` int NOT NULL, " +
+                     " `Votes` int NOT NULL, " +
+                     " `Reviews` int NOT NULL, " +
+                     " `ViewiedLength` int NOT NULL, " +
+                     " PRIMARY KEY (`AniDB_MylistStatsID`) ) ; ");
+
+
+            using (MySqlConnection conn = new MySqlConnection(GetConnectionString()))
+            {
+                conn.Open();
+
+                foreach (string sql in cmds)
+                {
+                    using (MySqlCommand command = new MySqlCommand(sql, conn))
+                    {
+                        try
+                        {
+                            command.ExecuteNonQuery();
+                        }
+                        catch (Exception ex)
+                        {
+                            logger.Error(sql + " - " + ex.Message);
+                        }
+                    }
+                }
+            }
+
+            UpdateDatabaseVersion(thisVersion);
+        }
+
+        private void UpdateSchema_020(int currentVersionNumber)
+        {
+            int thisVersion = 20;
+            if (currentVersionNumber >= thisVersion) return;
+
+            logger.Info("Updating schema to VERSION: {0}", thisVersion);
+
+            List<string> cmds = new List<string>();
+
+
+            cmds.Add("CREATE TABLE `FileFfdshowPreset` ( " +
+                     " `FileFfdshowPresetID` INT NOT NULL AUTO_INCREMENT, " +
+                     " `Hash` varchar(50) NOT NULL, " +
+                     " `FileSize` bigint NOT NULL, " +
+                     " `Preset` text character set utf8, " +
+                     " PRIMARY KEY (`FileFfdshowPresetID`) ) ; ");
+
+            cmds.Add(
+                "ALTER TABLE `FileFfdshowPreset` ADD UNIQUE INDEX `UIX_FileFfdshowPreset_Hash` (`Hash` ASC, `FileSize` ASC) ;");
+
+
+            using (MySqlConnection conn = new MySqlConnection(GetConnectionString()))
+            {
+                conn.Open();
+
+                foreach (string sql in cmds)
+                {
+                    using (MySqlCommand command = new MySqlCommand(sql, conn))
+                    {
+                        try
+                        {
+                            command.ExecuteNonQuery();
+                        }
+                        catch (Exception ex)
+                        {
+                            logger.Error(sql + " - " + ex.Message);
+                        }
+                    }
+                }
+            }
+
+            UpdateDatabaseVersion(thisVersion);
+        }
+
+        private void UpdateSchema_021(int currentVersionNumber)
+        {
+            int thisVersion = 21;
+            if (currentVersionNumber >= thisVersion) return;
+
+            logger.Info("Updating schema to VERSION: {0}", thisVersion);
+
+            List<string> cmds = new List<string>();
+
+            cmds.Add("ALTER TABLE `AniDB_Anime` ADD `DisableExternalLinksFlag` int NULL ;");
+            cmds.Add("UPDATE AniDB_Anime SET DisableExternalLinksFlag = 0 ;");
+            cmds.Add(
+                "ALTER TABLE `AniDB_Anime` CHANGE COLUMN `DisableExternalLinksFlag` `DisableExternalLinksFlag` int NOT NULL ;");
+
+
+            using (MySqlConnection conn = new MySqlConnection(GetConnectionString()))
+            {
+                conn.Open();
+
+                foreach (string sql in cmds)
+                {
+                    using (MySqlCommand command = new MySqlCommand(sql, conn))
+                    {
+                        try
+                        {
+                            command.ExecuteNonQuery();
+                        }
+                        catch (Exception ex)
+                        {
+                            logger.Error(sql + " - " + ex.Message);
+                        }
+                    }
+                }
+            }
+
+            UpdateDatabaseVersion(thisVersion);
+        }
+
+        private void UpdateSchema_022(int currentVersionNumber)
+        {
+            int thisVersion = 22;
+            if (currentVersionNumber >= thisVersion) return;
+
+            logger.Info("Updating schema to VERSION: {0}", thisVersion);
+
+            List<string> cmds = new List<string>();
+
+            cmds.Add("ALTER TABLE `AniDB_File` ADD `FileVersion` int NULL ;");
+            cmds.Add("UPDATE AniDB_File SET FileVersion = 1 ;");
+            cmds.Add("ALTER TABLE `AniDB_File` CHANGE COLUMN `FileVersion` `FileVersion` int NOT NULL ;");
+
+
+            using (MySqlConnection conn = new MySqlConnection(GetConnectionString()))
+            {
+                conn.Open();
+
+                foreach (string sql in cmds)
+                {
+                    using (MySqlCommand command = new MySqlCommand(sql, conn))
+                    {
+                        try
+                        {
+                            command.ExecuteNonQuery();
+                        }
+                        catch (Exception ex)
+                        {
+                            logger.Error(sql + " - " + ex.Message);
+                        }
+                    }
+                }
+            }
+
+            UpdateDatabaseVersion(thisVersion);
+        }
+
+        private void UpdateSchema_023(int currentVersionNumber)
+        {
+            int thisVersion = 23;
+            if (currentVersionNumber >= thisVersion) return;
+
+            logger.Info("Updating schema to VERSION: {0}", thisVersion);
+
+            List<string> cmds = new List<string>();
+
+            cmds.Add("CREATE TABLE RenameScript( " +
+                     " RenameScriptID INT NOT NULL AUTO_INCREMENT, " +
+                     " ScriptName text character set utf8, " +
+                     " Script text character set utf8, " +
+                     " IsEnabledOnImport int NOT NULL, " +
+                     " PRIMARY KEY (`RenameScriptID`) ) ; ");
+
+
+            using (MySqlConnection conn = new MySqlConnection(GetConnectionString()))
+            {
+                conn.Open();
+
+                foreach (string sql in cmds)
+                {
+                    using (MySqlCommand command = new MySqlCommand(sql, conn))
+                    {
+                        try
+                        {
+                            command.ExecuteNonQuery();
+                        }
+                        catch (Exception ex)
+                        {
+                            logger.Error(sql + " - " + ex.Message);
+                        }
+                    }
+                }
+            }
+
+            UpdateDatabaseVersion(thisVersion);
+        }
+
+        private void UpdateSchema_024(int currentVersionNumber)
+        {
+            int thisVersion = 24;
+            if (currentVersionNumber >= thisVersion) return;
+
+            logger.Info("Updating schema to VERSION: {0}", thisVersion);
+
+            List<string> cmds = new List<string>();
+
+            cmds.Add("ALTER TABLE `AniDB_File` ADD `IsCensored` int NULL ;");
+            cmds.Add("ALTER TABLE `AniDB_File` ADD `IsDeprecated` int NULL ;");
+            cmds.Add("ALTER TABLE `AniDB_File` ADD `InternalVersion` int NULL ;");
+
+            cmds.Add("UPDATE AniDB_File SET IsCensored = 0 ;");
+            cmds.Add("UPDATE AniDB_File SET IsDeprecated = 0 ;");
+            cmds.Add("UPDATE AniDB_File SET InternalVersion = 1 ;");
+
+            cmds.Add("ALTER TABLE `AniDB_File` CHANGE COLUMN `IsCensored` `IsCensored` int NOT NULL ;");
+            cmds.Add("ALTER TABLE `AniDB_File` CHANGE COLUMN `IsDeprecated` `IsDeprecated` int NOT NULL ;");
+            cmds.Add("ALTER TABLE `AniDB_File` CHANGE COLUMN `InternalVersion` `InternalVersion` int NOT NULL ;");
+
+
+            using (MySqlConnection conn = new MySqlConnection(GetConnectionString()))
+            {
+                conn.Open();
+
+                foreach (string sql in cmds)
+                {
+                    using (MySqlCommand command = new MySqlCommand(sql, conn))
+                    {
+                        try
+                        {
+                            command.ExecuteNonQuery();
+                        }
+                        catch (Exception ex)
+                        {
+                            logger.Error(sql + " - " + ex.Message);
+                        }
+                    }
+                }
+            }
+
+            UpdateDatabaseVersion(thisVersion);
+        }
+
+        private void UpdateSchema_025(int currentVersionNumber)
+        {
+            int thisVersion = 25;
+            if (currentVersionNumber >= thisVersion) return;
+
+            logger.Info("Updating schema to VERSION: {0}", thisVersion);
+
+            List<string> cmds = new List<string>();
+
+            cmds.Add("ALTER TABLE `VideoLocal` ADD `IsVariation` int NULL ;");
+            cmds.Add("UPDATE VideoLocal SET IsVariation = 0 ;");
+            cmds.Add("ALTER TABLE `VideoLocal` CHANGE COLUMN `IsVariation` `IsVariation` int NOT NULL ;");
+
+
+            using (MySqlConnection conn = new MySqlConnection(GetConnectionString()))
+            {
+                conn.Open();
+
+                foreach (string sql in cmds)
+                {
+                    using (MySqlCommand command = new MySqlCommand(sql, conn))
+                    {
+                        try
+                        {
+                            command.ExecuteNonQuery();
+                        }
+                        catch (Exception ex)
+                        {
+                            logger.Error(sql + " - " + ex.Message);
+                        }
+                    }
+                }
+            }
+
+            UpdateDatabaseVersion(thisVersion);
+        }
+
+        private void UpdateSchema_026(int currentVersionNumber)
+        {
+            int thisVersion = 26;
+            if (currentVersionNumber >= thisVersion) return;
+
+            logger.Info("Updating schema to VERSION: {0}", thisVersion);
+
+            List<string> cmds = new List<string>();
+
+            cmds.Add("CREATE TABLE AniDB_Recommendation( " +
+                     " AniDB_RecommendationID INT NOT NULL AUTO_INCREMENT, " +
+                     " AnimeID int NOT NULL, " +
+                     " UserID int NOT NULL, " +
+                     " RecommendationType int NOT NULL, " +
+                     " RecommendationText text character set utf8, " +
+                     " PRIMARY KEY (`AniDB_RecommendationID`) ) ; ");
+
+            cmds.Add(
+                "ALTER TABLE `AniDB_Recommendation` ADD UNIQUE INDEX `UIX_AniDB_Recommendation` (`AnimeID` ASC, `UserID` ASC) ;");
+
+
+            using (MySqlConnection conn = new MySqlConnection(GetConnectionString()))
+            {
+                conn.Open();
+
+                foreach (string sql in cmds)
+                {
+                    using (MySqlCommand command = new MySqlCommand(sql, conn))
+                    {
+                        try
+                        {
+                            command.ExecuteNonQuery();
+                        }
+                        catch (Exception ex)
+                        {
+                            logger.Error(sql + " - " + ex.Message);
+                        }
+                    }
+                }
+            }
+
+            UpdateDatabaseVersion(thisVersion);
+        }
+
+        private void UpdateSchema_027(int currentVersionNumber)
+        {
+            int thisVersion = 27;
+            if (currentVersionNumber >= thisVersion) return;
+
+            logger.Info("Updating schema to VERSION: {0}", thisVersion);
+
+            List<string> cmds = new List<string>();
+
+            cmds.Add(
+                "update CrossRef_File_Episode SET CrossRefSource=1 WHERE Hash IN (Select Hash from AniDB_File) AND CrossRefSource=2 ;");
+
+
+            using (MySqlConnection conn = new MySqlConnection(GetConnectionString()))
+            {
+                conn.Open();
+
+                foreach (string sql in cmds)
+                {
+                    using (MySqlCommand command = new MySqlCommand(sql, conn))
+                    {
+                        try
+                        {
+                            command.ExecuteNonQuery();
+                        }
+                        catch (Exception ex)
+                        {
+                            logger.Error(sql + " - " + ex.Message);
+                        }
+                    }
+                }
+            }
+
+            UpdateDatabaseVersion(thisVersion);
+        }
+
+        private void UpdateSchema_028(int currentVersionNumber)
+        {
+            int thisVersion = 28;
+            if (currentVersionNumber >= thisVersion) return;
+
+            logger.Info("Updating schema to VERSION: {0}", thisVersion);
+
+            List<string> cmds = new List<string>();
+
+            cmds.Add("CREATE TABLE LogMessage( " +
+                     " LogMessageID INT NOT NULL AUTO_INCREMENT, " +
+                     " LogType text character set utf8, " +
+                     " LogContent text character set utf8, " +
+                     " LogDate datetime NOT NULL, " +
+                     " PRIMARY KEY (`LogMessageID`) ) ; ");
+
+            using (MySqlConnection conn = new MySqlConnection(GetConnectionString()))
+            {
+                conn.Open();
+
+                foreach (string sql in cmds)
+                {
+                    using (MySqlCommand command = new MySqlCommand(sql, conn))
+                    {
+                        try
+                        {
+                            command.ExecuteNonQuery();
+                        }
+                        catch (Exception ex)
+                        {
+                            logger.Error(sql + " - " + ex.Message);
+                        }
+                    }
+                }
+            }
+
+            UpdateDatabaseVersion(thisVersion);
+        }
+
+        private void UpdateSchema_029(int currentVersionNumber)
+        {
+            int thisVersion = 29;
+            if (currentVersionNumber >= thisVersion) return;
+
+            logger.Info("Updating schema to VERSION: {0}", thisVersion);
+
+            List<string> cmds = new List<string>();
+
+            cmds.Add("CREATE TABLE CrossRef_AniDB_TvDBV2( " +
+                     " CrossRef_AniDB_TvDBV2ID INT NOT NULL AUTO_INCREMENT, " +
+                     " AnimeID int NOT NULL, " +
+                     " AniDBStartEpisodeType int NOT NULL, " +
+                     " AniDBStartEpisodeNumber int NOT NULL, " +
+                     " TvDBID int NOT NULL, " +
+                     " TvDBSeasonNumber int NOT NULL, " +
+                     " TvDBStartEpisodeNumber int NOT NULL, " +
+                     " TvDBTitle text character set utf8, " +
+                     " CrossRefSource int NOT NULL, " +
+                     " PRIMARY KEY (`CrossRef_AniDB_TvDBV2ID`) ) ; ");
+
+            cmds.Add(
+                "ALTER TABLE `CrossRef_AniDB_TvDBV2` ADD UNIQUE INDEX `UIX_CrossRef_AniDB_TvDBV2` (`AnimeID` ASC, `TvDBID` ASC, `TvDBSeasonNumber` ASC, `TvDBStartEpisodeNumber` ASC, `AniDBStartEpisodeType` ASC, `AniDBStartEpisodeNumber` ASC) ;");
+
+            using (MySqlConnection conn = new MySqlConnection(GetConnectionString()))
+            {
+                conn.Open();
+
+                foreach (string sql in cmds)
+                {
+                    using (MySqlCommand command = new MySqlCommand(sql, conn))
+                    {
+                        try
+                        {
+                            command.ExecuteNonQuery();
+                        }
+                        catch (Exception ex)
+                        {
+                            logger.Error(sql + " - " + ex.Message);
+                        }
+                    }
+                }
+            }
+
+            UpdateDatabaseVersion(thisVersion);
+
+            // Now do the migratiuon
+            DatabaseFixes.Fixes.Add(DatabaseFixes.MigrateTvDBLinks_V1_to_V2);
+        }
+
+        private void UpdateSchema_030(int currentVersionNumber)
+        {
+            int thisVersion = 30;
+            if (currentVersionNumber >= thisVersion) return;
+
+            logger.Info("Updating schema to VERSION: {0}", thisVersion);
+
+            List<string> cmds = new List<string>();
+
+            cmds.Add("ALTER TABLE `GroupFilter` ADD `Locked` int NULL ;");
+
+            ExecuteSQLCommands(cmds);
+
+            UpdateDatabaseVersion(thisVersion);
+        }
+
+        private void UpdateSchema_031(int currentVersionNumber)
+        {
+            int thisVersion = 31;
+            if (currentVersionNumber >= thisVersion) return;
+
+            logger.Info("Updating schema to VERSION: {0}", thisVersion);
+
+            List<string> cmds = new List<string>();
+
+            cmds.Add("ALTER TABLE VideoInfo ADD FullInfo varchar(10000) NULL");
+
+            ExecuteSQLCommands(cmds);
+
+            UpdateDatabaseVersion(thisVersion);
+        }
+
+        private void UpdateSchema_032(int currentVersionNumber)
+        {
+            int thisVersion = 32;
+            if (currentVersionNumber >= thisVersion) return;
+
+            logger.Info("Updating schema to VERSION: {0}", thisVersion);
+
+            List<string> cmds = new List<string>();
+
+            cmds.Add("CREATE TABLE CrossRef_AniDB_TraktV2( " +
+                     " CrossRef_AniDB_TraktV2ID INT NOT NULL AUTO_INCREMENT, " +
+                     " AnimeID int NOT NULL, " +
+                     " AniDBStartEpisodeType int NOT NULL, " +
+                     " AniDBStartEpisodeNumber int NOT NULL, " +
+                     " TraktID varchar(100) character set utf8, " +
+                     " TraktSeasonNumber int NOT NULL, " +
+                     " TraktStartEpisodeNumber int NOT NULL, " +
+                     " TraktTitle text character set utf8, " +
+                     " CrossRefSource int NOT NULL, " +
+                     " PRIMARY KEY (`CrossRef_AniDB_TraktV2ID`) ) ; ");
+
+            cmds.Add(
+                "ALTER TABLE `CrossRef_AniDB_TraktV2` ADD UNIQUE INDEX `UIX_CrossRef_AniDB_TraktV2` (`AnimeID` ASC, `TraktSeasonNumber` ASC, `TraktStartEpisodeNumber` ASC, `AniDBStartEpisodeType` ASC, `AniDBStartEpisodeNumber` ASC) ;");
+
+            using (MySqlConnection conn = new MySqlConnection(GetConnectionString()))
+            {
+                conn.Open();
+
+                foreach (string sql in cmds)
+                {
+                    using (MySqlCommand command = new MySqlCommand(sql, conn))
+                    {
+                        try
+                        {
+                            command.ExecuteNonQuery();
+                        }
+                        catch (Exception ex)
+                        {
+                            logger.Error(sql + " - " + ex.Message);
+                        }
+                    }
+                }
+            }
+
+            UpdateDatabaseVersion(thisVersion);
+
+            // Now do the migratiuon
+            DatabaseFixes.Fixes.Add(DatabaseFixes.MigrateTraktLinks_V1_to_V2);
+        }
+
+        private void UpdateSchema_033(int currentVersionNumber)
+        {
+            int thisVersion = 33;
+            if (currentVersionNumber >= thisVersion) return;
+
+            logger.Info("Updating schema to VERSION: {0}", thisVersion);
+
+            List<string> cmds = new List<string>();
+
+
+            cmds.Add("CREATE TABLE `CrossRef_AniDB_Trakt_Episode` ( " +
+                     " `CrossRef_AniDB_Trakt_EpisodeID` INT NOT NULL AUTO_INCREMENT, " +
+                     " `AnimeID` int NOT NULL, " +
+                     " `AniDBEpisodeID` int NOT NULL, " +
+                     " `TraktID` varchar(100) character set utf8, " +
+                     " `Season` int NOT NULL, " +
+                     " `EpisodeNumber` int NOT NULL, " +
+                     " PRIMARY KEY (`CrossRef_AniDB_Trakt_EpisodeID`) ) ; ");
+
+            cmds.Add(
+                "ALTER TABLE `CrossRef_AniDB_Trakt_Episode` ADD UNIQUE INDEX `UIX_CrossRef_AniDB_Trakt_Episode_AniDBEpisodeID` (`AniDBEpisodeID` ASC) ;");
+
+            using (MySqlConnection conn = new MySqlConnection(GetConnectionString()))
+            {
+                conn.Open();
+
+                foreach (string sql in cmds)
+                {
+                    using (MySqlCommand command = new MySqlCommand(sql, conn))
+                    {
+                        try
+                        {
+                            command.ExecuteNonQuery();
+                        }
+                        catch (Exception ex)
+                        {
+                            logger.Error(sql + " - " + ex.Message);
+                        }
+                    }
+                }
+            }
+
+            UpdateDatabaseVersion(thisVersion);
+        }
+
+        private void UpdateSchema_034(int currentVersionNumber)
+        {
+            int thisVersion = 34;
+            if (currentVersionNumber >= thisVersion) return;
+
+            logger.Info("Updating schema to VERSION: {0}", thisVersion);
+
+            UpdateDatabaseVersion(thisVersion);
+
+            // Now do the migration
+            DatabaseFixes.Fixes.Add(DatabaseFixes.RemoveOldMovieDBImageRecords);
+        }
+
+        private void UpdateSchema_035(int currentVersionNumber)
+        {
+            int thisVersion = 35;
+            if (currentVersionNumber >= thisVersion) return;
+
+            logger.Info("Updating schema to VERSION: {0}", thisVersion);
+
+            List<string> cmds = new List<string>();
+
+            cmds.Add("CREATE TABLE `CustomTag` ( " +
+                     " `CustomTagID` INT NOT NULL AUTO_INCREMENT, " +
+                     " `TagName` text character set utf8, " +
+                     " `TagDescription` text character set utf8, " +
+                     " PRIMARY KEY (`CustomTagID`) ) ; ");
+
+            cmds.Add("CREATE TABLE `CrossRef_CustomTag` ( " +
+                     " `CrossRef_CustomTagID` INT NOT NULL AUTO_INCREMENT, " +
+                     " `CustomTagID` int NOT NULL, " +
+                     " `CrossRefID` int NOT NULL, " +
+                     " `CrossRefType` int NOT NULL, " +
+                     " PRIMARY KEY (`CrossRef_CustomTagID`) ) ; ");
+
+
+            using (MySqlConnection conn = new MySqlConnection(GetConnectionString()))
+            {
+                conn.Open();
+
+                foreach (string sql in cmds)
+                {
+                    using (MySqlCommand command = new MySqlCommand(sql, conn))
+                    {
+                        try
+                        {
+                            command.ExecuteNonQuery();
+                        }
+                        catch (Exception ex)
+                        {
+                            logger.Error(sql + " - " + ex.Message);
+                        }
+                    }
+                }
+            }
+
+            UpdateDatabaseVersion(thisVersion);
+            this.CreateInitialCustomTags();
+        }
+
+        private void UpdateSchema_036(int currentVersionNumber)
+        {
+            int thisVersion = 36;
+            if (currentVersionNumber >= thisVersion) return;
+
+            logger.Info("Updating schema to VERSION: {0}", thisVersion);
+
+            List<string> cmds = new List<string>();
+
+            cmds.Add(string.Format("ALTER DATABASE {0} CHARACTER SET = utf8mb4 COLLATE = utf8mb4_unicode_ci;",
+                ServerSettings.MySQL_SchemaName));
+
+            using (MySqlConnection conn = new MySqlConnection(GetConnectionString()))
+            {
+                conn.Open();
+
+                foreach (string sql in cmds)
+                {
+                    using (MySqlCommand command = new MySqlCommand(sql, conn))
+                    {
+                        try
+                        {
+                            command.ExecuteNonQuery();
+                        }
+                        catch (Exception ex)
+                        {
+                            logger.Error(sql + " - " + ex.Message);
+                        }
+                    }
+                }
+            }
+
+            UpdateDatabaseVersion(thisVersion);
+
+        }
+
+        private void UpdateSchema_037(int currentVersionNumber)
+        {
+            int thisVersion = 37;
+            if (currentVersionNumber >= thisVersion) return;
+
+            logger.Info("Updating schema to VERSION: {0}", thisVersion);
+
+            List<string> cmds = new List<string>();
+
+            cmds.Add("ALTER TABLE `CrossRef_AniDB_MAL` DROP INDEX `UIX_CrossRef_AniDB_MAL_AnimeID` ;");
+            cmds.Add("ALTER TABLE `CrossRef_AniDB_MAL` DROP INDEX `UIX_CrossRef_AniDB_MAL_Anime` ;");
+
+            cmds.Add("ALTER TABLE `CrossRef_AniDB_MAL` ADD UNIQUE INDEX `UIX_CrossRef_AniDB_MAL_MALID` (`MALID` ASC) ;");
+            cmds.Add(
+                "ALTER TABLE `CrossRef_AniDB_MAL` ADD UNIQUE INDEX `UIX_CrossRef_AniDB_MAL_Anime` (`AnimeID` ASC, `StartEpisodeType` ASC, `StartEpisodeNumber` ASC) ;");
+
+
+            using (MySqlConnection conn = new MySqlConnection(GetConnectionString()))
+            {
+                conn.Open();
+
+                foreach (string sql in cmds)
+                {
+                    using (MySqlCommand command = new MySqlCommand(sql, conn))
+                    {
+                        try
+                        {
+                            command.ExecuteNonQuery();
+                        }
+                        catch (Exception ex)
+                        {
+                            logger.Error(sql + " - " + ex.Message);
+                        }
+                    }
+                }
+            }
+
+            UpdateDatabaseVersion(thisVersion);
+
+        }
+
+        private void UpdateSchema_038(int currentVersionNumber)
+        {
+            int thisVersion = 38;
+            if (currentVersionNumber >= thisVersion) return;
+
+            logger.Info("Updating schema to VERSION: {0}", thisVersion);
+
+            List<string> cmds = new List<string>();
+
+            cmds.Add("ALTER TABLE AniDB_Anime_Tag ADD Weight int NULL");
+
+            ExecuteSQLCommands(cmds);
+
+            UpdateDatabaseVersion(thisVersion);
+        }
+
+        private void UpdateSchema_039(int currentVersionNumber)
+        {
+            int thisVersion = 39;
+            if (currentVersionNumber >= thisVersion) return;
+
+            logger.Info("Updating schema to VERSION: {0}", thisVersion);
+
+            UpdateDatabaseVersion(thisVersion);
+
+            DatabaseFixes.Fixes.Add(DatabaseFixes.PopulateTagWeight);
+        }
+
+        private void UpdateSchema_040(int currentVersionNumber)
+        {
+            int thisVersion = 40;
+            if (currentVersionNumber >= thisVersion) return;
+
+            logger.Info("Updating schema to VERSION: {0}", thisVersion);
+
+            List<string> cmds = new List<string>();
+
+            cmds.Add("ALTER TABLE Trakt_Episode ADD TraktID int NULL");
+
+            ExecuteSQLCommands(cmds);
+
+            UpdateDatabaseVersion(thisVersion);
+        }
+
+        private void UpdateSchema_041(int currentVersionNumber)
+        {
+            int thisVersion = 41;
+            if (currentVersionNumber >= thisVersion) return;
+
+            logger.Info("Updating schema to VERSION: {0}", thisVersion);
+
+            // Now do the migration
+            DatabaseFixes.Fixes.Add(DatabaseFixes.FixHashes);
+
+            UpdateDatabaseVersion(thisVersion);
+        }
+
+        private void UpdateSchema_042(int currentVersionNumber)
+        {
+            int thisVersion = 42;
+            if (currentVersionNumber >= thisVersion) return;
+
+            logger.Info("Updating schema to VERSION: {0}", thisVersion);
+
+            List<string> cmds = new List<string>();
+            cmds.Add("drop table `LogMessage`;");
+
+            ExecuteSQLCommands(cmds);
+
+            UpdateDatabaseVersion(thisVersion);
+        }
+
+        private void UpdateSchema_043(int currentVersionNumber)
+        {
+            int thisVersion = 43;
+            if (currentVersionNumber >= thisVersion) return;
+
+            logger.Info("Updating schema to VERSION: {0}", thisVersion);
+
+            List<string> cmds = new List<string>();
+
+            cmds.Add("ALTER TABLE AnimeSeries ADD DefaultFolder text character set utf8");
+
+            ExecuteSQLCommands(cmds);
+
+            UpdateDatabaseVersion(thisVersion);
+        }
+
+        private void UpdateSchema_044(int currentVersionNumber)
+        {
+            int thisVersion = 44;
+            if (currentVersionNumber >= thisVersion) return;
+
+            logger.Info("Updating schema to VERSION: {0}", thisVersion);
+
+            List<string> cmds = new List<string>();
+
+            cmds.Add("ALTER TABLE JMMUser ADD PlexUsers text character set utf8");
+
+            ExecuteSQLCommands(cmds);
+
+            UpdateDatabaseVersion(thisVersion);
+        }
+
+        private void UpdateSchema_045(int currentVersionNumber)
+        {
+            int thisVersion = 45;
+            if (currentVersionNumber >= thisVersion) return;
+
+            logger.Info("Updating schema to VERSION: {0}", thisVersion);
+
+            List<string> cmds = new List<string>();
+
+            cmds.Add("ALTER TABLE `GroupFilter` ADD `FilterType` int NULL ;");
+            cmds.Add("UPDATE GroupFilter SET FilterType = 1 ;");
+            cmds.Add("ALTER TABLE `GroupFilter` CHANGE COLUMN `FilterType` `FilterType` int NOT NULL ;");
+
+            using (MySqlConnection conn = new MySqlConnection(GetConnectionString()))
+            {
+                conn.Open();
+
+                foreach (string sql in cmds)
+                {
+                    using (MySqlCommand command = new MySqlCommand(sql, conn))
+                    {
+                        try
+                        {
+                            command.ExecuteNonQuery();
+                        }
+                        catch (Exception ex)
+                        {
+                            logger.Error(sql + " - " + ex.Message);
+                        }
+                    }
+                }
+            }
+
+            UpdateDatabaseVersion(thisVersion);
+
+            DatabaseFixes.Fixes.Add(DatabaseFixes.FixContinueWatchingGroupFilter_20160406);
+        }
+
+        private void UpdateSchema_046(int currentVersionNumber)
+        {
+            int thisVersion = 46;
+            if (currentVersionNumber >= thisVersion) return;
+
+            logger.Info("Updating schema to VERSION: {0}", thisVersion);
+
+            List<string> cmds = new List<string>();
+
+            cmds.Add("ALTER TABLE `AniDB_Anime` ADD `ContractVersion` int NOT NULL DEFAULT 0");
+            cmds.Add("ALTER TABLE `AniDB_Anime` ADD `ContractString` mediumtext character set utf8 NULL");
+            cmds.Add("ALTER TABLE `AnimeGroup` ADD `ContractVersion` int NOT NULL DEFAULT 0");
+            cmds.Add("ALTER TABLE `AnimeGroup` ADD `ContractString` mediumtext character set utf8 NULL");
+            cmds.Add("ALTER TABLE `AnimeGroup_User` ADD `PlexContractVersion` int NOT NULL DEFAULT 0");
+            cmds.Add("ALTER TABLE `AnimeGroup_User` ADD `PlexContractString` mediumtext character set utf8 NULL");
+            cmds.Add("ALTER TABLE `AnimeGroup_User` ADD `KodiContractVersion` int NOT NULL DEFAULT 0");
+            cmds.Add("ALTER TABLE `AnimeGroup_User` ADD `KodiContractString` mediumtext character set utf8 NULL");
+            cmds.Add("ALTER TABLE `AnimeSeries` ADD `ContractVersion` int NOT NULL DEFAULT 0");
+            cmds.Add("ALTER TABLE `AnimeSeries` ADD `ContractString` mediumtext character set utf8 NULL");
+            cmds.Add("ALTER TABLE `AnimeSeries_User` ADD `PlexContractVersion` int NOT NULL DEFAULT 0");
+            cmds.Add("ALTER TABLE `AnimeSeries_User` ADD `PlexContractString` mediumtext character set utf8 NULL");
+            cmds.Add("ALTER TABLE `AnimeSeries_User` ADD `KodiContractVersion` int NOT NULL DEFAULT 0");
+            cmds.Add("ALTER TABLE `AnimeSeries_User` ADD `KodiContractString` mediumtext character set utf8 NULL");
+            cmds.Add("ALTER TABLE `GroupFilter` ADD `GroupsIdsVersion` int NOT NULL DEFAULT 0");
+            cmds.Add("ALTER TABLE `GroupFilter` ADD `GroupsIdsString` mediumtext character set utf8 NULL");
+            cmds.Add("ALTER TABLE `AnimeEpisode_User` ADD `ContractVersion` int NOT NULL DEFAULT 0");
+            cmds.Add("ALTER TABLE `AnimeEpisode_User` ADD `ContractString` mediumtext character set utf8 NULL");
+
+
+            try
+            {
+                using (MySqlConnection conn = new MySqlConnection(GetConnectionString()))
+                {
+                    conn.Open();
+
+                    foreach (string sql in cmds)
+                    {
+                        using (MySqlCommand command = new MySqlCommand(sql, conn))
+                        {
+                            command.ExecuteNonQuery();
+                        }
+                    }
+                }
+                UpdateDatabaseVersion(thisVersion);
+            }
+            catch (Exception ex)
+            {
+                logger.Error(ex.Message);
+            }
+        }
+
+        private void UpdateSchema_047(int currentVersionNumber)
+        {
+            int thisVersion = 47;
+            if (currentVersionNumber >= thisVersion) return;
+
+            logger.Info("Updating schema to VERSION: {0}", thisVersion);
+
+            List<string> cmds = new List<string>();
+
+            cmds.Add("ALTER TABLE `AnimeEpisode` ADD `PlexContractVersion` int NOT NULL DEFAULT 0");
+            cmds.Add("ALTER TABLE `AnimeEpisode` ADD `PlexContractString` mediumtext character set utf8 NULL");
+            cmds.Add("ALTER TABLE `VideoLocal` ADD `MediaVersion` int NOT NULL DEFAULT 0");
+            cmds.Add("ALTER TABLE `VideoLocal` ADD `MediaString` mediumtext character set utf8 NULL");
+
+
+            try
+            {
+                using (MySqlConnection conn = new MySqlConnection(GetConnectionString()))
+                {
+                    conn.Open();
+
+                    foreach (string sql in cmds)
+                    {
+                        using (MySqlCommand command = new MySqlCommand(sql, conn))
+                        {
+                            command.ExecuteNonQuery();
+                        }
+                    }
+                }
+                UpdateDatabaseVersion(thisVersion);
+            }
+            catch (Exception ex)
+            {
+                logger.Error(ex.Message);
+            }
+        }
+
+        private void UpdateSchema_048(int currentVersionNumber)
+        {
+            int thisVersion = 48;
+            if (currentVersionNumber >= thisVersion) return;
+
+            logger.Info("Updating schema to VERSION: {0}", thisVersion);
+
+            List<string> cmds = new List<string>();
+
+            cmds.Add("ALTER TABLE `AnimeSeries_User` DROP COLUMN `KodiContractVersion`");
+            cmds.Add("ALTER TABLE `AnimeSeries_User` DROP COLUMN `KodiContractString`");
+            cmds.Add("ALTER TABLE `AnimeGroup_User` DROP COLUMN `KodiContractVersion`");
+            cmds.Add("ALTER TABLE `AnimeGroup_User` DROP COLUMN `KodiContractString`");
+
+            try
+            {
+                using (MySqlConnection conn = new MySqlConnection(GetConnectionString()))
+                {
+                    conn.Open();
+
+                    foreach (string sql in cmds)
+                    {
+                        using (MySqlCommand command = new MySqlCommand(sql, conn))
+                        {
+                            command.ExecuteNonQuery();
+                        }
+                    }
+                }
+                UpdateDatabaseVersion(thisVersion);
+            }
+            catch (Exception ex)
+            {
+                logger.Error(ex.Message);
+            }
+        }
+
+        private void UpdateSchema_049(int currentVersionNumber)
+        {
+            int thisVersion = 49;
+            if (currentVersionNumber >= thisVersion) return;
+
+            logger.Info("Updating schema to VERSION: {0}", thisVersion);
+
+            List<string> cmds = new List<string>();
+
+            cmds.Add("ALTER TABLE AnimeSeries ADD LatestEpisodeAirDate datetime NULL");
+            cmds.Add("ALTER TABLE AnimeGroup ADD LatestEpisodeAirDate datetime NULL");
+
+            ExecuteSQLCommands(cmds);
+
+            UpdateDatabaseVersion(thisVersion);
+        }
+
+        private void UpdateSchema_050(int currentVersionNumber)
+        {
+            int thisVersion = 50;
+            if (currentVersionNumber >= thisVersion) return;
+
+            logger.Info("Updating schema to VERSION: {0}", thisVersion);
+
+            List<string> cmds = new List<string>();
+            cmds.Add("ALTER TABLE `GroupFilter` ADD `GroupConditionsVersion` int NOT NULL DEFAULT 0");
+            cmds.Add("ALTER TABLE `GroupFilter` ADD `GroupConditions` mediumtext character set utf8 NULL");
+            cmds.Add("ALTER TABLE `GroupFilter` ADD `ParentGroupFilterID` int NULL");
+            cmds.Add("ALTER TABLE `GroupFilter` ADD `InvisibleInClients` int NOT NULL DEFAULT 0");
+            cmds.Add("ALTER TABLE `GroupFilter` ADD `SeriesIdsVersion` int NOT NULL DEFAULT 0");
+            cmds.Add("ALTER TABLE `GroupFilter` ADD `SeriesIdsString` mediumtext character set utf8 NULL");
+
+            try
+            {
+                using (MySqlConnection conn = new MySqlConnection(GetConnectionString()))
+                {
+                    conn.Open();
+
+                    foreach (string sql in cmds)
+                    {
+                        using (MySqlCommand command = new MySqlCommand(sql, conn))
+                        {
+                            command.ExecuteNonQuery();
+                        }
+                    }
+                }
+                UpdateDatabaseVersion(thisVersion);
+            }
+            catch (Exception ex)
+            {
+                logger.Error(ex.Message);
+            }
+        }
+
+        private static void UpdateSchema_051(int currentVersionNumber)
+        {
+            int thisVersion = 51;
+            if (currentVersionNumber >= thisVersion) return;
+
+            logger.Info("Updating schema to VERSION: {0}", thisVersion);
+
+            List<string> cmds = new List<string>();
+            cmds.Add("ALTER TABLE `AniDB_Anime` ADD `ContractBlob` mediumblob NULL");
+            cmds.Add("ALTER TABLE `AniDB_Anime` ADD `ContractSize` int NOT NULL DEFAULT 0");
+            cmds.Add("ALTER TABLE `AniDB_Anime` DROP COLUMN `ContractString`");
+            cmds.Add("ALTER TABLE `VideoLocal` ADD `MediaBlob` mediumblob NULL");
+            cmds.Add("ALTER TABLE `VideoLocal` ADD `MediaSize` int NOT NULL DEFAULT 0");
+            cmds.Add("ALTER TABLE `VideoLocal` DROP COLUMN `MediaString`");
+            cmds.Add("ALTER TABLE `AnimeEpisode` ADD `PlexContractBlob` mediumblob NULL");
+            cmds.Add("ALTER TABLE `AnimeEpisode` ADD `PlexContractSize` int NOT NULL DEFAULT 0");
+            cmds.Add("ALTER TABLE `AnimeEpisode` DROP COLUMN `PlexContractString`");
+            cmds.Add("ALTER TABLE `AnimeEpisode_User` ADD `ContractBlob` mediumblob NULL");
+            cmds.Add("ALTER TABLE `AnimeEpisode_User` ADD `ContractSize` int NOT NULL DEFAULT 0");
+            cmds.Add("ALTER TABLE `AnimeEpisode_User` DROP COLUMN `ContractString`");
+            cmds.Add("ALTER TABLE `AnimeSeries` ADD `ContractBlob` mediumblob NULL");
+            cmds.Add("ALTER TABLE `AnimeSeries` ADD `ContractSize` int NOT NULL DEFAULT 0");
+            cmds.Add("ALTER TABLE `AnimeSeries` DROP COLUMN `ContractString`");
+            cmds.Add("ALTER TABLE `AnimeSeries_User` ADD `PlexContractBlob` mediumblob NULL");
+            cmds.Add("ALTER TABLE `AnimeSeries_User` ADD `PlexContractSize` int NOT NULL DEFAULT 0");
+            cmds.Add("ALTER TABLE `AnimeSeries_User` DROP COLUMN `PlexContractString`");
+            cmds.Add("ALTER TABLE `AnimeGroup_User` ADD `PlexContractBlob` mediumblob NULL");
+            cmds.Add("ALTER TABLE `AnimeGroup_User` ADD `PlexContractSize` int NOT NULL DEFAULT 0");
+            cmds.Add("ALTER TABLE `AnimeGroup_User` DROP COLUMN `PlexContractString`");
+            cmds.Add("ALTER TABLE `AnimeGroup` ADD `ContractBlob` mediumblob NULL");
+            cmds.Add("ALTER TABLE `AnimeGroup` ADD `ContractSize` int NOT NULL DEFAULT 0");
+            cmds.Add("ALTER TABLE `AnimeGroup` DROP COLUMN `ContractString`");
+
+            try
+            {
+                using (MySqlConnection conn = new MySqlConnection(GetConnectionString()))
+                {
+                    conn.Open();
+
+                    foreach (string sql in cmds)
+                    {
+                        using (MySqlCommand command = new MySqlCommand(sql, conn))
+                        {
+                            command.ExecuteNonQuery();
+                        }
+                    }
+                }
+                UpdateDatabaseVersion(thisVersion);
+            }
+            catch (Exception ex)
+            {
+                logger.Error(ex.Message);
+            }
+        }
+
+        private static void UpdateSchema_052(int currentVersionNumber)
+        {
+            int thisVersion = 52;
+            if (currentVersionNumber >= thisVersion) return;
+
+            logger.Info("Updating schema to VERSION: {0}", thisVersion);
+
+            List<string> cmds = new List<string>();
+            cmds.Add("ALTER TABLE `AniDB_Anime` DROP COLUMN `AllCategories`");
+
+            try
+            {
+                using (MySqlConnection conn = new MySqlConnection(GetConnectionString()))
+                {
+                    conn.Open();
+
+                    foreach (string sql in cmds)
+                    {
+                        using (MySqlCommand command = new MySqlCommand(sql, conn))
+                        {
+                            command.ExecuteNonQuery();
+                        }
+                    }
+                }
+                UpdateDatabaseVersion(thisVersion);
+            }
+            catch (Exception ex)
+            {
+                logger.Error(ex.Message);
+            }
+        }
+        private void UpdateSchema_053(int currentVersionNumber)
+        private static void UpdateSchema_053(int currentVersionNumber)
+        {
+            int thisVersion = 53;
+            if (currentVersionNumber >= thisVersion) return;
+
+            logger.Info("Updating schema to VERSION: {0}", thisVersion);
+
+            try
+            {
+                DatabaseFixes.Fixes.Add(DatabaseFixes.DeleteSerieUsersWithoutSeries);
+                UpdateDatabaseVersion(thisVersion);
+            }
+            catch (Exception ex)
+            {
+                logger.Error(ex.Message);
+            }
+        }
+
+        private static void UpdateSchema_054(int currentVersionNumber)
+        {
+            int thisVersion = 54;
+            if (currentVersionNumber >= thisVersion) return;
+
+        private void ExecuteSQLCommands(List<string> cmds)
+        {
+            using (MySqlConnection conn = new MySqlConnection(GetConnectionString()))
+            {
+                conn.Open();
+
+                foreach (string sql in cmds)
+                {
+                    using (MySqlCommand command = new MySqlCommand(sql, conn))
+                    {
+                        try
+                        {
+                            command.ExecuteNonQuery();
+                        }
+                        catch (Exception ex)
+                        {
+                            logger.Error(sql + " - " + ex.Message);
+                        }
+                    }
+                }
+            }
+        }
+
+        public void UpdateSchema_Fix()
+        {
+            List<string> cmds = new List<string>();
+
+            cmds.Add("drop table `crossref_anidb_mal`;");
+
+            cmds.Add("CREATE TABLE CrossRef_AniDB_MAL( " +
+                     " CrossRef_AniDB_MALID INT NOT NULL AUTO_INCREMENT, " +
+                     " AnimeID int NOT NULL, " +
+                     " MALID int NOT NULL, " +
+                     " MALTitle text, " +
+                     " StartEpisodeType int NOT NULL, " +
+                     " StartEpisodeNumber int NOT NULL, " +
+                     " CrossRefSource int NOT NULL, " +
+                     " PRIMARY KEY (`CrossRef_AniDB_MALID`) ) ; ");
+
+            cmds.Add(
+                "ALTER TABLE `CrossRef_AniDB_MAL` ADD UNIQUE INDEX `UIX_CrossRef_AniDB_MAL_AnimeID` (`AnimeID` ASC) ;");
+            cmds.Add(
+                "ALTER TABLE `CrossRef_AniDB_MAL` ADD UNIQUE INDEX `UIX_CrossRef_AniDB_MAL_Anime` (`MALID` ASC, `AnimeID` ASC, `StartEpisodeType` ASC, `StartEpisodeNumber` ASC) ;");
+
+            using (MySqlConnection conn = new MySqlConnection(GetConnectionString()))
+            {
+                conn.Open();
+
+                foreach (string sql in cmds)
+                {
+                    using (MySqlCommand command = new MySqlCommand(sql, conn))
+                    {
+                        try
+                        {
+                            command.ExecuteNonQuery();
+                        }
+                        catch (Exception ex)
+                        {
+                            logger.Error(sql + " - " + ex.Message);
+                        }
+                    }
+                }
+            }
+        }
+
+        private void UpdateDatabaseVersion(int versionNumber)
+        {
+            VersionsRepository repVersions = new VersionsRepository();
+            Versions ver = repVersions.GetByVersionType(Constants.DatabaseTypeKey);
+            if (ver == null) return;
+
+            ver.VersionValue = versionNumber.ToString();
+            repVersions.Save(ver);
+        }
+
+        #endregion
+
+        #region Create Initial Schema
+
+        public bool CreateInitialSchema()
+        {
+            int count = 0;
+
+            //string sql = string.Format("select count(VERSIONS) from INFORMATION_SCHEMA where TABLE_SCHEMA = '{0}' and TABLE_NAME = 'VERSIONS' group by TABLE_NAME",
+            //	ServerSettings.MySQL_SchemaName);
+            string sql =
+                string.Format(
+                    "select count(*) from information_schema.tables where table_schema='{0}' and table_name = 'Versions'",
+                    ServerSettings.MySQL_SchemaName);
+            logger.Trace(sql);
+            using (MySqlConnection conn = new MySqlConnection(GetConnectionString()))
+            {
+                conn.Open();
+                MySqlCommand cmd = new MySqlCommand(sql, conn);
+                object result = cmd.ExecuteScalar();
+                count = int.Parse(result.ToString());
+            }
+
+            // if the Versions already exists, it means we have done this already
+            if (count > 0)
+            {
+                logger.Trace("Initial schema already exists");
+                return false;
+            }
+
+            // let's check for Linux MySQL users who have renamed all thier table to lower case
+            sql =
+                string.Format(
+                    "select count(*) from information_schema.tables where table_schema='{0}' and table_name = 'versions'",
+                    ServerSettings.MySQL_SchemaName);
+            using (MySqlConnection conn = new MySqlConnection(GetConnectionString()))
+            {
+                conn.Open();
+                MySqlCommand cmd = new MySqlCommand(sql, conn);
+                object result = cmd.ExecuteScalar();
+                count = int.Parse(result.ToString());
+            }
+
+            // if the 'versions' already exists, it means we need to fix up the table names
+            if (count > 0)
+            {
+                FixLinuxTables();
+                return false;
+            }
+
+            logger.Trace("Initial schema doesn't exists, creating now...");
+
+            //Create all the commands to be executed
+            List<string> commands = new List<string>();
+            commands.AddRange(CreateTableString_Versions());
+            commands.AddRange(CreateTableString_AniDB_Anime());
+            commands.AddRange(CreateTableString_AniDB_Anime_Category());
+            commands.AddRange(CreateTableString_AniDB_Anime_Character());
+            commands.AddRange(CreateTableString_AniDB_Anime_Relation());
+            commands.AddRange(CreateTableString_AniDB_Anime_Review());
+            commands.AddRange(CreateTableString_AniDB_Anime_Similar());
+            commands.AddRange(CreateTableString_AniDB_Anime_Tag());
+            commands.AddRange(CreateTableString_AniDB_Anime_Title());
+            commands.AddRange(CreateTableString_AniDB_Category());
+            commands.AddRange(CreateTableString_AniDB_Character());
+            commands.AddRange(CreateTableString_AniDB_Character_Seiyuu());
+            commands.AddRange(CreateTableString_AniDB_Seiyuu());
+            commands.AddRange(CreateTableString_AniDB_Episode());
+            commands.AddRange(CreateTableString_AniDB_File());
+            commands.AddRange(CreateTableString_AniDB_GroupStatus());
+            commands.AddRange(CreateTableString_AniDB_ReleaseGroup());
+            commands.AddRange(CreateTableString_AniDB_Review());
+            commands.AddRange(CreateTableString_AniDB_Tag());
+            commands.AddRange(CreateTableString_AnimeEpisode());
+            commands.AddRange(CreateTableString_AnimeEpisode_User());
+            commands.AddRange(CreateTableString_AnimeGroup());
+            commands.AddRange(CreateTableString_AnimeSeries());
+            commands.AddRange(CreateTableString_AnimeSeries_User());
+            commands.AddRange(CreateTableString_AnimeGroup_User());
+            commands.AddRange(CreateTableString_VideoLocal());
+            commands.AddRange(CreateTableString_VideoLocal_User());
+            commands.AddRange(CreateTableString_CommandRequest());
+            commands.AddRange(CreateTableString_CrossRef_AniDB_Other());
+            commands.AddRange(CreateTableString_CrossRef_AniDB_TvDB());
+            commands.AddRange(CreateTableString_CrossRef_File_Episode());
+            commands.AddRange(CreateTableString_CrossRef_Languages_AniDB_File());
+            commands.AddRange(CreateTableString_CrossRef_Subtitles_AniDB_File());
+            commands.AddRange(CreateTableString_FileNameHash());
+            commands.AddRange(CreateTableString_Language());
+            commands.AddRange(CreateTableString_ImportFolder());
+            commands.AddRange(CreateTableString_ScheduledUpdate());
+            commands.AddRange(CreateTableString_VideoInfo());
+
+            commands.AddRange(CreateTableString_DuplicateFile());
+            commands.AddRange(CreateTableString_GroupFilter());
+            commands.AddRange(CreateTableString_GroupFilterCondition());
+            commands.AddRange(CreateTableString_AniDB_Vote());
+            commands.AddRange(CreateTableString_TvDB_ImageFanart());
+            commands.AddRange(CreateTableString_TvDB_ImageWideBanner());
+            commands.AddRange(CreateTableString_TvDB_ImagePoster());
+            commands.AddRange(CreateTableString_TvDB_Episode());
+            commands.AddRange(CreateTableString_TvDB_Series());
+            commands.AddRange(CreateTableString_AniDB_Anime_DefaultImage());
+            commands.AddRange(CreateTableString_MovieDB_Movie());
+            commands.AddRange(CreateTableString_MovieDB_Poster());
+            commands.AddRange(CreateTableString_MovieDB_Fanart());
+            commands.AddRange(CreateTableString_JMMUser());
+            commands.AddRange(CreateTableString_Trakt_Episode());
+            commands.AddRange(CreateTableString_Trakt_ImagePoster());
+            commands.AddRange(CreateTableString_Trakt_ImageFanart());
+            commands.AddRange(CreateTableString_Trakt_Show());
+            commands.AddRange(CreateTableString_Trakt_Season());
+            commands.AddRange(CreateTableString_CrossRef_AniDB_Trakt());
+
+
+            using (MySqlConnection conn = new MySqlConnection(GetConnectionString()))
+            {
+                conn.Open();
+
+                foreach (string cmdTable in commands)
+                {
+                    using (MySqlCommand command = new MySqlCommand(cmdTable, conn))
+                    {
+                        try
+                        {
+                            command.ExecuteNonQuery();
+                        }
+                        catch (Exception ex)
+                        {
+                            logger.Error(cmdTable + " - " + ex.Message);
+                        }
+                    }
+                }
+            }
+
+            Console.WriteLine("Creating version...");
+            Versions ver1 = new Versions();
+            ver1.VersionType = Constants.DatabaseTypeKey;
+            ver1.VersionValue = "1";
+
+            VersionsRepository repVer = new VersionsRepository();
+            repVer.Save(ver1);
+            return true;
+        }
+
+        private void FixLinuxTables()
+        {
+            logger.Info("Fixing MySQL/Linux table names");
+
+            List<string> fixCmds = new List<string>();
+            fixCmds.Add("RENAME TABLE anidb_anime TO AniDB_Anime;");
+            fixCmds.Add("RENAME TABLE anidb_anime_category TO AniDB_Anime_Category;");
+            fixCmds.Add("RENAME TABLE anidb_anime_character TO AniDB_Anime_Character;");
+            fixCmds.Add("RENAME TABLE anidb_anime_defaultimage TO AniDB_Anime_DefaultImage;");
+            fixCmds.Add("RENAME TABLE anidb_anime_relation TO AniDB_Anime_Relation;");
+            fixCmds.Add("RENAME TABLE anidb_anime_review TO AniDB_Anime_Review;");
+            fixCmds.Add("RENAME TABLE anidb_anime_similar TO AniDB_Anime_Similar;");
+            fixCmds.Add("RENAME TABLE anidb_anime_tag TO AniDB_Anime_Tag;");
+            fixCmds.Add("RENAME TABLE anidb_anime_title TO AniDB_Anime_Title;");
+            fixCmds.Add("RENAME TABLE anidb_category TO AniDB_Category;");
+            fixCmds.Add("RENAME TABLE anidb_character TO AniDB_Character;");
+            fixCmds.Add("RENAME TABLE anidb_character_seiyuu TO AniDB_Character_Seiyuu;");
+            fixCmds.Add("RENAME TABLE anidb_episode TO AniDB_Episode;");
+            fixCmds.Add("RENAME TABLE anidb_file TO AniDB_File;");
+            fixCmds.Add("RENAME TABLE anidb_groupstatus TO AniDB_GroupStatus;");
+            fixCmds.Add("RENAME TABLE anidb_myliststats TO AniDB_MylistStats;");
+            fixCmds.Add("RENAME TABLE anidb_recommendation TO AniDB_Recommendation;");
+            fixCmds.Add("RENAME TABLE anidb_releasegroup TO AniDB_ReleaseGroup;");
+            fixCmds.Add("RENAME TABLE anidb_review TO AniDB_Review;");
+            fixCmds.Add("RENAME TABLE anidb_seiyuu TO AniDB_Seiyuu;");
+            fixCmds.Add("RENAME TABLE anidb_tag TO AniDB_Tag;");
+            fixCmds.Add("RENAME TABLE anidb_vote TO AniDB_Vote;");
+            fixCmds.Add("RENAME TABLE animeepisode TO AnimeEpisode;");
+            fixCmds.Add("RENAME TABLE animeepisode_user TO AnimeEpisode_User;");
+            fixCmds.Add("RENAME TABLE animegroup TO AnimeGroup;");
+            fixCmds.Add("RENAME TABLE animegroup_user TO AnimeGroup_User;");
+            fixCmds.Add("RENAME TABLE animeseries TO AnimeSeries;");
+            fixCmds.Add("RENAME TABLE animeseries_user TO AnimeSeries_User;");
+            fixCmds.Add("RENAME TABLE bookmarkedanime TO BookmarkedAnime;");
+            fixCmds.Add("RENAME TABLE commandrequest TO CommandRequest;");
+            fixCmds.Add("RENAME TABLE crossref_anidb_mal TO CrossRef_AniDB_MAL;");
+            fixCmds.Add("RENAME TABLE crossref_anidb_other TO CrossRef_AniDB_Other;");
+            fixCmds.Add("RENAME TABLE crossref_anidb_trakt TO CrossRef_AniDB_Trakt;");
+            fixCmds.Add("RENAME TABLE crossref_anidb_trakt_episode TO CrossRef_AniDB_Trakt_Episode;");
+            fixCmds.Add("RENAME TABLE crossref_anidb_traktv2 TO CrossRef_AniDB_TraktV2;");
+            fixCmds.Add("RENAME TABLE crossref_anidb_tvdb TO CrossRef_AniDB_TvDB;");
+            fixCmds.Add("RENAME TABLE crossref_anidb_tvdb_episode TO CrossRef_AniDB_TvDB_Episode;");
+            fixCmds.Add("RENAME TABLE crossref_anidb_tvdbv2 TO CrossRef_AniDB_TvDBV2;");
+            fixCmds.Add("RENAME TABLE crossref_customtag TO CrossRef_CustomTag;");
+            fixCmds.Add("RENAME TABLE crossref_file_episode TO CrossRef_File_Episode;");
+            fixCmds.Add("RENAME TABLE crossref_languages_anidb_file TO CrossRef_Languages_AniDB_File;");
+            fixCmds.Add("RENAME TABLE crossref_subtitles_anidb_file TO CrossRef_Subtitles_AniDB_File;");
+            fixCmds.Add("RENAME TABLE customtag TO CustomTag;");
+            fixCmds.Add("RENAME TABLE duplicatefile TO DuplicateFile;");
+            fixCmds.Add("RENAME TABLE fileffdshowpreset TO FileFfdshowPreset;");
+            fixCmds.Add("RENAME TABLE filenamehash TO FileNameHash;");
+            fixCmds.Add("RENAME TABLE groupfilter TO GroupFilter;");
+            fixCmds.Add("RENAME TABLE groupfiltercondition TO GroupFilterCondition;");
+            fixCmds.Add("RENAME TABLE ignoreanime TO IgnoreAnime;");
+            fixCmds.Add("RENAME TABLE importfolder TO ImportFolder;");
+            fixCmds.Add("RENAME TABLE jmmuser TO JMMUser;");
+            fixCmds.Add("RENAME TABLE language TO Language;");
+            fixCmds.Add("RENAME TABLE logmessage TO LogMessage;");
+            fixCmds.Add("RENAME TABLE moviedb_fanart TO MovieDB_Fanart;");
+            fixCmds.Add("RENAME TABLE moviedb_movie TO MovieDB_Movie;");
+            fixCmds.Add("RENAME TABLE moviedb_poster TO MovieDB_Poster;");
+            fixCmds.Add("RENAME TABLE playlist TO Playlist;");
+            fixCmds.Add("RENAME TABLE renamescript TO RenameScript;");
+            fixCmds.Add("RENAME TABLE scheduledupdate TO ScheduledUpdate;");
+            fixCmds.Add("RENAME TABLE trakt_episode TO Trakt_Episode;");
+            fixCmds.Add("RENAME TABLE trakt_friend TO Trakt_Friend;");
+            fixCmds.Add("RENAME TABLE trakt_imagefanart TO Trakt_ImageFanart;");
+            fixCmds.Add("RENAME TABLE trakt_imageposter TO Trakt_ImagePoster;");
+            fixCmds.Add("RENAME TABLE trakt_season TO Trakt_Season;");
+            fixCmds.Add("RENAME TABLE trakt_show TO Trakt_Show;");
+            fixCmds.Add("RENAME TABLE tvdb_episode TO TvDB_Episode;");
+            fixCmds.Add("RENAME TABLE tvdb_imagefanart TO TvDB_ImageFanart;");
+            fixCmds.Add("RENAME TABLE tvdb_imageposter TO TvDB_ImagePoster;");
+            fixCmds.Add("RENAME TABLE tvdb_imagewidebanner TO TvDB_ImageWideBanner;");
+            fixCmds.Add("RENAME TABLE tvdb_series TO TvDB_Series;");
+            fixCmds.Add("RENAME TABLE versions TO Versions;");
+            fixCmds.Add("RENAME TABLE videoinfo TO VideoInfo;");
+            fixCmds.Add("RENAME TABLE videolocal TO VideoLocal;");
+            fixCmds.Add("RENAME TABLE videolocal_user TO VideoLocal_User;");
+
+            using (MySqlConnection conn = new MySqlConnection(GetConnectionString()))
+            {
+                conn.Open();
+
+                foreach (string cmdFix in fixCmds)
+                {
+                    try
+                    {
+                        logger.Info(cmdFix);
+                        using (MySqlCommand command = new MySqlCommand(cmdFix, conn))
+                        {
+                            try
+                            {
+                                command.ExecuteNonQuery();
+                            }
+                            catch (Exception ex)
+                            {
+                                logger.Error(cmdFix + " - " + ex.Message);
+                            }
+                        }
+                    }
+                    catch (Exception ex)
+                    {
+                        logger.ErrorException(ex.ToString(), ex);
+                    }
+                }
+            }
+        }
+
+        public List<string> CreateTableString_Versions()
+        {
+            List<string> cmds = new List<string>();
+            cmds.Add("CREATE TABLE `Versions` ( " +
+                     " `VersionsID` INT NOT NULL AUTO_INCREMENT , " +
+                     " `VersionType` VARCHAR(100) NOT NULL , " +
+                     " `VersionValue` VARCHAR(100) NOT NULL ,  " +
+                     " PRIMARY KEY (`VersionsID`) ) ; ");
+
+            cmds.Add("ALTER TABLE `Versions` ADD UNIQUE INDEX `UIX_Versions_VersionType` (`VersionType` ASC) ;");
+
+            return cmds;
+        }
+
+        public List<string> CreateTableString_AniDB_Anime()
+        {
+            List<string> cmds = new List<string>();
+            cmds.Add("CREATE TABLE `AniDB_Anime` ( " +
+                     " `AniDB_AnimeID` INT NOT NULL AUTO_INCREMENT, " +
+                     " `AnimeID` INT NOT NULL, " +
+                     " `EpisodeCount` INT NOT NULL, " +
+                     " `AirDate` datetime NULL, " +
+                     " `EndDate` datetime NULL, " +
+                     " `URL` text character set utf8 NULL, " +
+                     " `Picname` text character set utf8 NULL, " +
+                     " `BeginYear` INT NOT NULL, " +
+                     " `EndYear` INT NOT NULL, " +
+                     " `AnimeType` INT NOT NULL, " +
+                     " `MainTitle` varchar(500) character set utf8 NOT NULL, " +
+                     " `AllTitles` varchar(1500) character set utf8 NOT NULL, " +
+                     " `AllCategories` text character set utf8 NOT NULL, " +
+                     " `AllTags` text character set utf8 NOT NULL, " +
+                     " `Description` text character set utf8 NOT NULL, " +
+                     " `EpisodeCountNormal` INT NOT NULL, " +
+                     " `EpisodeCountSpecial` INT NOT NULL, " +
+                     " `Rating` INT NOT NULL, " +
+                     " `VoteCount` INT NOT NULL, " +
+                     " `TempRating` INT NOT NULL, " +
+                     " `TempVoteCount` INT NOT NULL, " +
+                     " `AvgReviewRating` INT NOT NULL, " +
+                     " `ReviewCount` int NOT NULL, " +
+                     " `DateTimeUpdated` datetime NOT NULL, " +
+                     " `DateTimeDescUpdated` datetime NOT NULL, " +
+                     " `ImageEnabled` int NOT NULL, " +
+                     " `AwardList` text character set utf8 NOT NULL, " +
+                     " `Restricted` int NOT NULL, " +
+                     " `AnimePlanetID` int NULL, " +
+                     " `ANNID` int NULL, " +
+                     " `AllCinemaID` int NULL, " +
+                     " `AnimeNfo` int NULL, " +
+                     " `LatestEpisodeNumber` int NULL, " +
+                     " PRIMARY KEY (`AniDB_AnimeID`) ) ; ");
+
+            cmds.Add("ALTER TABLE `AniDB_Anime` ADD UNIQUE INDEX `UIX_AniDB_Anime_AnimeID` (`AnimeID` ASC) ;");
+
+            return cmds;
+        }
+
+        public List<string> CreateTableString_AniDB_Anime_Category()
+        {
+            List<string> cmds = new List<string>();
+            cmds.Add("CREATE TABLE `AniDB_Anime_Category` ( " +
+                     " `AniDB_Anime_CategoryID` INT NOT NULL AUTO_INCREMENT, " +
+                     " `AnimeID` int NOT NULL, " +
+                     " `CategoryID` int NOT NULL, " +
+                     " `Weighting` int NOT NULL, " +
+                     " PRIMARY KEY (`AniDB_Anime_CategoryID`) ) ; ");
+
+            cmds.Add("ALTER TABLE `AniDB_Anime_Category` ADD INDEX `IX_AniDB_Anime_Category_AnimeID` (`AnimeID` ASC) ;");
+            cmds.Add(
+                "ALTER TABLE `AniDB_Anime_Category` ADD UNIQUE INDEX `UIX_AniDB_Anime_Category_AnimeID_CategoryID` (`AnimeID` ASC, `CategoryID` ASC) ;");
+
+            return cmds;
+        }
+
+        public List<string> CreateTableString_AniDB_Anime_Character()
+        {
+            List<string> cmds = new List<string>();
+            cmds.Add("CREATE TABLE AniDB_Anime_Character ( " +
+                     " `AniDB_Anime_CharacterID`  INT NOT NULL AUTO_INCREMENT, " +
+                     " `AnimeID` int NOT NULL, " +
+                     " `CharID` int NOT NULL, " +
+                     " `CharType` varchar(100) NOT NULL, " +
+                     " `EpisodeListRaw` text NULL, " +
+                     " PRIMARY KEY (`AniDB_Anime_CharacterID`) ) ; ");
+
+            cmds.Add(
+                "ALTER TABLE `AniDB_Anime_Character` ADD INDEX `IX_AniDB_Anime_Character_AnimeID` (`AnimeID` ASC) ;");
+            cmds.Add(
+                "ALTER TABLE `AniDB_Anime_Character` ADD UNIQUE INDEX `UIX_AniDB_Anime_Character_AnimeID_CharID` (`AnimeID` ASC, `CharID` ASC) ;");
+
+            return cmds;
+        }
+
+        public List<string> CreateTableString_AniDB_Anime_Relation()
+        {
+            List<string> cmds = new List<string>();
+            cmds.Add("CREATE TABLE `AniDB_Anime_Relation` ( " +
+                     " `AniDB_Anime_RelationID`  INT NOT NULL AUTO_INCREMENT, " +
+                     " `AnimeID` int NOT NULL, " +
+                     " `RelatedAnimeID` int NOT NULL, " +
+                     " `RelationType` varchar(100) NOT NULL, " +
+                     " PRIMARY KEY (`AniDB_Anime_RelationID`) ) ; ");
+
+            cmds.Add("ALTER TABLE `AniDB_Anime_Relation` ADD INDEX `IX_AniDB_Anime_Relation_AnimeID` (`AnimeID` ASC) ;");
+            cmds.Add(
+                "ALTER TABLE `AniDB_Anime_Relation` ADD UNIQUE INDEX `UIX_AniDB_Anime_Relation_AnimeID_RelatedAnimeID` (`AnimeID` ASC, `RelatedAnimeID` ASC) ;");
+
+            return cmds;
+        }
+
+        public List<string> CreateTableString_AniDB_Anime_Review()
+        {
+            List<string> cmds = new List<string>();
+            cmds.Add("CREATE TABLE `AniDB_Anime_Review` ( " +
+                     " `AniDB_Anime_ReviewID` INT NOT NULL AUTO_INCREMENT, " +
+                     " `AnimeID` int NOT NULL, " +
+                     " `ReviewID` int NOT NULL, " +
+                     " PRIMARY KEY (`AniDB_Anime_ReviewID`) ) ; ");
+
+            cmds.Add("ALTER TABLE `AniDB_Anime_Review` ADD INDEX `IX_AniDB_Anime_Review_AnimeID` (`AnimeID` ASC) ;");
+            cmds.Add(
+                "ALTER TABLE `AniDB_Anime_Review` ADD UNIQUE INDEX `UIX_AniDB_Anime_Review_AnimeID_ReviewID` (`AnimeID` ASC, `ReviewID` ASC) ;");
+
+            return cmds;
+        }
+
+        public List<string> CreateTableString_AniDB_Anime_Similar()
+        {
+            List<string> cmds = new List<string>();
+            cmds.Add("CREATE TABLE `AniDB_Anime_Similar` ( " +
+                     " `AniDB_Anime_SimilarID` INT NOT NULL AUTO_INCREMENT, " +
+                     " `AnimeID` int NOT NULL, " +
+                     " `SimilarAnimeID` int NOT NULL, " +
+                     " `Approval` int NOT NULL, " +
+                     " `Total` int NOT NULL, " +
+                     " PRIMARY KEY (`AniDB_Anime_SimilarID`) ) ; ");
+
+            cmds.Add("ALTER TABLE `AniDB_Anime_Similar` ADD INDEX `IX_AniDB_Anime_Similar_AnimeID` (`AnimeID` ASC) ;");
+            cmds.Add(
+                "ALTER TABLE `AniDB_Anime_Similar` ADD UNIQUE INDEX `UIX_AniDB_Anime_Similar_AnimeID_SimilarAnimeID` (`AnimeID` ASC, `SimilarAnimeID` ASC) ;");
+
+            return cmds;
+        }
+
+        public List<string> CreateTableString_AniDB_Anime_Tag()
+        {
+            List<string> cmds = new List<string>();
+            cmds.Add("CREATE TABLE `AniDB_Anime_Tag` ( " +
+                     " `AniDB_Anime_TagID` INT NOT NULL AUTO_INCREMENT, " +
+                     " `AnimeID` int NOT NULL, " +
+                     " `TagID` int NOT NULL, " +
+                     " `Approval` int NOT NULL, " +
+                     " PRIMARY KEY (`AniDB_Anime_TagID`) ) ; ");
+
+            cmds.Add("ALTER TABLE `AniDB_Anime_Tag` ADD INDEX `IX_AniDB_Anime_Tag_AnimeID` (`AnimeID` ASC) ;");
+            cmds.Add(
+                "ALTER TABLE `AniDB_Anime_Tag` ADD UNIQUE INDEX `UIX_AniDB_Anime_Tag_AnimeID_TagID` (`AnimeID` ASC, `TagID` ASC) ;");
+
+            return cmds;
+        }
+
+        public List<string> CreateTableString_AniDB_Anime_Title()
+        {
+            List<string> cmds = new List<string>();
+            cmds.Add("CREATE TABLE `AniDB_Anime_Title` ( " +
+                     " `AniDB_Anime_TitleID` INT NOT NULL AUTO_INCREMENT, " +
+                     " `AnimeID` int NOT NULL, " +
+                     " `TitleType` varchar(50) character set utf8 NOT NULL, " +
+                     " `Language` varchar(50) character set utf8 NOT NULL, " +
+                     " `Title` varchar(500) character set utf8 NOT NULL, " +
+                     " PRIMARY KEY (`AniDB_Anime_TitleID`) ) ; ");
+
+            cmds.Add("ALTER TABLE `AniDB_Anime_Title` ADD INDEX `IX_AniDB_Anime_Title_AnimeID` (`AnimeID` ASC) ;");
+
+
+            return cmds;
+        }
+
+        public List<string> CreateTableString_AniDB_Category()
+        {
+            List<string> cmds = new List<string>();
+            cmds.Add("CREATE TABLE `AniDB_Category` ( " +
+                     " `AniDB_CategoryID` INT NOT NULL AUTO_INCREMENT, " +
+                     " `CategoryID` int NOT NULL, " +
+                     " `ParentID` int NOT NULL, " +
+                     " `IsHentai` int NOT NULL, " +
+                     " `CategoryName` varchar(50) NOT NULL, " +
+                     " `CategoryDescription` text NOT NULL, " +
+                     " PRIMARY KEY (`AniDB_CategoryID`) ) ; ");
+
+            cmds.Add(
+                "ALTER TABLE `AniDB_Category` ADD UNIQUE INDEX `UIX_AniDB_Category_CategoryID` (`CategoryID` ASC) ;");
+
+            return cmds;
+        }
+
+        public List<string> CreateTableString_AniDB_Character()
+        {
+            List<string> cmds = new List<string>();
+            cmds.Add("CREATE TABLE `AniDB_Character` ( " +
+                     " `AniDB_CharacterID` INT NOT NULL AUTO_INCREMENT, " +
+                     " `CharID` int NOT NULL, " +
+                     " `CharName` varchar(200) character set utf8 NOT NULL, " +
+                     " `PicName` varchar(100) NOT NULL, " +
+                     " `CharKanjiName` text character set utf8 NOT NULL, " +
+                     " `CharDescription` text character set utf8 NOT NULL, " +
+                     " `CreatorListRaw` text NOT NULL, " +
+                     " PRIMARY KEY (`AniDB_CharacterID`) ) ; ");
+
+            cmds.Add("ALTER TABLE `AniDB_Character` ADD UNIQUE INDEX `UIX_AniDB_Character_CharID` (`CharID` ASC) ;");
+
+            return cmds;
+        }
+
+        public List<string> CreateTableString_AniDB_Character_Seiyuu()
+        {
+            List<string> cmds = new List<string>();
+            cmds.Add("CREATE TABLE `AniDB_Character_Seiyuu` ( " +
+                     " `AniDB_Character_SeiyuuID` INT NOT NULL AUTO_INCREMENT, " +
+                     " `CharID` int NOT NULL, " +
+                     " `SeiyuuID` int NOT NULL, " +
+                     " PRIMARY KEY (`AniDB_Character_SeiyuuID`) ) ; ");
+
+            cmds.Add(
+                "ALTER TABLE `AniDB_Character_Seiyuu` ADD INDEX `IX_AniDB_Character_Seiyuu_CharID` (`CharID` ASC) ;");
+            cmds.Add(
+                "ALTER TABLE `AniDB_Character_Seiyuu` ADD INDEX `IX_AniDB_Character_Seiyuu_SeiyuuID` (`SeiyuuID` ASC) ;");
+            cmds.Add(
+                "ALTER TABLE `AniDB_Character_Seiyuu` ADD UNIQUE INDEX `UIX_AniDB_Character_Seiyuu_CharID_SeiyuuID` (`CharID` ASC, `SeiyuuID` ASC) ;");
+
+            return cmds;
+        }
+
+        public List<string> CreateTableString_AniDB_Seiyuu()
+        {
+            List<string> cmds = new List<string>();
+            cmds.Add("CREATE TABLE `AniDB_Seiyuu` ( " +
+                     " `AniDB_SeiyuuID` INT NOT NULL AUTO_INCREMENT, " +
+                     " `SeiyuuID` int NOT NULL, " +
+                     " `SeiyuuName` varchar(200) character set utf8 NOT NULL, " +
+                     " `PicName` varchar(100) NOT NULL, " +
+                     " PRIMARY KEY (`AniDB_SeiyuuID`) ) ; ");
+
+            cmds.Add("ALTER TABLE `AniDB_Seiyuu` ADD UNIQUE INDEX `UIX_AniDB_Seiyuu_SeiyuuID` (`SeiyuuID` ASC) ;");
+
+            return cmds;
+        }
+
+        public List<string> CreateTableString_AniDB_Episode()
+        {
+            List<string> cmds = new List<string>();
+            cmds.Add("CREATE TABLE `AniDB_Episode` ( " +
+                     " `AniDB_EpisodeID` INT NOT NULL AUTO_INCREMENT, " +
+                     " `EpisodeID` int NOT NULL, " +
+                     " `AnimeID` int NOT NULL, " +
+                     " `LengthSeconds` int NOT NULL, " +
+                     " `Rating` varchar(200) NOT NULL, " +
+                     " `Votes` varchar(200) NOT NULL, " +
+                     " `EpisodeNumber` int NOT NULL, " +
+                     " `EpisodeType` int NOT NULL, " +
+                     " `RomajiName` varchar(200) character set utf8 NOT NULL, " +
+                     " `EnglishName` varchar(200) character set utf8 NOT NULL, " +
+                     " `AirDate` int NOT NULL, " +
+                     " `DateTimeUpdated` datetime NOT NULL, " +
+                     " PRIMARY KEY (`AniDB_EpisodeID`) ) ; ");
+
+            cmds.Add("ALTER TABLE `AniDB_Episode` ADD INDEX `IX_AniDB_Episode_AnimeID` (`AnimeID` ASC) ;");
+            cmds.Add("ALTER TABLE `AniDB_Episode` ADD UNIQUE INDEX `UIX_AniDB_Episode_EpisodeID` (`EpisodeID` ASC) ;");
+
+            return cmds;
+        }
+
+        public List<string> CreateTableString_AniDB_File()
+        {
+            List<string> cmds = new List<string>();
+            cmds.Add("CREATE TABLE `AniDB_File`( " +
+                     " `AniDB_FileID` INT NOT NULL AUTO_INCREMENT, " +
+                     " `FileID` int NOT NULL, " +
+                     " `Hash` varchar(50) NOT NULL, " +
+                     " `AnimeID` int NOT NULL, " +
+                     " `GroupID` int NOT NULL, " +
+                     " `File_Source` varchar(200) NOT NULL, " +
+                     " `File_AudioCodec` varchar(200) NOT NULL, " +
+                     " `File_VideoCodec` varchar(200) NOT NULL, " +
+                     " `File_VideoResolution` varchar(200) NOT NULL, " +
+                     " `File_FileExtension` varchar(200) NOT NULL, " +
+                     " `File_LengthSeconds` int NOT NULL, " +
+                     " `File_Description` varchar(500) NOT NULL, " +
+                     " `File_ReleaseDate` int NOT NULL, " +
+                     " `Anime_GroupName` varchar(200) character set utf8 NOT NULL, " +
+                     " `Anime_GroupNameShort` varchar(50) character set utf8 NOT NULL, " +
+                     " `Episode_Rating` int NOT NULL, " +
+                     " `Episode_Votes` int NOT NULL, " +
+                     " `DateTimeUpdated` datetime NOT NULL, " +
+                     " `IsWatched` int NOT NULL, " +
+                     " `WatchedDate` datetime NULL, " +
+                     " `CRC` varchar(200) NOT NULL, " +
+                     " `MD5` varchar(200) NOT NULL, " +
+                     " `SHA1` varchar(200) NOT NULL, " +
+                     " `FileName` varchar(500) character set utf8 NOT NULL, " +
+                     " `FileSize` bigint NOT NULL, " +
+                     " PRIMARY KEY (`AniDB_FileID`) ) ; ");
+
+            cmds.Add("ALTER TABLE `AniDB_File` ADD UNIQUE INDEX `UIX_AniDB_File_Hash` (`Hash` ASC) ;");
+            cmds.Add("ALTER TABLE `AniDB_File` ADD UNIQUE INDEX `UIX_AniDB_File_FileID` (`FileID` ASC) ;");
+
+            return cmds;
+        }
+
+        public List<string> CreateTableString_AniDB_GroupStatus()
+        {
+            List<string> cmds = new List<string>();
+            cmds.Add("CREATE TABLE `AniDB_GroupStatus` ( " +
+                     " `AniDB_GroupStatusID` INT NOT NULL AUTO_INCREMENT, " +
+                     " `AnimeID` int NOT NULL, " +
+                     " `GroupID` int NOT NULL, " +
+                     " `GroupName` varchar(200) character set utf8 NOT NULL, " +
+                     " `CompletionState` int NOT NULL, " +
+                     " `LastEpisodeNumber` int NOT NULL, " +
+                     " `Rating` int NOT NULL, " +
+                     " `Votes` int NOT NULL, " +
+                     " `EpisodeRange` text NOT NULL, " +
+                     " PRIMARY KEY (`AniDB_GroupStatusID`) ) ; ");
+
+            cmds.Add("ALTER TABLE `AniDB_GroupStatus` ADD INDEX `IX_AniDB_GroupStatus_AnimeID` (`AnimeID` ASC) ;");
+            cmds.Add(
+                "ALTER TABLE `AniDB_GroupStatus` ADD UNIQUE INDEX `UIX_AniDB_GroupStatus_AnimeID_GroupID` (`AnimeID` ASC, `GroupID` ASC) ;");
+
+
+            return cmds;
+        }
+
+        public List<string> CreateTableString_AniDB_ReleaseGroup()
+        {
+            List<string> cmds = new List<string>();
+            cmds.Add("CREATE TABLE `AniDB_ReleaseGroup` ( " +
+                     " `AniDB_ReleaseGroupID` INT NOT NULL AUTO_INCREMENT, " +
+                     " `GroupID` int NOT NULL, " +
+                     " `Rating` int NOT NULL, " +
+                     " `Votes` int NOT NULL, " +
+                     " `AnimeCount` int NOT NULL, " +
+                     " `FileCount` int NOT NULL, " +
+                     " `GroupName` varchar(200) character set utf8 NOT NULL, " +
+                     " `GroupNameShort` varchar(50) character set utf8 NOT NULL, " +
+                     " `IRCChannel` varchar(200) character set utf8 NOT NULL, " +
+                     " `IRCServer` varchar(200) character set utf8 NOT NULL, " +
+                     " `URL` varchar(200) character set utf8 NOT NULL, " +
+                     " `Picname` varchar(50) NOT NULL, " +
+                     " PRIMARY KEY (`AniDB_ReleaseGroupID`) ) ; ");
+
+            cmds.Add(
+                "ALTER TABLE `AniDB_ReleaseGroup` ADD UNIQUE INDEX `UIX_AniDB_ReleaseGroup_GroupID` (`GroupID` ASC) ;");
+
+
+            return cmds;
+        }
+
+        public List<string> CreateTableString_AniDB_Review()
+        {
+            List<string> cmds = new List<string>();
+            cmds.Add("CREATE TABLE `AniDB_Review` ( " +
+                     " `AniDB_ReviewID` INT NOT NULL AUTO_INCREMENT, " +
+                     " `ReviewID` int NOT NULL, " +
+                     " `AuthorID` int NOT NULL, " +
+                     " `RatingAnimation` int NOT NULL, " +
+                     " `RatingSound` int NOT NULL, " +
+                     " `RatingStory` int NOT NULL, " +
+                     " `RatingCharacter` int NOT NULL, " +
+                     " `RatingValue` int NOT NULL, " +
+                     " `RatingEnjoyment` int NOT NULL, " +
+                     " `ReviewText` text character set utf8 NOT NULL, " +
+                     " PRIMARY KEY (`AniDB_ReviewID`) ) ; ");
+
+            cmds.Add("ALTER TABLE `AniDB_Review` ADD UNIQUE INDEX `UIX_AniDB_Review_ReviewID` (`ReviewID` ASC) ;");
+
+            return cmds;
+        }
+
+        public List<string> CreateTableString_AniDB_Tag()
+        {
+            List<string> cmds = new List<string>();
+            cmds.Add("CREATE TABLE `AniDB_Tag` ( " +
+                     " `AniDB_TagID` INT NOT NULL AUTO_INCREMENT, " +
+                     " `TagID` int NOT NULL, " +
+                     " `Spoiler` int NOT NULL, " +
+                     " `LocalSpoiler` int NOT NULL, " +
+                     " `GlobalSpoiler` int NOT NULL, " +
+                     " `TagName` varchar(150) character set utf8 NOT NULL, " +
+                     " `TagCount` int NOT NULL, " +
+                     " `TagDescription` text character set utf8 NOT NULL, " +
+                     " PRIMARY KEY (`AniDB_TagID`) ) ; ");
+
+            cmds.Add("ALTER TABLE `AniDB_Tag` ADD UNIQUE INDEX `UIX_AniDB_Tag_TagID` (`TagID` ASC) ;");
+
+            return cmds;
+        }
+
+        public List<string> CreateTableString_AnimeEpisode()
+        {
+            List<string> cmds = new List<string>();
+            cmds.Add("CREATE TABLE `AnimeEpisode` ( " +
+                     " `AnimeEpisodeID` INT NOT NULL AUTO_INCREMENT, " +
+                     " `AnimeSeriesID` int NOT NULL, " +
+                     " `AniDB_EpisodeID` int NOT NULL, " +
+                     " `DateTimeUpdated` datetime NOT NULL, " +
+                     " `DateTimeCreated` datetime NOT NULL, " +
+                     " PRIMARY KEY (`AnimeEpisodeID`) ) ; ");
+
+            cmds.Add(
+                "ALTER TABLE `AnimeEpisode` ADD UNIQUE INDEX `UIX_AnimeEpisode_AniDB_EpisodeID` (`AniDB_EpisodeID` ASC) ;");
+            cmds.Add("ALTER TABLE `AnimeEpisode` ADD INDEX `IX_AnimeEpisode_AnimeSeriesID` (`AnimeSeriesID` ASC) ;");
+
+            return cmds;
+        }
+
+        public List<string> CreateTableString_AnimeEpisode_User()
+        {
+            List<string> cmds = new List<string>();
+            cmds.Add("CREATE TABLE `AnimeEpisode_User` ( " +
+                     " `AnimeEpisode_UserID` INT NOT NULL AUTO_INCREMENT, " +
+                     " `JMMUserID` int NOT NULL, " +
+                     " `AnimeEpisodeID` int NOT NULL, " +
+                     " `AnimeSeriesID` int NOT NULL, " + // we only have this column to improve performance
+                     " `WatchedDate` datetime NULL, " +
+                     " `PlayedCount` int NOT NULL, " +
+                     " `WatchedCount` int NOT NULL, " +
+                     " `StoppedCount` int NOT NULL, " +
+                     " PRIMARY KEY (`AnimeEpisode_UserID`) ) ; ");
+
+            cmds.Add(
+                "ALTER TABLE `AnimeEpisode_User` ADD UNIQUE INDEX `UIX_AnimeEpisode_User_User_EpisodeID` (`JMMUserID` ASC, `AnimeEpisodeID` ASC) ;");
+            cmds.Add(
+                "ALTER TABLE `AnimeEpisode_User` ADD INDEX `IX_AnimeEpisode_User_User_AnimeSeriesID` (`JMMUserID` ASC, `AnimeSeriesID` ASC) ;");
+
+            return cmds;
+        }
+
+        public List<string> CreateTableString_VideoLocal()
+        {
+            List<string> cmds = new List<string>();
+            cmds.Add("CREATE TABLE `VideoLocal` ( " +
+                     " `VideoLocalID` INT NOT NULL AUTO_INCREMENT, " +
+                     " `FilePath` text character set utf8 NOT NULL, " +
+                     " `ImportFolderID` int NOT NULL, " +
+                     " `Hash` varchar(50) NOT NULL, " +
+                     " `CRC32` varchar(50) NULL, " +
+                     " `MD5` varchar(50) NULL, " +
+                     " `SHA1` varchar(50) NULL, " +
+                     " `HashSource` int NOT NULL, " +
+                     " `FileSize` bigint NOT NULL, " +
+                     " `IsIgnored` int NOT NULL, " +
+                     " `DateTimeUpdated` datetime NOT NULL, " +
+                     " PRIMARY KEY (`VideoLocalID`) ) ; ");
+
+            cmds.Add("ALTER TABLE `VideoLocal` ADD UNIQUE INDEX `UIX_VideoLocal_Hash` (`Hash` ASC) ;");
+
+            return cmds;
+        }
+
+        public List<string> CreateTableString_VideoLocal_User()
+        {
+            List<string> cmds = new List<string>();
+            cmds.Add("CREATE TABLE VideoLocal_User( " +
+                     " `VideoLocal_UserID` INT NOT NULL AUTO_INCREMENT, " +
+                     " `JMMUserID` int NOT NULL, " +
+                     " `VideoLocalID` int NOT NULL, " +
+                     " `WatchedDate` datetime NOT NULL, " +
+                     " PRIMARY KEY (`VideoLocal_UserID`) ) ; ");
+
+            cmds.Add(
+                "ALTER TABLE `VideoLocal_User` ADD UNIQUE INDEX `UIX_VideoLocal_User_User_VideoLocalID` (`JMMUserID` ASC, `VideoLocalID` ASC) ;");
+
+            return cmds;
+        }
+
+        public List<string> CreateTableString_AnimeGroup()
+        {
+            List<string> cmds = new List<string>();
+            cmds.Add("CREATE TABLE `AnimeGroup` ( " +
+                     " `AnimeGroupID` INT NOT NULL AUTO_INCREMENT, " +
+                     " `AnimeGroupParentID` int NULL, " +
+                     " `GroupName` varchar(200) character set utf8 NOT NULL, " +
+                     " `Description` text character set utf8 NULL, " +
+                     " `IsManuallyNamed` int NOT NULL, " +
+                     " `DateTimeUpdated` datetime NOT NULL, " +
+                     " `DateTimeCreated` datetime NOT NULL, " +
+                     " `SortName` varchar(200) character set utf8 NOT NULL, " +
+                     " `MissingEpisodeCount` int NOT NULL, " +
+                     " `MissingEpisodeCountGroups` int NOT NULL, " +
+                     " `OverrideDescription` int NOT NULL, " +
+                     " `EpisodeAddedDate` datetime NULL, " +
+                     " PRIMARY KEY (`AnimeGroupID`) ) ; ");
+
+            return cmds;
+        }
+
+        public List<string> CreateTableString_AnimeGroup_User()
+        {
+            List<string> cmds = new List<string>();
+            cmds.Add("CREATE TABLE `AnimeGroup_User` ( " +
+                     " `AnimeGroup_UserID` INT NOT NULL AUTO_INCREMENT, " +
+                     " `JMMUserID` int NOT NULL, " +
+                     " `AnimeGroupID` int NOT NULL, " +
+                     " `IsFave` int NOT NULL, " +
+                     " `UnwatchedEpisodeCount` int NOT NULL, " +
+                     " `WatchedEpisodeCount` int NOT NULL, " +
+                     " `WatchedDate` datetime NULL, " +
+                     " `PlayedCount` int NOT NULL, " +
+                     " `WatchedCount` int NOT NULL, " +
+                     " `StoppedCount` int NOT NULL, " +
+                     " PRIMARY KEY (`AnimeGroup_UserID`) ) ; ");
+
+            cmds.Add(
+                "ALTER TABLE `AnimeGroup_User` ADD UNIQUE INDEX `UIX_AnimeGroup_User_User_GroupID` (`JMMUserID` ASC, `AnimeGroupID` ASC) ;");
+
+            return cmds;
+        }
+
+        public List<string> CreateTableString_AnimeSeries()
+        {
+            List<string> cmds = new List<string>();
+            cmds.Add("CREATE TABLE `AnimeSeries` ( " +
+                     " `AnimeSeriesID` INT NOT NULL AUTO_INCREMENT, " +
+                     " `AnimeGroupID` int NOT NULL, " +
+                     " `AniDB_ID` int NOT NULL, " +
+                     " `DateTimeUpdated` datetime NOT NULL, " +
+                     " `DateTimeCreated` datetime NOT NULL, " +
+                     " `DefaultAudioLanguage` varchar(50) NULL, " +
+                     " `DefaultSubtitleLanguage` varchar(50) NULL, " +
+                     " `MissingEpisodeCount` int NOT NULL, " +
+                     " `MissingEpisodeCountGroups` int NOT NULL, " +
+                     " `LatestLocalEpisodeNumber` int NOT NULL, " +
+                     " `EpisodeAddedDate` datetime NULL, " +
+                     " PRIMARY KEY (`AnimeSeriesID`) ) ; ");
+
+            cmds.Add("ALTER TABLE `AnimeSeries` ADD UNIQUE INDEX `UIX_AnimeSeries_AniDB_ID` (`AniDB_ID` ASC) ;");
+
+            return cmds;
+        }
+
+        public List<string> CreateTableString_AnimeSeries_User()
+        {
+            List<string> cmds = new List<string>();
+            cmds.Add("CREATE TABLE `AnimeSeries_User` ( " +
+                     " `AnimeSeries_UserID` INT NOT NULL AUTO_INCREMENT, " +
+                     " `JMMUserID` int NOT NULL, " +
+                     " `AnimeSeriesID` int NOT NULL, " +
+                     " `UnwatchedEpisodeCount` int NOT NULL, " +
+                     " `WatchedEpisodeCount` int NOT NULL, " +
+                     " `WatchedDate` datetime NULL, " +
+                     " `PlayedCount` int NOT NULL, " +
+                     " `WatchedCount` int NOT NULL, " +
+                     " `StoppedCount` int NOT NULL, " +
+                     " PRIMARY KEY (`AnimeSeries_UserID`) ) ; ");
+
+            cmds.Add(
+                "ALTER TABLE `AnimeSeries_User` ADD UNIQUE INDEX `UIX_AnimeSeries_User_User_SeriesID` (`JMMUserID` ASC, `AnimeSeriesID` ASC) ;");
+
+            return cmds;
+        }
+
+        public List<string> CreateTableString_CommandRequest()
+        {
+            List<string> cmds = new List<string>();
+            cmds.Add("CREATE TABLE `CommandRequest` ( " +
+                     " `CommandRequestID` INT NOT NULL AUTO_INCREMENT, " +
+                     " `Priority` int NOT NULL, " +
+                     " `CommandType` int NOT NULL, " +
+                     " `CommandID` varchar(250) NOT NULL, " +
+                     " `CommandDetails` text character set utf8 NOT NULL, " +
+                     " `DateTimeUpdated` datetime NOT NULL, " +
+                     " PRIMARY KEY (`CommandRequestID`) ) ; ");
+
+            return cmds;
+        }
+
+
+        public List<string> CreateTableString_CrossRef_AniDB_TvDB()
+        {
+            List<string> cmds = new List<string>();
+            cmds.Add("CREATE TABLE `CrossRef_AniDB_TvDB` ( " +
+                     " `CrossRef_AniDB_TvDBID` INT NOT NULL AUTO_INCREMENT, " +
+                     " `AnimeID` int NOT NULL, " +
+                     " `TvDBID` int NOT NULL, " +
+                     " `TvDBSeasonNumber` int NOT NULL, " +
+                     " `CrossRefSource` int NOT NULL, " +
+                     " PRIMARY KEY (`CrossRef_AniDB_TvDBID`) ) ; ");
+
+            cmds.Add(
+                "ALTER TABLE `CrossRef_AniDB_TvDB` ADD UNIQUE INDEX `UIX_CrossRef_AniDB_TvDB_AnimeID` (`AnimeID` ASC) ;");
+
+            return cmds;
+        }
+
+        public List<string> CreateTableString_CrossRef_AniDB_Other()
+        {
+            List<string> cmds = new List<string>();
+            cmds.Add("CREATE TABLE `CrossRef_AniDB_Other` ( " +
+                     " `CrossRef_AniDB_OtherID` INT NOT NULL AUTO_INCREMENT, " +
+                     " `AnimeID` int NOT NULL, " +
+                     " `CrossRefID` varchar(100) character set utf8 NOT NULL, " +
+                     " `CrossRefSource` int NOT NULL, " +
+                     " `CrossRefType` int NOT NULL, " +
+                     " PRIMARY KEY (`CrossRef_AniDB_OtherID`) ) ; ");
+
+            cmds.Add(
+                "ALTER TABLE `CrossRef_AniDB_Other` ADD UNIQUE INDEX `UIX_CrossRef_AniDB_Other` (`AnimeID` ASC, `CrossRefID` ASC, `CrossRefSource` ASC, `CrossRefType` ASC) ;");
+
+            return cmds;
+        }
+
+        public List<string> CreateTableString_CrossRef_File_Episode()
+        {
+            List<string> cmds = new List<string>();
+            cmds.Add("CREATE TABLE `CrossRef_File_Episode` ( " +
+                     " `CrossRef_File_EpisodeID` INT NOT NULL AUTO_INCREMENT, " +
+                     " `Hash` varchar(50) NULL, " +
+                     " `FileName` varchar(500) character set utf8 NOT NULL, " +
+                     " `FileSize` bigint NOT NULL, " +
+                     " `CrossRefSource` int NOT NULL, " +
+                     " `AnimeID` int NOT NULL, " +
+                     " `EpisodeID` int NOT NULL, " +
+                     " `Percentage` int NOT NULL, " +
+                     " `EpisodeOrder` int NOT NULL, " +
+                     " PRIMARY KEY (`CrossRef_File_EpisodeID`) ) ; ");
+
+            cmds.Add(
+                "ALTER TABLE `CrossRef_File_Episode` ADD UNIQUE INDEX `UIX_CrossRef_File_Episode_Hash_EpisodeID` (`Hash` ASC, `EpisodeID` ASC) ;");
+
+            return cmds;
+        }
+
+        public List<string> CreateTableString_CrossRef_Languages_AniDB_File()
+        {
+            List<string> cmds = new List<string>();
+            cmds.Add("CREATE TABLE `CrossRef_Languages_AniDB_File` ( " +
+                     " `CrossRef_Languages_AniDB_FileID` INT NOT NULL AUTO_INCREMENT, " +
+                     " `FileID` int NOT NULL, " +
+                     " `LanguageID` int NOT NULL, " +
+                     " PRIMARY KEY (`CrossRef_Languages_AniDB_FileID`) ) ; ");
+
+            return cmds;
+        }
+
+        public List<string> CreateTableString_CrossRef_Subtitles_AniDB_File()
+        {
+            List<string> cmds = new List<string>();
+            cmds.Add("CREATE TABLE `CrossRef_Subtitles_AniDB_File` ( " +
+                     " `CrossRef_Subtitles_AniDB_FileID` INT NOT NULL AUTO_INCREMENT, " +
+                     " `FileID` int NOT NULL, " +
+                     " `LanguageID` int NOT NULL, " +
+                     " PRIMARY KEY (`CrossRef_Subtitles_AniDB_FileID`) ) ; ");
+
+            return cmds;
+        }
+
+        public List<string> CreateTableString_FileNameHash()
+        {
+            List<string> cmds = new List<string>();
+            cmds.Add("CREATE TABLE `FileNameHash` ( " +
+                     " `FileNameHashID` INT NOT NULL AUTO_INCREMENT, " +
+                     " `FileName` varchar(500) character set utf8 NOT NULL, " +
+                     " `FileSize` bigint NOT NULL, " +
+                     " `Hash` varchar(50) NOT NULL, " +
+                     " `DateTimeUpdated` datetime NOT NULL, " +
+                     " PRIMARY KEY (`FileNameHashID`) ) ; ");
+
+            // can't do this because of restrictions on index key sizes
+            //cmds.Add("ALTER TABLE `FileNameHash` ADD UNIQUE INDEX `UIX_FileNameHash` (`FileName` ASC, `FileSize` ASC, `Hash` ASC) ;");
+
+            return cmds;
+        }
+
+        public List<string> CreateTableString_Language()
+        {
+            List<string> cmds = new List<string>();
+            cmds.Add("CREATE TABLE `Language` ( " +
+                     " `LanguageID` INT NOT NULL AUTO_INCREMENT, " +
+                     " `LanguageName` varchar(100) NOT NULL, " +
+                     " PRIMARY KEY (`LanguageID`) ) ; ");
+
+            cmds.Add("ALTER TABLE `Language` ADD UNIQUE INDEX `UIX_Language_LanguageName` (`LanguageName` ASC) ;");
+
+            return cmds;
+        }
+
+        public List<string> CreateTableString_ImportFolder()
+        {
+            List<string> cmds = new List<string>();
+            cmds.Add("CREATE TABLE `ImportFolder` ( " +
+                     " `ImportFolderID` INT NOT NULL AUTO_INCREMENT, " +
+                     " `ImportFolderType` int NOT NULL, " +
+                     " `ImportFolderName` varchar(500) character set utf8 NOT NULL, " +
+                     " `ImportFolderLocation` varchar(500) character set utf8 NOT NULL, " +
+                     " `IsDropSource` int NOT NULL, " +
+                     " `IsDropDestination` int NOT NULL, " +
+                     " PRIMARY KEY (`ImportFolderID`) ) ; ");
+
+            return cmds;
+        }
+
+        public List<string> CreateTableString_ScheduledUpdate()
+        {
+            List<string> cmds = new List<string>();
+            cmds.Add("CREATE TABLE `ScheduledUpdate` ( " +
+                     " `ScheduledUpdateID` INT NOT NULL AUTO_INCREMENT, " +
+                     " `UpdateType` int NOT NULL, " +
+                     " `LastUpdate` datetime NOT NULL, " +
+                     " `UpdateDetails` text character set utf8 NOT NULL, " +
+                     " PRIMARY KEY (`ScheduledUpdateID`) ) ; ");
+
+            cmds.Add(
+                "ALTER TABLE `ScheduledUpdate` ADD UNIQUE INDEX `UIX_ScheduledUpdate_UpdateType` (`UpdateType` ASC) ;");
+
+            return cmds;
+        }
+
+        public List<string> CreateTableString_VideoInfo()
+        {
+            List<string> cmds = new List<string>();
+            cmds.Add("CREATE TABLE `VideoInfo` ( " +
+                     " `VideoInfoID` INT NOT NULL AUTO_INCREMENT, " +
+                     " `Hash` varchar(50) NOT NULL, " +
+                     " `FileSize` bigint NOT NULL, " +
+                     " `FileName` text character set utf8 NOT NULL, " +
+                     " `DateTimeUpdated` datetime NOT NULL, " +
+                     " `VideoCodec` varchar(100) NOT NULL, " +
+                     " `VideoBitrate` varchar(100) NOT NULL, " +
+                     " `VideoFrameRate` varchar(100) NOT NULL, " +
+                     " `VideoResolution` varchar(100) NOT NULL, " +
+                     " `AudioCodec` varchar(100) NOT NULL, " +
+                     " `AudioBitrate` varchar(100) NOT NULL, " +
+                     " `Duration` bigint NOT NULL, " +
+                     " PRIMARY KEY (`VideoInfoID`) ) ; ");
+
+            cmds.Add("ALTER TABLE `VideoInfo` ADD UNIQUE INDEX `UIX_VideoInfo_Hash` (`Hash` ASC) ;");
+
+            return cmds;
+        }
+
+        public List<string> CreateTableString_DuplicateFile()
+        {
+            List<string> cmds = new List<string>();
+            cmds.Add("CREATE TABLE `DuplicateFile` ( " +
+                     " `DuplicateFileID` INT NOT NULL AUTO_INCREMENT, " +
+                     " `FilePathFile1` varchar(500) character set utf8 NOT NULL, " +
+                     " `FilePathFile2` varchar(500) character set utf8 NOT NULL, " +
+                     " `ImportFolderIDFile1` int NOT NULL, " +
+                     " `ImportFolderIDFile2` int NOT NULL, " +
+                     " `Hash` varchar(50) NOT NULL, " +
+                     " `DateTimeUpdated` datetime NOT NULL, " +
+                     " PRIMARY KEY (`DuplicateFileID`) ) ; ");
+
+            return cmds;
+        }
+
+        public List<string> CreateTableString_GroupFilter()
+        {
+            List<string> cmds = new List<string>();
+            cmds.Add("CREATE TABLE `GroupFilter` ( " +
+                     " `GroupFilterID` INT NOT NULL AUTO_INCREMENT, " +
+                     " `GroupFilterName` varchar(500) character set utf8 NOT NULL, " +
+                     " `ApplyToSeries` int NOT NULL, " +
+                     " `BaseCondition` int NOT NULL, " +
+                     " `SortingCriteria` text character set utf8, " +
+                     " PRIMARY KEY (`GroupFilterID`) ) ; ");
+
+            return cmds;
+        }
+
+        public List<string> CreateTableString_GroupFilterCondition()
+        {
+            List<string> cmds = new List<string>();
+            cmds.Add("CREATE TABLE `GroupFilterCondition` ( " +
+                     " `GroupFilterConditionID` INT NOT NULL AUTO_INCREMENT, " +
+                     " `GroupFilterID` int NOT NULL, " +
+                     " `ConditionType` int NOT NULL, " +
+                     " `ConditionOperator` int NOT NULL, " +
+                     " `ConditionParameter` text character set utf8 NOT NULL, " +
+                     " PRIMARY KEY (`GroupFilterConditionID`) ) ; ");
+
+            return cmds;
+        }
+
+        public List<string> CreateTableString_AniDB_Vote()
+        {
+            List<string> cmds = new List<string>();
+            cmds.Add("CREATE TABLE `AniDB_Vote` ( " +
+                     " `AniDB_VoteID` INT NOT NULL AUTO_INCREMENT, " +
+                     " `EntityID` int NOT NULL, " +
+                     " `VoteValue` int NOT NULL, " +
+                     " `VoteType` int NOT NULL, " +
+                     " PRIMARY KEY (`AniDB_VoteID`) ) ; ");
+
+            return cmds;
+        }
+
+        public List<string> CreateTableString_TvDB_ImageFanart()
+        {
+            List<string> cmds = new List<string>();
+            cmds.Add("CREATE TABLE `TvDB_ImageFanart` ( " +
+                     " `TvDB_ImageFanartID` INT NOT NULL AUTO_INCREMENT, " +
+                     " `Id` int NOT NULL, " +
+                     " `SeriesID` int NOT NULL, " +
+                     " `BannerPath` varchar(200) character set utf8,  " +
+                     " `BannerType` varchar(200) character set utf8,  " +
+                     " `BannerType2` varchar(200) character set utf8,  " +
+                     " `Colors` varchar(200) character set utf8,  " +
+                     " `Language` varchar(200) character set utf8,  " +
+                     " `ThumbnailPath` varchar(200) character set utf8,  " +
+                     " `VignettePath` varchar(200) character set utf8,  " +
+                     " `Enabled` int NOT NULL, " +
+                     " `Chosen` int NOT NULL, " +
+                     " PRIMARY KEY (`TvDB_ImageFanartID`) ) ; ");
+
+            cmds.Add("ALTER TABLE `TvDB_ImageFanart` ADD UNIQUE INDEX `UIX_TvDB_ImageFanart_Id` (`Id` ASC) ;");
+
+            return cmds;
+        }
+
+        public List<string> CreateTableString_TvDB_ImageWideBanner()
+        {
+            List<string> cmds = new List<string>();
+            cmds.Add("CREATE TABLE `TvDB_ImageWideBanner` ( " +
+                     " `TvDB_ImageWideBannerID` INT NOT NULL AUTO_INCREMENT, " +
+                     " `Id` int NOT NULL, " +
+                     " `SeriesID` int NOT NULL, " +
+                     " `BannerPath` varchar(200) character set utf8,  " +
+                     " `BannerType` varchar(200) character set utf8,  " +
+                     " `BannerType2` varchar(200) character set utf8,  " +
+                     " `Language`varchar(200) character set utf8,  " +
+                     " `Enabled` int NOT NULL, " +
+                     " `SeasonNumber` int, " +
+                     " PRIMARY KEY (`TvDB_ImageWideBannerID`) ) ; ");
+
+            cmds.Add("ALTER TABLE `TvDB_ImageWideBanner` ADD UNIQUE INDEX `UIX_TvDB_ImageWideBanner_Id` (`Id` ASC) ;");
+
+            return cmds;
+        }
+
+        public List<string> CreateTableString_TvDB_ImagePoster()
+        {
+            List<string> cmds = new List<string>();
+            cmds.Add("CREATE TABLE `TvDB_ImagePoster` ( " +
+                     " `TvDB_ImagePosterID` INT NOT NULL AUTO_INCREMENT, " +
+                     " `Id` int NOT NULL, " +
+                     " `SeriesID` int NOT NULL, " +
+                     " `BannerPath` varchar(200) character set utf8,  " +
+                     " `BannerType` varchar(200) character set utf8,  " +
+                     " `BannerType2` varchar(200) character set utf8,  " +
+                     " `Language` varchar(200) character set utf8,  " +
+                     " `Enabled` int NOT NULL, " +
+                     " `SeasonNumber` int, " +
+                     " PRIMARY KEY (`TvDB_ImagePosterID`) ) ; ");
+
+            cmds.Add("ALTER TABLE `TvDB_ImagePoster` ADD UNIQUE INDEX `UIX_TvDB_ImagePoster_Id` (`Id` ASC) ;");
+
+            return cmds;
+        }
+
+        public List<string> CreateTableString_TvDB_Episode()
+        {
+            List<string> cmds = new List<string>();
+            cmds.Add("CREATE TABLE `TvDB_Episode` ( " +
+                     " `TvDB_EpisodeID` INT NOT NULL AUTO_INCREMENT, " +
+                     " `Id` int NOT NULL, " +
+                     " `SeriesID` int NOT NULL, " +
+                     " `SeasonID` int NOT NULL, " +
+                     " `SeasonNumber` int NOT NULL, " +
+                     " `EpisodeNumber` int NOT NULL, " +
+                     " `EpisodeName` varchar(200) character set utf8, " +
+                     " `Overview` text character set utf8, " +
+                     " `Filename` varchar(500) character set utf8, " +
+                     " `EpImgFlag` int NOT NULL, " +
+                     " `FirstAired` varchar(100) character set utf8, " +
+                     " `AbsoluteNumber` int, " +
+                     " `AirsAfterSeason` int, " +
+                     " `AirsBeforeEpisode` int, " +
+                     " `AirsBeforeSeason` int, " +
+                     " PRIMARY KEY (`TvDB_EpisodeID`) ) ; ");
+
+            cmds.Add("ALTER TABLE `TvDB_Episode` ADD UNIQUE INDEX `UIX_TvDB_Episode_Id` (`Id` ASC) ;");
+
+            return cmds;
+        }
+
+        public List<string> CreateTableString_TvDB_Series()
+        {
+            List<string> cmds = new List<string>();
+            cmds.Add("CREATE TABLE `TvDB_Series` ( " +
+                     " `TvDB_SeriesID` INT NOT NULL AUTO_INCREMENT, " +
+                     " `SeriesID` int NOT NULL, " +
+                     " `Overview` text character set utf8, " +
+                     " `SeriesName` varchar(250) character set utf8, " +
+                     " `Status` varchar(100), " +
+                     " `Banner` varchar(100), " +
+                     " `Fanart` varchar(100), " +
+                     " `Poster` varchar(100), " +
+                     " `Lastupdated` varchar(100), " +
+                     " PRIMARY KEY (`TvDB_SeriesID`) ) ; ");
+
+            cmds.Add("ALTER TABLE `TvDB_Series` ADD UNIQUE INDEX `UIX_TvDB_Series_Id` (`SeriesID` ASC) ;");
+
+            return cmds;
+        }
+
+        public List<string> CreateTableString_AniDB_Anime_DefaultImage()
+        {
+            List<string> cmds = new List<string>();
+            cmds.Add("CREATE TABLE `AniDB_Anime_DefaultImage` ( " +
+                     " `AniDB_Anime_DefaultImageID` INT NOT NULL AUTO_INCREMENT, " +
+                     " `AnimeID` int NOT NULL, " +
+                     " `ImageParentID` int NOT NULL, " +
+                     " `ImageParentType` int NOT NULL, " +
+                     " `ImageType` int NOT NULL, " +
+                     " PRIMARY KEY (`AniDB_Anime_DefaultImageID`) ) ; ");
+
+            cmds.Add(
+                "ALTER TABLE `AniDB_Anime_DefaultImage` ADD UNIQUE INDEX `UIX_AniDB_Anime_DefaultImage_ImageType` (`AnimeID` ASC, `ImageType` ASC) ;");
+
+            return cmds;
+        }
+
+        public List<string> CreateTableString_MovieDB_Movie()
+        {
+            List<string> cmds = new List<string>();
+
+            cmds.Add("CREATE TABLE `MovieDB_Movie` ( " +
+                     " `MovieDB_MovieID` INT NOT NULL AUTO_INCREMENT, " +
+                     " `MovieId` int NOT NULL, " +
+                     " `MovieName` varchar(250) character set utf8, " +
+                     " `OriginalName` varchar(250) character set utf8, " +
+                     " `Overview` text character set utf8, " +
+                     " PRIMARY KEY (`MovieDB_MovieID`) ) ; ");
+
+            cmds.Add("ALTER TABLE `MovieDB_Movie` ADD UNIQUE INDEX `UIX_MovieDB_Movie_Id` (`MovieId` ASC) ;");
+
+            return cmds;
+        }
+
+        public List<string> CreateTableString_MovieDB_Poster()
+        {
+            List<string> cmds = new List<string>();
+
+            cmds.Add("CREATE TABLE `MovieDB_Poster` ( " +
+                     " `MovieDB_PosterID` INT NOT NULL AUTO_INCREMENT, " +
+                     " `ImageID` varchar(100), " +
+                     " `MovieId` int NOT NULL, " +
+                     " `ImageType` varchar(100), " +
+                     " `ImageSize` varchar(100),  " +
+                     " `URL` text character set utf8,  " +
+                     " `ImageWidth` int NOT NULL,  " +
+                     " `ImageHeight` int NOT NULL,  " +
+                     " `Enabled` int NOT NULL, " +
+                     " PRIMARY KEY (`MovieDB_PosterID`) ) ; ");
+
+            return cmds;
+        }
+
+        public List<string> CreateTableString_MovieDB_Fanart()
+        {
+            List<string> cmds = new List<string>();
+
+            cmds.Add("CREATE TABLE `MovieDB_Fanart` ( " +
+                     " `MovieDB_FanartID` INT NOT NULL AUTO_INCREMENT, " +
+                     " `ImageID` varchar(100), " +
+                     " `MovieId` int NOT NULL, " +
+                     " `ImageType` varchar(100), " +
+                     " `ImageSize` varchar(100),  " +
+                     " `URL` text character set utf8,  " +
+                     " `ImageWidth` int NOT NULL,  " +
+                     " `ImageHeight` int NOT NULL,  " +
+                     " `Enabled` int NOT NULL, " +
+                     " PRIMARY KEY (`MovieDB_FanartID`) ) ; ");
+
+            return cmds;
+        }
+
+        public List<string> CreateTableString_JMMUser()
+        {
+            List<string> cmds = new List<string>();
+
+            cmds.Add("CREATE TABLE `JMMUser` ( " +
+                     " `JMMUserID` INT NOT NULL AUTO_INCREMENT, " +
+                     " `Username` varchar(100) character set utf8, " +
+                     " `Password` varchar(100) character set utf8, " +
+                     " `IsAdmin` int NOT NULL, " +
+                     " `IsAniDBUser` int NOT NULL, " +
+                     " `IsTraktUser` int NOT NULL, " +
+                     " `HideCategories` text character set utf8, " +
+                     " PRIMARY KEY (`JMMUserID`) ) ; ");
+
+            return cmds;
+        }
+
+        public List<string> CreateTableString_Trakt_Episode()
+        {
+            List<string> cmds = new List<string>();
+
+            cmds.Add("CREATE TABLE `Trakt_Episode` ( " +
+                     " `Trakt_EpisodeID` INT NOT NULL AUTO_INCREMENT, " +
+                     " `Trakt_ShowID` int NOT NULL, " +
+                     " `Season` int NOT NULL, " +
+                     " `EpisodeNumber` int NOT NULL, " +
+                     " `Title` varchar(500) character set utf8, " +
+                     " `URL` text character set utf8, " +
+                     " `Overview` text character set utf8, " +
+                     " `EpisodeImage` varchar(500) character set utf8, " +
+                     " PRIMARY KEY (`Trakt_EpisodeID`) ) ; ");
+
+            return cmds;
+        }
+
+        public List<string> CreateTableString_Trakt_ImagePoster()
+        {
+            List<string> cmds = new List<string>();
+
+            cmds.Add("CREATE TABLE `Trakt_ImagePoster` ( " +
+                     " `Trakt_ImagePosterID` INT NOT NULL AUTO_INCREMENT, " +
+                     " `Trakt_ShowID` int NOT NULL, " +
+                     " `Season` int NOT NULL, " +
+                     " `ImageURL` varchar(500) character set utf8, " +
+                     " `Enabled` int NOT NULL, " +
+                     " PRIMARY KEY (`Trakt_ImagePosterID`) ) ; ");
+
+            return cmds;
+        }
+
+        public List<string> CreateTableString_Trakt_ImageFanart()
+        {
+            List<string> cmds = new List<string>();
+
+            cmds.Add("CREATE TABLE `Trakt_ImageFanart` ( " +
+                     " `Trakt_ImageFanartID` INT NOT NULL AUTO_INCREMENT, " +
+                     " `Trakt_ShowID` int NOT NULL, " +
+                     " `Season` int NOT NULL, " +
+                     " `ImageURL` varchar(500) character set utf8, " +
+                     " `Enabled` int NOT NULL, " +
+                     " PRIMARY KEY (`Trakt_ImageFanartID`) ) ; ");
+
+            return cmds;
+        }
+
+        public List<string> CreateTableString_Trakt_Show()
+        {
+            List<string> cmds = new List<string>();
+
+            cmds.Add("CREATE TABLE `Trakt_Show` ( " +
+                     " `Trakt_ShowID` INT NOT NULL AUTO_INCREMENT, " +
+                     " `TraktID` varchar(100) character set utf8, " +
+                     " `Title` varchar(500) character set utf8, " +
+                     " `Year` varchar(50) character set utf8, " +
+                     " `URL` text character set utf8, " +
+                     " `Overview` text character set utf8, " +
+                     " `TvDB_ID` int NULL, " +
+                     " PRIMARY KEY (`Trakt_ShowID`) ) ; ");
+
+            return cmds;
+        }
+
+        public List<string> CreateTableString_Trakt_Season()
+        {
+            List<string> cmds = new List<string>();
+
+            cmds.Add("CREATE TABLE `Trakt_Season` ( " +
+                     " `Trakt_SeasonID` INT NOT NULL AUTO_INCREMENT, " +
+                     " `Trakt_ShowID` int NOT NULL, " +
+                     " `Season` int NOT NULL, " +
+                     " `URL` text character set utf8, " +
+                     " PRIMARY KEY (`Trakt_SeasonID`) ) ; ");
+
+            return cmds;
+        }
+
+        public List<string> CreateTableString_CrossRef_AniDB_Trakt()
+        {
+            List<string> cmds = new List<string>();
+
+            cmds.Add("CREATE TABLE `CrossRef_AniDB_Trakt` ( " +
+                     " `CrossRef_AniDB_TraktID` INT NOT NULL AUTO_INCREMENT, " +
+                     " `AnimeID` int NOT NULL, " +
+                     " `TraktID` varchar(100) character set utf8, " +
+                     " `TraktSeasonNumber` int NOT NULL, " +
+                     " `CrossRefSource` int NOT NULL, " +
+                     " PRIMARY KEY (`CrossRef_AniDB_TraktID`) ) ; ");
+
+            return cmds;
+        }
+
+        #endregion
+    }
 }