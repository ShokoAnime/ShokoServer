--- conflicted
+++ resolved
@@ -499,11 +499,7 @@
                     }
 					if (nocast) v.Roles = null;
 					v.GenerateKey(prov, user.JMMUserID);
-<<<<<<< HEAD
-					ls.Add(prov, v, info);
-=======
                     ls.Add(prov, v, info);
->>>>>>> 860e073c
                 }
                 cnt++;
                 if (cnt == lim)
