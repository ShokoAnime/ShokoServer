--- conflicted
+++ resolved
@@ -1,941 +1,3 @@
-<<<<<<< HEAD
-﻿using System;
-using System.Collections.Generic;
-using System.Globalization;
-using System.IO;
-using System.Linq;
-using System.Net;
-using System.ServiceModel;
-using System.ServiceModel.Web;
-using System.Text;
-using System.Xml.Serialization;
-using AniDBAPI;
-using JMMContracts;
-using JMMContracts.PlexAndKodi;
-using JMMFileHelper;
-using JMMFileHelper.Subtitles;
-using JMMServer.Entities;
-using JMMServer.ImageDownload;
-using JMMServer.Repositories;
-using JMMServer.Repositories.NHibernate;
-using NHibernate;
-using Directory = JMMContracts.PlexAndKodi.Directory;
-using Stream = JMMContracts.PlexAndKodi.Stream;
-
-namespace JMMServer.PlexAndKodi
-{
-    public static class Helper
-    {
-        public static string ConstructVideoLocalStream(int userid, string vid, string name, bool autowatch)
-        {
-            return ServerUrl(int.Parse(ServerSettings.JMMServerFilePort), "videolocal/" + userid + "/" + (autowatch ? "1" : "0") + "/" + vid + "/" + name, BaseObject.IsExternalRequest);
-        }
-
-
-
-        public static string ConstructFileStream(int userid, string file, bool autowatch)
-        {
-            return ServerUrl(int.Parse(ServerSettings.JMMServerFilePort), "file/" + userid + "/" + (autowatch ? "1" : "0") +"/"+Base64EncodeUrl(file), BaseObject.IsExternalRequest);
-        }
-
-        public static string ConstructImageLink(int type, int id)
-        {
-            return ServerUrl(int.Parse(ServerSettings.JMMServerPort),
-                MainWindow.PathAddressREST + "/GetImage/" + type + "/" + id);
-        }
-
-        public static string ConstructSupportImageLink(string name)
-        {
-            double relation = GetRelation();
-            return ServerUrl(int.Parse(ServerSettings.JMMServerPort),
-                MainWindow.PathAddressREST + "/GetSupportImage/" + name + "/" + relation);
-        }
-
-        public static string ConstructSupportImageLinkTV(string name)
-        {
-            return ServerUrl(int.Parse(ServerSettings.JMMServerPort),
-                MainWindow.PathAddressREST + "/GetSupportImage/" + name);
-        }
-
-        public static string ConstructThumbLink(int type, int id)
-        {
-            double relation = GetRelation();
-            return ServerUrl(int.Parse(ServerSettings.JMMServerPort),
-                MainWindow.PathAddressREST + "/GetThumb/" + type + "/" + id + "/" + relation);
-        }
-
-        public static string ConstructTVThumbLink(int type, int id)
-        {
-            return ServerUrl(int.Parse(ServerSettings.JMMServerPort),
-                MainWindow.PathAddressREST + "/GetThumb/" + type + "/" + id + "/1.3333");
-        }
-
-        public static string ConstructCharacterImage(int id)
-        {
-            return ServerUrl(int.Parse(ServerSettings.JMMServerPort), MainWindow.PathAddressREST + "/GetImage/2/" + id);
-        }
-
-        public static string ConstructSeiyuuImage(int id)
-        {
-            return ServerUrl(int.Parse(ServerSettings.JMMServerPort), MainWindow.PathAddressREST + "/GetImage/3/" + id);
-        }
-
-        public static Dictionary<string, double> _relations = new Dictionary<string, double>();
-
-        private static double GetRelation()
-        {
-            if (_relations.Count == 0)
-            {
-                string[] aspects = ServerSettings.PlexThumbnailAspects.Split(',');
-                for (int x = 0; x < aspects.Length; x += 2)
-                {
-                    string key = aspects[x].Trim().ToUpper();
-                    double val = 0.66667D;
-                    double.TryParse(aspects[x + 1].Trim(), NumberStyles.Any, CultureInfo.InvariantCulture, out val);
-                    _relations.Add(key, val);
-                }
-                if (!_relations.ContainsKey("DEFAULT"))
-                {
-                    _relations.Add("DEFAULT", 0.666667D);
-                }
-            }
-            if (WebOperationContext.Current != null &&
-                WebOperationContext.Current.IncomingRequest.Headers.AllKeys.Contains("X-Plex-Product"))
-            {
-                string kh = WebOperationContext.Current.IncomingRequest.Headers.Get("X-Plex-Product").ToUpper();
-                foreach (string n in _relations.Keys.Where(a => a != "DEFAULT"))
-                {
-                    if (n != null && kh.Contains(n))
-                        return _relations[n];
-                }
-            }
-            return _relations["DEFAULT"];
-        }
-
-        public static string Base64EncodeUrl(string plainText)
-        {
-            var plainTextBytes = Encoding.UTF8.GetBytes(plainText);
-            return Convert.ToBase64String(plainTextBytes).Replace("+", "-").Replace("/", "_").Replace("=", ",");
-        }
-
-        public static string Base64DecodeUrl(string url)
-        {
-            byte[] data = Convert.FromBase64String(url.Replace("-", "+").Replace("_", "/").Replace(",", "="));
-            return Encoding.UTF8.GetString(data);
-        }
-
-
-        private static T XmlDeserializeFromString<T>(string objectData)
-        {
-            return (T) XmlDeserializeFromString(objectData, typeof(T));
-        }
-
-        private static object XmlDeserializeFromString(string objectData, Type type)
-        {
-            var serializer = new XmlSerializer(type);
-            object result;
-
-            using (TextReader reader = new StringReader(objectData))
-            {
-                result = serializer.Deserialize(reader);
-            }
-
-            return result;
-        }
-
-
-        public static JMMUser GetUser(string userid)
-        {
-            JMMUserRepository repUsers = new JMMUserRepository();
-            List<JMMUser> allusers = repUsers.GetAll();
-            foreach (JMMUser n in allusers)
-            {
-                if (userid.FindIn(n?.Contract?.PlexUsers))
-                {
-                    return n;
-                }
-            }
-            return allusers.FirstOrDefault(a => a.IsAdmin == 1) ??
-                   allusers.FirstOrDefault(a => a.Username == "Default") ?? allusers.First();
-        }
-
-        public static JMMUser GetJMMUser(string userid)
-        {
-            JMMUserRepository repUsers = new JMMUserRepository();
-            List<JMMUser> allusers = repUsers.GetAll();
-            int id = 0;
-            int.TryParse(userid, out id);
-            return allusers.FirstOrDefault(a => a.JMMUserID == id) ??
-                   allusers.FirstOrDefault(a => a.IsAdmin == 1) ??
-                   allusers.FirstOrDefault(a => a.Username == "Default") ?? allusers.First();
-        }
-
-        public static string ServerUrl(int port, string path, bool externalip = false)
-        {
-            if ((WebOperationContext.Current == null) ||
-                (WebOperationContext.Current.IncomingRequest.UriTemplateMatch == null))
-            {
-                return "{SCHEME}://{HOST}:" + port + "/" + path;
-            }
-            string host = WebOperationContext.Current.IncomingRequest.UriTemplateMatch.RequestUri.Host;
-            if (externalip)
-            {
-                IPAddress ip = FileServer.FileServer.GetExternalAddress();
-                if (ip != null)
-                    host = ip.ToString();
-            }
-            return WebOperationContext.Current.IncomingRequest.UriTemplateMatch.RequestUri.Scheme + "://" +
-                   host + ":" + port + "/" +
-                   path;
-        }
-
-        public static string ReplaceSchemeHost(string str, bool externalip = false)
-        {
-            if (str == null)
-                return null;
-            string host="127.0.0.1";
-            string scheme = "http";
-            if (WebOperationContext.Current?.IncomingRequest?.UriTemplateMatch?.RequestUri?.Host != null)
-            {
-                host = WebOperationContext.Current.IncomingRequest.UriTemplateMatch.RequestUri.Host;
-                scheme = WebOperationContext.Current.IncomingRequest.UriTemplateMatch.RequestUri.Scheme;
-            }
-            else if (OperationContext.Current?.RequestContext?.RequestMessage?.Headers?.To?.Host != null)
-                host = OperationContext.Current.RequestContext.RequestMessage.Headers.To.Host;
-            if (externalip)
-            {
-                IPAddress ip = FileServer.FileServer.GetExternalAddress();
-                if (ip != null)
-                    host = ip.ToString();
-            }
-            return str.Replace("{SCHEME}", scheme).Replace("{HOST}", host);
-        }
-
-        public static bool RefreshIfMediaEmpty(VideoLocal vl, Video v)
-        {
-            if (v.Medias == null || v.Medias.Count == 0)
-            {
-                VideoLocalRepository lrepo = new VideoLocalRepository();
-                lrepo.Save(vl, true);
-                return true;
-            }
-            return false;
-        }
-
-        public static void AddLinksToAnimeEpisodeVideo(IProvider prov, Video v, int userid)
-        {
-            if (v.AnimeType == JMMContracts.PlexAndKodi.AnimeTypes.AnimeEpisode.ToString())
-                v.Key = prov.ContructVideoUrl(userid, v.Id, JMMType.Episode);
-            else if (v.Medias != null && v.Medias.Count > 0)
-                v.Key = prov.ContructVideoUrl(userid, v.Medias[0].Id, JMMType.File);
-            if (v.Medias != null)
-            {
-                foreach (Media m in v.Medias)
-                {
-                    if (m?.Parts != null)
-                    {
-                        foreach (Part p in m.Parts)
-                        {
-                            string ff = "file." + p.Container;
-                            p.Key = ConstructVideoLocalStream(userid, m.Id, ff, prov.AutoWatch);
-                            if (p.Streams != null)
-                            {
-                                foreach (Stream s in p.Streams.Where(a => a.File != null && a.StreamType == "3"))
-                                {
-                                    s.Key = ConstructFileStream(userid, s.File,prov.AutoWatch);
-                                }
-                            }
-                        }
-                    }
-                }
-            }
-        }
-
-        public static Video VideoFromVideoLocal(IProvider prov, VideoLocal v, int userid)
-        {
-            Video l = new Video();
-            l.AnimeType = JMMContracts.PlexAndKodi.AnimeTypes.AnimeFile.ToString();
-            l.Id = v.VideoLocalID.ToString();
-            l.Type = "episode";
-            l.Summary = "Episode Overview Not Available"; //TODO Intenationalization
-            l.Title = Path.GetFileNameWithoutExtension(v.FilePath);
-            l.AddedAt = v.DateTimeCreated.ToUnixTime();
-            l.UpdatedAt = v.DateTimeUpdated.ToUnixTime();
-            l.OriginallyAvailableAt = v.DateTimeCreated.ToPlexDate();
-            l.Year = v.DateTimeCreated.Year.ToString();
-            l.Medias = new List<Media>();
-            Media m = v.Media;
-            if (m == null)
-            {
-                VideoLocalRepository lrepo = new VideoLocalRepository();
-                lrepo.Save(v, true);
-                m = v.Media;
-            }
-            if (m != null)
-            {
-                l.Medias.Add(m);
-                l.Duration = m.Duration;
-            }
-            AddLinksToAnimeEpisodeVideo(prov, l, userid);
-            return l;
-        }
-
-
-        public static Video VideoFromAnimeEpisode(IProvider prov, List<Contract_CrossRef_AniDB_TvDBV2> cross,
-            KeyValuePair<AnimeEpisode, Contract_AnimeEpisode> e, int userid)
-        {
-            Video v = (Video) e.Key.PlexContract?.Clone<Video>();
-            if (v?.Thumb != null)
-                v.Thumb = ReplaceSchemeHost(v.Thumb);
-            if (v != null && (v.Medias == null || v.Medias.Count == 0))
-            {
-                List<VideoLocal> locals = e.Key.GetVideoLocals();
-                if (locals.Count > 0)
-                {
-                    VideoLocalRepository lrepo = new VideoLocalRepository();
-                    AnimeEpisodeRepository erepo = new AnimeEpisodeRepository();
-                    foreach (VideoLocal n in locals)
-                    {
-                        lrepo.Save(n, false);
-                    }
-                    erepo.Save(e.Key);
-                }
-                v = (Video) e.Key.PlexContract?.Clone<Video>();
-            }
-            if (v != null)
-            {
-                if (e.Value != null)
-                {
-                    v.ViewCount = e.Value.WatchedCount.ToString();
-                    if (e.Value.WatchedDate.HasValue)
-                        v.LastViewedAt = e.Value.WatchedDate.Value.ToUnixTime();
-                }
-                v.ParentIndex = "1";
-                if (e.Key.EpisodeTypeEnum != enEpisodeType.Episode)
-                {
-                    v.ParentIndex = null;
-                }
-                if (cross != null && cross.Count > 0)
-                {
-                    Contract_CrossRef_AniDB_TvDBV2 c2 =
-                        cross.FirstOrDefault(
-                            a =>
-                                a.AniDBStartEpisodeType == int.Parse(v.EpisodeType) &&
-                                a.AniDBStartEpisodeNumber <= int.Parse(v.EpisodeNumber));
-                    if (c2?.TvDBSeasonNumber > 0)
-                        v.ParentIndex = c2.TvDBSeasonNumber.ToString();
-                }
-                AddLinksToAnimeEpisodeVideo(prov, v, userid);
-            }
-            return v;
-        }
-
-        public static Video GenerateVideoFromAnimeEpisode(AnimeEpisode ep)
-        {
-            Video l = new Video();
-            List<VideoLocal> vids = ep.GetVideoLocals();
-            l.Type = "episode";
-            l.Summary = "Episode Overview Not Available"; //TODO Intenationalization
-            l.Id = ep.AnimeEpisodeID.ToString();
-            l.AnimeType = JMMContracts.PlexAndKodi.AnimeTypes.AnimeEpisode.ToString();
-            VideoLocalRepository repo = new VideoLocalRepository();
-            if (vids.Count > 0)
-            {
-                l.Title = Path.GetFileNameWithoutExtension(vids[0].FilePath);
-                l.AddedAt = vids[0].DateTimeCreated.ToUnixTime();
-                l.UpdatedAt = vids[0].DateTimeUpdated.ToUnixTime();
-                l.OriginallyAvailableAt = vids[0].DateTimeCreated.ToPlexDate();
-                l.Year = vids[0].DateTimeCreated.Year.ToString();
-                l.Medias = new List<Media>();
-                foreach (VideoLocal v in vids)
-                {
-                    Media m = v.Media;
-                    if (m == null)
-                    {
-                        if (File.Exists(v.FullServerPath))
-                        {
-                            repo.Save(v, false);
-                        }
-                    }
-                    if (m != null)
-                    {
-                        l.Medias.Add(m);
-                        l.Duration = m.Duration;
-                    }
-                }
-            }
-            AniDB_Episode aep = ep?.AniDB_Episode;
-            if (aep != null)
-            {
-                l.EpisodeNumber = aep.EpisodeNumber.ToString();
-                l.Index = aep.EpisodeNumber.ToString();
-                l.Title = aep.EnglishName;
-                l.OriginalTitle = aep.RomajiName;
-                l.EpisodeType = aep.EpisodeType.ToString();
-                l.Rating = float.Parse(aep.Rating, CultureInfo.InvariantCulture).ToString(CultureInfo.InvariantCulture);
-                if (aep.AirDateAsDate.HasValue)
-                {
-                    l.Year = aep.AirDateAsDate.Value.Year.ToString();
-                    l.OriginallyAvailableAt = aep.AirDateAsDate.Value.ToPlexDate();
-                }
-
-                //FIX THIS
-                MetroContract_Anime_Episode contract = new MetroContract_Anime_Episode();
-                JMMServiceImplementationMetro.SetTvDBInfo(aep.AnimeID, aep, ref contract);
-                l.Thumb = contract.GenPoster();
-                l.Summary = contract.EpisodeOverview;
-            }
-            l.Id = ep.AnimeEpisodeID.ToString();
-            return l;
-        }
-
-        private static void GetValidVideoRecursive(AnimeGroupRepository repGroups,GroupFilter f, int userid, Directory pp)
-        {
-            GroupFilterRepository repo=new GroupFilterRepository();
-            List<GroupFilter> gfs = repo.GetByParentID(f.GroupFilterID).Where(a=>a.GroupsIds.ContainsKey(userid) && a.GroupsIds[userid].Count>0).ToList();
-
-            foreach (GroupFilter gg in gfs.Where(a => (a.FilterType & (int) GroupFilterType.Directory) == 0))
-            {
-                if (gg.GroupsIds.ContainsKey(userid))
-                {
-                    HashSet<int> groups = gg.GroupsIds[userid];
-                    if (groups.Count != 0)
-                    {
-                        foreach (int grp in groups)
-                        {
-                            AnimeGroup ag = repGroups.GetByID(grp);
-                            Video v = ag.GetPlexContract(userid);
-                            if (v?.Art != null && v.Thumb != null)
-                            {
-                                pp.Art = Helper.ReplaceSchemeHost(v.Art);
-                                pp.Thumb = Helper.ReplaceSchemeHost(v.Thumb);
-                                break;
-                            }
-                        }
-                    }
-                }
-                if (pp.Art != null)
-                    break;
-            }
-            if (pp.Art == null)
-            {
-                foreach (GroupFilter gg in gfs.Where(a => (a.FilterType & (int) GroupFilterType.Directory) == (int) GroupFilterType.Directory && a.InvisibleInClients==0))
-                {
-                    GetValidVideoRecursive(repGroups, gg, userid, pp);
-                    if (pp.Art != null)
-                        break;
-                }
-            }
-            pp.LeafCount = gfs.Count.ToString();
-            pp.ViewedLeafCount = "0";        
-        }
-        public static Directory DirectoryFromFilter(AnimeGroupRepository repGroups, IProvider prov, GroupFilter gg,
-            int userid)
-        {
-            Directory pp = new Directory {Type = "show"};
-            pp.Key = prov.ConstructFilterIdUrl(userid, gg.GroupFilterID);
-            pp.Title = gg.GroupFilterName;
-            pp.Id = gg.GroupFilterID.ToString();
-            pp.AnimeType = JMMContracts.PlexAndKodi.AnimeTypes.AnimeGroupFilter.ToString();
-            if ((gg.FilterType & (int) GroupFilterType.Directory) == (int) GroupFilterType.Directory)
-            {
-                GetValidVideoRecursive(repGroups, gg, userid, pp);
-            }
-            else if (gg.GroupsIds.ContainsKey(userid))
-            {
-                HashSet<int> groups = gg.GroupsIds[userid];
-                if (groups.Count != 0)
-                {
-                    pp.LeafCount = groups.Count.ToString();
-                    pp.ViewedLeafCount = "0";
-                    foreach (int grp in groups)
-                    {
-                        AnimeGroup ag = repGroups.GetByID(grp);
-                        Video v = ag.GetPlexContract(userid);
-                        if (v?.Art != null && v.Thumb != null)
-                        {
-                            pp.Art = Helper.ReplaceSchemeHost(v.Art);
-                            pp.Thumb = Helper.ReplaceSchemeHost(v.Thumb);
-                            break;
-                        }
-                    }
-                    return pp;
-                }
-            }
-            return pp;
-        }
-
-        public static Media GenerateMediaFromVideoLocal(VideoLocal v)
-        {
-            VideoInfo info = v.VideoInfo;
-            Media m = null;
-            if (info != null)
-            {
-                if (!string.IsNullOrEmpty(info.FullInfo))
-                {
-                    try
-                    {
-                        m = XmlDeserializeFromString<Media>(info.FullInfo);
-                    }
-                    catch (Exception)
-                    {
-                        info.FullInfo = null;
-                    }
-                }
-                if (string.IsNullOrEmpty(info.FullInfo))
-                {
-                    try
-                    {
-                        VideoInfoRepository repo = new VideoInfoRepository();
-                        MediaInfoResult mInfo = FileHashHelper.GetMediaInfo(v.FullServerPath, true);
-                        info.AudioBitrate = string.IsNullOrEmpty(mInfo.AudioBitrate) ? "" : mInfo.AudioBitrate;
-                        info.AudioCodec = string.IsNullOrEmpty(mInfo.AudioCodec) ? "" : mInfo.AudioCodec;
-                        info.Duration = mInfo.Duration;
-                        info.VideoBitrate = string.IsNullOrEmpty(mInfo.VideoBitrate) ? "" : mInfo.VideoBitrate;
-                        info.VideoBitDepth = string.IsNullOrEmpty(mInfo.VideoBitDepth) ? "" : mInfo.VideoBitDepth;
-                        info.VideoCodec = string.IsNullOrEmpty(mInfo.VideoCodec) ? "" : mInfo.VideoCodec;
-                        info.VideoFrameRate = string.IsNullOrEmpty(mInfo.VideoFrameRate) ? "" : mInfo.VideoFrameRate;
-                        info.VideoResolution = string.IsNullOrEmpty(mInfo.VideoResolution) ? "" : mInfo.VideoResolution;
-                        info.FullInfo = string.IsNullOrEmpty(mInfo.FullInfo) ? "" : mInfo.FullInfo;
-                        repo.Save(info);
-                        m = XmlDeserializeFromString<Media>(info.FullInfo);
-                    }
-                    catch (Exception)
-                    {
-                        //FILE DO NOT EXIST
-                    }
-                }
-            }
-            if (m != null)
-            {
-                m.Id = v.VideoLocalID.ToString();
-                List<Stream> subs = SubtitleHelper.GetSubtitleStreams(v.FullServerPath);
-                if (subs.Count > 0)
-                {
-                    m.Parts[0].Streams.AddRange(subs);
-                }
-                foreach (Part p in m.Parts)
-                {
-                    p.Id = null;
-                    p.Accessible = "1";
-                    p.Exists = "1";
-                    bool vid = false;
-                    bool aud = false;
-                    bool txt = false;
-                    foreach (Stream ss in p.Streams.ToArray())
-                    {
-                        if ((ss.StreamType == "1") && !vid)
-                        {
-                            vid = true;
-                        }
-                        if ((ss.StreamType == "2") && !aud)
-                        {
-                            aud = true;
-                            ss.Selected = "1";
-                        }
-                        if ((ss.StreamType == "3") && !txt)
-                        {
-                            txt = true;
-                            ss.Selected = "1";
-                        }
-                    }
-                }
-            }
-            return m;
-        }
-
-        public static void AddInformationFromMasterSeries(Video v, Contract_AnimeSeries cserie, Video nv, bool omitExtraData=false)
-        {
-            bool ret = false;
-            v.Art = nv.Art;
-            v.ParentThumb = v.GrandparentThumb = nv.Thumb;
-            if (cserie.AniDBAnime.AniDBAnime.Restricted > 0)
-                v.ContentRating = "R";
-            if (cserie.AniDBAnime.AniDBAnime.AnimeType == (int) enAnimeType.Movie)
-            {
-                v.Type = "movie";
-                if (v.Title.StartsWith("Complete Movie"))
-                {
-                    v.Title = nv.Title;
-                    v.Summary = nv.Summary;
-                    v.Index = null;
-                    ret = true;
-                }
-                else if (v.Title.StartsWith("Part "))
-                {
-                    v.Title = nv.Title + " - " + v.Title;
-                    v.Summary = nv.Summary;
-                }
-                v.Thumb = nv.Thumb;
-            }
-            else if (cserie.AniDBAnime.AniDBAnime.AnimeType == (int) enAnimeType.OVA)
-            {
-                if (v.Title == "OVA")
-                {
-                    v.Title = nv.Title;
-                    v.Type = "movie";
-                    v.Thumb = nv.Thumb;
-                    v.Summary = nv.Summary;
-                    v.Index = null;
-                    ret = true;
-                }
-            }
-            if (string.IsNullOrEmpty(v.Art))
-                v.Art = nv.Art;
-	        if (!omitExtraData)
-	        {
-		        if (v.Tags == null)
-			        v.Tags = nv.Tags;
-		        if (v.Genres == null)
-			        v.Genres = nv.Genres;
-		        if (v.Roles == null)
-			        v.Roles = nv.Roles;
-	        }
-	        if (string.IsNullOrEmpty(v.Rating))
-                v.Rating = nv.Rating;
-            if (v.Thumb == null)
-                v.Thumb = v.ParentThumb;
-            v.IsMovie = ret;
-        }
-
-	    public static string GetRandomBannerFromSeries(List<AnimeSeries> series)
-	    {
-		    using (var session = JMMService.SessionFactory.OpenSession())
-		    {
-			    return GetRandomBannerFromSeries(series, session.Wrap());
-		    }
-	    }
-
-	    public static string GetRandomBannerFromSeries(List<AnimeSeries> series, ISessionWrapper session)
-	    {
-		    foreach (AnimeSeries ser in series.Randomize())
-		    {
-			    AniDB_Anime anim = ser.GetAnime(session);
-			    if (anim != null)
-			    {
-				    ImageDetails banner = anim.GetDefaultWideBannerDetailsNoBlanks(session);
-				    if (banner != null)
-					    return banner.GenArt();
-			    }
-		    }
-		    return null;
-	    }
-
-	    public static IEnumerable<T> Randomize<T>(this IEnumerable<T> source, int seed = -1)
-        {
-			Random rnd;
-			if (seed == -1)
-			{
-				rnd = new Random();
-			}
-			else
-			{
-				rnd = new Random(seed);
-			}
-            return source.OrderBy(item => rnd.Next());
-        }
-
-		public static string GetRandomFanartFromSeries(List<AnimeSeries> series)
-		{
-			using (var session = JMMService.SessionFactory.OpenSession())
-			{
-				return GetRandomFanartFromSeries(series, session.Wrap());
-			}
-		}
-
-        public static string GetRandomFanartFromSeries(List<AnimeSeries> series, ISessionWrapper session)
-        {
-            foreach (AnimeSeries ser in series.Randomize())
-            {
-                AniDB_Anime anim = ser.GetAnime(session);
-                if (anim != null)
-                {
-                    ImageDetails fanart = anim.GetDefaultFanartDetailsNoBlanks(session);
-                    if (fanart != null)
-                        return fanart.GenArt();
-                }
-            }
-            return null;
-        }
-
-        public static string GetRandomFanartFromVideoList(List<Video> videos)
-        {
-            foreach (Video v in videos.Randomize(123456789))
-            {
-                if (v.Art != null)
-                    return v.Art;
-            }
-            return null;
-        }
-
-        public static Video GenerateFromAnimeGroup(ISessionWrapper session, AnimeGroup grp, int userid,
-            List<AnimeSeries> allSeries)
-        {
-            Contract_AnimeGroup cgrp = grp.GetUserContract(userid);
-            int subgrpcnt = grp.GetAllChildGroups().Count;
-
-            if ((cgrp.Stat_SeriesCount == 1) && (subgrpcnt == 0))
-            {
-                AnimeSeries ser = JMMServiceImplementation.GetSeriesForGroup(grp.AnimeGroupID, allSeries);
-                if (ser != null)
-                {
-                    Contract_AnimeSeries cserie = ser.GetUserContract(userid);
-                    if (cserie != null)
-                    {
-                        Video v = GenerateFromSeries(cserie, ser, ser.GetAnime(session), userid);
-						v.AirDate = ser.AirDate;
-                        v.UpdatedAt = ser.LatestEpisodeAirDate.HasValue
-                            ? ser.LatestEpisodeAirDate.Value.ToUnixTime()
-                            : null;
-                        v.Group = cgrp;
-                        return v;
-                    }
-                }
-            }
-            else
-            {
-                AnimeSeries ser = grp.DefaultAnimeSeriesID.HasValue
-                    ? allSeries.FirstOrDefault(a => a.AnimeSeriesID == grp.DefaultAnimeSeriesID.Value)
-                    : allSeries.Find(a => a.AirDate != DateTime.MinValue);
-	            if ((ser == null) && (allSeries!=null && allSeries.Count>0))
-                    ser = allSeries[0];
-                Contract_AnimeSeries cserie = ser?.GetUserContract(userid);
-                Video v = FromGroup(cgrp, cserie, userid, subgrpcnt);
-                v.Group = cgrp;
-                v.AirDate = cgrp.Stat_AirDate_Min ?? DateTime.MinValue;
-                v.UpdatedAt = cgrp.LatestEpisodeAirDate?.ToUnixTime();
-	            v.Rating = "" + Math.Round((grp.AniDBRating / 100), 1);
-	            List<Tag> newTags = new List<Tag>();
-	            foreach (AniDB_Tag tag in grp.Tags)
-	            {
-		            Tag newTag = new Tag();
-		            TextInfo textInfo = new CultureInfo("en-US", false).TextInfo;
-		            newTag.Value = textInfo.ToTitleCase(tag.TagName.Trim());
-		            if(!newTags.Contains(newTag)) newTags.Add(newTag);
-	            }
-	            v.Genres = newTags;
-                if (ser != null)
-                {
-                    List<AnimeTitle> newTitles = new List<AnimeTitle>();
-                    foreach (AniDB_Anime_Title title in ser.GetAnime(session).GetTitles())
-                    {
-                        AnimeTitle newTitle = new AnimeTitle();
-                        newTitle.Title = title.Title;
-                        newTitle.Language = title.Language;
-                        newTitle.Type = title.TitleType;
-                        newTitles.Add(newTitle);
-                    }
-                    v.Titles = newTitles;
-
-                    v.Roles = new List<RoleTag>();
-
-                    //TODO Character implementation is limited in JMM, One Character, could have more than one Seiyuu
-                    if (ser.GetAnime(session).Contract?.AniDBAnime?.Characters != null)
-                    {
-                        foreach (Contract_AniDB_Character c in ser.GetAnime(session).Contract.AniDBAnime.Characters)
-                        {
-                            string ch = c?.CharName;
-                            Contract_AniDB_Seiyuu seiyuu = c?.Seiyuu;
-                            if (!string.IsNullOrEmpty(ch))
-                            {
-                                RoleTag t = new RoleTag();
-                                t.Value = seiyuu?.SeiyuuName;
-                                if (seiyuu != null)
-                                    t.TagPicture = Helper.ConstructSeiyuuImage(seiyuu.AniDB_SeiyuuID);
-                                t.Role = ch;
-                                t.RoleDescription = c?.CharDescription;
-                                t.RolePicture = Helper.ConstructCharacterImage(c.CharID);
-                                v.Roles.Add(t);
-                            }
-                        }
-                    }
-                }
-                return v;
-            }
-            return null;
-        }
-
-
-        public static List<Video> ConvertToDirectory(List<Video> n)
-        {
-            List<Video> ks = new List<Video>();
-            foreach (Video n1 in n)
-            {
-                Video m;
-                if (n1 is Directory)
-                    m = n1;
-                else
-                    m = n1.Clone<Directory>();
-                m.ParentThumb = m.GrandparentThumb = null;
-                ks.Add(m);
-            }
-            return ks;
-        }
-
-        public static Video MayReplaceVideo(Video v1, AnimeSeries ser, Contract_AnimeSeries cserie, int userid,
-            bool all = true, Video serie = null)
-        {
-            int epcount = all
-                ? ser.GetAnimeEpisodesCountWithVideoLocal()
-                : ser.GetAnimeEpisodesNormalCountWithVideoLocal();
-            if ((epcount == 1) &&
-                (cserie.AniDBAnime.AniDBAnime.AnimeType == (int) enAnimeType.OVA ||
-                 cserie.AniDBAnime.AniDBAnime.AnimeType == (int) enAnimeType.Movie))
-            {
-                try
-                {
-                    List<AnimeEpisode> episodes = ser.GetAnimeEpisodes();
-                    Video v2 = episodes[0].PlexContract;
-                    if (v2.IsMovie)
-                    {
-                        AddInformationFromMasterSeries(v2, cserie, serie ?? v1);
-                        v2.Thumb = (serie ?? v1).Thumb;
-                        return v2;
-                    }
-                }
-                catch (Exception e)
-                {
-                    //Fast fix if file do not exist, and still is in db. (Xml Serialization of video info will fail on null)
-                }
-            }
-            return v1;
-        }
-
-
-        private static Video FromGroup(Contract_AnimeGroup grp, Contract_AnimeSeries ser, int userid, int subgrpcnt)
-        {
-            Directory p = new Directory();
-            p.Id = grp.AnimeGroupID.ToString();
-            p.AnimeType = JMMContracts.PlexAndKodi.AnimeTypes.AnimeGroup.ToString();
-            p.Title = grp.GroupName;
-            p.Summary = grp.Description;
-            p.Type = "show";
-            p.AirDate = grp.Stat_AirDate_Min.HasValue ? grp.Stat_AirDate_Min.Value : DateTime.MinValue;
-            if (ser != null)
-            {
-                p.Thumb = ser.AniDBAnime?.AniDBAnime.DefaultImagePoster.GenPoster();
-                p.Art = ser.AniDBAnime?.AniDBAnime.DefaultImageFanart.GenArt();
-            }
-            p.LeafCount = (grp.UnwatchedEpisodeCount + grp.WatchedEpisodeCount).ToString();
-            p.ViewedLeafCount = grp.WatchedEpisodeCount.ToString();
-            p.ChildCount = (grp.Stat_SeriesCount + subgrpcnt).ToString();
-            if ((grp.UnwatchedEpisodeCount == 0) && grp.WatchedDate.HasValue)
-                p.LastViewedAt = grp.WatchedDate.Value.ToUnixTime();
-            return p;
-        }
-
-        public static Video GenerateFromSeries(Contract_AnimeSeries cserie, AnimeSeries ser, AniDB_Anime anidb,
-            int userid)
-        {
-            Video v = new Directory();
-            Dictionary<AnimeEpisode, Contract_AnimeEpisode> episodes = ser.GetAnimeEpisodes()
-                .ToDictionary(a => a, a => a.GetUserContract(userid));
-            episodes = episodes.Where(a => a.Value == null || a.Value.LocalFileCount > 0)
-                .ToDictionary(a => a.Key, a => a.Value);
-            FillSerie(v, ser, episodes, anidb, cserie, userid);
-            if (ser.GetAnimeNumberOfEpisodeTypes() > 1)
-                v.Type = "show";
-            else if ((cserie.AniDBAnime.AniDBAnime.AnimeType == (int) enAnimeType.Movie) ||
-                     (cserie.AniDBAnime.AniDBAnime.AnimeType == (int) enAnimeType.OVA))
-            {
-                v = MayReplaceVideo(v, ser, cserie, userid);
-            }
-            return v;
-        }
-
-        private static string SummaryFromAnimeContract(Contract_AnimeSeries c)
-        {
-            string s = c.AniDBAnime.AniDBAnime.Description;
-            if (string.IsNullOrEmpty(s) && c.MovieDB_Movie != null)
-                s = c.MovieDB_Movie.Overview;
-            if (string.IsNullOrEmpty(s) && c.TvDB_Series != null && c.TvDB_Series.Count > 0)
-                s = c.TvDB_Series[0].Overview;
-            return s;
-        }
-
-
-        private static void FillSerie(Video p, AnimeSeries aser, Dictionary<AnimeEpisode, Contract_AnimeEpisode> eps,
-            AniDB_Anime anidb, Contract_AnimeSeries ser, int userid)
-        {
-            using (ISession session = JMMService.SessionFactory.OpenSession())
-            {
-                ISessionWrapper sessionWrapper = session.Wrap();
-                Contract_AniDBAnime anime = ser.AniDBAnime.AniDBAnime;
-                p.Id = ser.AnimeSeriesID.ToString();
-                p.AnimeType = JMMContracts.PlexAndKodi.AnimeTypes.AnimeSerie.ToString();
-                if (ser.AniDBAnime.AniDBAnime.Restricted > 0)
-                    p.ContentRating = "R";
-                p.Title = aser.GetSeriesName(sessionWrapper);
-                p.Summary = SummaryFromAnimeContract(ser);
-                p.Type = "show";
-                p.AirDate = DateTime.MinValue;
-                TextInfo textInfo = new CultureInfo("en-US", false).TextInfo;
-                if (anime.AllTags.Count > 0)
-                {
-                    p.Genres = new List<Tag>();
-                    anime.AllTags.ToList().ForEach(a => p.Genres.Add(new Tag {Value = textInfo.ToTitleCase(a.Trim())}));
-                }
-                //p.OriginalTitle
-                if (anime.AirDate.HasValue)
-                {
-                    p.AirDate = anime.AirDate.Value;
-                    p.OriginallyAvailableAt = anime.AirDate.Value.ToPlexDate();
-                    p.Year = anime.AirDate.Value.Year.ToString();
-                }
-                p.LeafCount = anime.EpisodeCount.ToString();
-                //p.ChildCount = p.LeafCount;
-                p.ViewedLeafCount = ser.WatchedEpisodeCount.ToString();
-                p.Rating = (anime.Rating/100F).ToString(CultureInfo.InvariantCulture);
-                List<Contract_CrossRef_AniDB_TvDBV2> ls = ser.CrossRefAniDBTvDBV2;
-                if (ls != null && ls.Count > 0)
-                {
-                    foreach (Contract_CrossRef_AniDB_TvDBV2 c in ls)
-                    {
-                        if (c.TvDBSeasonNumber != 0)
-                        {
-                            p.Season = c.TvDBSeasonNumber.ToString();
-                            p.Index = p.Season;
-                        }
-                    }
-                }
-                p.Thumb = p.ParentThumb = anime.DefaultImagePoster.GenPoster();
-				p.Art = anime?.DefaultImageFanart?.GenArt();
-				if (eps != null)
-                {
-                    List<enEpisodeType> types = eps.Keys.Select(a => a.EpisodeTypeEnum).Distinct().ToList();
-                    p.ChildCount = types.Count > 1 ? types.Count.ToString() : eps.Keys.Count.ToString();
-                }
-                p.Roles = new List<RoleTag>();
-
-                //TODO Character implementation is limited in JMM, One Character, could have more than one Seiyuu
-                if (anidb.Contract?.AniDBAnime?.Characters != null)
-                {
-                    foreach (Contract_AniDB_Character c in anidb.Contract.AniDBAnime.Characters)
-                    {
-                        string ch = c?.CharName;
-                        Contract_AniDB_Seiyuu seiyuu = c?.Seiyuu;
-                        if (!string.IsNullOrEmpty(ch))
-                        {
-                            RoleTag t = new RoleTag();
-                            t.Value = seiyuu?.SeiyuuName;
-                            if (seiyuu != null)
-                                t.TagPicture = Helper.ConstructSeiyuuImage(seiyuu.AniDB_SeiyuuID);
-                            t.Role = ch;
-                            t.RoleDescription = c?.CharDescription;
-                            t.RolePicture = Helper.ConstructCharacterImage(c.CharID);
-                            p.Roles.Add(t);
-                        }
-                    }
-                }
-                p.Titles = new List<AnimeTitle>();
-                foreach (AniDB_Anime_Title title in anidb.GetTitles())
-                {
-                    p.Titles.Add(new AnimeTitle {Language = title.Language, Title = title.Title, Type = title.TitleType});
-                }
-            }
-        }
-    }
-=======
 ﻿using System;
 using System.Collections.Generic;
 using System.Globalization;
@@ -1918,5 +980,4 @@
             }
         }
     }
->>>>>>> b7f50464
 }